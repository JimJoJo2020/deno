--- conflicted
+++ resolved
@@ -45,13 +45,8 @@
 deno_ast = { version = "0.33.2", features = ["transpiling"] }
 deno_core = { version = "0.262.0" }
 
-<<<<<<< HEAD
-deno_bench_util = { version = "0.131.0", path = "./bench_util" }
+deno_bench_util = { version = "0.132.0", path = "./bench_util" }
 deno_lockfile = "0.19.0"
-=======
-deno_bench_util = { version = "0.132.0", path = "./bench_util" }
-deno_lockfile = "0.18.2"
->>>>>>> 052b7d8b
 deno_media_type = { version = "0.1.1", features = ["module_specifier"] }
 deno_runtime = { version = "0.146.0", path = "./runtime" }
 deno_terminal = "0.1.1"
