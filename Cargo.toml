# Copyright 2018-2023 the Deno authors. All rights reserved. MIT license.

[workspace]
resolver = "2"
members = [
  "bench_util",
  "cli",
  "cli/napi/sym",
  "runtime",
  "test_ffi",
  "test_napi",
  "test_util",
  "ext/broadcast_channel",
  "ext/cache",
  "ext/console",
  "ext/cron",
  "ext/crypto",
  "ext/fetch",
  "ext/ffi",
  "ext/fs",
  "ext/http",
  "ext/io",
  "ext/kv",
  "ext/net",
  "ext/node",
  "ext/url",
  "ext/web",
  "ext/webidl",
  "ext/websocket",
  "ext/webstorage",
  "ext/napi",
]
exclude = ["test_util/std/hash/_wasm"]

[workspace.package]
authors = ["the Deno authors"]
edition = "2021"
license = "MIT"
repository = "https://github.com/denoland/deno"

[workspace.dependencies]
deno_ast = { version = "0.31.2", features = ["transpiling"] }
<<<<<<< HEAD
deno_core = { version = "0.223.0" }
=======
deno_core = { version = "0.224.0" }
>>>>>>> 02822d30

deno_runtime = { version = "0.129.0", path = "./runtime" }
napi_sym = { version = "0.51.0", path = "./cli/napi/sym" }
deno_bench_util = { version = "0.115.0", path = "./bench_util" }
test_util = { path = "./test_util" }
deno_lockfile = "0.17.2"
deno_media_type = { version = "0.1.1", features = ["module_specifier"] }

denokv_proto = "0.2.1"
denokv_sqlite = "0.2.1"
denokv_remote = "0.2.3"

# exts
deno_broadcast_channel = { version = "0.115.0", path = "./ext/broadcast_channel" }
deno_cache = { version = "0.53.0", path = "./ext/cache" }
deno_console = { version = "0.121.0", path = "./ext/console" }
deno_cron = { version = "0.1.0", path = "./ext/cron" }
deno_crypto = { version = "0.135.0", path = "./ext/crypto" }
deno_fetch = { version = "0.145.0", path = "./ext/fetch" }
deno_ffi = { version = "0.108.0", path = "./ext/ffi" }
deno_fs = { version = "0.31.0", path = "./ext/fs" }
deno_http = { version = "0.116.0", path = "./ext/http" }
deno_io = { version = "0.31.0", path = "./ext/io" }
deno_net = { version = "0.113.0", path = "./ext/net" }
deno_node = { version = "0.58.0", path = "./ext/node" }
deno_kv = { version = "0.29.0", path = "./ext/kv" }
deno_tls = { version = "0.108.0", path = "./ext/tls" }
deno_url = { version = "0.121.0", path = "./ext/url" }
deno_web = { version = "0.152.0", path = "./ext/web" }
deno_webidl = { version = "0.121.0", path = "./ext/webidl" }
deno_websocket = { version = "0.126.0", path = "./ext/websocket" }
deno_webstorage = { version = "0.116.0", path = "./ext/webstorage" }
deno_napi = { version = "0.51.0", path = "./ext/napi" }

aes = "=0.8.3"
anyhow = "1.0.57"
async-trait = "0.1.73"
base64 = "0.21.4"
bencher = "0.1"
brotli = "3.3.4"
bytes = "1.4.0"
cache_control = "=0.2.0"
cbc = { version = "=0.1.2", features = ["alloc"] }
# Note: Do not use the "clock" feature of chrono, as it links us to CoreFoundation on macOS.
#       Instead use util::time::utc_now()
chrono = { version = "0.4", default-features = false, features = ["std", "serde"] }
console_static_text = "=0.8.1"
data-url = "=0.3.0"
data-encoding = "2.3.3"
dlopen = "0.1.8"
encoding_rs = "=0.8.33"
ecb = "=0.1.2"
fastwebsockets = "=0.5.0"
filetime = "0.2.16"
flate2 = { version = "1.0.26", features = ["zlib-ng"], default-features = false }
fs3 = "0.5.0"
futures = "0.3.21"
glob = "0.3.1"
hex = "0.4"
http = "0.2.9"
h2 = "0.3.17"
httparse = "1.8.0"
hyper = { version = "0.14.26", features = ["runtime", "http1"] }
# TODO(mmastrac): indexmap 2.0 will require multiple synchronized changes
indexmap1 = { package = "indexmap", version = "1", features = ["serde"] }
indexmap = { version = "2", features = ["serde"] }
libc = "0.2.126"
log = "=0.4.20"
lsp-types = "=0.94.1" # used by tower-lsp and "proposed" feature is unstable in patch releases
memmem = "0.1.1"
monch = "=0.4.3"
notify = "=5.0.0"
num-bigint = { version = "0.4", features = ["rand"] }
once_cell = "1.17.1"
os_pipe = "=1.1.4"
parking_lot = "0.12.0"
percent-encoding = "=2.3.0"
pin-project = "1.0.11" # don't pin because they yank crates from cargo
pretty_assertions = "=1.4.0"
prost = "0.11"
prost-build = "0.11"
rand = "=0.8.5"
regex = "^1.7.0"
lazy-regex = "3"
reqwest = { version = "0.11.20", default-features = false, features = ["rustls-tls", "stream", "gzip", "brotli", "socks", "json"] }
ring = "^0.17.0"
rusqlite = { version = "=0.29.0", features = ["unlock_notify", "bundled"] }
rustls = "0.21.8"
rustls-pemfile = "1.0.0"
rustls-tokio-stream = "=0.2.6"
rustls-webpki = "0.101.4"
rustls-native-certs = "0.6.2"
webpki-roots = "0.25.2"
scopeguard = "1.2.0"
saffron = "=0.1.0"
serde = { version = "1.0.149", features = ["derive"] }
serde_bytes = "0.11"
serde_json = "1.0.85"
serde_repr = "=0.1.16"
sha2 = { version = "0.10.6", features = ["oid"] }
signature = "=1.6.4"
slab = "0.4"
smallvec = "1.8"
socket2 = { version = "0.5.3", features = ["all"] }
tar = "=0.4.40"
tempfile = "3.4.0"
termcolor = "1.1.3"
thiserror = "1.0.40"
tokio = { version = "1.28.1", features = ["full"] }
tokio-metrics = { version = "0.3.0", features = ["rt"] }
tokio-rustls = "0.24.0"
tokio-util = "0.7.4"
tower-lsp = { version = "=0.20.0", features = ["proposed"] }
url = { version = "2.3.1", features = ["serde", "expose_internals"] }
uuid = { version = "1.3.0", features = ["v4"] }
zstd = "=0.12.4"
elliptic-curve = { version = "0.13.4", features = ["alloc", "arithmetic", "ecdh", "std", "pem"] }
p224 = { version = "0.13.0", features = ["ecdh"] }
p256 = { version = "0.13.2", features = ["ecdh"] }
p384 = { version = "0.13.0", features = ["ecdh"] }

# crypto
rsa = { version = "0.9.3", default-features = false, features = ["std", "pem", "hazmat"] } # hazmat needed for PrehashSigner in ext/node
hkdf = "0.12.3"

# macros
proc-macro2 = "1"
quote = "1"
syn = { version = "2", features = ["full", "extra-traits"] }

# unix
nix = "=0.26.2"

# windows deps
fwdansi = "=1.1.0"
winres = "=0.1.12"
winapi = "=0.3.9"
windows-sys = { version = "0.48.0", features = ["Win32_Media"] }

# NB: the `bench` and `release` profiles must remain EXACTLY the same.
[profile.release]
codegen-units = 1
incremental = true
lto = true
opt-level = 'z' # Optimize for size

# Build release with debug symbols: cargo build --profile=release-with-debug
[profile.release-with-debug]
inherits = "release"
debug = true

# NB: the `bench` and `release` profiles must remain EXACTLY the same.
[profile.bench]
codegen-units = 1
incremental = true
lto = true
opt-level = 'z' # Optimize for size

# Key generation is too slow on `debug`
[profile.dev.package.num-bigint-dig]
opt-level = 3

# Optimize these packages for performance.
# NB: the `bench` and `release` profiles must remain EXACTLY the same.
[profile.bench.package.rand]
opt-level = 3
[profile.bench.package.flate2]
opt-level = 3
[profile.bench.package.brotli]
opt-level = 3
[profile.bench.package.miniz_oxide]
opt-level = 3
[profile.bench.package.async-compression]
opt-level = 3
[profile.bench.package.brotli-decompressor]
opt-level = 3
[profile.bench.package.deno_bench_util]
opt-level = 3
[profile.bench.package.deno_core]
opt-level = 3
[profile.bench.package.deno_runtime]
opt-level = 3
[profile.bench.package.deno_http]
opt-level = 3
[profile.bench.package.deno_web]
opt-level = 3
[profile.bench.package.deno_broadcast_channel]
opt-level = 3
[profile.bench.package.deno_fetch]
opt-level = 3
[profile.bench.package.deno_ffi]
opt-level = 3
[profile.bench.package.deno_tls]
opt-level = 3
[profile.bench.package.deno_websocket]
opt-level = 3
[profile.bench.package.deno_net]
opt-level = 3
[profile.bench.package.deno_crypto]
opt-level = 3
[profile.bench.package.deno_node]
opt-level = 3
[profile.bench.package.num-bigint-dig]
opt-level = 3
[profile.bench.package.v8]
opt-level = 3
[profile.bench.package.serde_v8]
opt-level = 3
[profile.bench.package.serde]
opt-level = 3
[profile.bench.package.deno_url]
opt-level = 3
[profile.bench.package.url]
opt-level = 3
[profile.bench.package.bytes]
opt-level = 3
[profile.bench.package.futures-util]
opt-level = 3
[profile.bench.package.hyper]
opt-level = 3
[profile.bench.package.tokio]
opt-level = 3
[profile.bench.package.zstd]
opt-level = 3
[profile.bench.package.zstd-sys]
opt-level = 3
[profile.bench.package.base64-simd]
opt-level = 3

# NB: the `bench` and `release` profiles must remain EXACTLY the same.
[profile.release.package.rand]
opt-level = 3
[profile.release.package.flate2]
opt-level = 3
[profile.release.package.brotli]
opt-level = 3
[profile.release.package.miniz_oxide]
opt-level = 3
[profile.release.package.async-compression]
opt-level = 3
[profile.release.package.brotli-decompressor]
opt-level = 3
[profile.release.package.deno_bench_util]
opt-level = 3
[profile.release.package.deno_core]
opt-level = 3
[profile.release.package.deno_runtime]
opt-level = 3
[profile.release.package.deno_http]
opt-level = 3
[profile.release.package.deno_net]
opt-level = 3
[profile.release.package.deno_web]
opt-level = 3
[profile.release.package.deno_crypto]
opt-level = 3
[profile.release.package.deno_node]
opt-level = 3
[profile.release.package.deno_broadcast_channel]
opt-level = 3
[profile.release.package.deno_fetch]
opt-level = 3
[profile.release.package.deno_ffi]
opt-level = 3
[profile.release.package.deno_tls]
opt-level = 3
[profile.release.package.deno_websocket]
opt-level = 3
[profile.release.package.deno_napi]
opt-level = 3
[profile.release.package.test_napi]
opt-level = 3
[profile.release.package.num-bigint-dig]
opt-level = 3
[profile.release.package.v8]
opt-level = 3
[profile.release.package.serde_v8]
opt-level = 3
[profile.release.package.serde]
opt-level = 3
[profile.release.package.deno_url]
opt-level = 3
[profile.release.package.url]
opt-level = 3
[profile.release.package.bytes]
opt-level = 3
[profile.release.package.futures-util]
opt-level = 3
[profile.release.package.hyper]
opt-level = 3
[profile.release.package.tokio]
opt-level = 3
[profile.release.package.zstd]
opt-level = 3
[profile.release.package.zstd-sys]
opt-level = 3
[profile.release.package.base64-simd]
opt-level = 3<|MERGE_RESOLUTION|>--- conflicted
+++ resolved
@@ -40,11 +40,7 @@
 
 [workspace.dependencies]
 deno_ast = { version = "0.31.2", features = ["transpiling"] }
-<<<<<<< HEAD
-deno_core = { version = "0.223.0" }
-=======
 deno_core = { version = "0.224.0" }
->>>>>>> 02822d30
 
 deno_runtime = { version = "0.129.0", path = "./runtime" }
 napi_sym = { version = "0.51.0", path = "./cli/napi/sym" }
