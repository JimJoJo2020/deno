# Copyright 2018-2023 the Deno authors. All rights reserved. MIT license.

[workspace]
resolver = "2"
members = [
  "bench_util",
  "cli",
  "cli/napi/sym",
  "core",
  "ops",
  "runtime",
  "serde_v8",
  "test_ffi",
  "test_napi",
  "test_util",
  "ext/broadcast_channel",
  "ext/cache",
  "ext/console",
  "ext/crypto",
  "ext/fetch",
  "ext/flash",
  "ext/ffi",
  "ext/fs",
  "ext/http",
  "ext/io",
  "ext/net",
  "ext/node",
  "ext/url",
  "ext/web",
  "ext/webgpu",
  "ext/webidl",
  "ext/websocket",
  "ext/webstorage",
  "ext/napi",
  "lockfile",
]
exclude = ["test_util/std/hash/_wasm"]

[workspace.package]
authors = ["the Deno authors"]
edition = "2021"
license = "MIT"
repository = "https://github.com/denoland/deno"

[workspace.dependencies]
<<<<<<< HEAD
v8 = { version = "0.64.0", default-features = false, path = "../rusty_v8" }
=======
v8 = { version = "0.65.0", default-features = false }
>>>>>>> 5a1d3ea6
deno_ast = { version = "0.24.0", features = ["transpiling"] }

deno_core = { version = "0.175.0", path = "./core" }
deno_ops = { version = "0.53.0", path = "./ops" }
serde_v8 = { version = "0.86.0", path = "./serde_v8" }
deno_runtime = { version = "0.101.0", path = "./runtime" }
napi_sym = { version = "0.23.0", path = "./cli/napi/sym" }
deno_bench_util = { version = "0.87.0", path = "./bench_util" }
test_util = { path = "./test_util" }
deno_lockfile = { version = "0.9.0", path = "./lockfile" }

# exts
deno_broadcast_channel = { version = "0.87.0", path = "./ext/broadcast_channel" }
deno_cache = { version = "0.25.0", path = "./ext/cache" }
deno_console = { version = "0.93.0", path = "./ext/console" }
deno_crypto = { version = "0.107.0", path = "./ext/crypto" }
deno_fetch = { version = "0.117.0", path = "./ext/fetch" }
deno_ffi = { version = "0.80.0", path = "./ext/ffi" }
deno_flash = { version = "0.29.0", path = "./ext/flash" }
deno_fs = { version = "0.3.0", path = "./ext/fs" }
deno_http = { version = "0.88.0", path = "./ext/http" }
deno_io = { version = "0.3.0", path = "./ext/io" }
deno_net = { version = "0.85.0", path = "./ext/net" }
deno_node = { version = "0.30.0", path = "./ext/node" }
deno_tls = { version = "0.80.0", path = "./ext/tls" }
deno_url = { version = "0.93.0", path = "./ext/url" }
deno_web = { version = "0.124.0", path = "./ext/web" }
deno_webgpu = { version = "0.94.0", path = "./ext/webgpu" }
deno_webidl = { version = "0.93.0", path = "./ext/webidl" }
deno_websocket = { version = "0.98.0", path = "./ext/websocket" }
deno_webstorage = { version = "0.88.0", path = "./ext/webstorage" }
deno_napi = { version = "0.23.0", path = "./ext/napi" }

aes = "=0.8.2"
anyhow = "1.0.57"
async-trait = "0.1.51"
atty = "=0.2.14"
base64 = "=0.13.1"
bencher = "0.1"
bytes = "1.4.0"
cache_control = "=0.2.0"
cbc = { version = "=0.1.2", features = ["alloc"] }
console_static_text = "=0.7.1"
data-url = "=0.2.0"
dlopen = "0.1.8"
encoding_rs = "=0.8.31"
flate2 = "=1.0.24"
fs3 = "0.5.0"
futures = "0.3.21"
http = "=0.2.8"
hyper = "0.14.18"
indexmap = { version = "1.9.2", features = ["serde"] }
libc = "0.2.126"
log = "=0.4.17"
lsp-types = "=0.93.2" # used by tower-lsp and "proposed" feature is unstable in patch releases
lzzzz = "1.0"
notify = "=5.0.0"
num-bigint = "0.4"
once_cell = "1.17.1"
os_pipe = "=1.0.1"
parking_lot = "0.12.0"
percent-encoding = "=2.2.0"
pin-project = "1.0.11" # don't pin because they yank crates from cargo
pretty_assertions = "=1.3.0"
rand = "=0.8.5"
regex = "^1.7.0"
reqwest = { version = "0.11.11", default-features = false, features = ["rustls-tls", "stream", "gzip", "brotli", "socks"] }
ring = "=0.16.20"
rusqlite = { version = "=0.28.0", features = ["unlock_notify", "bundled"] }
rustls = "0.20.5"
rustls-pemfile = "1.0.0"
serde = { version = "1.0.149", features = ["derive"] }
serde_bytes = "0.11"
serde_json = "1.0.85"
serde_repr = "=0.1.9"
sha2 = { version = "0.10.6", features = ["oid"] }
smallvec = "1.8"
socket2 = "0.4.7"
tar = "=0.4.38"
thiserror = "=1.0.38"
tokio = { version = "=1.25.0", features = ["full"] }
tokio-rustls = "0.23.3"
tokio-tungstenite = "0.16.1"
tokio-util = "0.7.4"
tower-lsp = { version = "=0.17.0", features = ["proposed"] }
url = { version = "2.3.1", features = ["serde", "expose_internals"] }
uuid = { version = "1.3.0", features = ["v4"] }
zstd = "=0.11.2"

# crypto
rsa = { version = "0.7.0", default-features = false, features = ["std", "pem"] }

# webgpu
raw-window-handle = "0.5.0"
wgpu-core = "0.15"
wgpu-types = "0.15"

# macros
proc-macro2 = "1"
quote = "1"
syn = { version = "1", features = ["full", "extra-traits"] }

# unix
nix = "=0.24.2"

# windows deps
fwdansi = "=1.1.0"
winres = "=0.1.12"
winapi = "=0.3.9"

# NB: the `bench` and `release` profiles must remain EXACTLY the same.
[profile.release]
codegen-units = 1
incremental = true
lto = true
opt-level = 'z' # Optimize for size

# Build release with debug symbols: cargo build --profile=release-with-debug
[profile.release-with-debug]
inherits = "release"
debug = true

# NB: the `bench` and `release` profiles must remain EXACTLY the same.
[profile.bench]
codegen-units = 1
incremental = true
lto = true
opt-level = 'z' # Optimize for size

# Key generation is too slow on `debug`
[profile.dev.package.num-bigint-dig]
opt-level = 3

# Optimize these packages for performance.
# NB: the `bench` and `release` profiles must remain EXACTLY the same.
[profile.bench.package.rand]
opt-level = 3
[profile.bench.package.flate2]
opt-level = 3
[profile.bench.package.brotli]
opt-level = 3
[profile.bench.package.miniz_oxide]
opt-level = 3
[profile.bench.package.async-compression]
opt-level = 3
[profile.bench.package.brotli-decompressor]
opt-level = 3
[profile.bench.package.deno_bench_util]
opt-level = 3
[profile.bench.package.deno_core]
opt-level = 3
[profile.bench.package.deno_runtime]
opt-level = 3
[profile.bench.package.deno_http]
opt-level = 3
[profile.bench.package.deno_web]
opt-level = 3
[profile.bench.package.deno_broadcast_channel]
opt-level = 3
[profile.bench.package.deno_fetch]
opt-level = 3
[profile.bench.package.deno_ffi]
opt-level = 3
[profile.bench.package.deno_tls]
opt-level = 3
[profile.bench.package.deno_websocket]
opt-level = 3
[profile.bench.package.deno_net]
opt-level = 3
[profile.bench.package.deno_crypto]
opt-level = 3
[profile.bench.package.deno_node]
opt-level = 3
[profile.bench.package.num-bigint-dig]
opt-level = 3
[profile.bench.package.v8]
opt-level = 3
[profile.bench.package.serde_v8]
opt-level = 3
[profile.bench.package.serde]
opt-level = 3
[profile.bench.package.deno_url]
opt-level = 3
[profile.bench.package.url]
opt-level = 3
[profile.bench.package.bytes]
opt-level = 3
[profile.bench.package.futures-util]
opt-level = 3
[profile.bench.package.hyper]
opt-level = 3
[profile.bench.package.tokio]
opt-level = 3
[profile.bench.package.zstd]
opt-level = 3
[profile.bench.package.lzzzz]
opt-level = 3
[profile.bench.package.zstd-sys]
opt-level = 3
[profile.bench.package.base64-simd]
opt-level = 3

# NB: the `bench` and `release` profiles must remain EXACTLY the same.
[profile.release.package.rand]
opt-level = 3
[profile.release.package.flate2]
opt-level = 3
[profile.release.package.brotli]
opt-level = 3
[profile.release.package.miniz_oxide]
opt-level = 3
[profile.release.package.async-compression]
opt-level = 3
[profile.release.package.brotli-decompressor]
opt-level = 3
[profile.release.package.deno_bench_util]
opt-level = 3
[profile.release.package.deno_core]
opt-level = 3
[profile.release.package.deno_runtime]
opt-level = 3
[profile.release.package.deno_http]
opt-level = 3
[profile.release.package.deno_flash]
opt-level = 3
[profile.release.package.deno_net]
opt-level = 3
[profile.release.package.deno_web]
opt-level = 3
[profile.release.package.deno_crypto]
opt-level = 3
[profile.release.package.deno_node]
opt-level = 3
[profile.release.package.deno_broadcast_channel]
opt-level = 3
[profile.release.package.deno_fetch]
opt-level = 3
[profile.release.package.deno_ffi]
opt-level = 3
[profile.release.package.deno_tls]
opt-level = 3
[profile.release.package.deno_websocket]
opt-level = 3
[profile.release.package.deno_napi]
opt-level = 3
[profile.release.package.test_napi]
opt-level = 3
[profile.release.package.num-bigint-dig]
opt-level = 3
[profile.release.package.v8]
opt-level = 3
[profile.release.package.serde_v8]
opt-level = 3
[profile.release.package.serde]
opt-level = 3
[profile.release.package.deno_url]
opt-level = 3
[profile.release.package.url]
opt-level = 3
[profile.release.package.bytes]
opt-level = 3
[profile.release.package.futures-util]
opt-level = 3
[profile.release.package.hyper]
opt-level = 3
[profile.release.package.tokio]
opt-level = 3
[profile.release.package.zstd]
opt-level = 3
[profile.release.package.lzzzz]
opt-level = 3
[profile.release.package.zstd-sys]
opt-level = 3
[profile.release.package.base64-simd]
opt-level = 3<|MERGE_RESOLUTION|>--- conflicted
+++ resolved
@@ -43,11 +43,7 @@
 repository = "https://github.com/denoland/deno"
 
 [workspace.dependencies]
-<<<<<<< HEAD
-v8 = { version = "0.64.0", default-features = false, path = "../rusty_v8" }
-=======
 v8 = { version = "0.65.0", default-features = false }
->>>>>>> 5a1d3ea6
 deno_ast = { version = "0.24.0", features = ["transpiling"] }
 
 deno_core = { version = "0.175.0", path = "./core" }
