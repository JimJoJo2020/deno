# Copyright 2018-2023 the Deno authors. All rights reserved. MIT license.

[workspace]
resolver = "2"
members = [
  "bench_util",
  "cli",
  "cli/napi/sym",
  "core",
  "ops",
  "runtime",
  "serde_v8",
  "test_ffi",
  "test_napi",
  "test_util",
  "ext/broadcast_channel",
  "ext/cache",
  "ext/console",
  "ext/crypto",
  "ext/fetch",
  "ext/ffi",
  "ext/fs",
  "ext/http",
  "ext/io",
  "ext/kv",
  "ext/net",
  "ext/node",
  "ext/url",
  "ext/web",
  "ext/webidl",
  "ext/websocket",
  "ext/webstorage",
  "ext/napi",
]
exclude = ["test_util/std/hash/_wasm"]

[workspace.package]
authors = ["the Deno authors"]
edition = "2021"
license = "MIT"
repository = "https://github.com/denoland/deno"

[workspace.dependencies]
v8 = { version = "0.68.0", default-features = false }
deno_ast = { version = "0.25.0", features = ["transpiling"] }

deno_core = { version = "0.181.0", path = "./core" }
deno_ops = { version = "0.59.0", path = "./ops" }
serde_v8 = { version = "0.92.0", path = "./serde_v8" }
deno_runtime = { version = "0.107.0", path = "./runtime" }
napi_sym = { version = "0.29.0", path = "./cli/napi/sym" }
deno_bench_util = { version = "0.93.0", path = "./bench_util" }
test_util = { path = "./test_util" }
deno_lockfile = "0.13.0"

# exts
deno_broadcast_channel = { version = "0.93.0", path = "./ext/broadcast_channel" }
deno_cache = { version = "0.31.0", path = "./ext/cache" }
deno_console = { version = "0.99.0", path = "./ext/console" }
deno_crypto = { version = "0.113.0", path = "./ext/crypto" }
deno_fetch = { version = "0.123.0", path = "./ext/fetch" }
deno_ffi = { version = "0.86.0", path = "./ext/ffi" }
deno_fs = { version = "0.9.0", path = "./ext/fs" }
deno_http = { version = "0.94.0", path = "./ext/http" }
deno_io = { version = "0.9.0", path = "./ext/io" }
deno_net = { version = "0.91.0", path = "./ext/net" }
deno_node = { version = "0.36.0", path = "./ext/node" }
deno_kv = { version = "0.7.0", path = "./ext/kv" }
deno_tls = { version = "0.86.0", path = "./ext/tls" }
deno_url = { version = "0.99.0", path = "./ext/url" }
deno_web = { version = "0.130.0", path = "./ext/web" }
deno_webidl = { version = "0.99.0", path = "./ext/webidl" }
deno_websocket = { version = "0.104.0", path = "./ext/websocket" }
deno_webstorage = { version = "0.94.0", path = "./ext/webstorage" }
deno_napi = { version = "0.29.0", path = "./ext/napi" }

aes = "=0.8.2"
anyhow = "1.0.57"
async-trait = "0.1.51"
atty = "=0.2.14"
base64 = "=0.13.1"
bencher = "0.1"
bytes = "1.4.0"
cache_control = "=0.2.0"
cbc = { version = "=0.1.2", features = ["alloc"] }
console_static_text = "=0.8.1"
data-url = "=0.2.0"
dlopen = "0.1.8"
encoding_rs = "=0.8.31"
ecb = "=0.1.1"
<<<<<<< HEAD
fastwebsockets = "0.2.4"
=======
fastwebsockets = "=0.2.4"
>>>>>>> 091fc63c
flate2 = "=1.0.24"
fs3 = "0.5.0"
futures = "0.3.21"
hex = "0.4"
http = "0.2.9"
httparse = "1.8.0"
hyper = "0.14.26"
indexmap = { version = "1.9.2", features = ["serde"] }
libc = "0.2.126"
log = "=0.4.17"
lsp-types = "=0.93.2" # used by tower-lsp and "proposed" feature is unstable in patch releases
memmem = "0.1.1"
notify = "=5.0.0"
num-bigint = { version = "0.4", features = ["rand"] }
once_cell = "1.17.1"
os_pipe = "=1.0.1"
parking_lot = "0.12.0"
percent-encoding = "=2.2.0"
pin-project = "1.0.11" # don't pin because they yank crates from cargo
pretty_assertions = "=1.3.0"
rand = "=0.8.5"
regex = "^1.7.0"
lazy-regex = "2.5.0"
reqwest = { version = "0.11.11", default-features = false, features = ["rustls-tls", "stream", "gzip", "brotli", "socks"] }
ring = "=0.16.20"
rusqlite = { version = "=0.28.0", features = ["unlock_notify", "bundled"] }
rustls = "0.20.5"
rustls-pemfile = "1.0.0"
serde = { version = "1.0.149", features = ["derive"] }
serde_bytes = "0.11"
serde_json = "1.0.85"
serde_repr = "=0.1.9"
sha2 = { version = "0.10.6", features = ["oid"] }
signature = "=1.6.4"
smallvec = "1.8"
socket2 = "0.4.7"
tar = "=0.4.38"
tempfile = "3.4.0"
thiserror = "=1.0.38"
tokio = { version = "=1.25.0", features = ["full"] }
tokio-rustls = "0.23.3"
tokio-tungstenite = "0.16.1"
tokio-util = "0.7.4"
tower-lsp = { version = "=0.17.0", features = ["proposed"] }
url = { version = "2.3.1", features = ["serde", "expose_internals"] }
uuid = { version = "1.3.0", features = ["v4"] }
zstd = "=0.11.2"

# crypto
rsa = { version = "0.7.0", default-features = false, features = ["std", "pem", "hazmat"] } # hazmat needed for PrehashSigner in ext/node
hkdf = "0.12.3"

# macros
proc-macro2 = "1"
quote = "1"
syn = { version = "1", features = ["full", "extra-traits"] }

# unix
nix = "=0.24.2"

# windows deps
fwdansi = "=1.1.0"
winres = "=0.1.12"
winapi = "=0.3.9"

# NB: the `bench` and `release` profiles must remain EXACTLY the same.
[profile.release]
codegen-units = 1
incremental = true
lto = true
opt-level = 'z' # Optimize for size

# Build release with debug symbols: cargo build --profile=release-with-debug
[profile.release-with-debug]
inherits = "release"
debug = true

# NB: the `bench` and `release` profiles must remain EXACTLY the same.
[profile.bench]
codegen-units = 1
incremental = true
lto = true
opt-level = 'z' # Optimize for size

# Key generation is too slow on `debug`
[profile.dev.package.num-bigint-dig]
opt-level = 3

# Optimize these packages for performance.
# NB: the `bench` and `release` profiles must remain EXACTLY the same.
[profile.bench.package.rand]
opt-level = 3
[profile.bench.package.flate2]
opt-level = 3
[profile.bench.package.brotli]
opt-level = 3
[profile.bench.package.miniz_oxide]
opt-level = 3
[profile.bench.package.async-compression]
opt-level = 3
[profile.bench.package.brotli-decompressor]
opt-level = 3
[profile.bench.package.deno_bench_util]
opt-level = 3
[profile.bench.package.deno_core]
opt-level = 3
[profile.bench.package.deno_runtime]
opt-level = 3
[profile.bench.package.deno_http]
opt-level = 3
[profile.bench.package.deno_web]
opt-level = 3
[profile.bench.package.deno_broadcast_channel]
opt-level = 3
[profile.bench.package.deno_fetch]
opt-level = 3
[profile.bench.package.deno_ffi]
opt-level = 3
[profile.bench.package.deno_tls]
opt-level = 3
[profile.bench.package.deno_websocket]
opt-level = 3
[profile.bench.package.deno_net]
opt-level = 3
[profile.bench.package.deno_crypto]
opt-level = 3
[profile.bench.package.deno_node]
opt-level = 3
[profile.bench.package.num-bigint-dig]
opt-level = 3
[profile.bench.package.v8]
opt-level = 3
[profile.bench.package.serde_v8]
opt-level = 3
[profile.bench.package.serde]
opt-level = 3
[profile.bench.package.deno_url]
opt-level = 3
[profile.bench.package.url]
opt-level = 3
[profile.bench.package.bytes]
opt-level = 3
[profile.bench.package.futures-util]
opt-level = 3
[profile.bench.package.hyper]
opt-level = 3
[profile.bench.package.tokio]
opt-level = 3
[profile.bench.package.zstd]
opt-level = 3
[profile.bench.package.zstd-sys]
opt-level = 3
[profile.bench.package.base64-simd]
opt-level = 3

# NB: the `bench` and `release` profiles must remain EXACTLY the same.
[profile.release.package.rand]
opt-level = 3
[profile.release.package.flate2]
opt-level = 3
[profile.release.package.brotli]
opt-level = 3
[profile.release.package.miniz_oxide]
opt-level = 3
[profile.release.package.async-compression]
opt-level = 3
[profile.release.package.brotli-decompressor]
opt-level = 3
[profile.release.package.deno_bench_util]
opt-level = 3
[profile.release.package.deno_core]
opt-level = 3
[profile.release.package.deno_runtime]
opt-level = 3
[profile.release.package.deno_http]
opt-level = 3
[profile.release.package.deno_net]
opt-level = 3
[profile.release.package.deno_web]
opt-level = 3
[profile.release.package.deno_crypto]
opt-level = 3
[profile.release.package.deno_node]
opt-level = 3
[profile.release.package.deno_broadcast_channel]
opt-level = 3
[profile.release.package.deno_fetch]
opt-level = 3
[profile.release.package.deno_ffi]
opt-level = 3
[profile.release.package.deno_tls]
opt-level = 3
[profile.release.package.deno_websocket]
opt-level = 3
[profile.release.package.deno_napi]
opt-level = 3
[profile.release.package.test_napi]
opt-level = 3
[profile.release.package.num-bigint-dig]
opt-level = 3
[profile.release.package.v8]
opt-level = 3
[profile.release.package.serde_v8]
opt-level = 3
[profile.release.package.serde]
opt-level = 3
[profile.release.package.deno_url]
opt-level = 3
[profile.release.package.url]
opt-level = 3
[profile.release.package.bytes]
opt-level = 3
[profile.release.package.futures-util]
opt-level = 3
[profile.release.package.hyper]
opt-level = 3
[profile.release.package.tokio]
opt-level = 3
[profile.release.package.zstd]
opt-level = 3
[profile.release.package.zstd-sys]
opt-level = 3
[profile.release.package.base64-simd]
opt-level = 3<|MERGE_RESOLUTION|>--- conflicted
+++ resolved
@@ -88,11 +88,7 @@
 dlopen = "0.1.8"
 encoding_rs = "=0.8.31"
 ecb = "=0.1.1"
-<<<<<<< HEAD
-fastwebsockets = "0.2.4"
-=======
 fastwebsockets = "=0.2.4"
->>>>>>> 091fc63c
 flate2 = "=1.0.24"
 fs3 = "0.5.0"
 futures = "0.3.21"
