# Copyright 2018-2023 the Deno authors. All rights reserved. MIT license.

[workspace]
resolver = "2"
members = [
  "bench_util",
  "cli",
  "cli/napi/sym",
  "runtime",
  "test_ffi",
  "test_napi",
  "test_util",
  "ext/broadcast_channel",
  "ext/cache",
  "ext/console",
  "ext/cron",
  "ext/crypto",
  "ext/fetch",
  "ext/ffi",
  "ext/fs",
  "ext/http",
  "ext/io",
  "ext/kv",
  "ext/net",
  "ext/node",
  "ext/url",
  "ext/web",
  "ext/webidl",
  "ext/websocket",
  "ext/webstorage",
  "ext/napi",
]
exclude = ["test_util/std/hash/_wasm"]

[workspace.package]
authors = ["the Deno authors"]
edition = "2021"
license = "MIT"
repository = "https://github.com/denoland/deno"

[workspace.dependencies]
deno_ast = { version = "0.31.2", features = ["transpiling"] }
deno_core = { version = "0.228.0" }

deno_runtime = { version = "0.130.0", path = "./runtime" }
napi_sym = { version = "0.52.0", path = "./cli/napi/sym" }
deno_bench_util = { version = "0.116.0", path = "./bench_util" }
test_util = { path = "./test_util" }
deno_lockfile = "0.17.2"
deno_media_type = { version = "0.1.1", features = ["module_specifier"] }

denokv_proto = "0.2.1"
denokv_sqlite = "0.2.1"
denokv_remote = "0.2.3"

# exts
deno_broadcast_channel = { version = "0.116.0", path = "./ext/broadcast_channel" }
deno_cache = { version = "0.54.0", path = "./ext/cache" }
deno_console = { version = "0.122.0", path = "./ext/console" }
deno_cron = { version = "0.2.0", path = "./ext/cron" }
deno_crypto = { version = "0.136.0", path = "./ext/crypto" }
deno_fetch = { version = "0.146.0", path = "./ext/fetch" }
deno_ffi = { version = "0.109.0", path = "./ext/ffi" }
deno_fs = { version = "0.32.0", path = "./ext/fs" }
deno_http = { version = "0.117.0", path = "./ext/http" }
deno_io = { version = "0.32.0", path = "./ext/io" }
deno_net = { version = "0.114.0", path = "./ext/net" }
deno_node = { version = "0.59.0", path = "./ext/node" }
deno_kv = { version = "0.30.0", path = "./ext/kv" }
deno_tls = { version = "0.109.0", path = "./ext/tls" }
deno_url = { version = "0.122.0", path = "./ext/url" }
deno_web = { version = "0.153.0", path = "./ext/web" }
deno_webidl = { version = "0.122.0", path = "./ext/webidl" }
deno_websocket = { version = "0.127.0", path = "./ext/websocket" }
deno_webstorage = { version = "0.117.0", path = "./ext/webstorage" }
deno_napi = { version = "0.52.0", path = "./ext/napi" }

aes = "=0.8.3"
anyhow = "1.0.57"
async-trait = "0.1.73"
base64 = "0.21.4"
bencher = "0.1"
brotli = "3.3.4"
bytes = "1.4.0"
cache_control = "=0.2.0"
cbc = { version = "=0.1.2", features = ["alloc"] }
# Note: Do not use the "clock" feature of chrono, as it links us to CoreFoundation on macOS.
#       Instead use util::time::utc_now()
chrono = { version = "0.4", default-features = false, features = ["std", "serde"] }
console_static_text = "=0.8.1"
data-url = "=0.3.0"
data-encoding = "2.3.3"
dlopen2 = "0.6.1"
encoding_rs = "=0.8.33"
ecb = "=0.1.2"
fastwebsockets = "=0.5.0"
filetime = "0.2.16"
flate2 = { version = "1.0.26", features = ["zlib-ng"], default-features = false }
fs3 = "0.5.0"
futures = "0.3.21"
glob = "0.3.1"
hex = "0.4"
http = "0.2.9"
h2 = { version = "0.3.17", features = ["unstable"] }
httparse = "1.8.0"
hyper = { version = "0.14.26", features = ["runtime", "http1"] }
indexmap = { version = "2", features = ["serde"] }
libc = "0.2.126"
log = "=0.4.20"
lsp-types = "=0.94.1" # used by tower-lsp and "proposed" feature is unstable in patch releases
memmem = "0.1.1"
monch = "=0.4.3"
notify = "=5.0.0"
num-bigint = { version = "0.4", features = ["rand"] }
once_cell = "1.17.1"
os_pipe = "=1.1.4"
parking_lot = "0.12.0"
percent-encoding = "=2.3.0"
pin-project = "1.0.11" # don't pin because they yank crates from cargo
pretty_assertions = "=1.4.0"
prost = "0.11"
prost-build = "0.11"
rand = "=0.8.5"
regex = "^1.7.0"
lazy-regex = "3"
reqwest = { version = "0.11.20", default-features = false, features = ["rustls-tls", "stream", "gzip", "brotli", "socks", "json"] }
ring = "^0.17.0"
rusqlite = { version = "=0.29.0", features = ["unlock_notify", "bundled"] }
rustls = "0.21.8"
rustls-pemfile = "1.0.0"
rustls-tokio-stream = "=0.2.9"
rustls-webpki = "0.101.4"
webpki-roots = "0.25.2"
scopeguard = "1.2.0"
saffron = "=0.1.0"
serde = { version = "1.0.149", features = ["derive"] }
serde_bytes = "0.11"
serde_json = "1.0.85"
serde_repr = "=0.1.16"
sha2 = { version = "0.10.8", features = ["oid"] }
<<<<<<< HEAD
signature = "2.1"
=======
signature = "=1.6.4"
>>>>>>> 09dc5f36
slab = "0.4"
smallvec = "1.8"
socket2 = { version = "0.5.3", features = ["all"] }
tar = "=0.4.40"
tempfile = "3.4.0"
termcolor = "1.1.3"
thiserror = "1.0.40"
tokio = { version = "1.28.1", features = ["full"] }
tokio-metrics = { version = "0.3.0", features = ["rt"] }
tokio-util = "0.7.4"
tower-lsp = { version = "=0.20.0", features = ["proposed"] }
url = { version = "2.3.1", features = ["serde", "expose_internals"] }
uuid = { version = "1.3.0", features = ["v4"] }
zstd = "=0.12.4"
elliptic-curve = { version = "0.13.4", features = ["alloc", "arithmetic", "ecdh", "std", "pem"] }
p224 = { version = "0.13.0", features = ["ecdh"] }
p256 = { version = "0.13.2", features = ["ecdh"] }
p384 = { version = "0.13.0", features = ["ecdh"] }

# crypto
rsa = { version = "0.9.3", default-features = false, features = ["std", "pem", "hazmat"] } # hazmat needed for PrehashSigner in ext/node
hkdf = "0.12.3"

# macros
proc-macro2 = "1"
quote = "1"
syn = { version = "2", features = ["full", "extra-traits"] }

# unix
nix = "=0.26.2"

# windows deps
fwdansi = "=1.1.0"
winres = "=0.1.12"
winapi = "=0.3.9"
windows-sys = { version = "0.48.0", features = ["Win32_Media"] }

# NB: the `bench` and `release` profiles must remain EXACTLY the same.
[profile.release]
codegen-units = 1
incremental = true
lto = true
opt-level = 'z' # Optimize for size

# Build release with debug symbols: cargo build --profile=release-with-debug
[profile.release-with-debug]
inherits = "release"
debug = true

# NB: the `bench` and `release` profiles must remain EXACTLY the same.
[profile.bench]
codegen-units = 1
incremental = true
lto = true
opt-level = 'z' # Optimize for size

# Key generation is too slow on `debug`
[profile.dev.package.num-bigint-dig]
opt-level = 3

# Optimize these packages for performance.
# NB: the `bench` and `release` profiles must remain EXACTLY the same.
[profile.bench.package.rand]
opt-level = 3
[profile.bench.package.flate2]
opt-level = 3
[profile.bench.package.brotli]
opt-level = 3
[profile.bench.package.miniz_oxide]
opt-level = 3
[profile.bench.package.async-compression]
opt-level = 3
[profile.bench.package.brotli-decompressor]
opt-level = 3
[profile.bench.package.deno_bench_util]
opt-level = 3
[profile.bench.package.deno_core]
opt-level = 3
[profile.bench.package.deno_runtime]
opt-level = 3
[profile.bench.package.deno_http]
opt-level = 3
[profile.bench.package.deno_web]
opt-level = 3
[profile.bench.package.deno_broadcast_channel]
opt-level = 3
[profile.bench.package.deno_fetch]
opt-level = 3
[profile.bench.package.deno_ffi]
opt-level = 3
[profile.bench.package.deno_tls]
opt-level = 3
[profile.bench.package.deno_websocket]
opt-level = 3
[profile.bench.package.deno_net]
opt-level = 3
[profile.bench.package.deno_crypto]
opt-level = 3
[profile.bench.package.deno_node]
opt-level = 3
[profile.bench.package.num-bigint-dig]
opt-level = 3
[profile.bench.package.v8]
opt-level = 3
[profile.bench.package.serde_v8]
opt-level = 3
[profile.bench.package.serde]
opt-level = 3
[profile.bench.package.deno_url]
opt-level = 3
[profile.bench.package.url]
opt-level = 3
[profile.bench.package.bytes]
opt-level = 3
[profile.bench.package.futures-util]
opt-level = 3
[profile.bench.package.hyper]
opt-level = 3
[profile.bench.package.tokio]
opt-level = 3
[profile.bench.package.zstd]
opt-level = 3
[profile.bench.package.zstd-sys]
opt-level = 3
[profile.bench.package.base64-simd]
opt-level = 3

# NB: the `bench` and `release` profiles must remain EXACTLY the same.
[profile.release.package.rand]
opt-level = 3
[profile.release.package.flate2]
opt-level = 3
[profile.release.package.brotli]
opt-level = 3
[profile.release.package.miniz_oxide]
opt-level = 3
[profile.release.package.async-compression]
opt-level = 3
[profile.release.package.brotli-decompressor]
opt-level = 3
[profile.release.package.deno_bench_util]
opt-level = 3
[profile.release.package.deno_core]
opt-level = 3
[profile.release.package.deno_runtime]
opt-level = 3
[profile.release.package.deno_http]
opt-level = 3
[profile.release.package.deno_net]
opt-level = 3
[profile.release.package.deno_web]
opt-level = 3
[profile.release.package.deno_crypto]
opt-level = 3
[profile.release.package.deno_node]
opt-level = 3
[profile.release.package.deno_broadcast_channel]
opt-level = 3
[profile.release.package.deno_fetch]
opt-level = 3
[profile.release.package.deno_ffi]
opt-level = 3
[profile.release.package.deno_tls]
opt-level = 3
[profile.release.package.deno_websocket]
opt-level = 3
[profile.release.package.deno_napi]
opt-level = 3
[profile.release.package.test_napi]
opt-level = 3
[profile.release.package.num-bigint-dig]
opt-level = 3
[profile.release.package.v8]
opt-level = 3
[profile.release.package.serde_v8]
opt-level = 3
[profile.release.package.serde]
opt-level = 3
[profile.release.package.deno_url]
opt-level = 3
[profile.release.package.url]
opt-level = 3
[profile.release.package.bytes]
opt-level = 3
[profile.release.package.futures-util]
opt-level = 3
[profile.release.package.hyper]
opt-level = 3
[profile.release.package.tokio]
opt-level = 3
[profile.release.package.zstd]
opt-level = 3
[profile.release.package.zstd-sys]
opt-level = 3
[profile.release.package.base64-simd]
opt-level = 3<|MERGE_RESOLUTION|>--- conflicted
+++ resolved
@@ -138,11 +138,7 @@
 serde_json = "1.0.85"
 serde_repr = "=0.1.16"
 sha2 = { version = "0.10.8", features = ["oid"] }
-<<<<<<< HEAD
 signature = "2.1"
-=======
-signature = "=1.6.4"
->>>>>>> 09dc5f36
 slab = "0.4"
 smallvec = "1.8"
 socket2 = { version = "0.5.3", features = ["all"] }
