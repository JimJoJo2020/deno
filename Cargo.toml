# Copyright 2018-2021 the Deno authors. All rights reserved. MIT license.

[workspace]
members = [
  "bench_util",
  "cli",
  "core",
  "runtime",
<<<<<<< HEAD
  "test_ffi",
=======
>>>>>>> 425b9a82
  "test_util",
  "extensions/broadcast_channel",
  "extensions/console",
  "extensions/crypto",
  "extensions/fetch",
<<<<<<< HEAD
  "extensions/ffi",
=======
  "extensions/net",
>>>>>>> 425b9a82
  "extensions/timers",
  "extensions/url",
  "extensions/web",
  "extensions/webgpu",
  "extensions/webidl",
  "extensions/websocket",
  "extensions/webstorage"
]
exclude = ["test_util/std/hash/_wasm"]

# NB: the `bench` and `release` profiles must remain EXACTLY the same.
[profile.release]
codegen-units = 1
incremental = true
lto = true
opt-level = 'z' # Optimize for size

# NB: the `bench` and `release` profiles must remain EXACTLY the same.
[profile.bench]
codegen-units = 1
incremental = true
lto = true
opt-level = 'z' # Optimize for size

# Optimize these packages for performance.
# NB: the `bench` and `release` profiles must remain EXACTLY the same.
[profile.bench.package.rand]
opt-level = 3
[profile.bench.package.flate2]
opt-level = 3
[profile.bench.package.brotli]
opt-level = 3
[profile.bench.package.miniz_oxide]
opt-level = 3
[profile.bench.package.async-compression]
opt-level = 3
[profile.bench.package.brotli-decompressor]
opt-level = 3
[profile.bench.package.deno_core]
opt-level = 3
[profile.bench.package.deno_runtime]
opt-level = 3
[profile.bench.package.rusty_v8]
opt-level = 3
[profile.bench.package.serde_v8]
opt-level = 3
[profile.bench.package.serde]
opt-level = 3

# NB: the `bench` and `release` profiles must remain EXACTLY the same.
[profile.release.package.rand]
opt-level = 3
[profile.release.package.flate2]
opt-level = 3
[profile.release.package.brotli]
opt-level = 3
[profile.release.package.miniz_oxide]
opt-level = 3
[profile.release.package.async-compression]
opt-level = 3
[profile.release.package.brotli-decompressor]
opt-level = 3
[profile.release.package.deno_core]
opt-level = 3
[profile.release.package.deno_runtime]
opt-level = 3
[profile.release.package.rusty_v8]
opt-level = 3
[profile.release.package.serde_v8]
opt-level = 3
[profile.release.package.serde]
opt-level = 3<|MERGE_RESOLUTION|>--- conflicted
+++ resolved
@@ -6,20 +6,14 @@
   "cli",
   "core",
   "runtime",
-<<<<<<< HEAD
   "test_ffi",
-=======
->>>>>>> 425b9a82
   "test_util",
   "extensions/broadcast_channel",
   "extensions/console",
   "extensions/crypto",
   "extensions/fetch",
-<<<<<<< HEAD
   "extensions/ffi",
-=======
   "extensions/net",
->>>>>>> 425b9a82
   "extensions/timers",
   "extensions/url",
   "extensions/web",
