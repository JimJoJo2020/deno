--- conflicted
+++ resolved
@@ -132,17 +132,11 @@
 socket2 = "0.4.7"
 tar = "=0.4.38"
 tempfile = "3.4.0"
-<<<<<<< HEAD
-thiserror = "=1.0.38"
-tokio = { version = "=1.25.0", features = ["full"] }
-tokio-rustls = "0.24.0"
-=======
 thiserror = "1.0.40"
 tokio = { version = "1.28.1", features = ["full"] }
 tikv-jemallocator = "0.5.0"
 tikv-jemalloc-sys = "0.5.3"
-tokio-rustls = "0.23.3"
->>>>>>> 9ba2c4c4
+tokio-rustls = "0.24.0"
 tokio-util = "0.7.4"
 tower-lsp = { version = "=0.17.0", features = ["proposed"] }
 url = { version = "2.3.1", features = ["serde", "expose_internals"] }
