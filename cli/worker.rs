// Copyright 2018-2020 the Deno authors. All rights reserved. MIT license.
use crate::fmt_errors::JSError;
use crate::ops;
use crate::state::State;
use deno_core;
use deno_core::Buf;
use deno_core::ErrBox;
use deno_core::ModuleId;
use deno_core::ModuleSpecifier;
use deno_core::StartupData;
use futures::channel::mpsc;
use futures::future::FutureExt;
use futures::future::TryFutureExt;
use futures::sink::SinkExt;
use futures::stream::StreamExt;
use futures::task::AtomicWaker;
use std::env;
use std::future::Future;
use std::ops::Deref;
use std::ops::DerefMut;
use std::pin::Pin;
use std::rc::Rc;
use std::sync::Arc;
use std::task::Context;
use std::task::Poll;
use tokio::sync::Mutex as AsyncMutex;
use url::Url;

/// Events that are sent to host from child
/// worker.
pub enum WorkerEvent {
  Message(Buf),
  Error(ErrBox),
}

pub struct WorkerChannelsInternal {
  pub sender: mpsc::Sender<WorkerEvent>,
  pub receiver: mpsc::Receiver<Buf>,
}

#[derive(Clone)]
pub struct WorkerHandle {
  pub sender: mpsc::Sender<Buf>,
  pub receiver: Arc<AsyncMutex<mpsc::Receiver<WorkerEvent>>>,
  // terminate_channel
}

impl WorkerHandle {
  pub fn terminate(&self) {
    todo!()
  }

  /// Post message to worker as a host.
  pub async fn post_message(&self, buf: Buf) -> Result<(), ErrBox> {
    let mut sender = self.sender.clone();
    sender.send(buf).map_err(ErrBox::from).await
  }

  // TODO: should use `try_lock` and return error if
  // more than one listener tries to get event
  pub async fn get_event(&self) -> Option<WorkerEvent> {
    let mut receiver = self.receiver.lock().await;
    receiver.next().await
  }
}

fn create_channels() -> (WorkerChannelsInternal, WorkerHandle) {
  let (in_tx, in_rx) = mpsc::channel::<Buf>(1);
  let (out_tx, out_rx) = mpsc::channel::<WorkerEvent>(1);
  let internal_channels = WorkerChannelsInternal {
    sender: out_tx,
    receiver: in_rx,
  };
  let external_channels = WorkerHandle {
    sender: in_tx,
    receiver: Arc::new(AsyncMutex::new(out_rx)),
  };
  (internal_channels, external_channels)
}

/// Worker is a CLI wrapper for `deno_core::Isolate`.
///
/// It provides infrastructure to communicate with a worker and
/// consequently between workers.
///
/// This struct is meant to be used as a base struct for concrete
/// type of worker that registers set of ops.
///
/// Currently there are three types of workers:
///  - `MainWorker`
///  - `CompilerWorker`
///  - `WebWorker`
pub struct Worker {
  pub name: String,
  pub isolate: Box<deno_core::EsIsolate>,
  pub state: State,
  pub waker: AtomicWaker,
  pub(crate) internal_channels: WorkerChannelsInternal,
  external_channels: WorkerHandle,
  inspector: Option<Box<crate::inspector::DenoInspector>>,
}

impl Worker {
  pub fn new(name: String, startup_data: StartupData, state: State) -> Self {
    let loader = Rc::new(state.clone());
    let mut isolate = deno_core::EsIsolate::new(loader, startup_data, false);

    let global_state = state.borrow().global_state.clone();
<<<<<<< HEAD
    eprintln!(
      "Worker::new, inspector_server={:?}",
      global_state.inspector_server.is_some()
    );
=======

>>>>>>> d795d343
    let inspector = global_state
      .inspector_server
      .as_ref()
      .map(|s| s.add_inspector(&mut *isolate));

    isolate.set_js_error_create_fn(move |core_js_error| {
      JSError::create(core_js_error, &global_state.ts_compiler)
    });

    let (internal_channels, external_channels) = create_channels();

    Self {
      name,
      isolate,
      state,
      waker: AtomicWaker::new(),
      internal_channels,
      external_channels,
      inspector,
    }
  }

  /// Same as execute2() but the filename defaults to "$CWD/__anonymous__".
  pub fn execute(&mut self, js_source: &str) -> Result<(), ErrBox> {
    let path = env::current_dir().unwrap().join("__anonymous__");
    let url = Url::from_file_path(path).unwrap();
    self.execute2(url.as_str(), js_source)
  }

  /// Executes the provided JavaScript source code. The js_filename argument is
  /// provided only for debugging purposes.
  pub fn execute2(
    &mut self,
    js_filename: &str,
    js_source: &str,
  ) -> Result<(), ErrBox> {
    self.isolate.execute(js_filename, js_source)
  }

  /// Loads and instantiates specified JavaScript module.
  pub async fn preload_module(
    &mut self,
    module_specifier: &ModuleSpecifier,
  ) -> Result<ModuleId, ErrBox> {
    self.isolate.load_module(module_specifier, None).await
  }

  /// Loads, instantiates and executes specified JavaScript module.
  pub async fn execute_module(
    &mut self,
    module_specifier: &ModuleSpecifier,
  ) -> Result<(), ErrBox> {
    let id = self.preload_module(module_specifier).await?;
    self.isolate.mod_evaluate(id)
  }

  /// Loads, instantiates and executes provided source code
  /// as module.
  pub async fn execute_module_from_code(
    &mut self,
    module_specifier: &ModuleSpecifier,
    code: String,
  ) -> Result<(), ErrBox> {
    let id = self
      .isolate
      .load_module(module_specifier, Some(code))
      .await?;
    self.isolate.mod_evaluate(id)
  }

  /// Returns a way to communicate with the Worker from other threads.
  pub fn thread_safe_handle(&self) -> WorkerHandle {
    self.external_channels.clone()
  }
}

impl Drop for Worker {
  fn drop(&mut self) {
    // The Isolate object must outlive the Inspector object, but this is
    // currently not enforced by the type system.
    self.inspector.take();
  }
}

impl Future for Worker {
  type Output = Result<(), ErrBox>;

  fn poll(self: Pin<&mut Self>, cx: &mut Context) -> Poll<Self::Output> {
    let inner = self.get_mut();
    if let Some(deno_inspector) = inner.inspector.as_mut() {
      // We always poll the inspector if it exists.
      let _ = deno_inspector.poll_unpin(cx);
    }
    inner.waker.register(cx.waker());
    inner.isolate.poll_unpin(cx)
  }
}

/// This worker is created and used by Deno executable.
///
/// It provides ops available in the `Deno` namespace.
///
/// All WebWorkers created during program execution are decendants of
/// this worker.
pub struct MainWorker(Worker);

impl MainWorker {
  pub fn new(name: String, startup_data: StartupData, state: State) -> Self {
    let state_ = state.clone();
    let mut worker = Worker::new(name, startup_data, state_);
    {
      let op_registry = worker.isolate.op_registry.clone();
      let isolate = &mut worker.isolate;
      ops::runtime::init(isolate, &state);
      ops::runtime_compiler::init(isolate, &state);
      ops::errors::init(isolate, &state);
      ops::fetch::init(isolate, &state);
      ops::fs::init(isolate, &state);
      ops::fs_events::init(isolate, &state);
      ops::io::init(isolate, &state);
      ops::plugins::init(isolate, &state, op_registry);
      ops::net::init(isolate, &state);
      ops::tls::init(isolate, &state);
      ops::os::init(isolate, &state);
      ops::permissions::init(isolate, &state);
      ops::process::init(isolate, &state);
      ops::random::init(isolate, &state);
      ops::repl::init(isolate, &state);
      ops::resources::init(isolate, &state);
      ops::signal::init(isolate, &state);
      ops::timers::init(isolate, &state);
      ops::tty::init(isolate, &state);
      ops::worker_host::init(isolate, &state);
      ops::web_worker::init(isolate, &state, &worker.internal_channels.sender);
    }
    Self(worker)
  }
}

impl Deref for MainWorker {
  type Target = Worker;
  fn deref(&self) -> &Self::Target {
    &self.0
  }
}

impl DerefMut for MainWorker {
  fn deref_mut(&mut self) -> &mut Self::Target {
    &mut self.0
  }
}

#[cfg(test)]
mod tests {
  use super::*;
  use crate::flags;
  use crate::global_state::GlobalState;
  use crate::startup_data;
  use crate::state::State;
  use crate::tokio_util;
  use futures::executor::block_on;
  use std::sync::atomic::Ordering;

  pub fn run_in_task<F>(f: F)
  where
    F: FnOnce() + Send + 'static,
  {
    let fut = futures::future::lazy(move |_cx| f());
    tokio_util::run_basic(fut)
  }

  #[test]
  fn execute_mod_esm_imports_a() {
    let p = std::path::PathBuf::from(env!("CARGO_MANIFEST_DIR"))
      .parent()
      .unwrap()
      .join("cli/tests/esm_imports_a.js");
    let module_specifier =
      ModuleSpecifier::resolve_url_or_path(&p.to_string_lossy()).unwrap();
    let global_state = GlobalState::new(flags::Flags::default()).unwrap();
    let state =
      State::new(global_state, None, module_specifier.clone()).unwrap();
    let state_ = state.clone();
    tokio_util::run_basic(async move {
      let mut worker =
        MainWorker::new("TEST".to_string(), StartupData::None, state);
      let result = worker.execute_module(&module_specifier).await;
      if let Err(err) = result {
        eprintln!("execute_mod err {:?}", err);
      }
      if let Err(e) = (&mut *worker).await {
        panic!("Future got unexpected error: {:?}", e);
      }
    });
    let state = state_.borrow();
    assert_eq!(state.metrics.resolve_count, 2);
    // Check that we didn't start the compiler.
    assert_eq!(state.global_state.compiler_starts.load(Ordering::SeqCst), 0);
  }

  #[test]
  fn execute_mod_circular() {
    let p = std::path::PathBuf::from(env!("CARGO_MANIFEST_DIR"))
      .parent()
      .unwrap()
      .join("tests/circular1.ts");
    let module_specifier =
      ModuleSpecifier::resolve_url_or_path(&p.to_string_lossy()).unwrap();
    let global_state = GlobalState::new(flags::Flags::default()).unwrap();
    let state =
      State::new(global_state, None, module_specifier.clone()).unwrap();
    let state_ = state.clone();
    tokio_util::run_basic(async move {
      let mut worker =
        MainWorker::new("TEST".to_string(), StartupData::None, state);
      let result = worker.execute_module(&module_specifier).await;
      if let Err(err) = result {
        eprintln!("execute_mod err {:?}", err);
      }
      if let Err(e) = (&mut *worker).await {
        panic!("Future got unexpected error: {:?}", e);
      }
    });

    let state = state_.borrow();
    assert_eq!(state.metrics.resolve_count, 1);
    // Check that we didn't start the compiler.
    assert_eq!(state.global_state.compiler_starts.load(Ordering::SeqCst), 0);
  }

  #[tokio::test]
  async fn execute_006_url_imports() {
    let http_server_guard = crate::test_util::http_server();
    let p = std::path::PathBuf::from(env!("CARGO_MANIFEST_DIR"))
      .parent()
      .unwrap()
      .join("cli/tests/006_url_imports.ts");
    let module_specifier =
      ModuleSpecifier::resolve_url_or_path(&p.to_string_lossy()).unwrap();
    let flags = flags::Flags {
      subcommand: flags::DenoSubcommand::Run {
        script: module_specifier.to_string(),
      },
      reload: true,
      ..flags::Flags::default()
    };
    let global_state = GlobalState::new(flags).unwrap();
    let state =
      State::new(global_state.clone(), None, module_specifier.clone()).unwrap();
    let mut worker = MainWorker::new(
      "TEST".to_string(),
      startup_data::deno_isolate_init(),
      state.clone(),
    );
    worker.execute("bootstrapMainRuntime()").unwrap();
    let result = worker.execute_module(&module_specifier).await;
    if let Err(err) = result {
      eprintln!("execute_mod err {:?}", err);
    }
    if let Err(e) = (&mut *worker).await {
      panic!("Future got unexpected error: {:?}", e);
    }
    let state = state.borrow();
    assert_eq!(state.metrics.resolve_count, 3);
    // Check that we've only invoked the compiler once.
    assert_eq!(state.global_state.compiler_starts.load(Ordering::SeqCst), 1);
    drop(http_server_guard);
  }

  fn create_test_worker() -> MainWorker {
    let state = State::mock("./hello.js");
    let mut worker = MainWorker::new(
      "TEST".to_string(),
      startup_data::deno_isolate_init(),
      state,
    );
    worker.execute("bootstrapMainRuntime()").unwrap();
    worker
  }

  #[test]
  fn execute_mod_resolve_error() {
    run_in_task(|| {
      // "foo" is not a valid module specifier so this should return an error.
      let mut worker = create_test_worker();
      let module_specifier =
        ModuleSpecifier::resolve_url_or_path("does-not-exist").unwrap();
      let result = block_on(worker.execute_module(&module_specifier));
      assert!(result.is_err());
    })
  }

  #[test]
  fn execute_mod_002_hello() {
    run_in_task(|| {
      // This assumes cwd is project root (an assumption made throughout the
      // tests).
      let mut worker = create_test_worker();
      let p = std::path::PathBuf::from(env!("CARGO_MANIFEST_DIR"))
        .parent()
        .unwrap()
        .join("cli/tests/002_hello.ts");
      let module_specifier =
        ModuleSpecifier::resolve_url_or_path(&p.to_string_lossy()).unwrap();
      let result = block_on(worker.execute_module(&module_specifier));
      assert!(result.is_ok());
    })
  }
}<|MERGE_RESOLUTION|>--- conflicted
+++ resolved
@@ -106,14 +106,7 @@
     let mut isolate = deno_core::EsIsolate::new(loader, startup_data, false);
 
     let global_state = state.borrow().global_state.clone();
-<<<<<<< HEAD
-    eprintln!(
-      "Worker::new, inspector_server={:?}",
-      global_state.inspector_server.is_some()
-    );
-=======
-
->>>>>>> d795d343
+
     let inspector = global_state
       .inspector_server
       .as_ref()
