--- conflicted
+++ resolved
@@ -41,11 +41,8 @@
 use deno_runtime::BootstrapOptions;
 use deno_runtime::WorkerLogLevel;
 use deno_semver::npm::NpmPackageReqReference;
-<<<<<<< HEAD
+use deno_semver::package::PackageReqReference;
 use tokio::sync::broadcast::Receiver;
-=======
-use deno_semver::package::PackageReqReference;
->>>>>>> 2215a3ea
 
 use crate::args::package_json::PackageJsonDeps;
 use crate::args::StorageKeyResolver;
@@ -310,7 +307,6 @@
     }
   }
 
-<<<<<<< HEAD
   pub async fn maybe_setup_hot_reload_manager(
     &mut self,
   ) -> Result<Option<HotReloadManager>, AnyError> {
@@ -334,7 +330,8 @@
     } else {
       Ok(None)
     }
-=======
+  }
+
   pub fn execute_script_static(
     &mut self,
     name: &'static str,
@@ -344,7 +341,6 @@
       .worker
       .js_runtime
       .execute_script_static(name, source_code)
->>>>>>> 2215a3ea
   }
 }
 
