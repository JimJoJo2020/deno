// Copyright 2018-2020 the Deno authors. All rights reserved. MIT license.

use crate::fmt_errors::JsError;
use crate::global_state::GlobalState;
use crate::inspector::DenoInspector;
use crate::inspector::InspectorSession;
use crate::js;
use crate::metrics::Metrics;
use crate::ops;
use crate::ops::io::get_stdio;
use crate::permissions::Permissions;
use crate::state::CliModuleLoader;
use deno_core::error::AnyError;
use deno_core::futures::channel::mpsc;
use deno_core::futures::future::poll_fn;
use deno_core::futures::future::FutureExt;
use deno_core::futures::stream::StreamExt;
use deno_core::futures::task::AtomicWaker;
use deno_core::url::Url;
use deno_core::v8;
use deno_core::JsRuntime;
use deno_core::ModuleId;
use deno_core::ModuleSpecifier;
use deno_core::RuntimeOptions;
use deno_core::Snapshot;
use std::env;
use std::ops::Deref;
use std::ops::DerefMut;
use std::rc::Rc;
use std::sync::atomic::AtomicBool;
use std::sync::atomic::Ordering;
use std::sync::Arc;
use std::task::Context;
use std::task::Poll;
use tokio::sync::Mutex as AsyncMutex;

/// Events that are sent to host from child
/// worker.
pub enum WorkerEvent {
  Message(Box<[u8]>),
  Error(AnyError),
  TerminalError(AnyError),
}

pub struct WorkerChannelsInternal {
  pub sender: mpsc::Sender<WorkerEvent>,
  pub receiver: mpsc::Receiver<Box<[u8]>>,
}

#[derive(Clone)]
pub struct WorkerHandle {
  pub sender: mpsc::Sender<Box<[u8]>>,
  pub receiver: Arc<AsyncMutex<mpsc::Receiver<WorkerEvent>>>,
}

impl WorkerHandle {
  /// Post message to worker as a host.
  pub fn post_message(&self, buf: Box<[u8]>) -> Result<(), AnyError> {
    let mut sender = self.sender.clone();
    sender.try_send(buf)?;
    Ok(())
  }

  /// Get the event with lock.
  /// Return error if more than one listener tries to get event
  pub async fn get_event(&self) -> Result<Option<WorkerEvent>, AnyError> {
    let mut receiver = self.receiver.try_lock()?;
    Ok(receiver.next().await)
  }
}

fn create_channels() -> (WorkerChannelsInternal, WorkerHandle) {
  let (in_tx, in_rx) = mpsc::channel::<Box<[u8]>>(1);
  let (out_tx, out_rx) = mpsc::channel::<WorkerEvent>(1);
  let internal_channels = WorkerChannelsInternal {
    sender: out_tx,
    receiver: in_rx,
  };
  let external_channels = WorkerHandle {
    sender: in_tx,
    receiver: Arc::new(AsyncMutex::new(out_rx)),
  };
  (internal_channels, external_channels)
}

/// Worker is a CLI wrapper for `deno_core::Isolate`.
///
/// It provides infrastructure to communicate with a worker and
/// consequently between workers.
///
/// This struct is meant to be used as a base struct for concrete
/// type of worker that registers set of ops.
///
/// Currently there are two types of workers:
///  - `MainWorker`
///  - `WebWorker`
pub struct Worker {
  external_channels: WorkerHandle,
  inspector: Option<Box<DenoInspector>>,
  // Following fields are pub because they are accessed
  // when creating a new WebWorker instance.
  pub(crate) internal_channels: WorkerChannelsInternal,
  pub(crate) js_runtime: JsRuntime,
  pub(crate) name: String,
  should_break_on_first_statement: bool,
  waker: AtomicWaker,
}

impl Worker {
  pub fn new(
    name: String,
    startup_snapshot: Snapshot,
    global_state: Arc<GlobalState>,
    module_loader: Rc<CliModuleLoader>,
    is_main: bool,
  ) -> Self {
    let global_state_ = global_state.clone();

    let mut js_runtime = JsRuntime::new(RuntimeOptions {
      module_loader: Some(module_loader),
      startup_snapshot: Some(startup_snapshot),
      js_error_create_fn: Some(Box::new(move |core_js_error| {
        JsError::create(core_js_error, &global_state_.ts_compiler)
      })),
      ..Default::default()
    });
    {
      let op_state = js_runtime.op_state();
      let mut op_state = op_state.borrow_mut();
      op_state.get_error_class_fn = &crate::errors::get_error_class_name;
    }

    let inspector =
      if let Some(inspector_server) = &global_state.maybe_inspector_server {
        Some(DenoInspector::new(
          &mut js_runtime,
          Some(inspector_server.clone()),
        ))
      } else if global_state.flags.coverage || global_state.flags.repl {
        Some(DenoInspector::new(&mut js_runtime, None))
      } else {
        None
      };

    let should_break_on_first_statement = inspector.is_some()
      && is_main
      && global_state.flags.inspect_brk.is_some();

    let (internal_channels, external_channels) = create_channels();

    Self {
      external_channels,
      inspector,
      internal_channels,
      js_runtime,
      name,
      should_break_on_first_statement,
      waker: AtomicWaker::new(),
    }
  }

  /// Same as execute2() but the filename defaults to "$CWD/__anonymous__".
  pub fn execute(&mut self, js_source: &str) -> Result<(), AnyError> {
    let path = env::current_dir().unwrap().join("__anonymous__");
    let url = Url::from_file_path(path).unwrap();
    self.execute2(url.as_str(), js_source)
  }

  /// Executes the provided JavaScript source code. The js_filename argument is
  /// provided only for debugging purposes.
  pub fn execute2(
    &mut self,
    js_filename: &str,
    js_source: &str,
  ) -> Result<(), AnyError> {
    self.js_runtime.execute(js_filename, js_source)
  }

  /// Loads and instantiates specified JavaScript module.
  pub async fn preload_module(
    &mut self,
    module_specifier: &ModuleSpecifier,
  ) -> Result<ModuleId, AnyError> {
    self.js_runtime.load_module(module_specifier, None).await
  }

  /// Loads, instantiates and executes specified JavaScript module.
  pub async fn execute_module(
    &mut self,
    module_specifier: &ModuleSpecifier,
  ) -> Result<(), AnyError> {
    let id = self.preload_module(module_specifier).await?;
    self.wait_for_inspector_session();
    self.js_runtime.mod_evaluate(id).await
  }

  /// Loads, instantiates and executes provided source code
  /// as module.
  pub async fn execute_module_from_code(
    &mut self,
    module_specifier: &ModuleSpecifier,
    code: String,
  ) -> Result<(), AnyError> {
    let id = self
      .js_runtime
      .load_module(module_specifier, Some(code))
      .await?;
    self.wait_for_inspector_session();
    self.js_runtime.mod_evaluate(id).await
  }

  /// Returns a way to communicate with the Worker from other threads.
  pub fn thread_safe_handle(&self) -> WorkerHandle {
    self.external_channels.clone()
  }

  fn wait_for_inspector_session(&mut self) {
    if self.should_break_on_first_statement {
      self
        .inspector
        .as_mut()
        .unwrap()
        .wait_for_session_and_break_on_next_statement()
    }
  }

  /// Create new inspector session. This function panics if Worker
  /// was not configured to create inspector.
  pub fn create_inspector_session(&mut self) -> Box<InspectorSession> {
    let inspector = self.inspector.as_mut().unwrap();

    InspectorSession::new(&mut **inspector)
  }

  pub fn poll_event_loop(
    &mut self,
    cx: &mut Context,
  ) -> Poll<Result<(), AnyError>> {
    // We always poll the inspector if it exists.
    let _ = self.inspector.as_mut().map(|i| i.poll_unpin(cx));
    self.waker.register(cx.waker());
    self.js_runtime.poll_event_loop(cx)
  }

  pub async fn run_event_loop(&mut self) -> Result<(), AnyError> {
    poll_fn(|cx| self.poll_event_loop(cx)).await
  }
}

impl Drop for Worker {
  fn drop(&mut self) {
    // The Isolate object must outlive the Inspector object, but this is
    // currently not enforced by the type system.
    self.inspector.take();
  }
}

// impl Future for Worker {
//   type Output = Result<(), AnyError>;

//   fn poll(self: Pin<&mut Self>, cx: &mut Context) -> Poll<Self::Output> {
//     let inner = self.get_mut();

<<<<<<< HEAD
//     // We always poll the inspector if it exists.
//     let _ = inner.inspector.as_mut().map(|i| i.poll_unpin(cx));
//     inner.waker.register(cx.waker());
//     inner.js_runtime.poll_event_loop(cx)
//   }
// }
=======
    // We always poll the inspector if it exists.
    let _ = inner.inspector.as_mut().map(|i| i.poll_unpin(cx));
    inner.waker.register(cx.waker());
    inner.js_runtime.poll_event_loop(cx)
  }
}

impl Deref for Worker {
  type Target = JsRuntime;
  fn deref(&self) -> &Self::Target {
    &self.js_runtime
  }
}

impl DerefMut for Worker {
  fn deref_mut(&mut self) -> &mut Self::Target {
    &mut self.js_runtime
  }
}
>>>>>>> 2ae59318

/// This worker is created and used by Deno executable.
///
/// It provides ops available in the `Deno` namespace.
///
/// All WebWorkers created during program execution are descendants of
/// this worker.
pub struct MainWorker(Worker);

impl MainWorker {
  pub fn new(
    global_state: &Arc<GlobalState>,
    main_module: ModuleSpecifier,
  ) -> Self {
    let loader = CliModuleLoader::new(global_state.maybe_import_map.clone());
    let mut worker = Worker::new(
      "main".to_string(),
      js::deno_isolate_init(),
      global_state.clone(),
      loader,
      true,
    );
    let js_runtime = &mut worker.js_runtime;
    {
      // All ops registered in this function depend on these
      {
        let op_state = js_runtime.op_state();
        let mut op_state = op_state.borrow_mut();
        op_state.put::<Metrics>(Default::default());
        op_state.put::<Arc<GlobalState>>(global_state.clone());
        op_state.put::<Permissions>(global_state.permissions.clone());
      }

      ops::runtime::init(js_runtime, main_module);
      ops::fetch::init(js_runtime, global_state.flags.ca_file.as_deref());
      ops::timers::init(js_runtime);
      ops::worker_host::init(js_runtime);
      ops::random::init(js_runtime, global_state.flags.seed);
      ops::reg_json_sync(js_runtime, "op_close", deno_core::op_close);
      ops::reg_json_sync(js_runtime, "op_resources", deno_core::op_resources);
      ops::reg_json_sync(
        js_runtime,
        "op_domain_to_ascii",
        deno_web::op_domain_to_ascii,
      );
      ops::errors::init(js_runtime);
      ops::fs_events::init(js_runtime);
      ops::fs::init(js_runtime);
      ops::io::init(js_runtime);
      ops::net::init(js_runtime);
      ops::os::init(js_runtime);
      ops::permissions::init(js_runtime);
      ops::plugin::init(js_runtime);
      ops::process::init(js_runtime);
      ops::runtime_compiler::init(js_runtime);
      ops::signal::init(js_runtime);
      ops::tls::init(js_runtime);
      ops::tty::init(js_runtime);
      ops::websocket::init(js_runtime);
    }
    {
      let op_state = js_runtime.op_state();
      let mut op_state = op_state.borrow_mut();
      let t = &mut op_state.resource_table;
      let (stdin, stdout, stderr) = get_stdio();
      if let Some(stream) = stdin {
        t.add("stdin", Box::new(stream));
      }
      if let Some(stream) = stdout {
        t.add("stdout", Box::new(stream));
      }
      if let Some(stream) = stderr {
        t.add("stderr", Box::new(stream));
      }
    }
    worker
      .execute("bootstrap.mainRuntime()")
      .expect("Failed to execute bootstrap script");
    Self(worker)
  }
}

impl Deref for MainWorker {
  type Target = Worker;
  fn deref(&self) -> &Self::Target {
    &self.0
  }
}

impl DerefMut for MainWorker {
  fn deref_mut(&mut self) -> &mut Self::Target {
    &mut self.0
  }
}

/// Wrapper for `WorkerHandle` that adds functionality
/// for terminating workers.
///
/// This struct is used by host as well as worker itself.
///
/// Host uses it to communicate with worker and terminate it,
/// while worker uses it only to finish execution on `self.close()`.
#[derive(Clone)]
pub struct WebWorkerHandle {
  worker_handle: WorkerHandle,
  terminate_tx: mpsc::Sender<()>,
  terminated: Arc<AtomicBool>,
  isolate_handle: v8::IsolateHandle,
}

impl Deref for WebWorkerHandle {
  type Target = WorkerHandle;
  fn deref(&self) -> &Self::Target {
    &self.worker_handle
  }
}

impl DerefMut for WebWorkerHandle {
  fn deref_mut(&mut self) -> &mut Self::Target {
    &mut self.worker_handle
  }
}

impl WebWorkerHandle {
  pub fn terminate(&self) {
    // This function can be called multiple times by whomever holds
    // the handle. However only a single "termination" should occur so
    // we need a guard here.
    let already_terminated = self.terminated.swap(true, Ordering::Relaxed);

    if !already_terminated {
      self.isolate_handle.terminate_execution();
      let mut sender = self.terminate_tx.clone();
      // This call should be infallible hence the `expect`.
      // This might change in the future.
      sender.try_send(()).expect("Failed to terminate");
    }
  }
}

/// This worker is implementation of `Worker` Web API
///
/// At the moment this type of worker supports only
/// communication with parent and creating new workers.
///
/// Each `WebWorker` is either a child of `MainWorker` or other
/// `WebWorker`.
pub struct WebWorker {
  worker: Worker,
  event_loop_idle: bool,
  terminate_rx: mpsc::Receiver<()>,
  handle: WebWorkerHandle,
  pub has_deno_namespace: bool,
}

impl WebWorker {
  pub fn new(
    name: String,
    permissions: Permissions,
    main_module: ModuleSpecifier,
    global_state: Arc<GlobalState>,
    has_deno_namespace: bool,
  ) -> Self {
    let loader = CliModuleLoader::new_for_worker();
    let mut worker = Worker::new(
      name,
      js::deno_isolate_init(),
      global_state.clone(),
      loader,
      false,
    );

    let terminated = Arc::new(AtomicBool::new(false));
    let isolate_handle = worker.js_runtime.v8_isolate().thread_safe_handle();
    let (terminate_tx, terminate_rx) = mpsc::channel::<()>(1);

    let handle = WebWorkerHandle {
      worker_handle: worker.thread_safe_handle(),
      terminated,
      isolate_handle,
      terminate_tx,
    };

    let mut web_worker = Self {
      worker,
      event_loop_idle: false,
      terminate_rx,
      handle,
      has_deno_namespace,
    };

    {
      let handle = web_worker.thread_safe_handle();
      let sender = web_worker.worker.internal_channels.sender.clone();
      let js_runtime = &mut web_worker.js_runtime;
      // All ops registered in this function depend on these
      {
        let op_state = js_runtime.op_state();
        let mut op_state = op_state.borrow_mut();
        op_state.put::<Metrics>(Default::default());
        op_state.put::<Arc<GlobalState>>(global_state.clone());
        op_state.put::<Permissions>(permissions);
      }

      ops::web_worker::init(js_runtime, sender, handle);
      ops::runtime::init(js_runtime, main_module);
      ops::fetch::init(js_runtime, global_state.flags.ca_file.as_deref());
      ops::timers::init(js_runtime);
      ops::worker_host::init(js_runtime);
      ops::reg_json_sync(js_runtime, "op_close", deno_core::op_close);
      ops::reg_json_sync(js_runtime, "op_resources", deno_core::op_resources);
      ops::reg_json_sync(
        js_runtime,
        "op_domain_to_ascii",
        deno_web::op_domain_to_ascii,
      );
      ops::errors::init(js_runtime);
      ops::io::init(js_runtime);
      ops::websocket::init(js_runtime);

      if has_deno_namespace {
        ops::fs_events::init(js_runtime);
        ops::fs::init(js_runtime);
        ops::net::init(js_runtime);
        ops::os::init(js_runtime);
        ops::permissions::init(js_runtime);
        ops::plugin::init(js_runtime);
        ops::process::init(js_runtime);
        ops::random::init(js_runtime, global_state.flags.seed);
        ops::runtime_compiler::init(js_runtime);
        ops::signal::init(js_runtime);
        ops::tls::init(js_runtime);
        ops::tty::init(js_runtime);
      }
    }

    web_worker
  }
}

impl WebWorker {
  /// Returns a way to communicate with the Worker from other threads.
  pub fn thread_safe_handle(&self) -> WebWorkerHandle {
    self.handle.clone()
  }

  pub async fn run_event_loop(&mut self) -> Result<(), AnyError> {
    poll_fn(|cx| self.poll_event_loop(cx)).await
  }

  pub fn poll_event_loop(
    &mut self,
    cx: &mut Context,
  ) -> Poll<Result<(), AnyError>> {
    let worker = &mut self.worker;

    let terminated = self.handle.terminated.load(Ordering::Relaxed);

    if terminated {
      return Poll::Ready(Ok(()));
    }

    if !self.event_loop_idle {
      match worker.poll_event_loop(cx) {
        Poll::Ready(r) => {
          let terminated = self.handle.terminated.load(Ordering::Relaxed);
          if terminated {
            return Poll::Ready(Ok(()));
          }

          if let Err(e) = r {
            let mut sender = worker.internal_channels.sender.clone();
            sender
              .try_send(WorkerEvent::Error(e))
              .expect("Failed to post message to host");
          }
          self.event_loop_idle = true;
        }
        Poll::Pending => {}
      }
    }

    if let Poll::Ready(r) = self.terminate_rx.poll_next_unpin(cx) {
      // terminate_rx should never be closed
      assert!(r.is_some());
      return Poll::Ready(Ok(()));
    }

    if let Poll::Ready(r) =
      worker.internal_channels.receiver.poll_next_unpin(cx)
    {
      match r {
        Some(msg) => {
          let msg = String::from_utf8(msg.to_vec()).unwrap();
          let script = format!("workerMessageRecvCallback({})", msg);

          if let Err(e) = worker.execute(&script) {
            // If execution was terminated during message callback then
            // just ignore it
            if self.handle.terminated.load(Ordering::Relaxed) {
              return Poll::Ready(Ok(()));
            }

            // Otherwise forward error to host
            let mut sender = worker.internal_channels.sender.clone();
            sender
              .try_send(WorkerEvent::Error(e))
              .expect("Failed to post message to host");
          }

          // Let event loop be polled again
          self.event_loop_idle = false;
          worker.waker.wake();
        }
        None => unreachable!(),
      }
    }

    Poll::Pending
  }
}

impl Deref for WebWorker {
  type Target = Worker;
  fn deref(&self) -> &Self::Target {
    &self.worker
  }
}

impl DerefMut for WebWorker {
  fn deref_mut(&mut self) -> &mut Self::Target {
    &mut self.worker
  }
}

#[cfg(test)]
mod tests {
  use super::*;
  use crate::flags::DenoSubcommand;
  use crate::flags::Flags;
  use crate::global_state::GlobalState;
  use crate::tokio_util;
  use crate::worker::WorkerEvent;
  use deno_core::serde_json::json;

  fn create_test_worker() -> MainWorker {
    let main_module =
      ModuleSpecifier::resolve_url_or_path("./hello.js").unwrap();
    let flags = Flags {
      subcommand: DenoSubcommand::Run {
        script: main_module.to_string(),
      },
      ..Default::default()
    };
    let global_state = GlobalState::mock(vec!["deno".to_string()], Some(flags));
    MainWorker::new(&global_state, main_module)
  }

  #[tokio::test]
  async fn execute_mod_esm_imports_a() {
    let p = std::path::PathBuf::from(env!("CARGO_MANIFEST_DIR"))
      .parent()
      .unwrap()
      .join("cli/tests/esm_imports_a.js");
    let module_specifier =
      ModuleSpecifier::resolve_url_or_path(&p.to_string_lossy()).unwrap();
    let mut worker = create_test_worker();
    let result = worker.execute_module(&module_specifier).await;
    if let Err(err) = result {
      eprintln!("execute_mod err {:?}", err);
    }
    if let Err(e) = worker.run_event_loop().await {
      panic!("Future got unexpected error: {:?}", e);
    }
  }

  #[tokio::test]
  async fn execute_mod_circular() {
    let p = std::path::PathBuf::from(env!("CARGO_MANIFEST_DIR"))
      .parent()
      .unwrap()
      .join("tests/circular1.ts");
    let module_specifier =
      ModuleSpecifier::resolve_url_or_path(&p.to_string_lossy()).unwrap();
    let mut worker = create_test_worker();
    let result = worker.execute_module(&module_specifier).await;
    if let Err(err) = result {
      eprintln!("execute_mod err {:?}", err);
    }
    if let Err(e) = worker.run_event_loop().await {
      panic!("Future got unexpected error: {:?}", e);
    }
  }

  #[tokio::test]
  async fn execute_006_url_imports() {
    let _http_server_guard = test_util::http_server();
    let p = std::path::PathBuf::from(env!("CARGO_MANIFEST_DIR"))
      .parent()
      .unwrap()
      .join("cli/tests/006_url_imports.ts");
    let module_specifier =
      ModuleSpecifier::resolve_url_or_path(&p.to_string_lossy()).unwrap();
    let mut worker = create_test_worker();
    let result = worker.execute_module(&module_specifier).await;
    if let Err(err) = result {
      eprintln!("execute_mod err {:?}", err);
    }
    if let Err(e) = worker.run_event_loop().await {
      panic!("Future got unexpected error: {:?}", e);
    }
  }

  #[tokio::test]
  async fn execute_mod_resolve_error() {
    // "foo" is not a valid module specifier so this should return an error.
    let mut worker = create_test_worker();
    let module_specifier =
      ModuleSpecifier::resolve_url_or_path("does-not-exist").unwrap();
    let result = worker.execute_module(&module_specifier).await;
    assert!(result.is_err());
  }

  #[tokio::test]
  async fn execute_mod_002_hello() {
    // This assumes cwd is project root (an assumption made throughout the
    // tests).
    let mut worker = create_test_worker();
    let p = std::path::PathBuf::from(env!("CARGO_MANIFEST_DIR"))
      .parent()
      .unwrap()
      .join("cli/tests/002_hello.ts");
    let module_specifier =
      ModuleSpecifier::resolve_url_or_path(&p.to_string_lossy()).unwrap();
    let result = worker.execute_module(&module_specifier).await;
    assert!(result.is_ok());
  }

  fn create_test_web_worker() -> WebWorker {
    let main_module =
      ModuleSpecifier::resolve_url_or_path("./hello.js").unwrap();
    let global_state = GlobalState::mock(vec!["deno".to_string()], None);
    let mut worker = WebWorker::new(
      "TEST".to_string(),
      Permissions::allow_all(),
      main_module,
      global_state,
      false,
    );
    worker
      .execute("bootstrap.workerRuntime(\"TEST\", false)")
      .unwrap();
    worker
  }
  #[tokio::test]
  async fn test_worker_messages() {
    let (handle_sender, handle_receiver) =
      std::sync::mpsc::sync_channel::<WebWorkerHandle>(1);

    let join_handle = std::thread::spawn(move || {
      let mut worker = create_test_web_worker();
      let source = r#"
          onmessage = function(e) {
            console.log("msg from main script", e.data);
            if (e.data == "exit") {
              return close();
            } else {
              console.assert(e.data === "hi");
            }
            postMessage([1, 2, 3]);
            console.log("after postMessage");
          }
          "#;
      worker.execute(source).unwrap();
      let handle = worker.thread_safe_handle();
      handle_sender.send(handle).unwrap();
      let r = tokio_util::run_basic(worker.run_event_loop());
      assert!(r.is_ok())
    });

    let mut handle = handle_receiver.recv().unwrap();

    let msg = json!("hi").to_string().into_boxed_str().into_boxed_bytes();
    let r = handle.post_message(msg.clone());
    assert!(r.is_ok());

    let maybe_msg = handle.get_event().await.unwrap();
    assert!(maybe_msg.is_some());

    let r = handle.post_message(msg.clone());
    assert!(r.is_ok());

    let maybe_msg = handle.get_event().await.unwrap();
    assert!(maybe_msg.is_some());
    match maybe_msg {
      Some(WorkerEvent::Message(buf)) => {
        assert_eq!(*buf, *b"[1,2,3]");
      }
      _ => unreachable!(),
    }

    let msg = json!("exit")
      .to_string()
      .into_boxed_str()
      .into_boxed_bytes();
    let r = handle.post_message(msg);
    assert!(r.is_ok());
    let event = handle.get_event().await.unwrap();
    assert!(event.is_none());
    handle.sender.close_channel();
    join_handle.join().expect("Failed to join worker thread");
  }

  #[tokio::test]
  async fn removed_from_resource_table_on_close() {
    let (handle_sender, handle_receiver) =
      std::sync::mpsc::sync_channel::<WebWorkerHandle>(1);

    let join_handle = std::thread::spawn(move || {
      let mut worker = create_test_web_worker();
      worker.execute("onmessage = () => { close(); }").unwrap();
      let handle = worker.thread_safe_handle();
      handle_sender.send(handle).unwrap();
      let r = tokio_util::run_basic(worker.run_event_loop());
      assert!(r.is_ok())
    });

    let mut handle = handle_receiver.recv().unwrap();

    let msg = json!("hi").to_string().into_boxed_str().into_boxed_bytes();
    let r = handle.post_message(msg.clone());
    assert!(r.is_ok());
    let event = handle.get_event().await.unwrap();
    assert!(event.is_none());
    handle.sender.close_channel();

    join_handle.join().expect("Failed to join worker thread");
  }
}<|MERGE_RESOLUTION|>--- conflicted
+++ resolved
@@ -255,41 +255,6 @@
   }
 }
 
-// impl Future for Worker {
-//   type Output = Result<(), AnyError>;
-
-//   fn poll(self: Pin<&mut Self>, cx: &mut Context) -> Poll<Self::Output> {
-//     let inner = self.get_mut();
-
-<<<<<<< HEAD
-//     // We always poll the inspector if it exists.
-//     let _ = inner.inspector.as_mut().map(|i| i.poll_unpin(cx));
-//     inner.waker.register(cx.waker());
-//     inner.js_runtime.poll_event_loop(cx)
-//   }
-// }
-=======
-    // We always poll the inspector if it exists.
-    let _ = inner.inspector.as_mut().map(|i| i.poll_unpin(cx));
-    inner.waker.register(cx.waker());
-    inner.js_runtime.poll_event_loop(cx)
-  }
-}
-
-impl Deref for Worker {
-  type Target = JsRuntime;
-  fn deref(&self) -> &Self::Target {
-    &self.js_runtime
-  }
-}
-
-impl DerefMut for Worker {
-  fn deref_mut(&mut self) -> &mut Self::Target {
-    &mut self.js_runtime
-  }
-}
->>>>>>> 2ae59318
-
 /// This worker is created and used by Deno executable.
 ///
 /// It provides ops available in the `Deno` namespace.
