// Copyright 2018-2020 the Deno authors. All rights reserved. MIT license.

use crate::fmt_errors::JsError;
use crate::global_state::GlobalState;
use crate::inspector::DenoInspector;
use crate::js;
use crate::metrics::Metrics;
use crate::ops;
use crate::ops::io::get_stdio;
use crate::permissions::Permissions;
use crate::state::CliModuleLoader;
use deno_core::error::AnyError;
use deno_core::futures::channel::mpsc;
use deno_core::futures::future::FutureExt;
use deno_core::futures::stream::StreamExt;
use deno_core::futures::task::AtomicWaker;
use deno_core::url::Url;
use deno_core::v8;
use deno_core::JsRuntime;
use deno_core::ModuleId;
use deno_core::ModuleSpecifier;
use deno_core::RuntimeOptions;
use deno_core::Snapshot;
use std::env;
use std::future::Future;
use std::ops::Deref;
use std::ops::DerefMut;
use std::pin::Pin;
use std::rc::Rc;
use std::sync::atomic::AtomicBool;
use std::sync::atomic::Ordering;
use std::sync::Arc;
use std::task::Context;
use std::task::Poll;
use tokio::sync::Mutex as AsyncMutex;

/// Events that are sent to host from child
/// worker.
pub enum WorkerEvent {
  Message(Box<[u8]>),
  Error(AnyError),
  TerminalError(AnyError),
}

pub struct WorkerChannelsInternal {
  pub sender: mpsc::Sender<WorkerEvent>,
  pub receiver: mpsc::Receiver<Box<[u8]>>,
}

#[derive(Clone)]
pub struct WorkerHandle {
  pub sender: mpsc::Sender<Box<[u8]>>,
  pub receiver: Arc<AsyncMutex<mpsc::Receiver<WorkerEvent>>>,
}

impl WorkerHandle {
  /// Post message to worker as a host.
  pub fn post_message(&self, buf: Box<[u8]>) -> Result<(), AnyError> {
    let mut sender = self.sender.clone();
    sender.try_send(buf)?;
    Ok(())
  }

  /// Get the event with lock.
  /// Return error if more than one listener tries to get event
  pub async fn get_event(&self) -> Result<Option<WorkerEvent>, AnyError> {
    let mut receiver = self.receiver.try_lock()?;
    Ok(receiver.next().await)
  }
}

fn create_channels() -> (WorkerChannelsInternal, WorkerHandle) {
  let (in_tx, in_rx) = mpsc::channel::<Box<[u8]>>(1);
  let (out_tx, out_rx) = mpsc::channel::<WorkerEvent>(1);
  let internal_channels = WorkerChannelsInternal {
    sender: out_tx,
    receiver: in_rx,
  };
  let external_channels = WorkerHandle {
    sender: in_tx,
    receiver: Arc::new(AsyncMutex::new(out_rx)),
  };
  (internal_channels, external_channels)
}

/// Worker is a CLI wrapper for `deno_core::Isolate`.
///
/// It provides infrastructure to communicate with a worker and
/// consequently between workers.
///
/// This struct is meant to be used as a base struct for concrete
/// type of worker that registers set of ops.
///
/// Currently there are two types of workers:
///  - `MainWorker`
///  - `WebWorker`
pub struct Worker {
  pub name: String,
  pub isolate: JsRuntime,
  pub inspector: Option<Box<DenoInspector>>,
  pub waker: AtomicWaker,
  pub(crate) internal_channels: WorkerChannelsInternal,
  external_channels: WorkerHandle,
  should_break_on_first_statement: bool,
}

impl Worker {
  pub fn new(
    name: String,
    startup_snapshot: Snapshot,
    global_state: Arc<GlobalState>,
    module_loader: Rc<CliModuleLoader>,
    is_main: bool,
  ) -> Self {
    let global_state_ = global_state.clone();

    let mut isolate = JsRuntime::new(RuntimeOptions {
      module_loader: Some(module_loader),
      startup_snapshot: Some(startup_snapshot),
      js_error_create_fn: Some(Box::new(move |core_js_error| {
        JsError::create(core_js_error, &global_state_.ts_compiler)
      })),
      ..Default::default()
    });
    {
      let op_state = isolate.op_state();
      let mut op_state = op_state.borrow_mut();
      op_state.get_error_class_fn = &crate::errors::get_error_class_name;
    }

    let inspector =
      if let Some(inspector_server) = &global_state.maybe_inspector_server {
        Some(DenoInspector::new(
          &mut isolate,
          Some(inspector_server.clone()),
        ))
      } else if global_state.flags.coverage || global_state.flags.repl {
        Some(DenoInspector::new(&mut isolate, None))
      } else {
        None
      };

    let should_break_on_first_statement = inspector.is_some()
      && is_main
      && global_state.flags.inspect_brk.is_some();

    let (internal_channels, external_channels) = create_channels();

    Self {
      name,
      isolate,
      inspector,
      waker: AtomicWaker::new(),
      internal_channels,
      external_channels,
      should_break_on_first_statement,
    }
  }

  /// Same as execute2() but the filename defaults to "$CWD/__anonymous__".
  pub fn execute(&mut self, js_source: &str) -> Result<(), AnyError> {
    let path = env::current_dir().unwrap().join("__anonymous__");
    let url = Url::from_file_path(path).unwrap();
    self.execute2(url.as_str(), js_source)
  }

  /// Executes the provided JavaScript source code. The js_filename argument is
  /// provided only for debugging purposes.
  pub fn execute2(
    &mut self,
    js_filename: &str,
    js_source: &str,
  ) -> Result<(), AnyError> {
    self.isolate.execute(js_filename, js_source)
  }

  /// Loads and instantiates specified JavaScript module.
  pub async fn preload_module(
    &mut self,
    module_specifier: &ModuleSpecifier,
  ) -> Result<ModuleId, AnyError> {
    self.isolate.load_module(module_specifier, None).await
  }

  /// Loads, instantiates and executes specified JavaScript module.
  pub async fn execute_module(
    &mut self,
    module_specifier: &ModuleSpecifier,
  ) -> Result<(), AnyError> {
    let id = self.preload_module(module_specifier).await?;
    self.wait_for_inspector_session();
    self.isolate.mod_evaluate(id)
  }

  /// Loads, instantiates and executes provided source code
  /// as module.
  pub async fn execute_module_from_code(
    &mut self,
    module_specifier: &ModuleSpecifier,
    code: String,
  ) -> Result<(), AnyError> {
    let id = self
      .isolate
      .load_module(module_specifier, Some(code))
      .await?;
    self.wait_for_inspector_session();
    self.isolate.mod_evaluate(id)
  }

  /// Returns a way to communicate with the Worker from other threads.
  pub fn thread_safe_handle(&self) -> WorkerHandle {
    self.external_channels.clone()
  }

  fn wait_for_inspector_session(&mut self) {
    if self.should_break_on_first_statement {
      self
        .inspector
        .as_mut()
        .unwrap()
        .wait_for_session_and_break_on_next_statement()
    }
  }
}

impl Drop for Worker {
  fn drop(&mut self) {
    // The Isolate object must outlive the Inspector object, but this is
    // currently not enforced by the type system.
    self.inspector.take();
  }
}

impl Future for Worker {
  type Output = Result<(), AnyError>;

  fn poll(self: Pin<&mut Self>, cx: &mut Context) -> Poll<Self::Output> {
    let inner = self.get_mut();

    // We always poll the inspector if it exists.
    let _ = inner.inspector.as_mut().map(|i| i.poll_unpin(cx));
    inner.waker.register(cx.waker());
    inner.isolate.poll_unpin(cx)
  }
}

impl Deref for Worker {
  type Target = JsRuntime;
  fn deref(&self) -> &Self::Target {
    &self.isolate
  }
}

impl DerefMut for Worker {
  fn deref_mut(&mut self) -> &mut Self::Target {
    &mut self.isolate
  }
}

/// This worker is created and used by Deno executable.
///
/// It provides ops available in the `Deno` namespace.
///
/// All WebWorkers created during program execution are descendants of
/// this worker.
pub struct MainWorker(Worker);

impl MainWorker {
  pub fn new(
    global_state: &Arc<GlobalState>,
    main_module: ModuleSpecifier,
  ) -> Self {
    let loader = CliModuleLoader::new(global_state.maybe_import_map.clone());
    let mut worker = Worker::new(
      "main".to_string(),
      js::deno_isolate_init(),
      global_state.clone(),
      loader,
      true,
    );
    {
      // All ops registered in this function depend on these
      {
        let op_state = worker.op_state();
        let mut op_state = op_state.borrow_mut();
        op_state.put::<Metrics>(Default::default());
        op_state.put::<Arc<GlobalState>>(global_state.clone());
        op_state.put::<Permissions>(global_state.permissions.clone());
      }

      ops::runtime::init(&mut worker, main_module);
      ops::fetch::init(&mut worker, global_state.flags.ca_file.as_deref());
      ops::timers::init(&mut worker);
      ops::worker_host::init(&mut worker);
      ops::random::init(&mut worker, global_state.flags.seed);
      ops::reg_json_sync(&mut worker, "op_close", deno_core::op_close);
      ops::reg_json_sync(&mut worker, "op_resources", deno_core::op_resources);
      ops::reg_json_sync(
        &mut worker,
        "op_domain_to_ascii",
        deno_web::op_domain_to_ascii,
      );
      ops::errors::init(&mut worker);
<<<<<<< HEAD
      ops::fetch::init(&mut worker);
      ops::websocket::init(&mut worker);
      ops::webstorage::init(&mut worker);
      ops::fs::init(&mut worker);
=======
>>>>>>> c191ca1a
      ops::fs_events::init(&mut worker);
      ops::fs::init(&mut worker);
      ops::io::init(&mut worker);
      ops::net::init(&mut worker);
      ops::os::init(&mut worker);
      ops::permissions::init(&mut worker);
      ops::plugin::init(&mut worker);
      ops::process::init(&mut worker);
      ops::runtime_compiler::init(&mut worker);
      ops::signal::init(&mut worker);
      ops::tls::init(&mut worker);
      ops::tty::init(&mut worker);
      ops::websocket::init(&mut worker);
    }
    {
      let op_state = worker.op_state();
      let mut op_state = op_state.borrow_mut();
      let t = &mut op_state.resource_table;
      let (stdin, stdout, stderr) = get_stdio();
      if let Some(stream) = stdin {
        t.add("stdin", Box::new(stream));
      }
      if let Some(stream) = stdout {
        t.add("stdout", Box::new(stream));
      }
      if let Some(stream) = stderr {
        t.add("stderr", Box::new(stream));
      }
    }
    worker
      .execute("bootstrap.mainRuntime()")
      .expect("Failed to execute bootstrap script");
    Self(worker)
  }
}

impl Deref for MainWorker {
  type Target = Worker;
  fn deref(&self) -> &Self::Target {
    &self.0
  }
}

impl DerefMut for MainWorker {
  fn deref_mut(&mut self) -> &mut Self::Target {
    &mut self.0
  }
}

/// Wrapper for `WorkerHandle` that adds functionality
/// for terminating workers.
///
/// This struct is used by host as well as worker itself.
///
/// Host uses it to communicate with worker and terminate it,
/// while worker uses it only to finish execution on `self.close()`.
#[derive(Clone)]
pub struct WebWorkerHandle {
  worker_handle: WorkerHandle,
  terminate_tx: mpsc::Sender<()>,
  terminated: Arc<AtomicBool>,
  isolate_handle: v8::IsolateHandle,
}

impl Deref for WebWorkerHandle {
  type Target = WorkerHandle;
  fn deref(&self) -> &Self::Target {
    &self.worker_handle
  }
}

impl DerefMut for WebWorkerHandle {
  fn deref_mut(&mut self) -> &mut Self::Target {
    &mut self.worker_handle
  }
}

impl WebWorkerHandle {
  pub fn terminate(&self) {
    // This function can be called multiple times by whomever holds
    // the handle. However only a single "termination" should occur so
    // we need a guard here.
    let already_terminated = self.terminated.swap(true, Ordering::Relaxed);

    if !already_terminated {
      self.isolate_handle.terminate_execution();
      let mut sender = self.terminate_tx.clone();
      // This call should be infallible hence the `expect`.
      // This might change in the future.
      sender.try_send(()).expect("Failed to terminate");
    }
  }
}

/// This worker is implementation of `Worker` Web API
///
/// At the moment this type of worker supports only
/// communication with parent and creating new workers.
///
/// Each `WebWorker` is either a child of `MainWorker` or other
/// `WebWorker`.
pub struct WebWorker {
  worker: Worker,
  event_loop_idle: bool,
  terminate_rx: mpsc::Receiver<()>,
  handle: WebWorkerHandle,
  pub has_deno_namespace: bool,
}

impl WebWorker {
  pub fn new(
    name: String,
    permissions: Permissions,
    main_module: ModuleSpecifier,
    global_state: Arc<GlobalState>,
    has_deno_namespace: bool,
  ) -> Self {
    let loader = CliModuleLoader::new_for_worker();
    let mut worker = Worker::new(
      name,
      js::deno_isolate_init(),
      global_state.clone(),
      loader,
      false,
    );

    let terminated = Arc::new(AtomicBool::new(false));
    let isolate_handle = worker.isolate.thread_safe_handle();
    let (terminate_tx, terminate_rx) = mpsc::channel::<()>(1);

    let handle = WebWorkerHandle {
      worker_handle: worker.thread_safe_handle(),
      terminated,
      isolate_handle,
      terminate_tx,
    };

    let mut web_worker = Self {
      worker,
      event_loop_idle: false,
      terminate_rx,
      handle,
      has_deno_namespace,
    };

    {
      let handle = web_worker.thread_safe_handle();
      let sender = web_worker.worker.internal_channels.sender.clone();

      // All ops registered in this function depend on these
      {
        let op_state = web_worker.op_state();
        let mut op_state = op_state.borrow_mut();
        op_state.put::<Metrics>(Default::default());
        op_state.put::<Arc<GlobalState>>(global_state.clone());
        op_state.put::<Permissions>(permissions);
      }

      ops::web_worker::init(&mut web_worker, sender, handle);
      ops::runtime::init(&mut web_worker, main_module);
      ops::fetch::init(&mut web_worker, global_state.flags.ca_file.as_deref());
      ops::timers::init(&mut web_worker);
      ops::worker_host::init(&mut web_worker);
      ops::reg_json_sync(&mut web_worker, "op_close", deno_core::op_close);
      ops::reg_json_sync(
        &mut web_worker,
        "op_resources",
        deno_core::op_resources,
      );
      ops::reg_json_sync(
        &mut web_worker,
        "op_domain_to_ascii",
        deno_web::op_domain_to_ascii,
      );
      ops::errors::init(&mut web_worker);
      ops::io::init(&mut web_worker);
      ops::websocket::init(&mut web_worker);

      if has_deno_namespace {
        ops::fs_events::init(&mut web_worker);
        ops::fs::init(&mut web_worker);
        ops::net::init(&mut web_worker);
        ops::os::init(&mut web_worker);
        ops::permissions::init(&mut web_worker);
        ops::plugin::init(&mut web_worker);
        ops::process::init(&mut web_worker);
        ops::random::init(&mut web_worker, global_state.flags.seed);
        ops::runtime_compiler::init(&mut web_worker);
        ops::signal::init(&mut web_worker);
        ops::tls::init(&mut web_worker);
        ops::tty::init(&mut web_worker);
      }
    }

    web_worker
  }
}

impl WebWorker {
  /// Returns a way to communicate with the Worker from other threads.
  pub fn thread_safe_handle(&self) -> WebWorkerHandle {
    self.handle.clone()
  }
}

impl Deref for WebWorker {
  type Target = Worker;
  fn deref(&self) -> &Self::Target {
    &self.worker
  }
}

impl DerefMut for WebWorker {
  fn deref_mut(&mut self) -> &mut Self::Target {
    &mut self.worker
  }
}

impl Future for WebWorker {
  type Output = Result<(), AnyError>;

  fn poll(self: Pin<&mut Self>, cx: &mut Context) -> Poll<Self::Output> {
    let inner = self.get_mut();
    let worker = &mut inner.worker;

    let terminated = inner.handle.terminated.load(Ordering::Relaxed);

    if terminated {
      return Poll::Ready(Ok(()));
    }

    if !inner.event_loop_idle {
      match worker.poll_unpin(cx) {
        Poll::Ready(r) => {
          let terminated = inner.handle.terminated.load(Ordering::Relaxed);
          if terminated {
            return Poll::Ready(Ok(()));
          }

          if let Err(e) = r {
            let mut sender = worker.internal_channels.sender.clone();
            sender
              .try_send(WorkerEvent::Error(e))
              .expect("Failed to post message to host");
          }
          inner.event_loop_idle = true;
        }
        Poll::Pending => {}
      }
    }

    if let Poll::Ready(r) = inner.terminate_rx.poll_next_unpin(cx) {
      // terminate_rx should never be closed
      assert!(r.is_some());
      return Poll::Ready(Ok(()));
    }

    if let Poll::Ready(r) =
      worker.internal_channels.receiver.poll_next_unpin(cx)
    {
      match r {
        Some(msg) => {
          let msg = String::from_utf8(msg.to_vec()).unwrap();
          let script = format!("workerMessageRecvCallback({})", msg);

          if let Err(e) = worker.execute(&script) {
            // If execution was terminated during message callback then
            // just ignore it
            if inner.handle.terminated.load(Ordering::Relaxed) {
              return Poll::Ready(Ok(()));
            }

            // Otherwise forward error to host
            let mut sender = worker.internal_channels.sender.clone();
            sender
              .try_send(WorkerEvent::Error(e))
              .expect("Failed to post message to host");
          }

          // Let event loop be polled again
          inner.event_loop_idle = false;
          worker.waker.wake();
        }
        None => unreachable!(),
      }
    }

    Poll::Pending
  }
}

#[cfg(test)]
mod tests {
  use super::*;
  use crate::flags::DenoSubcommand;
  use crate::flags::Flags;
  use crate::global_state::GlobalState;
  use crate::tokio_util;
  use crate::worker::WorkerEvent;
  use deno_core::serde_json::json;

  fn create_test_worker() -> MainWorker {
    let main_module =
      ModuleSpecifier::resolve_url_or_path("./hello.js").unwrap();
    let flags = Flags {
      subcommand: DenoSubcommand::Run {
        script: main_module.to_string(),
      },
      ..Default::default()
    };
    let global_state = GlobalState::mock(vec!["deno".to_string()], Some(flags));
    MainWorker::new(&global_state, main_module)
  }

  #[tokio::test]
  async fn execute_mod_esm_imports_a() {
    let p = std::path::PathBuf::from(env!("CARGO_MANIFEST_DIR"))
      .parent()
      .unwrap()
      .join("cli/tests/esm_imports_a.js");
    let module_specifier =
      ModuleSpecifier::resolve_url_or_path(&p.to_string_lossy()).unwrap();
    let mut worker = create_test_worker();
    let result = worker.execute_module(&module_specifier).await;
    if let Err(err) = result {
      eprintln!("execute_mod err {:?}", err);
    }
    if let Err(e) = (&mut *worker).await {
      panic!("Future got unexpected error: {:?}", e);
    }
  }

  #[tokio::test]
  async fn execute_mod_circular() {
    let p = std::path::PathBuf::from(env!("CARGO_MANIFEST_DIR"))
      .parent()
      .unwrap()
      .join("tests/circular1.ts");
    let module_specifier =
      ModuleSpecifier::resolve_url_or_path(&p.to_string_lossy()).unwrap();
    let mut worker = create_test_worker();
    let result = worker.execute_module(&module_specifier).await;
    if let Err(err) = result {
      eprintln!("execute_mod err {:?}", err);
    }
    if let Err(e) = (&mut *worker).await {
      panic!("Future got unexpected error: {:?}", e);
    }
  }

  #[tokio::test]
  async fn execute_006_url_imports() {
    let _http_server_guard = test_util::http_server();
    let p = std::path::PathBuf::from(env!("CARGO_MANIFEST_DIR"))
      .parent()
      .unwrap()
      .join("cli/tests/006_url_imports.ts");
    let module_specifier =
      ModuleSpecifier::resolve_url_or_path(&p.to_string_lossy()).unwrap();
    let mut worker = create_test_worker();
    let result = worker.execute_module(&module_specifier).await;
    if let Err(err) = result {
      eprintln!("execute_mod err {:?}", err);
    }
    if let Err(e) = (&mut *worker).await {
      panic!("Future got unexpected error: {:?}", e);
    }
  }

  #[tokio::test]
  async fn execute_mod_resolve_error() {
    // "foo" is not a valid module specifier so this should return an error.
    let mut worker = create_test_worker();
    let module_specifier =
      ModuleSpecifier::resolve_url_or_path("does-not-exist").unwrap();
    let result = worker.execute_module(&module_specifier).await;
    assert!(result.is_err());
  }

  #[tokio::test]
  async fn execute_mod_002_hello() {
    // This assumes cwd is project root (an assumption made throughout the
    // tests).
    let mut worker = create_test_worker();
    let p = std::path::PathBuf::from(env!("CARGO_MANIFEST_DIR"))
      .parent()
      .unwrap()
      .join("cli/tests/002_hello.ts");
    let module_specifier =
      ModuleSpecifier::resolve_url_or_path(&p.to_string_lossy()).unwrap();
    let result = worker.execute_module(&module_specifier).await;
    assert!(result.is_ok());
  }

  fn create_test_web_worker() -> WebWorker {
    let main_module =
      ModuleSpecifier::resolve_url_or_path("./hello.js").unwrap();
    let global_state = GlobalState::mock(vec!["deno".to_string()], None);
    let mut worker = WebWorker::new(
      "TEST".to_string(),
      Permissions::allow_all(),
      main_module,
      global_state,
      false,
    );
    worker
      .execute("bootstrap.workerRuntime(\"TEST\", false)")
      .unwrap();
    worker
  }
  #[tokio::test]
  async fn test_worker_messages() {
    let (handle_sender, handle_receiver) =
      std::sync::mpsc::sync_channel::<WebWorkerHandle>(1);

    let join_handle = std::thread::spawn(move || {
      let mut worker = create_test_web_worker();
      let source = r#"
          onmessage = function(e) {
            console.log("msg from main script", e.data);
            if (e.data == "exit") {
              return close();
            } else {
              console.assert(e.data === "hi");
            }
            postMessage([1, 2, 3]);
            console.log("after postMessage");
          }
          "#;
      worker.execute(source).unwrap();
      let handle = worker.thread_safe_handle();
      handle_sender.send(handle).unwrap();
      let r = tokio_util::run_basic(worker);
      assert!(r.is_ok())
    });

    let mut handle = handle_receiver.recv().unwrap();

    let msg = json!("hi").to_string().into_boxed_str().into_boxed_bytes();
    let r = handle.post_message(msg.clone());
    assert!(r.is_ok());

    let maybe_msg = handle.get_event().await.unwrap();
    assert!(maybe_msg.is_some());

    let r = handle.post_message(msg.clone());
    assert!(r.is_ok());

    let maybe_msg = handle.get_event().await.unwrap();
    assert!(maybe_msg.is_some());
    match maybe_msg {
      Some(WorkerEvent::Message(buf)) => {
        assert_eq!(*buf, *b"[1,2,3]");
      }
      _ => unreachable!(),
    }

    let msg = json!("exit")
      .to_string()
      .into_boxed_str()
      .into_boxed_bytes();
    let r = handle.post_message(msg);
    assert!(r.is_ok());
    let event = handle.get_event().await.unwrap();
    assert!(event.is_none());
    handle.sender.close_channel();
    join_handle.join().expect("Failed to join worker thread");
  }

  #[tokio::test]
  async fn removed_from_resource_table_on_close() {
    let (handle_sender, handle_receiver) =
      std::sync::mpsc::sync_channel::<WebWorkerHandle>(1);

    let join_handle = std::thread::spawn(move || {
      let mut worker = create_test_web_worker();
      worker.execute("onmessage = () => { close(); }").unwrap();
      let handle = worker.thread_safe_handle();
      handle_sender.send(handle).unwrap();
      let r = tokio_util::run_basic(worker);
      assert!(r.is_ok())
    });

    let mut handle = handle_receiver.recv().unwrap();

    let msg = json!("hi").to_string().into_boxed_str().into_boxed_bytes();
    let r = handle.post_message(msg.clone());
    assert!(r.is_ok());
    let event = handle.get_event().await.unwrap();
    assert!(event.is_none());
    handle.sender.close_channel();

    join_handle.join().expect("Failed to join worker thread");
  }
}<|MERGE_RESOLUTION|>--- conflicted
+++ resolved
@@ -301,13 +301,6 @@
         deno_web::op_domain_to_ascii,
       );
       ops::errors::init(&mut worker);
-<<<<<<< HEAD
-      ops::fetch::init(&mut worker);
-      ops::websocket::init(&mut worker);
-      ops::webstorage::init(&mut worker);
-      ops::fs::init(&mut worker);
-=======
->>>>>>> c191ca1a
       ops::fs_events::init(&mut worker);
       ops::fs::init(&mut worker);
       ops::io::init(&mut worker);
@@ -321,6 +314,7 @@
       ops::tls::init(&mut worker);
       ops::tty::init(&mut worker);
       ops::websocket::init(&mut worker);
+      ops::webstorage::init(&mut worker);
     }
     {
       let op_state = worker.op_state();
