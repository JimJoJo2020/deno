--- conflicted
+++ resolved
@@ -320,19 +320,11 @@
 }
 
 fn create_cli_snapshot(snapshot_path: PathBuf) {
-<<<<<<< HEAD
   let mut extensions: Vec<Extension> = vec![
     deno_webidl::init(),
     deno_console::init(),
     deno_url::init_ops(),
-    deno_tls::init(),
-=======
-  let extensions: Vec<Extension> = vec![
-    deno_webidl::init(),
-    deno_console::init(),
-    deno_url::init_ops(),
     deno_tls::init_ops(),
->>>>>>> 44e67df1
     deno_web::init_ops::<PermissionsContainer>(
       deno_web::BlobStore::default(),
       Default::default(),
@@ -356,11 +348,7 @@
       None, false, // No --unstable.
       None,
     ),
-<<<<<<< HEAD
-    deno_napi::init::<PermissionsContainer>(),
-=======
     deno_napi::init_ops::<PermissionsContainer>(),
->>>>>>> 44e67df1
     deno_http::init_ops(),
     deno_flash::init_ops::<PermissionsContainer>(false), // No --unstable
   ];
