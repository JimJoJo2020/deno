--- conflicted
+++ resolved
@@ -351,11 +351,7 @@
     ),
     deno_napi::init::<PermissionsContainer>(),
     deno_http::init(),
-<<<<<<< HEAD
-    deno_io::init(),
-=======
     deno_io::init(Default::default()),
->>>>>>> 2f7222da
     deno_flash::init::<PermissionsContainer>(false), // No --unstable
   ];
 
