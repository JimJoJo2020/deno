// Copyright 2018-2020 the Deno authors. All rights reserved. MIT license.
use deno_core::include_crate_modules;
use deno_core::CoreOp;
use deno_core::Isolate;
use deno_core::Op;
use deno_core::StartupData;
use deno_core::ZeroCopyBuf;
use std::collections::HashMap;
use std::env;
use std::path::PathBuf;

fn op_fetch_asset(
  custom_assets: HashMap<String, PathBuf>,
) -> impl Fn(&[u8], Option<ZeroCopyBuf>) -> CoreOp {
  move |control: &[u8], zero_copy_buf: Option<ZeroCopyBuf>| -> CoreOp {
    assert!(zero_copy_buf.is_none()); // zero_copy_buf unused in this op.
    let custom_assets = custom_assets.clone();
    let name = std::str::from_utf8(control).unwrap();

    let asset_code = if let Some(source_code) = deno_typescript::get_asset(name)
    {
      source_code.to_string()
    } else if let Some(asset_path) = custom_assets.get(name) {
      let source_code_vec =
        std::fs::read(&asset_path).expect("Asset not found");
      let source_code = std::str::from_utf8(&source_code_vec).unwrap();
      source_code.to_string()
    } else {
      panic!("op_fetch_asset bad asset {}", name)
    };

    let vec = asset_code.into_bytes();
    Op::Sync(vec.into_boxed_slice())
  }
}

fn main() {
  // Don't build V8 if "cargo doc" is being run. This is to support docs.rs.
  if env::var_os("RUSTDOCFLAGS").is_some() {
    return;
  }

  // To debug snapshot issues uncomment:
  // deno_typescript::trace_serializer();

  println!(
    "cargo:rustc-env=TS_VERSION={}",
    deno_typescript::ts_version()
  );

<<<<<<< HEAD
  let extern_crate_modules = include_crate_modules![deno_core];
=======
  // The generation of snapshots is slow and often unnecessary. Until we figure
  // out how to speed it up, or avoid it when unnecessary, this env var provides
  // an escape hatch for the impatient hacker in need of faster incremental
  // builds.
  // USE WITH EXTREME CAUTION
  if env::var_os("NO_BUILD_SNAPSHOTS").is_some() {
    println!("NO_BUILD_SNAPSHOTS is set, skipping snapshot building.");
    return;
  }
>>>>>>> 2cd39949

  let c = PathBuf::from(env::var_os("CARGO_MANIFEST_DIR").unwrap());
  let o = PathBuf::from(env::var_os("OUT_DIR").unwrap());

  // Main snapshot
  let root_names = vec![c.join("js/main.ts")];
  let bundle_path = o.join("CLI_SNAPSHOT.js");
  let snapshot_path = o.join("CLI_SNAPSHOT.bin");

  let main_module_name = deno_typescript::compile_bundle(
    &bundle_path,
    root_names,
    Some(extern_crate_modules.clone()),
  )
  .expect("Bundle compilation failed");
  assert!(bundle_path.exists());

  let runtime_isolate = &mut Isolate::new(StartupData::None, true);

  deno_typescript::mksnapshot_bundle(
    runtime_isolate,
    &snapshot_path,
    &bundle_path,
    &main_module_name,
  )
  .expect("Failed to create snapshot");

  // Compiler snapshot
  let root_names = vec![c.join("js/compiler.ts")];
  let bundle_path = o.join("COMPILER_SNAPSHOT.js");
  let snapshot_path = o.join("COMPILER_SNAPSHOT.bin");
  let mut custom_libs: HashMap<String, PathBuf> = HashMap::new();
  custom_libs.insert(
    "lib.deno.window.d.ts".to_string(),
    c.join("js/lib.deno.window.d.ts"),
  );
  custom_libs.insert(
    "lib.deno.worker.d.ts".to_string(),
    c.join("js/lib.deno.worker.d.ts"),
  );
  custom_libs.insert(
    "lib.deno.shared_globals.d.ts".to_string(),
    c.join("js/lib.deno.shared_globals.d.ts"),
  );
  custom_libs.insert(
    "lib.deno.ns.d.ts".to_string(),
    c.join("js/lib.deno.ns.d.ts"),
  );

  let main_module_name = deno_typescript::compile_bundle(
    &bundle_path,
    root_names,
    Some(extern_crate_modules),
  )
  .expect("Bundle compilation failed");
  assert!(bundle_path.exists());

  let runtime_isolate = &mut Isolate::new(StartupData::None, true);
  runtime_isolate.register_op("fetch_asset", op_fetch_asset(custom_libs));

  deno_typescript::mksnapshot_bundle_ts(
    runtime_isolate,
    &snapshot_path,
    &bundle_path,
    &main_module_name,
  )
  .expect("Failed to create snapshot");
}<|MERGE_RESOLUTION|>--- conflicted
+++ resolved
@@ -48,9 +48,8 @@
     deno_typescript::ts_version()
   );
 
-<<<<<<< HEAD
   let extern_crate_modules = include_crate_modules![deno_core];
-=======
+
   // The generation of snapshots is slow and often unnecessary. Until we figure
   // out how to speed it up, or avoid it when unnecessary, this env var provides
   // an escape hatch for the impatient hacker in need of faster incremental
@@ -60,7 +59,6 @@
     println!("NO_BUILD_SNAPSHOTS is set, skipping snapshot building.");
     return;
   }
->>>>>>> 2cd39949
 
   let c = PathBuf::from(env::var_os("CARGO_MANIFEST_DIR").unwrap());
   let o = PathBuf::from(env::var_os("OUT_DIR").unwrap());
