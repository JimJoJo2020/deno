--- conflicted
+++ resolved
@@ -11,11 +11,8 @@
 use regex::Captures;
 use regex::Regex;
 use rustyline::error::ReadlineError;
-<<<<<<< HEAD
-=======
 use rustyline::highlight::Highlighter;
 use rustyline::validate::MatchingBracketValidator;
->>>>>>> bbf7b2ee
 use rustyline::validate::ValidationContext;
 use rustyline::validate::ValidationResult;
 use rustyline::validate::Validator;
@@ -26,16 +23,11 @@
 use std::sync::Mutex;
 
 // Provides syntax specific helpers to the editor like validation for multi-line edits.
-<<<<<<< HEAD
-#[derive(Completer, Helper, Highlighter, Hinter)]
-struct Helper {}
-=======
 #[derive(Completer, Helper, Hinter)]
 struct Helper {
   highlighter: LineHighlighter,
   validator: MatchingBracketValidator,
 }
->>>>>>> bbf7b2ee
 
 impl Validator for Helper {
   fn validate(
@@ -240,14 +232,10 @@
     }
   }
 
-<<<<<<< HEAD
-  let helper = Helper {};
-=======
   let helper = Helper {
     highlighter: LineHighlighter::new(),
     validator: MatchingBracketValidator::new(),
   };
->>>>>>> bbf7b2ee
 
   let editor = Arc::new(Mutex::new(Editor::new()));
 
