--- conflicted
+++ resolved
@@ -961,27 +961,11 @@
           &program_state,
           main_module.clone(),
           permissions,
-<<<<<<< HEAD
-          false,
+          None,
         ));
 
         executor.execute(&main_module).await?;
 
-=======
-          None,
-        );
-        debug!("main_module {}", main_module);
-        worker.execute_module(&main_module).await?;
-        worker.execute_script(
-          &located_script_name!(),
-          "window.dispatchEvent(new Event('load'))",
-        )?;
-        worker.run_event_loop(false).await?;
-        worker.execute_script(
-          &located_script_name!(),
-          "window.dispatchEvent(new Event('unload'))",
-        )?;
->>>>>>> e5545461
         Ok(())
       }
     };
