--- conflicted
+++ resolved
@@ -345,11 +345,8 @@
   flags: Flags,
   files: Vec<String>,
   list_rules: bool,
-<<<<<<< HEAD
+  ignore: Vec<String>,
   json: bool,
-=======
-  ignore: Vec<String>,
->>>>>>> 514cbc28
 ) -> Result<(), ErrBox> {
   if !flags.unstable {
     exit_unstable("lint");
@@ -360,17 +357,7 @@
     return Ok(());
   }
 
-<<<<<<< HEAD
-  let reporter = if json {
-    lint::LintReporterKind::Json
-  } else {
-    lint::LintReporterKind::Pretty
-  };
-
-  lint::lint_files(files, reporter).await
-=======
-  lint::lint_files(files, ignore).await
->>>>>>> 514cbc28
+  lint::lint_files(files, ignore, json).await
 }
 
 async fn cache_command(flags: Flags, files: Vec<String>) -> Result<(), ErrBox> {
@@ -748,17 +735,12 @@
     } => {
       install_command(flags, module_url, args, name, root, force).boxed_local()
     }
-<<<<<<< HEAD
-    DenoSubcommand::Lint { files, rules, json } => {
-      lint_command(flags, files, rules, json).boxed_local()
-    }
-=======
     DenoSubcommand::Lint {
       files,
       rules,
       ignore,
-    } => lint_command(flags, files, rules, ignore).boxed_local(),
->>>>>>> 514cbc28
+      json,
+    } => lint_command(flags, files, rules, ignore, json).boxed_local(),
     DenoSubcommand::Repl => run_repl(flags).boxed_local(),
     DenoSubcommand::Run { script } => run_command(flags, script).boxed_local(),
     DenoSubcommand::Test {
