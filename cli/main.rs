--- conflicted
+++ resolved
@@ -109,15 +109,11 @@
         .log_level
         .map_or(false, |l| l == log::Level::Debug),
       unstable: program_state.flags.unstable,
-<<<<<<< HEAD
-      ca_data: program_state.ca_data.clone(),
       allow_insecure_certificates: program_state
         .flags
         .allow_insecure_certificates
         .clone(),
-=======
       root_cert_store: program_state.root_cert_store.clone(),
->>>>>>> 02c74fb7
       user_agent: version::get_user_agent(),
       seed: program_state.flags.seed,
       module_loader,
@@ -197,15 +193,11 @@
       .log_level
       .map_or(false, |l| l == log::Level::Debug),
     unstable: program_state.flags.unstable,
-<<<<<<< HEAD
-    ca_data: program_state.ca_data.clone(),
     allow_insecure_certificates: program_state
       .flags
       .allow_insecure_certificates
       .clone(),
-=======
     root_cert_store: program_state.root_cert_store.clone(),
->>>>>>> 02c74fb7
     user_agent: version::get_user_agent(),
     seed: program_state.flags.seed,
     js_error_create_fn: Some(js_error_create_fn),
