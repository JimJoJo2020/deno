--- conflicted
+++ resolved
@@ -546,11 +546,6 @@
 
   let loader = Box::new(global_state.file_fetcher.clone());
   let doc_parser = doc::DocParser::new(loader, private);
-<<<<<<< HEAD
-  let media_type = map_file_extension(&PathBuf::from(&source_file));
-  let syntax = ast::get_syntax_for_media_type(media_type);
-=======
->>>>>>> 2600d5ac
 
   let parse_result = if source_file == "--builtin" {
     let syntax = swc_util::get_syntax_for_dts();
