// Copyright 2018-2020 the Deno authors. All rights reserved. MIT license.

extern crate dissimilar;
#[macro_use]
extern crate lazy_static;
#[macro_use]
extern crate log;
extern crate futures;
#[macro_use]
extern crate serde_json;
extern crate clap;
extern crate deno_core;
extern crate encoding_rs;
extern crate indexmap;
#[cfg(unix)]
extern crate nix;
extern crate rand;
extern crate regex;
extern crate reqwest;
extern crate serde;
extern crate serde_derive;
extern crate tokio;
extern crate url;

mod checksum;
pub mod colors;
pub mod deno_dir;
pub mod diagnostics;
mod diff;
mod disk_cache;
<<<<<<< HEAD
mod doctest_runner;
=======
pub mod errors;
>>>>>>> 6f70e6e7
mod file_fetcher;
pub mod flags;
mod flags_allow_net;
mod fmt;
pub mod fmt_errors;
mod fs;
pub mod global_state;
mod global_timer;
pub mod http_cache;
mod http_util;
mod import_map;
mod info;
mod inspector;
pub mod installer;
mod js;
mod lint;
mod lockfile;
mod metrics;
mod module_graph;
pub mod msg;
mod op_fetch_asset;
pub mod ops;
pub mod permissions;
mod repl;
pub mod resolve_addr;
pub mod signal;
pub mod source_maps;
mod startup_data;
pub mod state;
mod swc_util;
mod test_runner;
mod text_encoding;
mod tokio_util;
mod tsc;
mod tsc_config;
mod upgrade;
pub mod version;
mod web_worker;
pub mod worker;

use crate::file_fetcher::map_file_extension;
use crate::file_fetcher::SourceFile;
use crate::file_fetcher::SourceFileFetcher;
use crate::file_fetcher::TextDocument;
use crate::fs as deno_fs;
use crate::global_state::GlobalState;
use crate::msg::MediaType;
use crate::permissions::Permissions;
use crate::worker::MainWorker;
use deno_core::v8_set_flags;
use deno_core::ErrBox;
use deno_core::ModuleSpecifier;
use deno_doc as doc;
use deno_doc::parser::DocFileLoader;
use flags::DenoSubcommand;
use flags::Flags;
use futures::future::FutureExt;
use futures::Future;
use log::Level;
use state::exit_unstable;
use std::env;
use std::io::Read;
use std::io::Write;
use std::iter::once;
use std::path::PathBuf;
use std::pin::Pin;
use std::sync::Arc;
use upgrade::upgrade_command;
use url::Url;

fn write_to_stdout_ignore_sigpipe(bytes: &[u8]) -> Result<(), std::io::Error> {
  use std::io::ErrorKind;

  match std::io::stdout().write_all(bytes) {
    Ok(()) => Ok(()),
    Err(e) => match e.kind() {
      ErrorKind::BrokenPipe => Ok(()),
      _ => Err(e),
    },
  }
}

fn write_json_to_stdout<T>(value: &T) -> Result<(), ErrBox>
where
  T: ?Sized + serde::ser::Serialize,
{
  let writer = std::io::BufWriter::new(std::io::stdout());
  serde_json::to_writer_pretty(writer, value).map_err(ErrBox::from)
}

fn print_cache_info(
  state: &Arc<GlobalState>,
  json: bool,
) -> Result<(), ErrBox> {
  let deno_dir = &state.dir.root;
  let modules_cache = &state.file_fetcher.http_cache.location;
  let typescript_cache = &state.dir.gen_cache.location;
  if json {
    let output = json!({
        "denoDir": deno_dir,
        "modulesCache": modules_cache,
        "typescriptCache": typescript_cache,
    });
    write_json_to_stdout(&output)
  } else {
    println!("{} {:?}", colors::bold("DENO_DIR location:"), deno_dir);
    println!(
      "{} {:?}",
      colors::bold("Remote modules cache:"),
      modules_cache
    );
    println!(
      "{} {:?}",
      colors::bold("TypeScript compiler cache:"),
      typescript_cache
    );
    Ok(())
  }
}

fn get_types(unstable: bool) -> String {
  let mut types = format!(
    "{}\n{}\n{}\n{}",
    crate::js::DENO_NS_LIB,
    crate::js::DENO_WEB_LIB,
    crate::js::SHARED_GLOBALS_LIB,
    crate::js::WINDOW_LIB,
  );

  if unstable {
    types.push_str(&format!("\n{}", crate::js::UNSTABLE_NS_LIB,));
  }

  types
}

async fn info_command(
  flags: Flags,
  file: Option<String>,
  json: bool,
) -> Result<(), ErrBox> {
  if json && !flags.unstable {
    exit_unstable("--json");
  }
  let global_state = GlobalState::new(flags)?;
  // If it was just "deno info" print location of caches and exit
  if file.is_none() {
    print_cache_info(&global_state, json)
  } else {
    let main_module = ModuleSpecifier::resolve_url_or_path(&file.unwrap())?;
    let info =
      info::ModuleDepInfo::new(&global_state, main_module.clone()).await?;

    if json {
      write_json_to_stdout(&json!(info))
    } else {
      print!("{}", info);
      Ok(())
    }
  }
}

async fn install_command(
  flags: Flags,
  module_url: String,
  args: Vec<String>,
  name: Option<String>,
  root: Option<PathBuf>,
  force: bool,
) -> Result<(), ErrBox> {
  installer::install(flags, &module_url, args, name, root, force).await
}

async fn lint_command(
  flags: Flags,
  files: Vec<String>,
  list_rules: bool,
  ignore: Vec<String>,
  json: bool,
) -> Result<(), ErrBox> {
  if !flags.unstable {
    exit_unstable("lint");
  }

  if list_rules {
    lint::print_rules_list();
    return Ok(());
  }

  lint::lint_files(files, ignore, json).await
}

async fn cache_command(flags: Flags, files: Vec<String>) -> Result<(), ErrBox> {
  let main_module =
    ModuleSpecifier::resolve_url_or_path("./__$deno$fetch.ts").unwrap();
  let global_state = GlobalState::new(flags)?;
  let mut worker = MainWorker::create(&global_state, main_module.clone())?;

  for file in files {
    let specifier = ModuleSpecifier::resolve_url_or_path(&file)?;
    worker.preload_module(&specifier).await.map(|_| ())?;
  }

  Ok(())
}

async fn eval_command(
  flags: Flags,
  code: String,
  as_typescript: bool,
  print: bool,
) -> Result<(), ErrBox> {
  // Force TypeScript compile.
  let main_module =
    ModuleSpecifier::resolve_url_or_path("./__$deno$eval.ts").unwrap();
  let global_state = GlobalState::new(flags)?;
  let mut worker = MainWorker::create(&global_state, main_module.clone())?;
  let main_module_url = main_module.as_url().to_owned();
  // Create a dummy source file.
  let source_code = if print {
    format!("console.log({})", code)
  } else {
    code
  }
  .into_bytes();

  let source_file = SourceFile {
    filename: main_module_url.to_file_path().unwrap(),
    url: main_module_url,
    types_header: None,
    media_type: if as_typescript {
      MediaType::TypeScript
    } else {
      MediaType::JavaScript
    },
    source_code: TextDocument::new(source_code, Some("utf-8")),
  };
  // Save our fake file into file fetcher cache
  // to allow module access by TS compiler.
  global_state
    .file_fetcher
    .save_source_file_in_cache(&main_module, source_file);
  debug!("main_module {}", &main_module);
  worker.execute_module(&main_module).await?;
  worker.execute("window.dispatchEvent(new Event('load'))")?;
  (&mut *worker).await?;
  worker.execute("window.dispatchEvent(new Event('unload'))")?;
  Ok(())
}

async fn bundle_command(
  flags: Flags,
  source_file: String,
  out_file: Option<PathBuf>,
) -> Result<(), ErrBox> {
  let module_specifier = ModuleSpecifier::resolve_url_or_path(&source_file)?;

  debug!(">>>>> bundle START");
  let global_state = GlobalState::new(flags)?;

  info!(
    "{} {}",
    colors::green("Bundle"),
    module_specifier.to_string()
  );

  let output = global_state
    .ts_compiler
    .bundle(&global_state, module_specifier)
    .await?;

  debug!(">>>>> bundle END");

  if let Some(out_file_) = out_file.as_ref() {
    let output_bytes = output.as_bytes();
    let output_len = output_bytes.len();
    deno_fs::write_file(out_file_, output_bytes, 0o666)?;
    info!(
      "{} {:?} ({})",
      colors::green("Emit"),
      out_file_,
      colors::gray(&info::human_size(output_len as f64))
    );
  } else {
    println!("{}", output);
  }
  Ok(())
}

async fn doc_command(
  flags: Flags,
  source_file: Option<String>,
  json: bool,
  maybe_filter: Option<String>,
  private: bool,
) -> Result<(), ErrBox> {
  let global_state = GlobalState::new(flags.clone())?;
  let source_file = source_file.unwrap_or_else(|| "--builtin".to_string());

  impl DocFileLoader for SourceFileFetcher {
    fn resolve(
      &self,
      specifier: &str,
      referrer: &str,
    ) -> Result<String, doc::DocError> {
      ModuleSpecifier::resolve_import(specifier, referrer)
        .map(|specifier| specifier.to_string())
        .map_err(|e| doc::DocError::Resolve(e.to_string()))
    }

    fn load_source_code(
      &self,
      specifier: &str,
    ) -> Pin<Box<dyn Future<Output = Result<String, doc::DocError>>>> {
      let fetcher = self.clone();
      let specifier = ModuleSpecifier::resolve_url_or_path(specifier)
        .expect("Expected valid specifier");
      async move {
        let source_file = fetcher
          .fetch_source_file(&specifier, None, Permissions::allow_all())
          .await
          .map_err(|e| {
            doc::DocError::Io(std::io::Error::new(
              std::io::ErrorKind::Other,
              e.to_string(),
            ))
          })?;
        source_file.source_code.to_string().map_err(|e| {
          doc::DocError::Io(std::io::Error::new(
            std::io::ErrorKind::Other,
            e.to_string(),
          ))
        })
      }
      .boxed_local()
    }
  }

  let loader = Box::new(global_state.file_fetcher.clone());
  let doc_parser = doc::DocParser::new(loader, private);

  let parse_result = if source_file == "--builtin" {
    let syntax = swc_util::get_syntax_for_dts();
    doc_parser.parse_source(
      "lib.deno.d.ts",
      syntax,
      get_types(flags.unstable).as_str(),
    )
  } else {
    let path = PathBuf::from(&source_file);
    let syntax = if path.ends_with("d.ts") {
      swc_util::get_syntax_for_dts()
    } else {
      let media_type = map_file_extension(&path);
      swc_util::get_syntax_for_media_type(media_type)
    };
    let module_specifier =
      ModuleSpecifier::resolve_url_or_path(&source_file).unwrap();
    doc_parser
      .parse_with_reexports(&module_specifier.to_string(), syntax)
      .await
  };

  let mut doc_nodes = match parse_result {
    Ok(nodes) => nodes,
    Err(e) => {
      eprintln!("{}", e);
      std::process::exit(1);
    }
  };

  if json {
    write_json_to_stdout(&doc_nodes)
  } else {
    doc_nodes.retain(|doc_node| doc_node.kind != doc::DocNodeKind::Import);
    let details = if let Some(filter) = maybe_filter {
      let nodes =
        doc::find_nodes_by_name_recursively(doc_nodes, filter.clone());
      if nodes.is_empty() {
        eprintln!("Node {} was not found!", filter);
        std::process::exit(1);
      }
      format!(
        "{}",
        doc::DocPrinter::new(&nodes, colors::use_color(), private)
      )
    } else {
      format!(
        "{}",
        doc::DocPrinter::new(&doc_nodes, colors::use_color(), private)
      )
    };

    write_to_stdout_ignore_sigpipe(details.as_bytes()).map_err(ErrBox::from)
  }
}

async fn run_repl(flags: Flags) -> Result<(), ErrBox> {
  let main_module =
    ModuleSpecifier::resolve_url_or_path("./__$deno$repl.ts").unwrap();
  let global_state = GlobalState::new(flags)?;
  let mut worker = MainWorker::create(&global_state, main_module)?;
  loop {
    (&mut *worker).await?;
  }
}

async fn run_command(flags: Flags, script: String) -> Result<(), ErrBox> {
  let global_state = GlobalState::new(flags.clone())?;
  let main_module = if script != "-" {
    ModuleSpecifier::resolve_url_or_path(&script).unwrap()
  } else {
    ModuleSpecifier::resolve_url_or_path("./__$deno$stdin.ts").unwrap()
  };
  let mut worker =
    MainWorker::create(&global_state.clone(), main_module.clone())?;
  if script == "-" {
    let mut source = Vec::new();
    std::io::stdin().read_to_end(&mut source)?;
    let main_module_url = main_module.as_url().to_owned();
    // Create a dummy source file.
    let source_file = SourceFile {
      filename: main_module_url.to_file_path().unwrap(),
      url: main_module_url,
      types_header: None,
      media_type: MediaType::TypeScript,
      source_code: source.into(),
    };
    // Save our fake file into file fetcher cache
    // to allow module access by TS compiler
    global_state
      .file_fetcher
      .save_source_file_in_cache(&main_module, source_file);
  };

  debug!("main_module {}", main_module);
  worker.execute_module(&main_module).await?;
  worker.execute("window.dispatchEvent(new Event('load'))")?;
  (&mut *worker).await?;
  worker.execute("window.dispatchEvent(new Event('unload'))")?;
  Ok(())
}

async fn test_command(
  docs: bool,
  flags: Flags,
  include: Option<Vec<String>>,
  fail_fast: bool,
  quiet: bool,
  allow_none: bool,
  filter: Option<String>,
) -> Result<(), ErrBox> {
  let global_state = GlobalState::new(flags.clone())?;
  let cwd = std::env::current_dir().expect("No current directory");
  let include = include.unwrap_or_else(|| vec![".".to_string()]);

  let (test_file, is_empty) = if !docs {
    let test_modules = test_runner::prepare_test_modules_urls(include, &cwd)?;
    let empty = &test_modules.is_empty();
    (
      test_runner::render_test_file(test_modules, fail_fast, quiet, filter),
      *empty,
    )
  } else {
    let doctest_modules = doctest_runner::prepare_doctests(include, &cwd);
    let empty = &doctest_modules.is_empty();
    (
      doctest_runner::render_doctest_file(
        doctest_modules,
        fail_fast,
        quiet,
        filter,
      ),
      *empty,
    )
  };

  if is_empty {
    println!("No matching test modules found");
    if !allow_none {
      std::process::exit(1);
    }
    return Ok(());
  }

  let test_file_path = cwd.join(".deno.test.ts");
  let test_file_url =
    Url::from_file_path(&test_file_path).expect("Should be valid file url");
  let main_module =
    ModuleSpecifier::resolve_url(&test_file_url.to_string()).unwrap();
  let mut worker = MainWorker::create(&global_state, main_module.clone())?;
  // Create a dummy source file.
  let source_file = SourceFile {
    filename: test_file_url.to_file_path().unwrap(),
    url: test_file_url,
    types_header: None,
    media_type: MediaType::TypeScript,
    source_code: TextDocument::new(
      test_file.clone().into_bytes(),
      Some("utf-8"),
    ),
  };
  // Save our fake file into file fetcher cache
  // to allow module access by TS compiler
  global_state
    .file_fetcher
    .save_source_file_in_cache(&main_module, source_file);
  let execute_result = worker.execute_module(&main_module).await;
  execute_result?;
  worker.execute("window.dispatchEvent(new Event('load'))")?;
  (&mut *worker).await?;
  worker.execute("window.dispatchEvent(new Event('unload'))")
}

pub fn main() {
  #[cfg(windows)]
  colors::enable_ansi(); // For Windows 10

  let args: Vec<String> = env::args().collect();
  let flags = flags::flags_from_vec(args);

  if let Some(ref v8_flags) = flags.v8_flags {
    let v8_flags_includes_help = v8_flags
      .iter()
      .any(|flag| flag == "-help" || flag == "--help");
    let v8_flags = once("UNUSED_BUT_NECESSARY_ARG0".to_owned())
      .chain(v8_flags.iter().cloned())
      .collect::<Vec<_>>();
    let unrecognized_v8_flags = v8_set_flags(v8_flags)
      .into_iter()
      .skip(1)
      .collect::<Vec<_>>();
    if !unrecognized_v8_flags.is_empty() {
      for f in unrecognized_v8_flags {
        eprintln!("error: V8 did not recognize flag '{}'", f);
      }
      eprintln!();
      eprintln!("For a list of V8 flags, use '--v8-flags=--help'");
      std::process::exit(1);
    }
    if v8_flags_includes_help {
      std::process::exit(0);
    }
  }

  let log_level = match flags.log_level {
    Some(level) => level,
    None => Level::Info, // Default log level
  };
  env_logger::Builder::from_env(
    env_logger::Env::default()
      .default_filter_or(log_level.to_level_filter().to_string()),
  )
  .format(|buf, record| {
    let mut target = record.target().to_string();
    if let Some(line_no) = record.line() {
      target.push_str(":");
      target.push_str(&line_no.to_string());
    }
    if record.level() >= Level::Info {
      writeln!(buf, "{}", record.args())
    } else {
      writeln!(
        buf,
        "{} RS - {} - {}",
        record.level(),
        target,
        record.args()
      )
    }
  })
  .init();

  let fut = match flags.clone().subcommand {
    DenoSubcommand::Bundle {
      source_file,
      out_file,
    } => bundle_command(flags, source_file, out_file).boxed_local(),
    DenoSubcommand::Doc {
      source_file,
      json,
      filter,
      private,
    } => doc_command(flags, source_file, json, filter, private).boxed_local(),
    DenoSubcommand::Eval {
      print,
      code,
      as_typescript,
    } => eval_command(flags, code, as_typescript, print).boxed_local(),
    DenoSubcommand::Cache { files } => {
      cache_command(flags, files).boxed_local()
    }
    DenoSubcommand::Fmt {
      check,
      files,
      ignore,
    } => fmt::format(files, check, ignore).boxed_local(),
    DenoSubcommand::Info { file, json } => {
      info_command(flags, file, json).boxed_local()
    }
    DenoSubcommand::Install {
      module_url,
      args,
      name,
      root,
      force,
    } => {
      install_command(flags, module_url, args, name, root, force).boxed_local()
    }
    DenoSubcommand::Lint {
      files,
      rules,
      ignore,
      json,
    } => lint_command(flags, files, rules, ignore, json).boxed_local(),
    DenoSubcommand::Repl => run_repl(flags).boxed_local(),
    DenoSubcommand::Run { script } => run_command(flags, script).boxed_local(),
    DenoSubcommand::Test {
      docs,
      fail_fast,
      quiet,
      include,
      allow_none,
      filter,
    } => {
      test_command(docs, flags, include, fail_fast, quiet, allow_none, filter)
        .boxed_local()
    }
    DenoSubcommand::Completions { buf } => {
      if let Err(e) = write_to_stdout_ignore_sigpipe(&buf) {
        eprintln!("{}", e);
        std::process::exit(1);
      }
      return;
    }
    DenoSubcommand::Types => {
      let types = get_types(flags.unstable);
      if let Err(e) = write_to_stdout_ignore_sigpipe(types.as_bytes()) {
        eprintln!("{}", e);
        std::process::exit(1);
      }
      return;
    }
    DenoSubcommand::Upgrade {
      force,
      dry_run,
      version,
      output,
      ca_file,
    } => {
      upgrade_command(dry_run, force, version, output, ca_file).boxed_local()
    }
    _ => unreachable!(),
  };

  let result = tokio_util::run_basic(fut);
  if let Err(err) = result {
    let msg = format!("{}: {}", colors::red_bold("error"), err.to_string(),);
    eprintln!("{}", msg);
    std::process::exit(1);
  }
}<|MERGE_RESOLUTION|>--- conflicted
+++ resolved
@@ -28,11 +28,8 @@
 pub mod diagnostics;
 mod diff;
 mod disk_cache;
-<<<<<<< HEAD
 mod doctest_runner;
-=======
 pub mod errors;
->>>>>>> 6f70e6e7
 mod file_fetcher;
 pub mod flags;
 mod flags_allow_net;
