// Copyright 2018-2021 the Deno authors. All rights reserved. MIT license.

mod ast;
mod auth_tokens;
mod checksum;
mod config_file;
mod deno_dir;
mod diagnostics;
mod diff;
mod disk_cache;
mod errors;
mod file_fetcher;
mod file_watcher;
mod flags;
mod flags_allow_net;
mod fmt_errors;
mod fs_util;
mod http_cache;
mod http_util;
mod info;
mod lockfile;
mod logger;
mod lsp;
mod module_graph;
mod module_loader;
mod ops;
mod proc_state;
mod source_maps;
mod specifier_handler;
mod standalone;
mod text_encoding;
mod tokio_util;
mod tools;
mod tsc;
mod unix_util;
mod version;

use crate::file_fetcher::File;
use crate::file_watcher::ResolutionResult;
use crate::flags::BundleFlags;
use crate::flags::CacheFlags;
use crate::flags::CompileFlags;
use crate::flags::CompletionsFlags;
use crate::flags::CoverageFlags;
use crate::flags::DenoSubcommand;
use crate::flags::DocFlags;
use crate::flags::EvalFlags;
use crate::flags::Flags;
use crate::flags::FmtFlags;
use crate::flags::InfoFlags;
use crate::flags::InstallFlags;
use crate::flags::LintFlags;
use crate::flags::ReplFlags;
use crate::flags::RunFlags;
use crate::flags::TestFlags;
use crate::flags::UpgradeFlags;
use crate::fmt_errors::PrettyJsError;
use crate::module_loader::CliModuleLoader;
use crate::proc_state::ProcState;
use crate::source_maps::apply_source_map;
use crate::specifier_handler::FetchHandler;
use crate::tools::installer::infer_name_from_url;
use deno_ast::MediaType;
use deno_core::error::generic_error;
use deno_core::error::AnyError;
use deno_core::futures::future::FutureExt;
use deno_core::futures::Future;
use deno_core::located_script_name;
use deno_core::parking_lot::Mutex;
use deno_core::resolve_url_or_path;
use deno_core::serde_json;
use deno_core::serde_json::json;
use deno_core::v8_set_flags;
use deno_core::JsRuntime;
use deno_core::ModuleSpecifier;
use deno_runtime::colors;
use deno_runtime::ops::worker_host::CreateWebWorkerCb;
use deno_runtime::permissions::Permissions;
use deno_runtime::web_worker::WebWorker;
use deno_runtime::web_worker::WebWorkerOptions;
use deno_runtime::worker::MainWorker;
use deno_runtime::worker::WorkerOptions;
use log::debug;
use log::info;
use std::env;
use std::io::Read;
use std::io::Write;
use std::iter::once;
use std::path::PathBuf;
use std::pin::Pin;
use std::rc::Rc;
use std::sync::Arc;

fn create_web_worker_callback(ps: ProcState) -> Arc<CreateWebWorkerCb> {
  Arc::new(move |args| {
    let global_state_ = ps.clone();
    let js_error_create_fn = Rc::new(move |core_js_error| {
      let source_mapped_error =
        apply_source_map(&core_js_error, global_state_.clone());
      PrettyJsError::create(source_mapped_error)
    });

    let maybe_inspector_server = ps.maybe_inspector_server.clone();

    let module_loader = CliModuleLoader::new_for_worker(
      ps.clone(),
      args.parent_permissions.clone(),
    );
    let create_web_worker_cb = create_web_worker_callback(ps.clone());

    let options = WebWorkerOptions {
      args: ps.flags.argv.clone(),
      apply_source_maps: true,
      debug_flag: ps.flags.log_level.map_or(false, |l| l == log::Level::Debug),
      unstable: ps.flags.unstable,
      enable_testing_features: ps.flags.enable_testing_features,
      unsafely_ignore_certificate_errors: ps
        .flags
        .unsafely_ignore_certificate_errors
        .clone(),
      root_cert_store: ps.root_cert_store.clone(),
      user_agent: version::get_user_agent(),
      seed: ps.flags.seed,
      module_loader,
      create_web_worker_cb,
      js_error_create_fn: Some(js_error_create_fn),
      use_deno_namespace: args.use_deno_namespace,
      worker_type: args.worker_type,
      maybe_inspector_server,
      runtime_version: version::deno(),
      ts_version: version::TYPESCRIPT.to_string(),
      no_color: !colors::use_color(),
      get_error_class_fn: Some(&crate::errors::get_error_class_name),
<<<<<<< HEAD
      blob_store: program_state.blob_store.clone(),
      broadcast_channel: program_state.broadcast_channel.clone(),
      shared_array_buffer_store: Some(
        program_state.shared_array_buffer_store.clone(),
      ),
      compiled_wasm_module_store: Some(
        program_state.compiled_wasm_module_store.clone(),
      ),
=======
      blob_store: ps.blob_store.clone(),
      broadcast_channel: ps.broadcast_channel.clone(),
      shared_array_buffer_store: Some(ps.shared_array_buffer_store.clone()),
>>>>>>> 3ab68291
      cpu_count: num_cpus::get(),
    };

    let (mut worker, external_handle) = WebWorker::from_options(
      args.name,
      args.permissions,
      args.main_module,
      args.worker_id,
      &options,
    );

    // This block registers additional ops and state that
    // are only available in the CLI
    {
      let js_runtime = &mut worker.js_runtime;
      js_runtime
        .op_state()
        .borrow_mut()
        .put::<ProcState>(ps.clone());
      // Applies source maps - works in conjuction with `js_error_create_fn`
      // above
      ops::errors::init(js_runtime);
      if args.use_deno_namespace {
        ops::runtime_compiler::init(js_runtime);
      }
      js_runtime.sync_ops_cache();
    }
    worker.bootstrap(&options);

    (worker, external_handle)
  })
}

pub fn create_main_worker(
  ps: &ProcState,
  main_module: ModuleSpecifier,
  permissions: Permissions,
  maybe_op_init: Option<&dyn Fn(&mut JsRuntime)>,
) -> MainWorker {
  let module_loader = CliModuleLoader::new(ps.clone());

  let global_state_ = ps.clone();

  let js_error_create_fn = Rc::new(move |core_js_error| {
    let source_mapped_error =
      apply_source_map(&core_js_error, global_state_.clone());
    PrettyJsError::create(source_mapped_error)
  });

  let maybe_inspector_server = ps.maybe_inspector_server.clone();
  let should_break_on_first_statement = ps.flags.inspect_brk.is_some();

  let create_web_worker_cb = create_web_worker_callback(ps.clone());

  let options = WorkerOptions {
    apply_source_maps: true,
    args: ps.flags.argv.clone(),
    debug_flag: ps.flags.log_level.map_or(false, |l| l == log::Level::Debug),
    unstable: ps.flags.unstable,
    enable_testing_features: ps.flags.enable_testing_features,
    unsafely_ignore_certificate_errors: ps
      .flags
      .unsafely_ignore_certificate_errors
      .clone(),
    root_cert_store: ps.root_cert_store.clone(),
    user_agent: version::get_user_agent(),
    seed: ps.flags.seed,
    js_error_create_fn: Some(js_error_create_fn),
    create_web_worker_cb,
    maybe_inspector_server,
    should_break_on_first_statement,
    module_loader,
    runtime_version: version::deno(),
    ts_version: version::TYPESCRIPT.to_string(),
    no_color: !colors::use_color(),
    get_error_class_fn: Some(&crate::errors::get_error_class_name),
    location: ps.flags.location.clone(),
    origin_storage_dir: ps.flags.location.clone().map(|loc| {
      ps.dir
        .root
        .clone()
        // TODO(@crowlKats): change to origin_data for 2.0
        .join("location_data")
        .join(checksum::gen(&[loc.to_string().as_bytes()]))
    }),
<<<<<<< HEAD
    blob_store: program_state.blob_store.clone(),
    broadcast_channel: program_state.broadcast_channel.clone(),
    shared_array_buffer_store: Some(
      program_state.shared_array_buffer_store.clone(),
    ),
    compiled_wasm_module_store: Some(
      program_state.compiled_wasm_module_store.clone(),
    ),
=======
    blob_store: ps.blob_store.clone(),
    broadcast_channel: ps.broadcast_channel.clone(),
    shared_array_buffer_store: Some(ps.shared_array_buffer_store.clone()),
>>>>>>> 3ab68291
    cpu_count: num_cpus::get(),
  };

  let mut worker = MainWorker::from_options(main_module, permissions, &options);

  // This block registers additional ops and state that
  // are only available in the CLI
  {
    let js_runtime = &mut worker.js_runtime;
    js_runtime
      .op_state()
      .borrow_mut()
      .put::<ProcState>(ps.clone());
    // Applies source maps - works in conjuction with `js_error_create_fn`
    // above
    ops::errors::init(js_runtime);
    ops::runtime_compiler::init(js_runtime);

    if let Some(op_init) = maybe_op_init {
      op_init(js_runtime);
    }

    js_runtime.sync_ops_cache();
  }
  worker.bootstrap(&options);

  worker
}

pub fn write_to_stdout_ignore_sigpipe(
  bytes: &[u8],
) -> Result<(), std::io::Error> {
  use std::io::ErrorKind;

  match std::io::stdout().write_all(bytes) {
    Ok(()) => Ok(()),
    Err(e) => match e.kind() {
      ErrorKind::BrokenPipe => Ok(()),
      _ => Err(e),
    },
  }
}

pub fn write_json_to_stdout<T>(value: &T) -> Result<(), AnyError>
where
  T: ?Sized + serde::ser::Serialize,
{
  let mut writer = std::io::BufWriter::new(std::io::stdout());
  serde_json::to_writer_pretty(&mut writer, value)?;
  writeln!(&mut writer)?;
  Ok(())
}

fn print_cache_info(
  state: &ProcState,
  json: bool,
  location: Option<deno_core::url::Url>,
) -> Result<(), AnyError> {
  let deno_dir = &state.dir.root;
  let modules_cache = &state.file_fetcher.get_http_cache_location();
  let typescript_cache = &state.dir.gen_cache.location;
  let registry_cache =
    &state.dir.root.join(lsp::language_server::REGISTRIES_PATH);
  let mut origin_dir = state.dir.root.join("location_data");

  if let Some(location) = &location {
    origin_dir =
      origin_dir.join(&checksum::gen(&[location.to_string().as_bytes()]));
  }

  if json {
    let mut output = json!({
      "denoDir": deno_dir,
      "modulesCache": modules_cache,
      "typescriptCache": typescript_cache,
      "registryCache": registry_cache,
      "originStorage": origin_dir,
    });

    if location.is_some() {
      output["localStorage"] =
        serde_json::to_value(origin_dir.join("local_storage"))?;
    }

    write_json_to_stdout(&output)
  } else {
    println!("{} {:?}", colors::bold("DENO_DIR location:"), deno_dir);
    println!(
      "{} {:?}",
      colors::bold("Remote modules cache:"),
      modules_cache
    );
    println!(
      "{} {:?}",
      colors::bold("Emitted modules cache:"),
      typescript_cache
    );
    println!(
      "{} {:?}",
      colors::bold("Language server registries cache:"),
      registry_cache,
    );
    println!("{} {:?}", colors::bold("Origin storage:"), origin_dir);
    if location.is_some() {
      println!(
        "{} {:?}",
        colors::bold("Local Storage:"),
        origin_dir.join("local_storage"),
      );
    }
    Ok(())
  }
}

pub fn get_types(unstable: bool) -> String {
  let mut types = vec![
    crate::tsc::DENO_NS_LIB,
    crate::tsc::DENO_CONSOLE_LIB,
    crate::tsc::DENO_URL_LIB,
    crate::tsc::DENO_WEB_LIB,
    crate::tsc::DENO_FETCH_LIB,
    crate::tsc::DENO_WEBGPU_LIB,
    crate::tsc::DENO_WEBSOCKET_LIB,
    crate::tsc::DENO_WEBSTORAGE_LIB,
    crate::tsc::DENO_CRYPTO_LIB,
    crate::tsc::DENO_BROADCAST_CHANNEL_LIB,
    crate::tsc::DENO_NET_LIB,
    crate::tsc::SHARED_GLOBALS_LIB,
    crate::tsc::WINDOW_LIB,
  ];

  if unstable {
    types.push(crate::tsc::UNSTABLE_NS_LIB);
  }

  types.join("\n")
}

async fn compile_command(
  flags: Flags,
  compile_flags: CompileFlags,
) -> Result<(), AnyError> {
  let debug = flags.log_level == Some(log::Level::Debug);

  let run_flags = tools::standalone::compile_to_runtime_flags(
    flags.clone(),
    compile_flags.args,
  )?;

  let module_specifier = resolve_url_or_path(&compile_flags.source_file)?;
  let ps = ProcState::build(flags.clone()).await?;
  let deno_dir = &ps.dir;

  let output = compile_flags.output.or_else(|| {
    infer_name_from_url(&module_specifier).map(PathBuf::from)
  }).ok_or_else(|| generic_error(
    "An executable name was not provided. One could not be inferred from the URL. Aborting.",
  ))?;

  let module_graph = create_module_graph_and_maybe_check(
    module_specifier.clone(),
    ps.clone(),
    debug,
  )
  .await?;

  info!(
    "{} {}",
    colors::green("Bundle"),
    module_specifier.to_string()
  );
  let bundle_str = bundle_module_graph(module_graph, ps.clone(), flags, debug)?;

  info!(
    "{} {}",
    colors::green("Compile"),
    module_specifier.to_string()
  );

  // Select base binary based on target
  let original_binary =
    tools::standalone::get_base_binary(deno_dir, compile_flags.target.clone())
      .await?;

  let final_bin = tools::standalone::create_standalone_binary(
    original_binary,
    bundle_str,
    run_flags,
  )?;

  info!("{} {}", colors::green("Emit"), output.display());

  tools::standalone::write_standalone_binary(
    output.clone(),
    compile_flags.target,
    final_bin,
  )
  .await?;

  Ok(())
}

async fn info_command(
  flags: Flags,
  info_flags: InfoFlags,
) -> Result<(), AnyError> {
  let location = flags.location.clone();
  let ps = ProcState::build(flags).await?;
  if let Some(specifier) = info_flags.file {
    let specifier = resolve_url_or_path(&specifier)?;
    let handler = Arc::new(Mutex::new(specifier_handler::FetchHandler::new(
      &ps,
      // info accesses dynamically imported modules just for their information
      // so we allow access to all of them.
      Permissions::allow_all(),
      Permissions::allow_all(),
    )?));
    let mut builder = module_graph::GraphBuilder::new(
      handler,
      ps.maybe_import_map.clone(),
      ps.lockfile.clone(),
    );
    builder.add(&specifier, false).await?;
    builder.analyze_config_file(&ps.maybe_config_file).await?;
    let graph = builder.get_graph();
    let info = graph.info()?;

    if info_flags.json {
      write_json_to_stdout(&json!(info))
    } else {
      write_to_stdout_ignore_sigpipe(info.to_string().as_bytes())
        .map_err(|err| err.into())
    }
  } else {
    // If it was just "deno info" print location of caches and exit
    print_cache_info(&ps, info_flags.json, location)
  }
}

async fn install_command(
  flags: Flags,
  install_flags: InstallFlags,
) -> Result<(), AnyError> {
  let mut preload_flags = flags.clone();
  preload_flags.inspect = None;
  preload_flags.inspect_brk = None;
  let permissions = Permissions::from_options(&preload_flags.clone().into());
  let ps = ProcState::build(preload_flags).await?;
  let main_module = resolve_url_or_path(&install_flags.module_url)?;
  let mut worker =
    create_main_worker(&ps, main_module.clone(), permissions, None);
  // First, fetch and compile the module; this step ensures that the module exists.
  worker.preload_module(&main_module, true).await?;
  tools::installer::install(
    flags,
    &install_flags.module_url,
    install_flags.args,
    install_flags.name,
    install_flags.root,
    install_flags.force,
  )
}

async fn lsp_command() -> Result<(), AnyError> {
  lsp::start().await
}

#[allow(clippy::too_many_arguments)]
async fn lint_command(
  flags: Flags,
  lint_flags: LintFlags,
) -> Result<(), AnyError> {
  if lint_flags.rules {
    tools::lint::print_rules_list(lint_flags.json);
    return Ok(());
  }

  let ps = ProcState::build(flags.clone()).await?;
  let maybe_lint_config = if let Some(config_file) = &ps.maybe_config_file {
    config_file.to_lint_config()?
  } else {
    None
  };

  tools::lint::lint_files(
    maybe_lint_config,
    lint_flags.rules_tags,
    lint_flags.rules_include,
    lint_flags.rules_exclude,
    lint_flags.files,
    lint_flags.ignore,
    lint_flags.json,
  )
  .await
}

async fn cache_command(
  flags: Flags,
  cache_flags: CacheFlags,
) -> Result<(), AnyError> {
  let lib = if flags.unstable {
    module_graph::TypeLib::UnstableDenoWindow
  } else {
    module_graph::TypeLib::DenoWindow
  };
  let ps = ProcState::build(flags).await?;

  for file in cache_flags.files {
    let specifier = resolve_url_or_path(&file)?;
    ps.prepare_module_load(
      specifier,
      lib.clone(),
      Permissions::allow_all(),
      Permissions::allow_all(),
      false,
      ps.maybe_import_map.clone(),
    )
    .await?;
  }

  Ok(())
}

async fn eval_command(
  flags: Flags,
  eval_flags: EvalFlags,
) -> Result<(), AnyError> {
  // Force TypeScript compile.
  let main_module = resolve_url_or_path("./$deno$eval.ts").unwrap();
  let permissions = Permissions::from_options(&flags.clone().into());
  let ps = ProcState::build(flags).await?;
  let mut worker =
    create_main_worker(&ps, main_module.clone(), permissions, None);
  // Create a dummy source file.
  let source_code = if eval_flags.print {
    format!("console.log({})", eval_flags.code)
  } else {
    eval_flags.code
  }
  .into_bytes();

  let file = File {
    local: main_module.clone().to_file_path().unwrap(),
    maybe_types: None,
    media_type: if eval_flags.ext.as_str() == "ts" {
      MediaType::TypeScript
    } else if eval_flags.ext.as_str() == "tsx" {
      MediaType::Tsx
    } else if eval_flags.ext.as_str() == "js" {
      MediaType::JavaScript
    } else {
      MediaType::Jsx
    },
    source: Arc::new(String::from_utf8(source_code)?),
    specifier: main_module.clone(),
    maybe_headers: None,
  };

  // Save our fake file into file fetcher cache
  // to allow module access by TS compiler.
  ps.file_fetcher.insert_cached(file);
  debug!("main_module {}", &main_module);
  worker.execute_main_module(&main_module).await?;
  worker.execute_script(
    &located_script_name!(),
    "window.dispatchEvent(new Event('load'))",
  )?;
  worker.run_event_loop(false).await?;
  worker.execute_script(
    &located_script_name!(),
    "window.dispatchEvent(new Event('unload'))",
  )?;
  Ok(())
}

async fn create_module_graph_and_maybe_check(
  module_specifier: ModuleSpecifier,
  ps: ProcState,
  debug: bool,
) -> Result<module_graph::Graph, AnyError> {
  let handler = Arc::new(Mutex::new(FetchHandler::new(
    &ps,
    // when bundling, dynamic imports are only access for their type safety,
    // therefore we will allow the graph to access any module.
    Permissions::allow_all(),
    Permissions::allow_all(),
  )?));
  let mut builder = module_graph::GraphBuilder::new(
    handler,
    ps.maybe_import_map.clone(),
    ps.lockfile.clone(),
  );
  builder.add(&module_specifier, false).await?;
  builder.analyze_config_file(&ps.maybe_config_file).await?;
  let module_graph = builder.get_graph();

  if !ps.flags.no_check {
    // TODO(@kitsonk) support bundling for workers
    let lib = if ps.flags.unstable {
      module_graph::TypeLib::UnstableDenoWindow
    } else {
      module_graph::TypeLib::DenoWindow
    };
    let result_info =
      module_graph.clone().check(module_graph::CheckOptions {
        debug,
        emit: false,
        lib,
        maybe_config_file: ps.maybe_config_file.clone(),
        reload: ps.flags.reload,
        ..Default::default()
      })?;

    debug!("{}", result_info.stats);
    if let Some(ignored_options) = result_info.maybe_ignored_options {
      eprintln!("{}", ignored_options);
    }
    if !result_info.diagnostics.is_empty() {
      return Err(generic_error(result_info.diagnostics.to_string()));
    }
  }

  Ok(module_graph)
}

fn bundle_module_graph(
  module_graph: module_graph::Graph,
  ps: ProcState,
  flags: Flags,
  debug: bool,
) -> Result<String, AnyError> {
  let (bundle, stats, maybe_ignored_options) =
    module_graph.bundle(module_graph::BundleOptions {
      debug,
      maybe_config_file: ps.maybe_config_file.clone(),
    })?;
  match maybe_ignored_options {
    Some(ignored_options) if flags.no_check => {
      eprintln!("{}", ignored_options);
    }
    _ => {}
  }
  debug!("{}", stats);
  Ok(bundle)
}

async fn bundle_command(
  flags: Flags,
  bundle_flags: BundleFlags,
) -> Result<(), AnyError> {
  let debug = flags.log_level == Some(log::Level::Debug);

  let resolver = |_| {
    let flags = flags.clone();
    let source_file1 = bundle_flags.source_file.clone();
    let source_file2 = bundle_flags.source_file.clone();
    async move {
      let module_specifier = resolve_url_or_path(&source_file1)?;

      debug!(">>>>> bundle START");
      let ps = ProcState::build(flags.clone()).await?;

      let module_graph = create_module_graph_and_maybe_check(
        module_specifier,
        ps.clone(),
        debug,
      )
      .await?;

      let mut paths_to_watch: Vec<PathBuf> = module_graph
        .get_modules()
        .iter()
        .filter_map(|specifier| specifier.to_file_path().ok())
        .collect();

      if let Some(import_map) = ps.flags.import_map_path.as_ref() {
        paths_to_watch
          .push(fs_util::resolve_from_cwd(std::path::Path::new(import_map))?);
      }

      Ok((paths_to_watch, module_graph, ps))
    }
    .map(move |result| match result {
      Ok((paths_to_watch, module_graph, ps)) => ResolutionResult::Restart {
        paths_to_watch,
        result: Ok((ps, module_graph)),
      },
      Err(e) => ResolutionResult::Restart {
        paths_to_watch: vec![PathBuf::from(source_file2)],
        result: Err(e),
      },
    })
  };

  let operation = |(ps, module_graph): (ProcState, module_graph::Graph)| {
    let flags = flags.clone();
    let out_file = bundle_flags.out_file.clone();
    async move {
      info!("{} {}", colors::green("Bundle"), module_graph.info()?.root);

      let output = bundle_module_graph(module_graph, ps, flags, debug)?;

      debug!(">>>>> bundle END");

      if let Some(out_file) = out_file.as_ref() {
        let output_bytes = output.as_bytes();
        let output_len = output_bytes.len();
        fs_util::write_file(out_file, output_bytes, 0o644)?;
        info!(
          "{} {:?} ({})",
          colors::green("Emit"),
          out_file,
          colors::gray(&info::human_size(output_len as f64))
        );
      } else {
        println!("{}", output);
      }

      Ok(())
    }
  };

  if flags.watch {
    file_watcher::watch_func(resolver, operation, "Bundle").await?;
  } else {
    let module_graph =
      if let ResolutionResult::Restart { result, .. } = resolver(None).await {
        result?
      } else {
        unreachable!();
      };
    operation(module_graph).await?;
  }

  Ok(())
}

async fn doc_command(
  flags: Flags,
  doc_flags: DocFlags,
) -> Result<(), AnyError> {
  tools::doc::print_docs(
    flags,
    doc_flags.source_file,
    doc_flags.json,
    doc_flags.filter,
    doc_flags.private,
  )
  .await
}

async fn format_command(
  flags: Flags,
  fmt_flags: FmtFlags,
) -> Result<(), AnyError> {
  let ps = ProcState::build(flags.clone()).await?;
  let maybe_fmt_config = if let Some(config_file) = &ps.maybe_config_file {
    config_file.to_fmt_config()?
  } else {
    None
  };

  if fmt_flags.files.len() == 1 && fmt_flags.files[0].to_string_lossy() == "-" {
    return tools::fmt::format_stdin(
      fmt_flags,
      maybe_fmt_config.map(|c| c.options).unwrap_or_default(),
    );
  }

  tools::fmt::format(fmt_flags, flags.watch, maybe_fmt_config).await?;
  Ok(())
}

async fn run_repl(flags: Flags, repl_flags: ReplFlags) -> Result<(), AnyError> {
  let main_module = resolve_url_or_path("./$deno$repl.ts").unwrap();
  let permissions = Permissions::from_options(&flags.clone().into());
  let ps = ProcState::build(flags).await?;
  let mut worker =
    create_main_worker(&ps, main_module.clone(), permissions, None);
  worker.run_event_loop(false).await?;

  tools::repl::run(&ps, worker, repl_flags.eval).await
}

async fn run_from_stdin(flags: Flags) -> Result<(), AnyError> {
  let ps = ProcState::build(flags.clone()).await?;
  let permissions = Permissions::from_options(&flags.clone().into());
  let main_module = resolve_url_or_path("./$deno$stdin.ts").unwrap();
  let mut worker =
    create_main_worker(&ps.clone(), main_module.clone(), permissions, None);

  let mut source = Vec::new();
  std::io::stdin().read_to_end(&mut source)?;
  // Create a dummy source file.
  let source_file = File {
    local: main_module.clone().to_file_path().unwrap(),
    maybe_types: None,
    media_type: MediaType::TypeScript,
    source: Arc::new(String::from_utf8(source)?),
    specifier: main_module.clone(),
    maybe_headers: None,
  };
  // Save our fake file into file fetcher cache
  // to allow module access by TS compiler
  ps.file_fetcher.insert_cached(source_file);

  debug!("main_module {}", main_module);
  worker.execute_main_module(&main_module).await?;
  worker.execute_script(
    &located_script_name!(),
    "window.dispatchEvent(new Event('load'))",
  )?;
  worker.run_event_loop(false).await?;
  worker.execute_script(
    &located_script_name!(),
    "window.dispatchEvent(new Event('unload'))",
  )?;
  Ok(())
}

async fn run_with_watch(flags: Flags, script: String) -> Result<(), AnyError> {
  let resolver = |_| {
    let script1 = script.clone();
    let script2 = script.clone();
    let flags = flags.clone();
    async move {
      let main_module = resolve_url_or_path(&script1)?;
      let ps = ProcState::build(flags).await?;
      let handler = Arc::new(Mutex::new(FetchHandler::new(
        &ps,
        Permissions::allow_all(),
        Permissions::allow_all(),
      )?));
      let mut builder = module_graph::GraphBuilder::new(
        handler,
        ps.maybe_import_map.clone(),
        ps.lockfile.clone(),
      );
      builder.add(&main_module, false).await?;
      builder.analyze_config_file(&ps.maybe_config_file).await?;
      let module_graph = builder.get_graph();

      // Find all local files in graph
      let mut paths_to_watch: Vec<PathBuf> = module_graph
        .get_modules()
        .iter()
        .filter_map(|specifier| specifier.to_file_path().ok())
        .collect();

      if let Some(import_map) = ps.flags.import_map_path.as_ref() {
        paths_to_watch
          .push(fs_util::resolve_from_cwd(std::path::Path::new(import_map))?);
      }

      Ok((paths_to_watch, main_module, ps))
    }
    .map(move |result| match result {
      Ok((paths_to_watch, module_info, ps)) => ResolutionResult::Restart {
        paths_to_watch,
        result: Ok((ps, module_info)),
      },
      Err(e) => ResolutionResult::Restart {
        paths_to_watch: vec![PathBuf::from(script2)],
        result: Err(e),
      },
    })
  };

  /// The FileWatcherModuleExecutor provides module execution with safe dispatching of life-cycle events by tracking the
  /// state of any pending events and emitting accordingly on drop in the case of a future
  /// cancellation.
  struct FileWatcherModuleExecutor {
    worker: MainWorker,
    pending_unload: bool,
  }

  impl FileWatcherModuleExecutor {
    pub fn new(worker: MainWorker) -> FileWatcherModuleExecutor {
      FileWatcherModuleExecutor {
        worker,
        pending_unload: false,
      }
    }

    /// Execute the given main module emitting load and unload events before and after execution
    /// respectively.
    pub async fn execute(
      &mut self,
      main_module: &ModuleSpecifier,
    ) -> Result<(), AnyError> {
      self.worker.execute_main_module(main_module).await?;
      self.worker.execute_script(
        &located_script_name!(),
        "window.dispatchEvent(new Event('load'))",
      )?;
      self.pending_unload = true;

      let result = self.worker.run_event_loop(false).await;
      self.pending_unload = false;

      if let Err(err) = result {
        return Err(err);
      }

      self.worker.execute_script(
        &located_script_name!(),
        "window.dispatchEvent(new Event('unload'))",
      )?;

      Ok(())
    }
  }

  impl Drop for FileWatcherModuleExecutor {
    fn drop(&mut self) {
      if self.pending_unload {
        self
          .worker
          .execute_script(
            &located_script_name!(),
            "window.dispatchEvent(new Event('unload'))",
          )
          .unwrap();
      }
    }
  }

  let operation = |(ps, main_module): (ProcState, ModuleSpecifier)| {
    let flags = flags.clone();
    let permissions = Permissions::from_options(&flags.into());
    async move {
      // We make use an module executor guard to ensure that unload is always fired when an
      // operation is called.
      let mut executor = FileWatcherModuleExecutor::new(create_main_worker(
        &ps,
        main_module.clone(),
        permissions,
        None,
      ));

      executor.execute(&main_module).await?;

      Ok(())
    }
  };

  file_watcher::watch_func(resolver, operation, "Process").await
}

async fn run_command(
  flags: Flags,
  run_flags: RunFlags,
) -> Result<(), AnyError> {
  // Read script content from stdin
  if run_flags.script == "-" {
    return run_from_stdin(flags).await;
  }

  if flags.watch {
    return run_with_watch(flags, run_flags.script).await;
  }

  let main_module = resolve_url_or_path(&run_flags.script)?;
  let ps = ProcState::build(flags.clone()).await?;
  let permissions = Permissions::from_options(&flags.clone().into());
  let mut worker =
    create_main_worker(&ps, main_module.clone(), permissions, None);

  let mut maybe_coverage_collector =
    if let Some(ref coverage_dir) = ps.coverage_dir {
      let session = worker.create_inspector_session().await;

      let coverage_dir = PathBuf::from(coverage_dir);
      let mut coverage_collector =
        tools::coverage::CoverageCollector::new(coverage_dir, session);
      worker
        .with_event_loop(coverage_collector.start_collecting().boxed_local())
        .await?;
      Some(coverage_collector)
    } else {
      None
    };

  debug!("main_module {}", main_module);
  worker.execute_main_module(&main_module).await?;
  worker.execute_script(
    &located_script_name!(),
    "window.dispatchEvent(new Event('load'))",
  )?;
  worker
    .run_event_loop(maybe_coverage_collector.is_none())
    .await?;
  worker.execute_script(
    &located_script_name!(),
    "window.dispatchEvent(new Event('unload'))",
  )?;

  if let Some(coverage_collector) = maybe_coverage_collector.as_mut() {
    worker
      .with_event_loop(coverage_collector.stop_collecting().boxed_local())
      .await?;
  }
  Ok(())
}

async fn coverage_command(
  flags: Flags,
  coverage_flags: CoverageFlags,
) -> Result<(), AnyError> {
  if coverage_flags.files.is_empty() {
    return Err(generic_error("No matching coverage profiles found"));
  }

  tools::coverage::cover_files(
    flags.clone(),
    coverage_flags.files,
    coverage_flags.ignore,
    coverage_flags.include,
    coverage_flags.exclude,
    coverage_flags.lcov,
  )
  .await
}

async fn test_command(
  flags: Flags,
  test_flags: TestFlags,
) -> Result<(), AnyError> {
  if let Some(ref coverage_dir) = flags.coverage_dir {
    std::fs::create_dir_all(&coverage_dir)?;
    env::set_var(
      "DENO_UNSTABLE_COVERAGE_DIR",
      PathBuf::from(coverage_dir).canonicalize()?,
    );
  }

  if flags.watch {
    tools::test::run_tests_with_watch(
      flags,
      test_flags.include,
      test_flags.ignore,
      test_flags.doc,
      test_flags.no_run,
      test_flags.fail_fast,
      test_flags.filter,
      test_flags.shuffle,
      test_flags.concurrent_jobs,
    )
    .await?;

    return Ok(());
  }

  tools::test::run_tests(
    flags,
    test_flags.include,
    test_flags.ignore,
    test_flags.doc,
    test_flags.no_run,
    test_flags.fail_fast,
    test_flags.allow_none,
    test_flags.filter,
    test_flags.shuffle,
    test_flags.concurrent_jobs,
  )
  .await?;

  Ok(())
}

fn init_v8_flags(v8_flags: &[String]) {
  let v8_flags_includes_help = v8_flags
    .iter()
    .any(|flag| flag == "-help" || flag == "--help");
  // Keep in sync with `standalone.rs`.
  let v8_flags = once("UNUSED_BUT_NECESSARY_ARG0".to_owned())
    .chain(v8_flags.iter().cloned())
    .collect::<Vec<_>>();
  let unrecognized_v8_flags = v8_set_flags(v8_flags)
    .into_iter()
    .skip(1)
    .collect::<Vec<_>>();
  if !unrecognized_v8_flags.is_empty() {
    for f in unrecognized_v8_flags {
      eprintln!("error: V8 did not recognize flag '{}'", f);
    }
    eprintln!("\nFor a list of V8 flags, use '--v8-flags=--help'");
    std::process::exit(1);
  }
  if v8_flags_includes_help {
    std::process::exit(0);
  }
}

fn get_subcommand(
  flags: Flags,
) -> Pin<Box<dyn Future<Output = Result<(), AnyError>>>> {
  match flags.clone().subcommand {
    DenoSubcommand::Bundle(bundle_flags) => {
      bundle_command(flags, bundle_flags).boxed_local()
    }
    DenoSubcommand::Doc(doc_flags) => {
      doc_command(flags, doc_flags).boxed_local()
    }
    DenoSubcommand::Eval(eval_flags) => {
      eval_command(flags, eval_flags).boxed_local()
    }
    DenoSubcommand::Cache(cache_flags) => {
      cache_command(flags, cache_flags).boxed_local()
    }
    DenoSubcommand::Compile(compile_flags) => {
      compile_command(flags, compile_flags).boxed_local()
    }
    DenoSubcommand::Coverage(coverage_flags) => {
      coverage_command(flags, coverage_flags).boxed_local()
    }
    DenoSubcommand::Fmt(fmt_flags) => {
      format_command(flags, fmt_flags).boxed_local()
    }
    DenoSubcommand::Info(info_flags) => {
      info_command(flags, info_flags).boxed_local()
    }
    DenoSubcommand::Install(install_flags) => {
      install_command(flags, install_flags).boxed_local()
    }
    DenoSubcommand::Lsp => lsp_command().boxed_local(),
    DenoSubcommand::Lint(lint_flags) => {
      lint_command(flags, lint_flags).boxed_local()
    }
    DenoSubcommand::Repl(repl_flags) => {
      run_repl(flags, repl_flags).boxed_local()
    }
    DenoSubcommand::Run(run_flags) => {
      run_command(flags, run_flags).boxed_local()
    }
    DenoSubcommand::Test(test_flags) => {
      test_command(flags, test_flags).boxed_local()
    }
    DenoSubcommand::Completions(CompletionsFlags { buf }) => {
      if let Err(e) = write_to_stdout_ignore_sigpipe(&buf) {
        eprintln!("{}", e);
        std::process::exit(1);
      }
      std::process::exit(0);
    }
    DenoSubcommand::Types => {
      let types = get_types(flags.unstable);
      if let Err(e) = write_to_stdout_ignore_sigpipe(types.as_bytes()) {
        eprintln!("{}", e);
        std::process::exit(1);
      }
      std::process::exit(0);
    }
    DenoSubcommand::Upgrade(upgrade_flags) => {
      let UpgradeFlags {
        force,
        dry_run,
        canary,
        version,
        output,
        ca_file,
      } = upgrade_flags;
      tools::upgrade::upgrade_command(
        dry_run, force, canary, version, output, ca_file,
      )
      .boxed_local()
    }
  }
}

fn setup_exit_process_panic_hook() {
  // tokio does not exit the process when a task panics, so we
  // define a custom panic hook to implement this behaviour
  let orig_hook = std::panic::take_hook();
  std::panic::set_hook(Box::new(move |panic_info| {
    orig_hook(panic_info);
    std::process::exit(1);
  }));
}

fn unwrap_or_exit<T>(result: Result<T, AnyError>) -> T {
  match result {
    Ok(value) => value,
    Err(error) => {
      eprintln!("{}: {:?}", colors::red_bold("error"), error);
      std::process::exit(1);
    }
  }
}

pub fn main() {
  setup_exit_process_panic_hook();
  #[cfg(windows)]
  colors::enable_ansi(); // For Windows 10
  unix_util::raise_fd_limit();

  let args: Vec<String> = env::args().collect();
  let standalone_res = match standalone::extract_standalone(args.clone()) {
    Ok(Some((metadata, bundle))) => {
      tokio_util::run_basic(standalone::run(bundle, metadata))
    }
    Ok(None) => Ok(()),
    Err(err) => Err(err),
  };
  if let Err(err) = standalone_res {
    eprintln!("{}: {}", colors::red_bold("error"), err.to_string());
    std::process::exit(1);
  }

  let flags = match flags::flags_from_vec(args) {
    Ok(flags) => flags,
    Err(err @ clap::Error { .. })
      if err.kind == clap::ErrorKind::HelpDisplayed
        || err.kind == clap::ErrorKind::VersionDisplayed =>
    {
      err.write_to(&mut std::io::stdout()).unwrap();
      std::io::stdout().write_all(b"\n").unwrap();
      std::process::exit(0);
    }
    Err(err) => unwrap_or_exit(Err(AnyError::from(err))),
  };
  if !flags.v8_flags.is_empty() {
    init_v8_flags(&*flags.v8_flags);
  }

  logger::init(flags.log_level);

  unwrap_or_exit(tokio_util::run_basic(get_subcommand(flags)));
}<|MERGE_RESOLUTION|>--- conflicted
+++ resolved
@@ -131,20 +131,10 @@
       ts_version: version::TYPESCRIPT.to_string(),
       no_color: !colors::use_color(),
       get_error_class_fn: Some(&crate::errors::get_error_class_name),
-<<<<<<< HEAD
-      blob_store: program_state.blob_store.clone(),
-      broadcast_channel: program_state.broadcast_channel.clone(),
-      shared_array_buffer_store: Some(
-        program_state.shared_array_buffer_store.clone(),
-      ),
-      compiled_wasm_module_store: Some(
-        program_state.compiled_wasm_module_store.clone(),
-      ),
-=======
       blob_store: ps.blob_store.clone(),
       broadcast_channel: ps.broadcast_channel.clone(),
       shared_array_buffer_store: Some(ps.shared_array_buffer_store.clone()),
->>>>>>> 3ab68291
+      compiled_wasm_module_store: Some(ps.compiled_wasm_module_store.clone()),
       cpu_count: num_cpus::get(),
     };
 
@@ -230,20 +220,10 @@
         .join("location_data")
         .join(checksum::gen(&[loc.to_string().as_bytes()]))
     }),
-<<<<<<< HEAD
-    blob_store: program_state.blob_store.clone(),
-    broadcast_channel: program_state.broadcast_channel.clone(),
-    shared_array_buffer_store: Some(
-      program_state.shared_array_buffer_store.clone(),
-    ),
-    compiled_wasm_module_store: Some(
-      program_state.compiled_wasm_module_store.clone(),
-    ),
-=======
     blob_store: ps.blob_store.clone(),
     broadcast_channel: ps.broadcast_channel.clone(),
     shared_array_buffer_store: Some(ps.shared_array_buffer_store.clone()),
->>>>>>> 3ab68291
+    compiled_wasm_module_store: Some(ps.compiled_wasm_module_store.clone()),
     cpu_count: num_cpus::get(),
   };
 
