--- conflicted
+++ resolved
@@ -174,15 +174,13 @@
     "structured-serialize-detail",
     "user_timing_exists"
   ],
-<<<<<<< HEAD
   "console": [
     "console-is-a-namespace",
     "console-label-conversion",
     "console-namespace-object-class-string",
     "console-tests-historical",
-=======
+  ],
   "WebCryptoApi": [
     "getRandomValues"
->>>>>>> f7e09c6a
   ]
 }