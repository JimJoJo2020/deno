--- conflicted
+++ resolved
@@ -1,12 +1,7 @@
 // Copyright 2018-2023 the Deno authors. All rights reserved. MIT license.
 import { scrypt, scryptSync } from "node:crypto";
 import { Buffer } from "node:buffer";
-<<<<<<< HEAD
-import { assertEquals } from "../../../../test_util/std/testing/asserts.ts";
-=======
 import { assertEquals } from "../../../../test_util/std/assert/mod.ts";
-import { deferred } from "../../../../test_util/std/async/deferred.ts";
->>>>>>> 20aa0796
 
 Deno.test("scrypt works correctly", async () => {
   const { promise, resolve } = Promise.withResolvers<boolean>();
