--- conflicted
+++ resolved
@@ -619,7 +619,37 @@
   assertEquals(body, "foo=bar");
 });
 
-<<<<<<< HEAD
+Deno.test("[node/http] HTTPS server", async () => {
+  const promise = deferred<void>();
+  const promise2 = deferred<void>();
+  const client = Deno.createHttpClient({
+    caCerts: [Deno.readTextFileSync("cli/tests/testdata/tls/RootCA.pem")],
+  });
+  const server = https.createServer({
+    cert: Deno.readTextFileSync("cli/tests/testdata/tls/localhost.crt"),
+    key: Deno.readTextFileSync("cli/tests/testdata/tls/localhost.key"),
+  }, (_req, res) => {
+    res.end("success!");
+  });
+  server.listen(() => {
+    // deno-lint-ignore no-explicit-any
+    fetch(`https://localhost:${(server.address() as any).port}`, {
+      client,
+    }).then(async (res) => {
+      assertEquals(res.status, 200);
+      assertEquals(await res.text(), "success!");
+      server.close();
+      promise2.resolve();
+    });
+  })
+    .on("error", () => fail());
+  server.on("close", () => {
+    promise.resolve();
+  });
+  await Promise.all([promise, promise2]);
+  client.close();
+});
+
 Deno.test(
   "[node/http] client upgrade",
   { permissions: { net: true } },
@@ -668,36 +698,4 @@
 
     await promise;
   },
-);
-=======
-Deno.test("[node/http] HTTPS server", async () => {
-  const promise = deferred<void>();
-  const promise2 = deferred<void>();
-  const client = Deno.createHttpClient({
-    caCerts: [Deno.readTextFileSync("cli/tests/testdata/tls/RootCA.pem")],
-  });
-  const server = https.createServer({
-    cert: Deno.readTextFileSync("cli/tests/testdata/tls/localhost.crt"),
-    key: Deno.readTextFileSync("cli/tests/testdata/tls/localhost.key"),
-  }, (_req, res) => {
-    res.end("success!");
-  });
-  server.listen(() => {
-    // deno-lint-ignore no-explicit-any
-    fetch(`https://localhost:${(server.address() as any).port}`, {
-      client,
-    }).then(async (res) => {
-      assertEquals(res.status, 200);
-      assertEquals(await res.text(), "success!");
-      server.close();
-      promise2.resolve();
-    });
-  })
-    .on("error", () => fail());
-  server.on("close", () => {
-    promise.resolve();
-  });
-  await Promise.all([promise, promise2]);
-  client.close();
-});
->>>>>>> 44bd59c0
+);