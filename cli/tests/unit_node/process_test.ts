// deno-lint-ignore-file no-undef
// Copyright 2018-2023 the Deno authors. All rights reserved. MIT license.

import process, { argv, env } from "node:process";
import { Readable } from "node:stream";
import { once } from "node:events";
import {
  assert,
  assertEquals,
  assertFalse,
  assertObjectMatch,
  assertStrictEquals,
  assertThrows,
} from "../../../test_util/std/testing/asserts.ts";
import { stripColor } from "../../../test_util/std/fmt/colors.ts";
import { deferred } from "../../../test_util/std/async/deferred.ts";
import * as path from "../../../test_util/std/path/mod.ts";
import { delay } from "../../../test_util/std/async/delay.ts";

const testDir = new URL(".", import.meta.url);

Deno.test({
  name: "process.cwd and process.chdir success",
  fn() {
    assertEquals(process.cwd(), Deno.cwd());

    const currentDir = Deno.cwd();

    const tempDir = Deno.makeTempDirSync();
    process.chdir(tempDir);
    assertEquals(
      Deno.realPathSync(process.cwd()),
      Deno.realPathSync(tempDir),
    );

    process.chdir(currentDir);
  },
});

Deno.test({
  name: "process.chdir failure",
  fn() {
    assertThrows(
      () => {
        process.chdir("non-existent-directory-name");
      },
      Deno.errors.NotFound,
      "file",
      // On every OS Deno returns: "No such file" except for Windows, where it's:
      // "The system cannot find the file specified. (os error 2)" so "file" is
      // the only common string here.
    );
  },
});

Deno.test({
  name: "process.version",
  fn() {
    assertEquals(typeof process, "object");
    assertEquals(typeof process.version, "string");
    assertEquals(typeof process.versions, "object");
    assertEquals(typeof process.versions.node, "string");
    assertEquals(typeof process.versions.v8, "string");
    assertEquals(typeof process.versions.uv, "string");
    assertEquals(typeof process.versions.zlib, "string");
    assertEquals(typeof process.versions.brotli, "string");
    assertEquals(typeof process.versions.ares, "string");
    assertEquals(typeof process.versions.modules, "string");
    assertEquals(typeof process.versions.nghttp2, "string");
    assertEquals(typeof process.versions.napi, "string");
    assertEquals(typeof process.versions.llhttp, "string");
    assertEquals(typeof process.versions.openssl, "string");
    assertEquals(typeof process.versions.cldr, "string");
    assertEquals(typeof process.versions.icu, "string");
    assertEquals(typeof process.versions.tz, "string");
    assertEquals(typeof process.versions.unicode, "string");
    // These two are not present in `process.versions` in Node, but we
    // add them anyway
    assertEquals(typeof process.versions.deno, "string");
    assertEquals(typeof process.versions.typescript, "string");
  },
});

Deno.test({
  name: "process.platform",
  fn() {
    assertEquals(typeof process.platform, "string");
  },
});

Deno.test({
  name: "process.mainModule",
  fn() {
    assertEquals(process.mainModule, undefined);
    // Check that it is writable
    // @ts-ignore these are deprecated now
    process.mainModule = "foo";
    // @ts-ignore these are deprecated now
    assertEquals(process.mainModule, "foo");
  },
});

Deno.test({
  name: "process.arch",
  fn() {
    assertEquals(typeof process.arch, "string");
    if (Deno.build.arch == "x86_64") {
      assertEquals(process.arch, "x64");
    } else if (Deno.build.arch == "aarch64") {
      assertEquals(process.arch, "arm64");
    } else {
      throw new Error("unreachable");
    }
  },
});

Deno.test({
  name: "process.pid",
  fn() {
    assertEquals(typeof process.pid, "number");
    assertEquals(process.pid, Deno.pid);
  },
});

Deno.test({
  name: "process.on",
  async fn() {
    assertEquals(typeof process.on, "function");

    let triggered = false;
    process.on("exit", () => {
      triggered = true;
    });
    // @ts-ignore fix the type here
    process.emit("exit");
    assert(triggered);

    const cwd = path.dirname(path.fromFileUrl(import.meta.url));

    const command = new Deno.Command(Deno.execPath(), {
      args: [
        "run",
        "--quiet",
        "--unstable",
        "./testdata/process_exit.ts",
      ],
      cwd,
    });
    const { stdout } = await command.output();

    const decoder = new TextDecoder();
    assertEquals(stripColor(decoder.decode(stdout).trim()), "1\n2");
  },
});

Deno.test({
  name: "process.on signal",
  ignore: Deno.build.os == "windows",
  async fn() {
    const process = new Deno.Command(Deno.execPath(), {
      args: [
        "eval",
        `
        import process from "node:process";
        setInterval(() => {}, 1000);
        process.on("SIGINT", () => {
          console.log("foo");
        });
        `,
      ],
      stdout: "piped",
      stderr: "null",
    }).spawn();
    await delay(500);
    for (const _ of Array(3)) {
      process.kill("SIGINT");
      await delay(20);
    }
    await delay(20);
    process.kill("SIGTERM");
    const output = await process.output();
    assertEquals(new TextDecoder().decode(output.stdout), "foo\nfoo\nfoo\n");
  },
});

Deno.test({
  name: "process.off signal",
  ignore: Deno.build.os == "windows",
  async fn() {
    const process = new Deno.Command(Deno.execPath(), {
      args: [
        "eval",
        `
        import process from "node:process";
        setInterval(() => {}, 1000);
        const listener = () => {
          console.log("foo");
          process.off("SIGINT")
        };
        process.on("SIGINT", listener);
        `,
      ],
      stdout: "piped",
      stderr: "null",
    }).spawn();
    await delay(500);
    for (const _ of Array(3)) {
      try {
        process.kill("SIGINT");
      } catch { /* should die after the first one */ }
      await delay(20);
    }
    await delay(20);
    try {
      process.kill("SIGTERM");
    } catch { /* should be dead, avoid hanging just in case */ }
    const output = await process.output();
    assertEquals(new TextDecoder().decode(output.stdout), "foo\n");
  },
});

Deno.test({
  name: "process.on SIGBREAK doesn't throw",
  fn() {
    const listener = () => {};
    process.on("SIGBREAK", listener);
    process.off("SIGBREAK", listener);
  },
});

Deno.test({
  name: "process.on SIGTERM doesn't throw on windows",
  ignore: Deno.build.os !== "windows",
  fn() {
    const listener = () => {};
    process.on("SIGTERM", listener);
    process.off("SIGTERM", listener);
  },
});

Deno.test({
  name: "process.argv",
  fn() {
    assert(Array.isArray(argv));
    assert(Array.isArray(process.argv));
    assert(
      process.argv[0].match(/[^/\\]*deno[^/\\]*$/),
      "deno included in the file name of argv[0]",
    );
    assertEquals(
      process.argv[1],
      path.fromFileUrl(Deno.mainModule),
    );
    // argv supports array methods.
    assert(Array.isArray(process.argv.slice(2)));
    assertEquals(process.argv.indexOf(Deno.execPath()), 0);
    assertEquals(process.argv.indexOf(path.fromFileUrl(Deno.mainModule)), 1);
  },
});

Deno.test({
  name: "process.execArgv",
  fn() {
    assert(Array.isArray(process.execArgv));
    assert(process.execArgv.length == 0);
    // execArgv supports array methods.
    assert(Array.isArray(process.argv.slice(0)));
    assertEquals(process.argv.indexOf("foo"), -1);
  },
});

Deno.test({
  name: "process.env",
  fn() {
    Deno.env.set("HELLO", "WORLD");

    assertObjectMatch(process.env, Deno.env.toObject());

    assertEquals(typeof (process.env.HELLO), "string");
    assertEquals(process.env.HELLO, "WORLD");

    assertEquals(typeof env.HELLO, "string");
    assertEquals(env.HELLO, "WORLD");

    assert(Object.getOwnPropertyNames(process.env).includes("HELLO"));
    assert(Object.keys(process.env).includes("HELLO"));

    assert(Object.prototype.hasOwnProperty.call(process.env, "HELLO"));
    assert(
      !Object.prototype.hasOwnProperty.call(
        process.env,
        "SURELY_NON_EXISTENT_VAR",
      ),
    );

    // deno-lint-ignore no-prototype-builtins
    assert(process.env.hasOwnProperty("HELLO"));
    assert("HELLO" in process.env);
    assert(Object.keys(process.env.valueOf()).includes("HELLO"));

    assertEquals(process.env.toString(), "[object Object]");
    assertEquals(process.env.toLocaleString(), "[object Object]");

    // should not error when assigning false to an env var
    process.env.HELLO = false as unknown as string;
    assertEquals(process.env.HELLO, "false");
    process.env.HELLO = "WORLD";
    assertEquals(process.env.HELLO, "WORLD");
  },
});

Deno.test({
  name: "process.env requires scoped env permission",
  permissions: { env: ["FOO"] },
  fn() {
    Deno.env.set("FOO", "1");
    assert("FOO" in process.env);
    assertFalse("BAR" in process.env);
    assert(Object.hasOwn(process.env, "FOO"));
    assertFalse(Object.hasOwn(process.env, "BAR"));
  },
});

Deno.test({
  name: "process.env doesn't throw with invalid env var names",
  fn() {
    assertEquals(process.env[""], undefined);
    assertEquals(process.env["\0"], undefined);
    assertEquals(process.env["=c:"], undefined);
    assertFalse(Object.hasOwn(process.env, ""));
    assertFalse(Object.hasOwn(process.env, "\0"));
    assertFalse(Object.hasOwn(process.env, "=c:"));
    assertFalse("" in process.env);
    assertFalse("\0" in process.env);
    assertFalse("=c:" in process.env);
  },
});

Deno.test({
  name: "process.stdin",
  fn() {
    assertEquals(process.stdin.fd, Deno.stdin.rid);
    assertEquals(process.stdin.isTTY, Deno.isatty(Deno.stdin.rid));
  },
});

Deno.test({
  name: "process.stdin readable with a TTY",
  // TODO(PolarETech): Run this test even in non tty environment
  ignore: !Deno.isatty(Deno.stdin.rid),
  async fn() {
    const promise = deferred();
    const expected = ["foo", "bar", null, "end"];
    const data: (string | null)[] = [];

    process.stdin.setEncoding("utf8");
    process.stdin.on("readable", () => {
      data.push(process.stdin.read());
    });
    process.stdin.on("end", () => {
      data.push("end");
    });

    process.stdin.push("foo");
    process.nextTick(() => {
      process.stdin.push("bar");
      process.nextTick(() => {
        process.stdin.push(null);
        promise.resolve();
      });
    });

    await promise;
    assertEquals(process.stdin.readableHighWaterMark, 0);
    assertEquals(data, expected);
  },
});

Deno.test({
  name: "process.stdin readable with piping a file",
  async fn() {
    const expected = ["65536", "foo", "bar", "null", "end"];
    const scriptPath = "./testdata/process_stdin.ts";
    const filePath = "./testdata/process_stdin_dummy.txt";

    const shell = Deno.build.os === "windows" ? "cmd.exe" : "/bin/sh";
    const cmd = `"${Deno.execPath()}" run ${scriptPath} < ${filePath}`;
    const args = Deno.build.os === "windows" ? ["/d", "/c", cmd] : ["-c", cmd];

    const p = new Deno.Command(shell, {
      args,
      stdin: "null",
      stdout: "piped",
      stderr: "null",
      windowsRawArguments: true,
      cwd: testDir,
    });

    const { stdout } = await p.output();
    const data = new TextDecoder().decode(stdout).trim().split("\n");
    assertEquals(data, expected);
  },
});

Deno.test({
  name: "process.stdin readable with piping a stream",
  async fn() {
    const expected = ["16384", "foo", "bar", "null", "end"];
    const scriptPath = "./testdata/process_stdin.ts";

    const command = new Deno.Command(Deno.execPath(), {
      args: ["run", scriptPath],
      stdin: "piped",
      stdout: "piped",
      stderr: "null",
      cwd: testDir,
    });
    const child = command.spawn();

    const writer = await child.stdin.getWriter();
    writer.ready
      .then(() => writer.write(new TextEncoder().encode("foo\nbar")))
      .then(() => writer.releaseLock())
      .then(() => child.stdin.close());

    const { stdout } = await child.output();
    const data = new TextDecoder().decode(stdout).trim().split("\n");
    assertEquals(data, expected);
  },
});

Deno.test({
  name: "process.stdin readable with piping a socket",
  ignore: Deno.build.os === "windows",
  async fn() {
    const expected = ["16384", "foo", "bar", "null", "end"];
    const scriptPath = "./testdata/process_stdin.ts";

    const listener = Deno.listen({ hostname: "127.0.0.1", port: 9000 });
    listener.accept().then(async (conn) => {
      await conn.write(new TextEncoder().encode("foo\nbar"));
      conn.close();
      listener.close();
    });

    const shell = "/bin/bash";
    const cmd =
      `"${Deno.execPath()}" run ${scriptPath} < /dev/tcp/127.0.0.1/9000`;
    const args = ["-c", cmd];

    const p = new Deno.Command(shell, {
      args,
      stdin: "null",
      stdout: "piped",
      stderr: "null",
      cwd: testDir,
    });

    const { stdout } = await p.output();
    const data = new TextDecoder().decode(stdout).trim().split("\n");
    assertEquals(data, expected);
  },
});

Deno.test({
  name: "process.stdin readable with null",
  async fn() {
    const expected = ["65536", "null", "end"];
    const scriptPath = "./testdata/process_stdin.ts";

    const command = new Deno.Command(Deno.execPath(), {
      args: ["run", scriptPath],
      stdin: "null",
      stdout: "piped",
      stderr: "null",
      cwd: testDir,
    });

    const { stdout } = await command.output();
    const data = new TextDecoder().decode(stdout).trim().split("\n");
    assertEquals(data, expected);
  },
});

// TODO(kt3k): Enable this test case. 'readable' event handler in
// `process_stdin.ts` doesn't work now
Deno.test({
  name: "process.stdin readable with unsuitable stdin",
  ignore: true,
  // // TODO(PolarETech): Prepare a similar test that can be run on Windows
  // ignore: Deno.build.os === "windows",
  async fn() {
    const expected = ["16384", "null", "end"];
    const scriptPath = "./testdata/process_stdin.ts";
    const directoryPath = "./testdata/";

    const shell = "/bin/bash";
    const cmd = `"${Deno.execPath()}" run ${scriptPath} < ${directoryPath}`;
    const args = ["-c", cmd];

    const p = new Deno.Command(shell, {
      args,
      stdin: "null",
      stdout: "piped",
      stderr: "null",
      windowsRawArguments: true,
      cwd: testDir,
    });

    const { stdout } = await p.output();
    const data = new TextDecoder().decode(stdout).trim().split("\n");
    assertEquals(data, expected);
  },
});

Deno.test({
  name: "process.stdout",
  fn() {
    assertEquals(process.stdout.fd, Deno.stdout.rid);
    const isTTY = Deno.isatty(Deno.stdout.rid);
    assertEquals(process.stdout.isTTY, isTTY);
    const consoleSize = isTTY ? Deno.consoleSize() : undefined;
    assertEquals(process.stdout.columns, consoleSize?.columns);
    assertEquals(process.stdout.rows, consoleSize?.rows);
    assertEquals(
      `${process.stdout.getWindowSize()}`,
      `${consoleSize && [consoleSize.columns, consoleSize.rows]}`,
    );

    if (isTTY) {
      assertStrictEquals(process.stdout.cursorTo(1, 2, () => {}), true);
      assertStrictEquals(process.stdout.moveCursor(3, 4, () => {}), true);
      assertStrictEquals(process.stdout.clearLine(1, () => {}), true);
      assertStrictEquals(process.stdout.clearScreenDown(() => {}), true);
    } else {
      assertStrictEquals(process.stdout.cursorTo, undefined);
      assertStrictEquals(process.stdout.moveCursor, undefined);
      assertStrictEquals(process.stdout.clearLine, undefined);
      assertStrictEquals(process.stdout.clearScreenDown, undefined);
    }
  },
});

Deno.test({
  name: "process.stderr",
  fn() {
    assertEquals(process.stderr.fd, Deno.stderr.rid);
    const isTTY = Deno.isatty(Deno.stderr.rid);
    assertEquals(process.stderr.isTTY, isTTY);
    const consoleSize = isTTY ? Deno.consoleSize() : undefined;
    assertEquals(process.stderr.columns, consoleSize?.columns);
    assertEquals(process.stderr.rows, consoleSize?.rows);
    assertEquals(
      `${process.stderr.getWindowSize()}`,
      `${consoleSize && [consoleSize.columns, consoleSize.rows]}`,
    );

    if (isTTY) {
      assertStrictEquals(process.stderr.cursorTo(1, 2, () => {}), true);
      assertStrictEquals(process.stderr.moveCursor(3, 4, () => {}), true);
      assertStrictEquals(process.stderr.clearLine(1, () => {}), true);
      assertStrictEquals(process.stderr.clearScreenDown(() => {}), true);
    } else {
      assertStrictEquals(process.stderr.cursorTo, undefined);
      assertStrictEquals(process.stderr.moveCursor, undefined);
      assertStrictEquals(process.stderr.clearLine, undefined);
      assertStrictEquals(process.stderr.clearScreenDown, undefined);
    }
  },
});

Deno.test({
  name: "process.nextTick",
  async fn() {
    let withoutArguments = false;
    process.nextTick(() => {
      withoutArguments = true;
    });

    const expected = 12;
    let result;
    process.nextTick((x: number) => {
      result = x;
    }, 12);

    await delay(10);
    assert(withoutArguments);
    assertEquals(result, expected);
  },
});

Deno.test({
  name: "process.hrtime",
  // TODO(kt3k): Enable this test
  ignore: true,
  fn() {
    const [sec0, nano0] = process.hrtime();
    // seconds and nano seconds are positive integers.
    assert(sec0 > 0);
    assert(Number.isInteger(sec0));
    assert(nano0 > 0);
    assert(Number.isInteger(nano0));

    const [sec1, nano1] = process.hrtime();
    // the later call returns bigger value
    assert(sec1 >= sec0);
    assert(nano1 > nano0);

    const [sec2, nano2] = process.hrtime([sec1, nano1]);
    // the difference of the 2 calls is a small positive value.
    assertEquals(sec2, 0);
    assert(nano2 > 0);
  },
});

Deno.test({
  name: "process.hrtime.bigint",
  fn() {
    const time = process.hrtime.bigint();
    assertEquals(typeof time, "bigint");
    assert(time > 0n);
  },
});

Deno.test("process.on, process.off, process.removeListener doesn't throw on unimplemented events", () => {
  const events = [
    "beforeExit",
    "disconnect",
    "message",
    "multipleResolves",
    "rejectionHandled",
    "uncaughtException",
    "uncaughtExceptionMonitor",
    "unhandledRejection",
    "worker",
  ];
  const handler = () => {};
  events.forEach((ev) => {
    process.on(ev, handler);
    assertEquals(process.listenerCount(ev), 1);
    process.off(ev, handler);
    assertEquals(process.listenerCount(ev), 0);
    process.on(ev, handler);
    assertEquals(process.listenerCount(ev), 1);
    process.removeListener(ev, handler);
    assertEquals(process.listenerCount(ev), 0);
  });
});

Deno.test("process.memoryUsage()", () => {
  const mem = process.memoryUsage();
  assert(typeof mem.rss === "number");
  assert(typeof mem.heapTotal === "number");
  assert(typeof mem.heapUsed === "number");
  assert(typeof mem.external === "number");
  assert(typeof mem.arrayBuffers === "number");
  assertEquals(mem.arrayBuffers, 0);
});

Deno.test("process.memoryUsage.rss()", () => {
  const rss = process.memoryUsage.rss();
  assert(typeof rss === "number");
});

Deno.test("process.exitCode", () => {
  assert(process.exitCode === undefined);
  process.exitCode = 127;
  assert(process.exitCode === 127);
});

Deno.test("process.config", () => {
  assert(process.config !== undefined);
  assert(process.config.target_defaults !== undefined);
  assert(process.config.variables !== undefined);
});

Deno.test("process._exiting", () => {
  // @ts-ignore fix the type here
  assert(process._exiting === false);
});

Deno.test("process.execPath", () => {
  assertEquals(process.execPath, process.argv[0]);
});

Deno.test("process.execPath is writable", () => {
  // pnpm writes to process.execPath
  // https://github.com/pnpm/pnpm/blob/67d8b65d2e8da1df3725034b8c5b1fcf3af4ad81/packages/config/src/index.ts#L175
  const originalExecPath = process.execPath;
  try {
    process.execPath = "/path/to/node";
    assertEquals(process.execPath, "/path/to/node");
  } finally {
    process.execPath = originalExecPath;
  }
});

Deno.test("process.getgid", () => {
  if (Deno.build.os === "windows") {
    assertEquals(process.getgid, undefined);
  } else {
    assertEquals(process.getgid?.(), Deno.gid());
  }
});

Deno.test("process.getuid", () => {
  if (Deno.build.os === "windows") {
    assertEquals(process.getuid, undefined);
  } else {
    assertEquals(process.getuid?.(), Deno.uid());
  }
});

Deno.test({
  name: "process.exit",
  async fn() {
    const command = new Deno.Command(Deno.execPath(), {
      args: [
        "run",
        "--quiet",
        "--unstable",
        "./testdata/process_exit2.ts",
      ],
      cwd: testDir,
    });
    const { stdout } = await command.output();

    const decoder = new TextDecoder();
    assertEquals(stripColor(decoder.decode(stdout).trim()), "exit");
  },
});

Deno.test({
<<<<<<< HEAD
  name: "process.stdout isn't closed when source stream ended",
  async fn() {
    const source = Readable.from(["foo", "bar"]);

    source.pipe(process.stdout);
    await once(source, "end");

    // Wait a bit to ensure that streaming is completely finished.
    await delay(10);

    // This checks if the rid 1 is still valid.
    assert(typeof process.stdout.isTTY === "boolean");
=======
  name: "process.reallyExit",
  async fn() {
    const command = new Deno.Command(Deno.execPath(), {
      args: [
        "run",
        "--quiet",
        "--unstable",
        "./testdata/process_really_exit.ts",
      ],
      cwd: testDir,
    });
    const { stdout } = await command.output();

    const decoder = new TextDecoder();
    assertEquals(stripColor(decoder.decode(stdout).trim()), "really exited");
>>>>>>> 11791ee2
  },
});<|MERGE_RESOLUTION|>--- conflicted
+++ resolved
@@ -731,20 +731,6 @@
 });
 
 Deno.test({
-<<<<<<< HEAD
-  name: "process.stdout isn't closed when source stream ended",
-  async fn() {
-    const source = Readable.from(["foo", "bar"]);
-
-    source.pipe(process.stdout);
-    await once(source, "end");
-
-    // Wait a bit to ensure that streaming is completely finished.
-    await delay(10);
-
-    // This checks if the rid 1 is still valid.
-    assert(typeof process.stdout.isTTY === "boolean");
-=======
   name: "process.reallyExit",
   async fn() {
     const command = new Deno.Command(Deno.execPath(), {
@@ -760,6 +746,21 @@
 
     const decoder = new TextDecoder();
     assertEquals(stripColor(decoder.decode(stdout).trim()), "really exited");
->>>>>>> 11791ee2
+  },
+});
+
+Deno.test({
+  name: "process.stdout isn't closed when source stream ended",
+  async fn() {
+    const source = Readable.from(["foo", "bar"]);
+
+    source.pipe(process.stdout);
+    await once(source, "end");
+
+    // Wait a bit to ensure that streaming is completely finished.
+    await delay(10);
+
+    // This checks if the rid 1 is still valid.
+    assert(typeof process.stdout.isTTY === "boolean");
   },
 });