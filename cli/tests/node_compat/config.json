--- conflicted
+++ resolved
@@ -426,12 +426,7 @@
       "test-readline-emit-keypress-events.js",
       "test-readline-interface-escapecodetimeout.js",
       "test-readline-keys.js",
-<<<<<<< HEAD
-      "TODO:test-readline-promises-csi.mjs",
-      "TODO:test-readline-promises-interface.js",
-=======
       "test-readline-position.js",
->>>>>>> aa729a42
       "test-readline-reopen.js",
       "test-readline-set-raw-mode.js",
       "test-readline-undefined-columns.js",
