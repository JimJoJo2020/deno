--- conflicted
+++ resolved
@@ -34,28 +34,16 @@
 fn js_unit_tests() {
   let _g = util::http_server();
 
-<<<<<<< HEAD
   // Note that the unit tests are not safe for concurrency and must be run with a concurrency limit
   // of one because there are some chdir tests in there.
   // TODO(caspervonb) split these tests into two groups: parallel and serial.
-=======
->>>>>>> 3a030845
   let mut deno = util::deno_cmd()
     .current_dir(util::root_path())
     .arg("test")
     .arg("--unstable")
     .arg("--location=http://js-unit-tests/foo/bar")
     .arg("-A")
-<<<<<<< HEAD
-    .arg(
-      util::root_path()
-        .join("cli/tests/unit")
-        .canonicalize()
-        .unwrap(),
-    )
-=======
     .arg("cli/tests/unit")
->>>>>>> 3a030845
     .spawn()
     .expect("failed to spawn script");
 
@@ -2412,21 +2400,13 @@
     });
 
     itest!(allow_all {
-<<<<<<< HEAD
-      args: "test --allow-all test/allow_all.ts",
-=======
       args: "test --unstable --allow-all test/allow_all.ts",
->>>>>>> 3a030845
       exit_code: 0,
       output: "test/allow_all.out",
     });
 
     itest!(allow_none {
-<<<<<<< HEAD
-      args: "test test/allow_none.ts",
-=======
       args: "test --unstable test/allow_none.ts",
->>>>>>> 3a030845
       exit_code: 1,
       output: "test/allow_none.out",
     });
