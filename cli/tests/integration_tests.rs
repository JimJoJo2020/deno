// Copyright 2018-2020 the Deno authors. All rights reserved. MIT license.
#[macro_use]
extern crate lazy_static;
extern crate tempfile;

#[test]
fn test_pattern_match() {
  assert!(util::pattern_match("foo[BAR]baz", "foobarbaz", "[BAR]"));
  assert!(!util::pattern_match("foo[BAR]baz", "foobazbar", "[BAR]"));
}

#[test]
fn benchmark_test() {
  util::run_python_script("tools/benchmark_test.py")
}

#[test]
fn deno_dir_test() {
  let g = util::http_server();
  util::run_python_script("tools/deno_dir_test.py");
  drop(g);
}

#[test]
fn fetch_test() {
  use deno::http_cache::url_to_filename;
  pub use deno::test_util::*;
  use std::process::Command;
  use tempfile::TempDir;
  use url::Url;

  let g = util::http_server();

  let deno_dir = TempDir::new().expect("tempdir fail");
  let module_url =
    Url::parse("http://localhost:4545/cli/tests/006_url_imports.ts").unwrap();

  let output = Command::new(deno_exe_path())
    .env("DENO_DIR", deno_dir.path())
    .current_dir(util::root_path())
    .arg("fetch")
    .arg(module_url.to_string())
    .output()
    .expect("Failed to spawn script");

  let code = output.status.code();
  let out = std::str::from_utf8(&output.stdout).unwrap();

  assert_eq!(Some(0), code);
  assert_eq!(out, "");

  let expected_path = deno_dir
    .path()
    .join("deps")
    .join(url_to_filename(&module_url));
  assert_eq!(expected_path.exists(), true);

  drop(g);
}

#[test]
fn fmt_test() {
  use tempfile::TempDir;

  let t = TempDir::new().expect("tempdir fail");
  let fixed = util::root_path().join("cli/tests/badly_formatted_fixed.js");
  let badly_formatted_original =
    util::root_path().join("cli/tests/badly_formatted.js");
  let badly_formatted = t.path().join("badly_formatted.js");
  let badly_formatted_str = badly_formatted.to_str().unwrap();
  std::fs::copy(&badly_formatted_original, &badly_formatted)
    .expect("Failed to copy file");

  let status = util::deno_cmd()
    .current_dir(util::root_path())
    .arg("fmt")
    .arg("--check")
    .arg(badly_formatted_str)
    .spawn()
    .expect("Failed to spawn script")
    .wait()
    .expect("Failed to wait for child process");

  assert_eq!(Some(1), status.code());

  let status = util::deno_cmd()
    .current_dir(util::root_path())
    .arg("fmt")
    .arg(badly_formatted_str)
    .spawn()
    .expect("Failed to spawn script")
    .wait()
    .expect("Failed to wait for child process");

  assert_eq!(Some(0), status.code());
  let expected = std::fs::read_to_string(fixed).unwrap();
  let actual = std::fs::read_to_string(badly_formatted).unwrap();
  assert_eq!(expected, actual);
}

#[test]
fn installer_test_local_module_run() {
  use deno::flags::DenoFlags;
  use deno::installer;
  use std::env;
  use std::path::PathBuf;
  use std::process::Command;
  use tempfile::TempDir;

  let temp_dir = TempDir::new().expect("tempdir fail");
  let local_module = env::current_dir().unwrap().join("tests/echo.ts");
  let local_module_str = local_module.to_string_lossy();
  installer::install(
    DenoFlags::default(),
    Some(temp_dir.path().to_path_buf()),
    "echo_test",
    &local_module_str,
    vec!["hello".to_string()],
    false,
  )
  .expect("Failed to install");
  let mut file_path = temp_dir.path().join("echo_test");
  if cfg!(windows) {
    file_path = file_path.with_extension(".cmd");
  }
  assert!(file_path.exists());
  let path_var_name = if cfg!(windows) { "Path" } else { "PATH" };
  let paths_var = env::var_os(path_var_name).expect("PATH not set");
  let mut paths: Vec<PathBuf> = env::split_paths(&paths_var).collect();
  paths.push(temp_dir.path().to_owned());
  paths.push(util::target_dir());
  let path_var_value = env::join_paths(paths).expect("Can't create PATH");
  // NOTE: using file_path here instead of exec_name, because tests
  // shouldn't mess with user's PATH env variable
  let output = Command::new(file_path)
    .current_dir(temp_dir.path())
    .arg("foo")
    .env(path_var_name, path_var_value)
    .output()
    .expect("failed to spawn script");

  let stdout_str = std::str::from_utf8(&output.stdout).unwrap().trim();
  let stderr_str = std::str::from_utf8(&output.stderr).unwrap().trim();
  println!("Got stdout: {:?}", stdout_str);
  println!("Got stderr: {:?}", stderr_str);
  assert!(stdout_str.ends_with("hello, foo"));
  drop(temp_dir);
}

#[test]
fn installer_test_remote_module_run() {
  use deno::flags::DenoFlags;
  use deno::installer;
  use std::env;
  use std::path::PathBuf;
  use std::process::Command;
  use tempfile::TempDir;

  let g = util::http_server();
  let temp_dir = TempDir::new().expect("tempdir fail");
  installer::install(
    DenoFlags::default(),
    Some(temp_dir.path().to_path_buf()),
    "echo_test",
    "http://localhost:4545/cli/tests/echo.ts",
    vec!["hello".to_string()],
    false,
  )
  .expect("Failed to install");
  let mut file_path = temp_dir.path().join("echo_test");
  if cfg!(windows) {
    file_path = file_path.with_extension(".cmd");
  }
  assert!(file_path.exists());
  let path_var_name = if cfg!(windows) { "Path" } else { "PATH" };
  let paths_var = env::var_os(path_var_name).expect("PATH not set");
  let mut paths: Vec<PathBuf> = env::split_paths(&paths_var).collect();
  paths.push(temp_dir.path().to_owned());
  paths.push(util::target_dir());
  let path_var_value = env::join_paths(paths).expect("Can't create PATH");
  // NOTE: using file_path here instead of exec_name, because tests
  // shouldn't mess with user's PATH env variable
  let output = Command::new(file_path)
    .current_dir(temp_dir.path())
    .arg("foo")
    .env(path_var_name, path_var_value)
    .output()
    .expect("failed to spawn script");
  assert!(std::str::from_utf8(&output.stdout)
    .unwrap()
    .trim()
    .ends_with("hello, foo"));
  drop(temp_dir);
  drop(g)
}

#[test]
fn js_unit_tests() {
  let g = util::http_server();
  let mut deno = util::deno_cmd()
    .current_dir(util::root_path())
    .arg("run")
    .arg("--reload")
    .arg("--allow-run")
    .arg("--allow-env")
    .arg("cli/js/unit_test_runner.ts")
    .spawn()
    .expect("failed to spawn script");
  let status = deno.wait().expect("failed to wait for the child process");
  assert_eq!(Some(0), status.code());
  assert!(status.success());
  drop(g);
}

#[test]
fn bundle_exports() {
  use tempfile::TempDir;

  // First we have to generate a bundle of some module that has exports.
  let mod1 = util::root_path().join("cli/tests/subdir/mod1.ts");
  assert!(mod1.is_file());
  let t = TempDir::new().expect("tempdir fail");
  let bundle = t.path().join("mod1.bundle.js");
  let mut deno = util::deno_cmd()
    .current_dir(util::root_path())
    .arg("bundle")
    .arg(mod1)
    .arg(&bundle)
    .spawn()
    .expect("failed to spawn script");
  let status = deno.wait().expect("failed to wait for the child process");
  assert!(status.success());
  assert!(bundle.is_file());

  // Now we try to use that bundle from another module.
  let test = t.path().join("test.js");
  std::fs::write(
    &test,
    "
      import { printHello3 } from \"./mod1.bundle.js\";
      printHello3(); ",
  )
  .expect("error writing file");

  let output = util::deno_cmd()
    .current_dir(util::root_path())
    .arg("run")
    .arg(&test)
    .output()
    .expect("failed to spawn script");
  // check the output of the test.ts program.
  assert!(std::str::from_utf8(&output.stdout)
    .unwrap()
    .trim()
    .ends_with("Hello"));
  assert_eq!(output.stderr, b"");
}

#[test]
fn bundle_circular() {
  use tempfile::TempDir;

  // First we have to generate a bundle of some module that has exports.
  let circular1 = util::root_path().join("cli/tests/subdir/circular1.ts");
  assert!(circular1.is_file());
  let t = TempDir::new().expect("tempdir fail");
  let bundle = t.path().join("circular1.bundle.js");
  let mut deno = util::deno_cmd()
    .current_dir(util::root_path())
    .arg("bundle")
    .arg(circular1)
    .arg(&bundle)
    .spawn()
    .expect("failed to spawn script");
  let status = deno.wait().expect("failed to wait for the child process");
  assert!(status.success());
  assert!(bundle.is_file());

  let output = util::deno_cmd()
    .current_dir(util::root_path())
    .arg("run")
    .arg(&bundle)
    .output()
    .expect("failed to spawn script");
  // check the output of the the bundle program.
  assert!(std::str::from_utf8(&output.stdout)
    .unwrap()
    .trim()
    .ends_with("f1\nf2"));
  assert_eq!(output.stderr, b"");
}

#[test]
fn bundle_single_module() {
  use tempfile::TempDir;

  // First we have to generate a bundle of some module that has exports.
  let single_module =
    util::root_path().join("cli/tests/subdir/single_module.ts");
  assert!(single_module.is_file());
  let t = TempDir::new().expect("tempdir fail");
  let bundle = t.path().join("single_module.bundle.js");
  let mut deno = util::deno_cmd()
    .current_dir(util::root_path())
    .arg("bundle")
    .arg(single_module)
    .arg(&bundle)
    .spawn()
    .expect("failed to spawn script");
  let status = deno.wait().expect("failed to wait for the child process");
  assert!(status.success());
  assert!(bundle.is_file());

  let output = util::deno_cmd()
    .current_dir(util::root_path())
    .arg("run")
    .arg("--reload")
    .arg(&bundle)
    .output()
    .expect("failed to spawn script");
  // check the output of the the bundle program.
  assert!(std::str::from_utf8(&output.stdout)
    .unwrap()
    .trim()
    .ends_with("Hello world!"));
  assert_eq!(output.stderr, b"");
}

<<<<<<< HEAD
#[test]
fn bundle_tla() {
  use tempfile::TempDir;

  // First we have to generate a bundle of some module that has exports.
  let tla_import = util::root_path().join("cli/tests/subdir/tla.ts");
  assert!(tla_import.is_file());
  let t = TempDir::new().expect("tempdir fail");
  let bundle = t.path().join("tla.bundle.js");
  let mut deno = util::deno_cmd()
    .current_dir(util::root_path())
    .arg("bundle")
    .arg(tla_import)
    .arg(&bundle)
    .spawn()
    .expect("failed to spawn script");
  let status = deno.wait().expect("failed to wait for the child process");
  assert!(status.success());
  assert!(bundle.is_file());

  // Now we try to use that bundle from another module.
  let test = t.path().join("test.js");
  std::fs::write(
    &test,
    "
      import { foo } from \"./tla.bundle.js\";
      console.log(foo); ",
  )
  .expect("error writing file");

  let output = util::deno_cmd()
    .current_dir(util::root_path())
    .arg("run")
    .arg(&test)
    .output()
    .expect("failed to spawn script");
  // check the output of the test.ts program.
  assert!(std::str::from_utf8(&output.stdout)
    .unwrap()
    .trim()
    .ends_with("Hello"));
  assert_eq!(output.stderr, b"");
}

// TODO(#2933): Rewrite this test in rust.
=======
>>>>>>> fe181e2b
#[test]
fn repl_test_console_log() {
  let (out, err, code) =
    util::repl_process(vec!["console.log('hello')", "'world'"], None);
  assert_eq!(out, "hello\nundefined\nworld\n");
  assert!(err.is_empty());
  assert_eq!(code, 0);
}

#[test]
fn repl_test_eof() {
  // test_eof
  let (out, err, code) = util::repl_process(vec!["1 + 2"], None);
  assert_eq!(out, "3\n");
  assert!(err.is_empty());
  assert_eq!(code, 0);
}

#[test]
fn repl_test_exit_command() {
  let (out, err, code) = util::repl_process(vec!["exit", "'ignored'"], None);
  assert!(out.is_empty());
  assert!(err.is_empty());
  assert_eq!(code, 0);
}

#[test]
fn repl_test_help_command() {
  let (out, err, code) = util::repl_process(vec!["help"], None);
  assert_eq!(
    out,
    vec![
      "_       Get last evaluation result",
      "_error  Get last thrown error",
      "exit    Exit the REPL",
      "help    Print this help message",
      "",
    ]
    .join("\n")
  );
  assert!(err.is_empty());
  assert_eq!(code, 0);
}

#[test]
fn repl_test_function() {
  let (out, err, code) = util::repl_process(vec!["Deno.writeFileSync"], None);
  assert_eq!(out, "[Function: writeFileSync]\n");
  assert!(err.is_empty());
  assert_eq!(code, 0);
}

#[test]
fn repl_test_multiline() {
  let (out, err, code) = util::repl_process(vec!["(\n1 + 2\n)"], None);
  assert_eq!(out, "3\n");
  assert!(err.is_empty());
  assert_eq!(code, 0);
}

#[test]
fn repl_test_eval_unterminated() {
  let (out, err, code) = util::repl_process(vec!["eval('{')"], None);
  assert!(out.is_empty());
  assert!(err.contains("Unexpected end of input"));
  assert_eq!(code, 0);
}

#[test]
fn repl_test_reference_error() {
  let (out, err, code) = util::repl_process(vec!["not_a_variable"], None);
  assert!(out.is_empty());
  assert!(err.contains("not_a_variable is not defined"));
  assert_eq!(code, 0);
}

#[test]
fn repl_test_syntax_error() {
  let (out, err, code) = util::repl_process(vec!["syntax error"], None);
  assert!(out.is_empty());
  assert!(err.contains("Unexpected identifier"));
  assert_eq!(code, 0);
}

#[test]
fn repl_test_type_error() {
  let (out, err, code) = util::repl_process(vec!["console()"], None);
  assert!(out.is_empty());
  assert!(err.contains("console is not a function"));
  assert_eq!(code, 0);
}

#[test]
fn repl_test_variable() {
  let (out, err, code) = util::repl_process(vec!["var a = 123;", "a"], None);
  assert_eq!(out, "undefined\n123\n");
  assert!(err.is_empty());
  assert_eq!(code, 0);
}

#[test]
fn repl_test_lexical_scoped_variable() {
  let (out, err, code) = util::repl_process(vec!["let a = 123;", "a"], None);
  assert_eq!(out, "undefined\n123\n");
  assert!(err.is_empty());
  assert_eq!(code, 0);
}

#[test]
fn repl_test_missing_deno_dir() {
  use std::fs::{read_dir, remove_dir_all};
  const DENO_DIR: &str = "nonexistent";
  let (out, err, code) = util::repl_process(
    vec!["1"],
    Some(vec![("DENO_DIR".to_owned(), DENO_DIR.to_owned())]),
  );
  assert!(read_dir(DENO_DIR).is_ok());
  remove_dir_all(DENO_DIR).unwrap();
  assert_eq!(out, "1\n");
  assert!(err.is_empty());
  assert_eq!(code, 0);
}

#[test]
fn repl_test_save_last_eval() {
  let (out, err, code) = util::repl_process(vec!["1", "_"], None);
  assert_eq!(out, "1\n1\n");
  assert!(err.is_empty());
  assert_eq!(code, 0);
}

#[test]
fn repl_test_save_last_thrown() {
  let (out, err, code) = util::repl_process(vec!["throw 1", "_error"], None);
  assert_eq!(out, "1\n");
  assert_eq!(err, "Thrown: 1\n");
  assert_eq!(code, 0);
}

#[test]
fn repl_test_assign_underscore() {
  let (out, err, code) = util::repl_process(vec!["_ = 1", "2", "_"], None);
  assert_eq!(
    out,
    "Last evaluation result is no longer saved to _.\n1\n2\n1\n"
  );
  assert!(err.is_empty());
  assert_eq!(code, 0);
}

#[test]
fn repl_test_assign_underscore_error() {
  let (out, err, code) =
    util::repl_process(vec!["_error = 1", "throw 2", "_error"], None);
  assert_eq!(
    out,
    "Last thrown error is no longer saved to _error.\n1\n1\n"
  );
  assert_eq!(err, "Thrown: 2\n");
  assert_eq!(code, 0);
}

#[test]
fn target_test() {
  util::run_python_script("tools/target_test.py")
}

#[test]
fn util_test() {
  util::run_python_script("tools/util_test.py")
}

macro_rules! itest(
  ($name:ident {$( $key:ident: $value:expr,)*})  => {
    #[test]
    fn $name() {
      (util::CheckOutputIntegrationTest {
        $(
          $key: $value,
         )*
        .. Default::default()
      }).run()
    }
  }
);

itest!(_001_hello {
  args: "run --reload 001_hello.js",
  output: "001_hello.js.out",
});

itest!(_002_hello {
  args: "run --reload 002_hello.ts",
  output: "002_hello.ts.out",
});

itest!(_003_relative_import {
  args: "run --reload 003_relative_import.ts",
  output: "003_relative_import.ts.out",
});

itest!(_004_set_timeout {
  args: "run --reload 004_set_timeout.ts",
  output: "004_set_timeout.ts.out",
});

itest!(_005_more_imports {
  args: "run --reload 005_more_imports.ts",
  output: "005_more_imports.ts.out",
});

itest!(_006_url_imports {
  args: "run --reload 006_url_imports.ts",
  output: "006_url_imports.ts.out",
  http_server: true,
});

itest!(_012_async {
  args: "run --reload 012_async.ts",
  output: "012_async.ts.out",
});

itest!(_013_dynamic_import {
  args: "run --reload --allow-read 013_dynamic_import.ts",
  output: "013_dynamic_import.ts.out",
});

itest!(_014_duplicate_import {
  args: "run --reload --allow-read 014_duplicate_import.ts ",
  output: "014_duplicate_import.ts.out",
});

itest!(_015_duplicate_parallel_import {
  args: "run --reload --allow-read 015_duplicate_parallel_import.js",
  output: "015_duplicate_parallel_import.js.out",
});

itest!(_016_double_await {
  args: "run --allow-read --reload 016_double_await.ts",
  output: "016_double_await.ts.out",
});

itest!(_017_import_redirect {
  args: "run --reload 017_import_redirect.ts",
  output: "017_import_redirect.ts.out",
});

itest!(_018_async_catch {
  args: "run --reload 018_async_catch.ts",
  output: "018_async_catch.ts.out",
});

itest!(_019_media_types {
  args: "run --reload 019_media_types.ts",
  output: "019_media_types.ts.out",
  http_server: true,
});

itest!(_020_json_modules {
  args: "run --reload 020_json_modules.ts",
  output: "020_json_modules.ts.out",
});

itest!(_021_mjs_modules {
  args: "run --reload 021_mjs_modules.ts",
  output: "021_mjs_modules.ts.out",
});

itest!(_022_info_flag_script {
  args: "info http://127.0.0.1:4545/cli/tests/019_media_types.ts",
  output: "022_info_flag_script.out",
  http_server: true,
});

itest!(_023_no_ext_with_headers {
  args: "run --reload 023_no_ext_with_headers",
  output: "023_no_ext_with_headers.out",
});

// FIXME(bartlomieju): this test should use remote file
// itest!(_024_import_no_ext_with_headers {
//   args: "run --reload 024_import_no_ext_with_headers.ts",
//   output: "024_import_no_ext_with_headers.ts.out",
// });

itest!(_025_hrtime {
  args: "run --allow-hrtime --reload 025_hrtime.ts",
  output: "025_hrtime.ts.out",
});

itest!(_025_reload_js_type_error {
  args: "run --reload 025_reload_js_type_error.js",
  output: "025_reload_js_type_error.js.out",
});

itest!(_026_redirect_javascript {
  args: "run --reload 026_redirect_javascript.js",
  output: "026_redirect_javascript.js.out",
  http_server: true,
});

itest!(_026_workers {
  args: "run --reload 026_workers.ts",
  output: "026_workers.ts.out",
});

itest!(workers_basic {
  args: "run --reload workers_basic.ts",
  output: "workers_basic.out",
});

itest!(_027_redirect_typescript {
  args: "run --reload 027_redirect_typescript.ts",
  output: "027_redirect_typescript.ts.out",
  http_server: true,
});

itest!(_028_args {
  args: "run --reload 028_args.ts --arg1 val1 --arg2=val2 -- arg3 arg4",
  output: "028_args.ts.out",
});

itest!(_029_eval {
  args: "eval console.log(\"hello\")",
  output: "029_eval.out",
});

itest!(_033_import_map {
  args:
    "run --reload --importmap=importmaps/import_map.json importmaps/test.ts",
  output: "033_import_map.out",
});

itest!(_034_onload {
  args: "run --reload 034_onload/main.ts",
  output: "034_onload.out",
});

itest!(_035_cached_only_flag {
  args:
    "--reload --cached-only http://127.0.0.1:4545/cli/tests/019_media_types.ts",
  output: "035_cached_only_flag.out",
  exit_code: 1,
  check_stderr: true,
  http_server: true,
});

itest!(_036_import_map_fetch {
  args:
    "fetch --reload --importmap=importmaps/import_map.json importmaps/test.ts",
  output: "036_import_map_fetch.out",
});

itest!(_037_fetch_multiple {
  args: "fetch --reload fetch/test.ts fetch/other.ts",
  check_stderr: true,
  http_server: true,
  output: "037_fetch_multiple.out",
});

itest!(_038_checkjs {
  // checking if JS file is run through TS compiler
  args: "run --reload --config 038_checkjs.tsconfig.json 038_checkjs.js",
  check_stderr: true,
  exit_code: 1,
  output: "038_checkjs.js.out",
});

/* TODO(bartlomieju):
itest!(_039_worker_deno_ns {
  args: "run --reload 039_worker_deno_ns.ts",
  output: "039_worker_deno_ns.ts.out",
});

itest!(_040_worker_blob {
  args: "run --reload 040_worker_blob.ts",
  output: "040_worker_blob.ts.out",
});
*/

itest!(_041_dyn_import_eval {
  args: "eval import('./subdir/mod4.js').then(console.log)",
  output: "041_dyn_import_eval.out",
});

itest!(_041_info_flag {
  args: "info",
  output: "041_info_flag.out",
});

itest!(_042_dyn_import_evalcontext {
  args: "run --allow-read --reload 042_dyn_import_evalcontext.ts",
  output: "042_dyn_import_evalcontext.ts.out",
});

itest!(_044_bad_resource {
  args: "run --reload --allow-read 044_bad_resource.ts",
  output: "044_bad_resource.ts.out",
  check_stderr: true,
  exit_code: 1,
});

/*
itest!(_045_proxy {
  args: "run --allow-net --allow-env --allow-run --reload 045_proxy_test.ts",
  output: "045_proxy_test.ts.out",
  http_server: true,
});
*/

itest!(_046_tsx {
  args: "run --reload 046_jsx_test.tsx",
  output: "046_jsx_test.tsx.out",
});

itest!(_047_jsx {
  args: "run  --reload 047_jsx_test.jsx",
  output: "047_jsx_test.jsx.out",
});

itest!(_048_media_types_jsx {
  args: "run  --reload 048_media_types_jsx.ts",
  output: "048_media_types_jsx.ts.out",
  http_server: true,
});

itest!(_049_info_flag_script_jsx {
  args: "info http://127.0.0.1:4545/cli/tests/048_media_types_jsx.ts",
  output: "049_info_flag_script_jsx.out",
  http_server: true,
});

itest!(_050_more_jsons {
  args: "run --reload 050_more_jsons.ts",
  output: "050_more_jsons.ts.out",
});

itest!(_051_wasm_import {
  args: "run --reload --allow-net --allow-read 051_wasm_import.ts",
  output: "051_wasm_import.ts.out",
  http_server: true,
});

itest!(_052_no_remote_flag {
  args:
    "--reload --no-remote http://127.0.0.1:4545/cli/tests/019_media_types.ts",
  output: "052_no_remote_flag.out",
  exit_code: 1,
  check_stderr: true,
  http_server: true,
});

itest!(_054_info_local_imports {
  args: "info 005_more_imports.ts",
  output: "054_info_local_imports.out",
  exit_code: 0,
});

itest!(_055_import_wasm_via_network {
  args: "run --reload http://127.0.0.1:4545/cli/tests/055_import_wasm_via_network.ts",
  output: "055_import_wasm_via_network.ts.out",
  http_server: true,
});

itest!(_056_make_temp_file_write_perm {
  args: "run --allow-write=./subdir/ 056_make_temp_file_write_perm.ts",
  output: "056_make_temp_file_write_perm.out",
});

itest!(js_import_detect {
  args: "run --reload js_import_detect.ts",
  output: "js_import_detect.ts.out",
  exit_code: 0,
});

itest!(lock_write_fetch {
  args:
    "run --allow-read --allow-write --allow-env --allow-run lock_write_fetch.ts",
  output: "lock_write_fetch.ts.out",
  exit_code: 0,
});

itest!(lock_check_ok {
  args: "run --lock=lock_check_ok.json http://127.0.0.1:4545/cli/tests/003_relative_import.ts",
  output: "003_relative_import.ts.out",
  http_server: true,
});

itest!(lock_check_ok2 {
  args: "run 019_media_types.ts --lock=lock_check_ok2.json",
  output: "019_media_types.ts.out",
  http_server: true,
});

itest!(lock_check_err {
  args: "run --lock=lock_check_err.json http://127.0.0.1:4545/cli/tests/003_relative_import.ts",
  output: "lock_check_err.out",
  check_stderr: true,
  exit_code: 10,
  http_server: true,
});

itest!(lock_check_err2 {
  args: "run --lock=lock_check_err2.json 019_media_types.ts",
  output: "lock_check_err2.out",
  check_stderr: true,
  exit_code: 10,
  http_server: true,
});

itest!(async_error {
  exit_code: 1,
  args: "run --reload async_error.ts",
  check_stderr: true,
  output: "async_error.ts.out",
});

itest!(bundle {
  args: "bundle subdir/mod1.ts",
  output: "bundle.test.out",
});

itest!(fmt_stdin {
  args: "fmt -",
  input: Some("const a = 1\n"),
  output_str: Some("const a = 1;\n"),
});

itest!(fmt_stdin_check_formatted {
  args: "fmt --check -",
  input: Some("const a = 1;\n"),
  output_str: Some(""),
});

itest!(fmt_stdin_check_not_formatted {
  args: "fmt --check -",
  input: Some("const a = 1\n"),
  output_str: Some("Not formatted stdin\n"),
});

itest!(circular1 {
  args: "run --reload circular1.js",
  output: "circular1.js.out",
});

itest!(config {
  args: "run --reload --config config.tsconfig.json config.ts",
  check_stderr: true,
  exit_code: 1,
  output: "config.ts.out",
});

itest!(error_001 {
  args: "run --reload error_001.ts",
  check_stderr: true,
  exit_code: 1,
  output: "error_001.ts.out",
});

itest!(error_002 {
  args: "run --reload error_002.ts",
  check_stderr: true,
  exit_code: 1,
  output: "error_002.ts.out",
});

itest!(error_003_typescript {
  args: "run --reload error_003_typescript.ts",
  check_stderr: true,
  exit_code: 1,
  output: "error_003_typescript.ts.out",
});

// Supposing that we've already attempted to run error_003_typescript.ts
// we want to make sure that JS wasn't emitted. Running again without reload flag
// should result in the same output.
// https://github.com/denoland/deno/issues/2436
itest!(error_003_typescript2 {
  args: "run error_003_typescript.ts",
  check_stderr: true,
  exit_code: 1,
  output: "error_003_typescript.ts.out",
});

itest!(error_004_missing_module {
  args: "run --reload error_004_missing_module.ts",
  check_stderr: true,
  exit_code: 1,
  output: "error_004_missing_module.ts.out",
});

itest!(error_005_missing_dynamic_import {
  args: "run --reload error_005_missing_dynamic_import.ts",
  check_stderr: true,
  exit_code: 1,
  output: "error_005_missing_dynamic_import.ts.out",
});

itest!(error_006_import_ext_failure {
  args: "run --reload error_006_import_ext_failure.ts",
  check_stderr: true,
  exit_code: 1,
  output: "error_006_import_ext_failure.ts.out",
});

itest!(error_007_any {
  args: "run --reload error_007_any.ts",
  check_stderr: true,
  exit_code: 1,
  output: "error_007_any.ts.out",
});

itest!(error_008_checkjs {
  args: "run --reload error_008_checkjs.js",
  check_stderr: true,
  exit_code: 1,
  output: "error_008_checkjs.js.out",
});

itest!(error_011_bad_module_specifier {
  args: "run --reload error_011_bad_module_specifier.ts",
  check_stderr: true,
  exit_code: 1,
  output: "error_011_bad_module_specifier.ts.out",
});

itest!(error_012_bad_dynamic_import_specifier {
  args: "run --reload error_012_bad_dynamic_import_specifier.ts",
  check_stderr: true,
  exit_code: 1,
  output: "error_012_bad_dynamic_import_specifier.ts.out",
});

itest!(error_013_missing_script {
  args: "run --reload missing_file_name",
  check_stderr: true,
  exit_code: 1,
  output: "error_013_missing_script.out",
});

itest!(error_014_catch_dynamic_import_error {
  args: "run  --reload --allow-read error_014_catch_dynamic_import_error.js",
  output: "error_014_catch_dynamic_import_error.js.out",
  exit_code: 1,
});

itest!(error_015_dynamic_import_permissions {
  args: "--reload error_015_dynamic_import_permissions.js",
  output: "error_015_dynamic_import_permissions.out",
  check_stderr: true,
  exit_code: 1,
  http_server: true,
});

// We have an allow-net flag but not allow-read, it should still result in error.
itest!(error_016_dynamic_import_permissions2 {
  args: "--reload --allow-net error_016_dynamic_import_permissions2.js",
  output: "error_016_dynamic_import_permissions2.out",
  check_stderr: true,
  exit_code: 1,
  http_server: true,
});

itest!(error_stack {
  args: "run --reload error_stack.ts",
  check_stderr: true,
  exit_code: 1,
  output: "error_stack.ts.out",
});

itest!(error_syntax {
  args: "run --reload error_syntax.js",
  check_stderr: true,
  exit_code: 1,
  output: "error_syntax.js.out",
});

itest!(error_type_definitions {
  args: "run --reload error_type_definitions.ts",
  check_stderr: true,
  exit_code: 1,
  output: "error_type_definitions.ts.out",
});

/* TODO(bartlomieju)
itest!(error_worker_dynamic {
  args: "run --reload error_worker_dynamic.ts",
  check_stderr: true,
  exit_code: 1,
  output: "error_worker_dynamic.ts.out",
});
*/

itest!(exit_error42 {
  exit_code: 42,
  args: "run --reload exit_error42.ts",
  output: "exit_error42.ts.out",
});

itest!(https_import {
  args: "run --reload https_import.ts",
  output: "https_import.ts.out",
});

itest!(if_main {
  args: "run --reload if_main.ts",
  output: "if_main.ts.out",
});

itest!(import_meta {
  args: "run --reload import_meta.ts",
  output: "import_meta.ts.out",
});

itest!(lib_ref {
  args: "run --reload lib_ref.ts",
  output: "lib_ref.ts.out",
});

itest!(lib_runtime_api {
  args: "run --reload lib_runtime_api.ts",
  output: "lib_runtime_api.ts.out",
});

itest!(seed_random {
  args: "run --seed=100 seed_random.js",
  output: "seed_random.js.out",
});

itest!(type_definitions {
  args: "run --reload type_definitions.ts",
  output: "type_definitions.ts.out",
});

itest!(type_directives_01 {
  args: "run --reload -L debug type_directives_01.ts",
  output: "type_directives_01.ts.out",
  http_server: true,
});

itest!(type_directives_02 {
  args: "run --reload -L debug type_directives_02.ts",
  output: "type_directives_02.ts.out",
});

itest!(types {
  args: "types",
  output: "types.out",
});

itest!(unbuffered_stderr {
  args: "run --reload unbuffered_stderr.ts",
  check_stderr: true,
  output: "unbuffered_stderr.ts.out",
});

itest!(unbuffered_stdout {
  args: "run --reload unbuffered_stdout.ts",
  output: "unbuffered_stdout.ts.out",
});

// Cannot write the expression to evaluate as "console.log(typeof gc)"
// because itest! splits args on whitespace.
itest!(eval_v8_flags {
  args: "eval --v8-flags=--expose-gc console.log(typeof(gc))",
  output: "v8_flags.js.out",
});

itest!(run_v8_flags {
  args: "run --v8-flags=--expose-gc v8_flags.js",
  output: "v8_flags.js.out",
});

itest!(run_v8_help {
  args: "--v8-flags=--help",
  output: "v8_help.out",
});

itest!(wasm {
  args: "run wasm.ts",
  output: "wasm.ts.out",
});

itest!(wasm_async {
  args: "wasm_async.js",
  output: "wasm_async.out",
});

itest!(top_level_await {
  args: "--allow-read top_level_await.js",
  output: "top_level_await.out",
});

itest!(top_level_await_ts {
  args: "--allow-read top_level_await.ts",
  output: "top_level_await.out",
});

itest!(top_level_for_await {
  args: "top_level_for_await.js",
  output: "top_level_for_await.out",
});

itest!(top_level_for_await_ts {
  args: "top_level_for_await.ts",
  output: "top_level_for_await.out",
});

itest!(_053_import_compression {
  args: "run --reload --allow-net 053_import_compression/main.ts",
  output: "053_import_compression.out",
  http_server: true,
});

itest!(cafile_url_imports {
  args: "run --reload --cert tls/RootCA.pem cafile_url_imports.ts",
  output: "cafile_url_imports.ts.out",
  http_server: true,
});

itest!(cafile_ts_fetch {
  args: "run --reload --allow-net --cert tls/RootCA.pem cafile_ts_fetch.ts",
  output: "cafile_ts_fetch.ts.out",
  http_server: true,
});

itest!(cafile_eval {
  args: "eval --cert tls/RootCA.pem fetch('https://localhost:5545/cli/tests/cafile_ts_fetch.ts.out').then(r=>r.text()).then(t=>console.log(t.trimEnd()))",
  output: "cafile_ts_fetch.ts.out",
  http_server: true,
});

itest!(cafile_info {
  args:
    "info --cert tls/RootCA.pem https://localhost:5545/cli/tests/cafile_info.ts",
  output: "cafile_info.ts.out",
  http_server: true,
});

itest!(fix_js_import_js {
  args: "run --reload fix_js_import_js.ts",
  output: "fix_js_import_js.ts.out",
});

itest!(fix_js_imports {
  args: "run --reload fix_js_imports.ts",
  output: "fix_js_imports.ts.out",
});

#[test]
fn cafile_fetch() {
  use deno::http_cache::url_to_filename;
  pub use deno::test_util::*;
  use std::process::Command;
  use tempfile::TempDir;
  use url::Url;

  let g = util::http_server();

  let deno_dir = TempDir::new().expect("tempdir fail");
  let module_url =
    Url::parse("http://localhost:4545/cli/tests/cafile_url_imports.ts")
      .unwrap();
  let cafile = util::root_path().join("cli/tests/tls/RootCA.pem");
  let output = Command::new(deno_exe_path())
    .env("DENO_DIR", deno_dir.path())
    .current_dir(util::root_path())
    .arg("fetch")
    .arg("--cert")
    .arg(cafile)
    .arg(module_url.to_string())
    .output()
    .expect("Failed to spawn script");

  let code = output.status.code();
  let out = std::str::from_utf8(&output.stdout).unwrap();

  assert_eq!(Some(0), code);
  assert_eq!(out, "");

  let expected_path = deno_dir
    .path()
    .join("deps")
    .join(url_to_filename(&module_url));
  assert_eq!(expected_path.exists(), true);

  drop(g);
}

#[test]
fn cafile_install_remote_module() {
  pub use deno::test_util::*;
  use std::env;
  use std::path::PathBuf;
  use std::process::Command;
  use tempfile::TempDir;

  let g = util::http_server();
  let temp_dir = TempDir::new().expect("tempdir fail");
  let deno_dir = TempDir::new().expect("tempdir fail");
  let cafile = util::root_path().join("cli/tests/tls/RootCA.pem");

  let install_output = Command::new(deno_exe_path())
    .env("DENO_DIR", deno_dir.path())
    .current_dir(util::root_path())
    .arg("install")
    .arg("--cert")
    .arg(cafile)
    .arg("--dir")
    .arg(temp_dir.path())
    .arg("echo_test")
    .arg("https://localhost:5545/cli/tests/echo.ts")
    .output()
    .expect("Failed to spawn script");

  let code = install_output.status.code();
  assert_eq!(Some(0), code);

  let mut file_path = temp_dir.path().join("echo_test");
  if cfg!(windows) {
    file_path = file_path.with_extension(".cmd");
  }
  assert!(file_path.exists());

  let path_var_name = if cfg!(windows) { "Path" } else { "PATH" };
  let paths_var = env::var_os(path_var_name).expect("PATH not set");
  let mut paths: Vec<PathBuf> = env::split_paths(&paths_var).collect();
  paths.push(temp_dir.path().to_owned());
  paths.push(util::target_dir());
  let path_var_value = env::join_paths(paths).expect("Can't create PATH");

  let output = Command::new(file_path)
    .current_dir(temp_dir.path())
    .arg("foo")
    .env(path_var_name, path_var_value)
    .output()
    .expect("failed to spawn script");
  assert!(std::str::from_utf8(&output.stdout)
    .unwrap()
    .trim()
    .ends_with("foo"));

  drop(deno_dir);
  drop(temp_dir);
  drop(g)
}

#[test]
fn cafile_bundle_remote_exports() {
  use tempfile::TempDir;

  let g = util::http_server();

  // First we have to generate a bundle of some remote module that has exports.
  let mod1 = "https://localhost:5545/cli/tests/subdir/mod1.ts";
  let cafile = util::root_path().join("cli/tests/tls/RootCA.pem");
  let t = TempDir::new().expect("tempdir fail");
  let bundle = t.path().join("mod1.bundle.js");
  let mut deno = util::deno_cmd()
    .current_dir(util::root_path())
    .arg("bundle")
    .arg("--cert")
    .arg(cafile)
    .arg(mod1)
    .arg(&bundle)
    .spawn()
    .expect("failed to spawn script");
  let status = deno.wait().expect("failed to wait for the child process");
  assert!(status.success());
  assert!(bundle.is_file());

  // Now we try to use that bundle from another module.
  let test = t.path().join("test.js");
  std::fs::write(
    &test,
    "
      import { printHello3 } from \"./mod1.bundle.js\";
      printHello3(); ",
  )
  .expect("error writing file");

  let output = util::deno_cmd()
    .current_dir(util::root_path())
    .arg("run")
    .arg(&test)
    .output()
    .expect("failed to spawn script");
  // check the output of the test.ts program.
  assert!(std::str::from_utf8(&output.stdout)
    .unwrap()
    .trim()
    .ends_with("Hello"));
  assert_eq!(output.stderr, b"");

  drop(g)
}

mod util {
  use deno::colors::strip_ansi_codes;
  pub use deno::test_util::*;
  use os_pipe::pipe;
  use std::io::Read;
  use std::io::Write;
  use std::process::Command;
  use std::process::Output;
  use std::process::Stdio;
  use tempfile::TempDir;

  lazy_static! {
    static ref DENO_DIR: TempDir = { TempDir::new().expect("tempdir fail") };
  }

  pub fn repl_process(
    lines: Vec<&str>,
    envs: Option<Vec<(String, String)>>,
  ) -> (String, String, i32) {
    let mut deno_process_builder = deno_cmd();
    deno_process_builder
      .stdin(Stdio::piped())
      .stdout(Stdio::piped())
      .stderr(Stdio::piped());
    if let Some(envs) = envs {
      deno_process_builder.envs(envs);
    }
    let mut deno = deno_process_builder
      .spawn()
      .expect("failed to spawn script");
    {
      let stdin = deno.stdin.as_mut().expect("failed to get stdin");
      stdin
        .write_all(lines.join("\n").as_bytes())
        .expect("failed to write to stdin");
    }
    let Output {
      stdout,
      stderr,
      status,
    } = deno.wait_with_output().expect("failed to wait on child");
    (
      String::from_utf8(stdout).unwrap(),
      String::from_utf8(stderr).unwrap(),
      status.code().unwrap(),
    )
  }

  pub fn deno_cmd() -> Command {
    let mut c = Command::new(deno_exe_path());
    c.env("DENO_DIR", DENO_DIR.path());
    c
  }

  pub fn run_python_script(script: &str) {
    let output = Command::new("python")
      .env("DENO_DIR", DENO_DIR.path())
      .current_dir(root_path())
      .arg(script)
      .arg(format!("--executable={}", deno_exe_path().display()))
      .env("DENO_BUILD_PATH", target_dir())
      .output()
      .expect("failed to spawn script");
    if !output.status.success() {
      let stdout = String::from_utf8(output.stdout).unwrap();
      let stderr = String::from_utf8(output.stderr).unwrap();
      panic!(
        "{} executed with failing error code\n{}{}",
        script, stdout, stderr
      );
    }
  }

  #[derive(Debug, Default)]
  pub struct CheckOutputIntegrationTest {
    pub args: &'static str,
    pub output: &'static str,
    pub input: Option<&'static str>,
    pub output_str: Option<&'static str>,
    pub exit_code: i32,
    pub check_stderr: bool,
    pub http_server: bool,
  }

  impl CheckOutputIntegrationTest {
    pub fn run(&self) {
      let args = self.args.split_whitespace();
      let root = root_path();
      let deno_exe = deno_exe_path();
      println!("root path {}", root.display());
      println!("deno_exe path {}", deno_exe.display());

      let http_server_guard = if self.http_server {
        Some(http_server())
      } else {
        None
      };

      let (mut reader, writer) = pipe().unwrap();
      let tests_dir = root.join("cli").join("tests");
      let mut command = deno_cmd();
      command.args(args);
      command.current_dir(&tests_dir);
      command.stdin(Stdio::piped());
      command.stderr(Stdio::null());

      if self.check_stderr {
        let writer_clone = writer.try_clone().unwrap();
        command.stderr(writer_clone);
      }

      command.stdout(writer);

      let mut process = command.spawn().expect("failed to execute process");

      if let Some(input) = self.input {
        let mut p_stdin = process.stdin.take().unwrap();
        write!(p_stdin, "{}", input).unwrap();
      }

      // Very important when using pipes: This parent process is still
      // holding its copies of the write ends, and we have to close them
      // before we read, otherwise the read end will never report EOF. The
      // Command object owns the writers now, and dropping it closes them.
      drop(command);

      let mut actual = String::new();
      reader.read_to_string(&mut actual).unwrap();

      let status = process.wait().expect("failed to finish process");
      let exit_code = status.code().unwrap();

      drop(http_server_guard);

      actual = strip_ansi_codes(&actual).to_string();

      if self.exit_code != exit_code {
        println!("OUTPUT\n{}\nOUTPUT", actual);
        panic!(
          "bad exit code, expected: {:?}, actual: {:?}",
          self.exit_code, exit_code
        );
      }

      let expected = if let Some(s) = self.output_str {
        s.to_owned()
      } else {
        let output_path = tests_dir.join(self.output);
        println!("output path {}", output_path.display());
        std::fs::read_to_string(output_path).expect("cannot read output")
      };

      if !wildcard_match(&expected, &actual) {
        println!("OUTPUT\n{}\nOUTPUT", actual);
        println!("EXPECTED\n{}\nEXPECTED", expected);
        panic!("pattern match failed");
      }
    }
  }

  fn wildcard_match(pattern: &str, s: &str) -> bool {
    pattern_match(pattern, s, "[WILDCARD]")
  }

  pub fn pattern_match(pattern: &str, s: &str, wildcard: &str) -> bool {
    // Normalize line endings
    let s = s.replace("\r\n", "\n");
    let pattern = pattern.replace("\r\n", "\n");

    if pattern == wildcard {
      return true;
    }

    let parts = pattern.split(wildcard).collect::<Vec<&str>>();
    if parts.len() == 1 {
      return pattern == s;
    }

    if !s.starts_with(parts[0]) {
      return false;
    }

    let mut t = s.split_at(parts[0].len());

    for (i, part) in parts.iter().enumerate() {
      if i == 0 {
        continue;
      }
      dbg!(part, i);
      if i == parts.len() - 1 && (*part == "" || *part == "\n") {
        dbg!("exit 1 true", i);
        return true;
      }
      if let Some(found) = t.1.find(*part) {
        dbg!("found ", found);
        t = t.1.split_at(found + part.len());
      } else {
        dbg!("exit false ", i);
        return false;
      }
    }

    dbg!("end ", t.1.len());
    t.1.is_empty()
  }

  #[test]
  fn test_wildcard_match() {
    let fixtures = vec![
      ("foobarbaz", "foobarbaz", true),
      ("[WILDCARD]", "foobarbaz", true),
      ("foobar", "foobarbaz", false),
      ("foo[WILDCARD]baz", "foobarbaz", true),
      ("foo[WILDCARD]baz", "foobazbar", false),
      ("foo[WILDCARD]baz[WILDCARD]qux", "foobarbazqatqux", true),
      ("foo[WILDCARD]", "foobar", true),
      ("foo[WILDCARD]baz[WILDCARD]", "foobarbazqat", true),
      // check with different line endings
      ("foo[WILDCARD]\nbaz[WILDCARD]\n", "foobar\nbazqat\n", true),
      (
        "foo[WILDCARD]\nbaz[WILDCARD]\n",
        "foobar\r\nbazqat\r\n",
        true,
      ),
      (
        "foo[WILDCARD]\r\nbaz[WILDCARD]\n",
        "foobar\nbazqat\r\n",
        true,
      ),
      (
        "foo[WILDCARD]\r\nbaz[WILDCARD]\r\n",
        "foobar\nbazqat\n",
        true,
      ),
      (
        "foo[WILDCARD]\r\nbaz[WILDCARD]\r\n",
        "foobar\r\nbazqat\r\n",
        true,
      ),
    ];

    // Iterate through the fixture lists, testing each one
    for (pattern, string, expected) in fixtures {
      let actual = wildcard_match(pattern, string);
      dbg!(pattern, string, expected);
      assert_eq!(actual, expected);
    }
  }
}<|MERGE_RESOLUTION|>--- conflicted
+++ resolved
@@ -326,15 +326,12 @@
   assert_eq!(output.stderr, b"");
 }
 
-<<<<<<< HEAD
 #[test]
 fn bundle_tla() {
-  use tempfile::TempDir;
-
   // First we have to generate a bundle of some module that has exports.
   let tla_import = util::root_path().join("cli/tests/subdir/tla.ts");
   assert!(tla_import.is_file());
-  let t = TempDir::new().expect("tempdir fail");
+  let t = tempfile::TempDir::new().expect("tempdir fail");
   let bundle = t.path().join("tla.bundle.js");
   let mut deno = util::deno_cmd()
     .current_dir(util::root_path())
@@ -371,9 +368,6 @@
   assert_eq!(output.stderr, b"");
 }
 
-// TODO(#2933): Rewrite this test in rust.
-=======
->>>>>>> fe181e2b
 #[test]
 fn repl_test_console_log() {
   let (out, err, code) =
