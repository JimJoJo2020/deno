// Copyright 2018-2022 the Deno authors. All rights reserved. MIT license.

use crate::itest;

// Most of the tests for this are in deno_task_shell.
// These tests are intended to only test integration.

itest!(task_no_args {
  args: "task -q --config task/deno.json",
  output: "task/task_no_args.out",
  envs: vec![("NO_COLOR".to_string(), "1".to_string())],
  exit_code: 1,
});

itest!(task_non_existent {
  args: "task --config task/deno.json non_existent",
  output: "task/task_non_existent.out",
  envs: vec![("NO_COLOR".to_string(), "1".to_string())],
  exit_code: 1,
});

itest!(task_boolean_logic {
  args: "task -q --config task/deno.json boolean_logic",
  output: "task/task_boolean_logic.out",
  envs: vec![("NO_COLOR".to_string(), "1".to_string())],
});

itest!(task_exit_code_5 {
  args: "task --config task/deno.json exit_code_5",
  output: "task/task_exit_code_5.out",
  envs: vec![("NO_COLOR".to_string(), "1".to_string())],
  exit_code: 5,
});

itest!(task_additional_args {
  args: "task -q --config task/deno.json echo 2",
  output: "task/task_additional_args.out",
  envs: vec![("NO_COLOR".to_string(), "1".to_string())],
});

itest!(task_additional_args_no_shell_expansion {
  args_vec: vec![
    "task",
    "-q",
    "--config",
    "task/deno.json",
    "echo",
    "$(echo 5)"
  ],
  output: "task/task_additional_args_no_shell_expansion.out",
  envs: vec![("NO_COLOR".to_string(), "1".to_string())],
});

itest!(task_additional_args_nested_strings {
  args_vec: vec![
    "task",
    "-q",
    "--config",
    "task/deno.json",
    "echo",
    "string \"quoted string\""
  ],
  output: "task/task_additional_args_nested_strings.out",
  envs: vec![("NO_COLOR".to_string(), "1".to_string())],
});

itest!(task_additional_args_no_logic {
  args_vec: vec![
    "task",
    "-q",
    "--config",
    "task/deno.json",
    "echo",
    "||",
    "echo",
    "5"
  ],
  output: "task/task_additional_args_no_logic.out",
  envs: vec![("NO_COLOR".to_string(), "1".to_string())],
});

<<<<<<< HEAD
itest!(task_piped_stdin {
  args_vec: vec!["task", "-q", "--config", "task/deno.json", "piped"],
  output: "task/task_piped_stdin.out",
  envs: vec![("NO_COLOR".to_string(), "1".to_string())],
=======
itest!(task_deno_exe_no_env {
  args_vec: vec!["task", "-q", "--config", "task/deno.json", "deno_echo"],
  output: "task/task_deno_exe_no_env.out",
  envs: vec![("NO_COLOR".to_string(), "1".to_string())],
  env_clear: true,
>>>>>>> 69be1f3c
});<|MERGE_RESOLUTION|>--- conflicted
+++ resolved
@@ -79,16 +79,15 @@
   envs: vec![("NO_COLOR".to_string(), "1".to_string())],
 });
 
-<<<<<<< HEAD
-itest!(task_piped_stdin {
-  args_vec: vec!["task", "-q", "--config", "task/deno.json", "piped"],
-  output: "task/task_piped_stdin.out",
-  envs: vec![("NO_COLOR".to_string(), "1".to_string())],
-=======
 itest!(task_deno_exe_no_env {
   args_vec: vec!["task", "-q", "--config", "task/deno.json", "deno_echo"],
   output: "task/task_deno_exe_no_env.out",
   envs: vec![("NO_COLOR".to_string(), "1".to_string())],
   env_clear: true,
->>>>>>> 69be1f3c
+});
+
+itest!(task_piped_stdin {
+  args_vec: vec!["task", "-q", "--config", "task/deno.json", "piped"],
+  output: "task/task_piped_stdin.out",
+  envs: vec![("NO_COLOR".to_string(), "1".to_string())],
 });