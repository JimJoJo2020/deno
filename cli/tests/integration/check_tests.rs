// Copyright 2018-2023 the Deno authors. All rights reserved. MIT license.

use std::process::Command;
use test_util as util;
use util::env_vars_for_npm_tests;
use util::env_vars_for_npm_tests_no_sync_download;
use util::TestContext;

itest!(_095_check_with_bare_import {
  args: "check cache/095_cache_with_bare_import.ts",
  output: "cache/095_cache_with_bare_import.ts.out",
  exit_code: 1,
});

itest!(check_extensionless {
  args: "check --reload http://localhost:4545/subdir/no_js_ext",
  output: "cache/cache_extensionless.out",
  http_server: true,
});

itest!(check_random_extension {
  args: "check --reload http://localhost:4545/subdir/no_js_ext@1.0.0",
  output: "cache/cache_random_extension.out",
  http_server: true,
});

itest!(check_all {
  args: "check --quiet --all check/all/check_all.ts",
  output: "check/all/check_all.out",
  http_server: true,
  exit_code: 1,
});

itest!(check_all_local {
  args: "check --quiet check/all/check_all.ts",
  output_str: Some(""),
  http_server: true,
});

itest!(module_detection_force {
  args: "check --quiet check/module_detection_force/main.ts",
  output_str: Some(""),
});

// Regression test for https://github.com/denoland/deno/issues/14937.
itest!(declaration_header_file_with_no_exports {
  args: "check --quiet check/declaration_header_file_with_no_exports.ts",
  output_str: Some(""),
});

<<<<<<< HEAD
itest!(check_jsximportsource_importmap_config {
  args: "check --quiet --config check/jsximportsource_importmap_config/deno.json check/jsximportsource_importmap_config/main.tsx",
  output_str: Some(""),
});

itest!(bundle_jsximportsource_importmap_config {
  args: "bundle --quiet --config check/jsximportsource_importmap_config/deno.json check/jsximportsource_importmap_config/main.tsx",
  output: "check/jsximportsource_importmap_config/main.bundle.js",
});

=======
itest!(check_npm_install_diagnostics {
  args: "check --quiet check/npm_install_diagnostics/main.ts",
  output: "check/npm_install_diagnostics/main.out",
  envs: vec![("NO_COLOR".to_string(), "1".to_string())],
  exit_code: 1,
});

itest!(check_export_equals_declaration_file {
  args: "check --quiet check/export_equals_declaration_file/main.ts",
  exit_code: 0,
});

itest!(check_static_response_json {
  args: "check --quiet check/response_json.ts",
  exit_code: 0,
});

itest!(check_node_builtin_modules_ts {
  args: "check --quiet check/node_builtin_modules/mod.ts",
  output: "check/node_builtin_modules/mod.ts.out",
  exit_code: 1,
});

itest!(check_node_builtin_modules_js {
  args: "check --quiet check/node_builtin_modules/mod.js",
  output: "check/node_builtin_modules/mod.js.out",
  exit_code: 1,
});

itest!(check_no_error_truncation {
    args: "check --quiet check/no_error_truncation/main.ts --config check/no_error_truncation/deno.json",
    output: "check/no_error_truncation/main.out",
    envs: vec![("NO_COLOR".to_string(), "1".to_string())],
    exit_code: 1,
  });

>>>>>>> e4c60bc1
#[test]
fn cache_switching_config_then_no_config() {
  let context = TestContext::default();

  assert!(does_type_checking(&context, true));
  assert!(does_type_checking(&context, false));

  // should now not do type checking even when it changes
  // configs because it previously did
  assert!(!does_type_checking(&context, true));
  assert!(!does_type_checking(&context, false));

  fn does_type_checking(context: &TestContext, with_config: bool) -> bool {
    let mut args = vec![
      "check".to_string(),
      "check/cache_config_on_off/main.ts".to_string(),
    ];
    if with_config {
      let mut slice = vec![
        "--config".to_string(),
        "check/cache_config_on_off/deno.json".to_string(),
      ];
      args.append(&mut slice);
    }

    let output = context.new_command().args_vec(args).split_output().run();

    output.assert_exit_code(0);

    let stderr = output.stderr();
    stderr.contains("Check")
  }
}

#[test]
fn reload_flag() {
  // should do type checking whenever someone specifies --reload
  let context = TestContext::default();

  assert!(does_type_checking(&context, false));
  assert!(!does_type_checking(&context, false));
  assert!(does_type_checking(&context, true));
  assert!(does_type_checking(&context, true));
  assert!(!does_type_checking(&context, false));

  fn does_type_checking(context: &TestContext, reload: bool) -> bool {
    let mut args = vec![
      "check".to_string(),
      "check/cache_config_on_off/main.ts".to_string(),
    ];
    if reload {
      let mut slice = vec!["--reload".to_string()];
      args.append(&mut slice);
    }
    let output = context.new_command().args_vec(args).split_output().run();
    output.assert_exit_code(0);

    let stderr = output.stderr();
    stderr.contains("Check")
  }
}

#[test]
fn typecheck_declarations_ns() {
  let context = TestContext::default();
  let args = vec![
    "test".to_string(),
    "--doc".to_string(),
    util::root_path()
      .join("cli/tsc/dts/lib.deno.ns.d.ts")
      .to_string_lossy()
      .into_owned(),
  ];
  let output = context.new_command().args_vec(args).split_output().run();

  println!("stdout: {}", output.stdout());
  println!("stderr: {}", output.stderr());
  output.assert_exit_code(0);
}

#[test]
fn typecheck_declarations_unstable() {
  let context = TestContext::default();
  let args = vec![
    "test".to_string(),
    "--doc".to_string(),
    "--unstable".to_string(),
    util::root_path()
      .join("cli/tsc/dts/lib.deno.unstable.d.ts")
      .to_string_lossy()
      .into_owned(),
  ];
  let output = context.new_command().args_vec(args).split_output().run();

  println!("stdout: {}", output.stdout());
  println!("stderr: {}", output.stderr());
  output.assert_exit_code(0);
}

#[test]
fn typecheck_core() {
  let context = TestContext::default();
  let deno_dir = context.deno_dir();
  let test_file = deno_dir.path().join("test_deno_core_types.ts");
  std::fs::write(
    &test_file,
    format!(
      "import \"{}\";",
      deno_core::resolve_path(
        util::root_path()
          .join("core/lib.deno_core.d.ts")
          .to_str()
          .unwrap(),
        &std::env::current_dir().unwrap()
      )
      .unwrap()
    ),
  )
  .unwrap();

  let args = vec!["run".to_string(), test_file.to_string_lossy().into_owned()];
  let output = context.new_command().args_vec(args).split_output().run();

  println!("stdout: {}", output.stdout());
  println!("stderr: {}", output.stderr());
  output.assert_exit_code(0);
}

#[test]
fn ts_no_recheck_on_redirect() {
  // TODO: port to test builder
  let deno_dir = util::new_deno_dir();
  let e = util::deno_exe_path();

  let redirect_ts = util::testdata_path().join("run/017_import_redirect.ts");
  assert!(redirect_ts.is_file());
  let mut cmd = Command::new(e.clone());
  cmd.env("DENO_DIR", deno_dir.path());
  let mut initial = cmd
    .current_dir(util::testdata_path())
    .arg("run")
    .arg("--check")
    .arg(redirect_ts.clone())
    .spawn()
    .expect("failed to span script");
  let status_initial =
    initial.wait().expect("failed to wait for child process");
  assert!(status_initial.success());

  let mut cmd = Command::new(e);
  cmd.env("DENO_DIR", deno_dir.path());
  let output = cmd
    .current_dir(util::testdata_path())
    .arg("run")
    .arg("--check")
    .arg(redirect_ts)
    .output()
    .expect("failed to spawn script");

  assert!(std::str::from_utf8(&output.stderr).unwrap().is_empty());
}

itest!(check_dts {
  args: "check --quiet check/dts/check_dts.d.ts",
  output: "check/dts/check_dts.out",
  exit_code: 1,
});

itest!(check_types_dts {
  args: "check main.ts",
  cwd: Some("check/types_dts/"),
  output: "check/types_dts/main.out",
  exit_code: 0,
});

itest!(package_json_basic {
  args: "check main.ts",
  output: "package_json/basic/main.check.out",
  envs: env_vars_for_npm_tests(),
  http_server: true,
  cwd: Some("package_json/basic"),
  copy_temp_dir: Some("package_json/basic"),
  exit_code: 0,
});

itest!(package_json_fail_check {
  args: "check --quiet fail_check.ts",
  output: "package_json/basic/fail_check.check.out",
  envs: env_vars_for_npm_tests_no_sync_download(),
  http_server: true,
  cwd: Some("package_json/basic"),
  copy_temp_dir: Some("package_json/basic"),
  exit_code: 1,
});

itest!(package_json_with_deno_json {
  args: "check --quiet main.ts",
  output: "package_json/deno_json/main.check.out",
  cwd: Some("package_json/deno_json/"),
  copy_temp_dir: Some("package_json/deno_json/"),
  envs: env_vars_for_npm_tests_no_sync_download(),
  http_server: true,
  exit_code: 1,
});<|MERGE_RESOLUTION|>--- conflicted
+++ resolved
@@ -48,7 +48,6 @@
   output_str: Some(""),
 });
 
-<<<<<<< HEAD
 itest!(check_jsximportsource_importmap_config {
   args: "check --quiet --config check/jsximportsource_importmap_config/deno.json check/jsximportsource_importmap_config/main.tsx",
   output_str: Some(""),
@@ -59,7 +58,6 @@
   output: "check/jsximportsource_importmap_config/main.bundle.js",
 });
 
-=======
 itest!(check_npm_install_diagnostics {
   args: "check --quiet check/npm_install_diagnostics/main.ts",
   output: "check/npm_install_diagnostics/main.out",
@@ -96,7 +94,6 @@
     exit_code: 1,
   });
 
->>>>>>> e4c60bc1
 #[test]
 fn cache_switching_config_then_no_config() {
   let context = TestContext::default();
