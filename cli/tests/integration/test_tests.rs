--- conflicted
+++ resolved
@@ -375,11 +375,6 @@
   exit_code: 1,
 });
 
-<<<<<<< HEAD
-itest!(non_error_thrown {
-  args: "test --quiet test/non_error_thrown.ts",
-  output: "test/non_error_thrown.out",
-=======
 itest!(check_local_by_default {
   args: "test --quiet test/check_local_by_default.ts",
   output: "test/check_local_by_default.out",
@@ -390,6 +385,11 @@
   args: "test --quiet test/check_local_by_default2.ts",
   output: "test/check_local_by_default2.out",
   http_server: true,
->>>>>>> a151092a
+  exit_code: 1,
+});
+
+itest!(non_error_thrown {
+  args: "test --quiet test/non_error_thrown.ts",
+  output: "test/non_error_thrown.out",
   exit_code: 1,
 });