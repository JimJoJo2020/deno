--- conflicted
+++ resolved
@@ -50,11 +50,7 @@
 });
 
 itest!(fail_fast {
-<<<<<<< HEAD
-  args: "test test/test_runner_test.ts --fail-fast",
-=======
-  args: "test --fail-fast test/fail_fast.ts",
->>>>>>> a0c0daac
+  args: "test test/fail_fast.ts --fail-fast",
   exit_code: 1,
   output: "test/fail_fast.out",
 });
