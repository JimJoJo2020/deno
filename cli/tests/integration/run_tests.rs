--- conflicted
+++ resolved
@@ -2727,18 +2727,6 @@
   exit_code: 1,
 });
 
-<<<<<<< HEAD
-itest!(report_error {
-  args: "run --quiet report_error.ts",
-  output: "report_error.ts.out",
-  exit_code: 1,
-});
-
-itest!(report_error_handled {
-  args: "run --quiet report_error_handled.ts",
-  output: "report_error_handled.ts.out",
-});
-=======
 // Regression test for https://github.com/denoland/deno/issues/12143.
 itest!(js_root_with_ts_check {
   args: "run --quiet js_root_with_ts_check.js",
@@ -2765,4 +2753,14 @@
     .unwrap();
   assert!(output.status.success());
 }
->>>>>>> ca3b20df
+
+itest!(report_error {
+  args: "run --quiet report_error.ts",
+  output: "report_error.ts.out",
+  exit_code: 1,
+});
+
+itest!(report_error_handled {
+  args: "run --quiet report_error_handled.ts",
+  output: "report_error_handled.ts.out",
+});