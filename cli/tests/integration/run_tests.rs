--- conflicted
+++ resolved
@@ -2715,20 +2715,19 @@
   output: "set_timeout_error_handled.ts.out",
 });
 
-<<<<<<< HEAD
+itest!(aggregate_error {
+  args: "run --quiet aggregate_error.ts",
+  output: "aggregate_error.out",
+  exit_code: 1,
+});
+
+itest!(complex_error {
+  args: "run --quiet complex_error.ts",
+  output: "complex_error.ts.out",
+  exit_code: 1,
+});
+
 itest!(allow_run_allowlist_resolution {
   args: "run --quiet -A allow_run_allowlist_resolution.ts",
   output: "allow_run_allowlist_resolution.ts.out",
-=======
-itest!(aggregate_error {
-  args: "run --quiet aggregate_error.ts",
-  output: "aggregate_error.out",
-  exit_code: 1,
-});
-
-itest!(complex_error {
-  args: "run --quiet complex_error.ts",
-  output: "complex_error.ts.out",
-  exit_code: 1,
->>>>>>> 9c5928b5
 });