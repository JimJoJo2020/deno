// Copyright 2018-2022 the Deno authors. All rights reserved. MIT license.

use deno_core::url;
use std::process::Command;
use std::process::Stdio;
use test_util as util;
use test_util::TempDir;
use util::assert_contains;

itest!(stdout_write_all {
  args: "run --quiet run/stdout_write_all.ts",
  output: "run/stdout_write_all.out",
});

itest!(stdin_read_all {
  args: "run --quiet run/stdin_read_all.ts",
  output: "run/stdin_read_all.out",
  input: Some("01234567890123456789012345678901234567890123456789"),
});

itest!(_001_hello {
  args: "run --reload 001_hello.js",
  output: "001_hello.js.out",
});

itest!(_002_hello {
  args: "run --quiet --reload 002_hello.ts",
  output: "002_hello.ts.out",
});

itest!(_003_relative_import {
  args: "run --quiet --reload 003_relative_import.ts",
  output: "003_relative_import.ts.out",
});

itest!(_004_set_timeout {
  args: "run --quiet --reload 004_set_timeout.ts",
  output: "004_set_timeout.ts.out",
});

itest!(_005_more_imports {
  args: "run --quiet --reload 005_more_imports.ts",
  output: "005_more_imports.ts.out",
});

itest!(_006_url_imports {
  args: "run --quiet --reload 006_url_imports.ts",
  output: "006_url_imports.ts.out",
  http_server: true,
});

itest!(_012_async {
  args: "run --quiet --reload 012_async.ts",
  output: "012_async.ts.out",
});

itest!(_013_dynamic_import {
  args: "run --quiet --reload --allow-read 013_dynamic_import.ts",
  output: "013_dynamic_import.ts.out",
});

itest!(_014_duplicate_import {
  args: "run --quiet --reload --allow-read 014_duplicate_import.ts ",
  output: "014_duplicate_import.ts.out",
});

itest!(_015_duplicate_parallel_import {
  args: "run --quiet --reload --allow-read 015_duplicate_parallel_import.js",
  output: "015_duplicate_parallel_import.js.out",
});

itest!(_016_double_await {
  args: "run --quiet --allow-read --reload 016_double_await.ts",
  output: "016_double_await.ts.out",
});

itest!(_017_import_redirect {
  args: "run --quiet --reload 017_import_redirect.ts",
  output: "017_import_redirect.ts.out",
});

itest!(_017_import_redirect_nocheck {
  args: "run --quiet --reload --no-check 017_import_redirect.ts",
  output: "017_import_redirect.ts.out",
});

itest!(_017_import_redirect_info {
  args: "info --quiet --reload 017_import_redirect.ts",
  output: "017_import_redirect_info.out",
});

itest!(_018_async_catch {
  args: "run --quiet --reload 018_async_catch.ts",
  output: "018_async_catch.ts.out",
});

itest!(_019_media_types {
  args: "run --reload 019_media_types.ts",
  output: "019_media_types.ts.out",
  http_server: true,
});

itest!(_020_json_modules {
  args: "run --reload 020_json_modules.ts",
  output: "020_json_modules.ts.out",
  exit_code: 1,
});

itest!(_021_mjs_modules {
  args: "run --quiet --reload 021_mjs_modules.ts",
  output: "021_mjs_modules.ts.out",
});

itest!(_023_no_ext {
  args: "run --reload --check 023_no_ext",
  output: "023_no_ext.out",
});

// TODO(lucacasonato): remove --unstable when permissions goes stable
itest!(_025_hrtime {
  args: "run --quiet --allow-hrtime --unstable --reload 025_hrtime.ts",
  output: "025_hrtime.ts.out",
});

itest!(_025_reload_js_type_error {
  args: "run --quiet --reload 025_reload_js_type_error.js",
  output: "025_reload_js_type_error.js.out",
});

itest!(_026_redirect_javascript {
  args: "run --quiet --reload 026_redirect_javascript.js",
  output: "026_redirect_javascript.js.out",
  http_server: true,
});

itest!(_027_redirect_typescript {
  args: "run --quiet --reload 027_redirect_typescript.ts",
  output: "027_redirect_typescript.ts.out",
  http_server: true,
});

itest!(_028_args {
  args: "run --quiet --reload 028_args.ts --arg1 val1 --arg2=val2 -- arg3 arg4",
  output: "028_args.ts.out",
});

itest!(_033_import_map {
  args:
    "run --quiet --reload --import-map=import_maps/import_map.json import_maps/test.ts",
  output: "033_import_map.out",
});

itest!(_033_import_map_remote {
  args:
    "run --quiet --reload --import-map=http://127.0.0.1:4545/import_maps/import_map_remote.json --unstable import_maps/test_remote.ts",
  output: "033_import_map_remote.out",
  http_server: true,
});

itest!(_034_onload {
  args: "run --quiet --reload 034_onload/main.ts",
  output: "034_onload.out",
});

itest!(_035_cached_only_flag {
  args: "run --reload --check --cached-only http://127.0.0.1:4545/019_media_types.ts",
  output: "035_cached_only_flag.out",
  exit_code: 1,
  http_server: true,
});

itest!(_038_checkjs {
  // checking if JS file is run through TS compiler
  args: "run --reload --config checkjs.tsconfig.json --check 038_checkjs.js",
  exit_code: 1,
  output: "038_checkjs.js.out",
});

itest!(_042_dyn_import_evalcontext {
  args: "run --quiet --allow-read --reload 042_dyn_import_evalcontext.ts",
  output: "042_dyn_import_evalcontext.ts.out",
});

itest!(_044_bad_resource {
  args: "run --quiet --reload --allow-read 044_bad_resource.ts",
  output: "044_bad_resource.ts.out",
  exit_code: 1,
});

// TODO(bartlomieju): remove --unstable once Deno.spawn is stabilized
itest!(_045_proxy {
  args: "run -L debug --unstable --allow-net --allow-env --allow-run --allow-read --reload --quiet 045_proxy_test.ts",
  output: "045_proxy_test.ts.out",
  http_server: true,
});

itest!(_046_tsx {
  args: "run --quiet --reload 046_jsx_test.tsx",
  output: "046_jsx_test.tsx.out",
});

itest!(_047_jsx {
  args: "run --quiet --reload 047_jsx_test.jsx",
  output: "047_jsx_test.jsx.out",
});

itest!(_048_media_types_jsx {
  args: "run  --reload 048_media_types_jsx.ts",
  output: "048_media_types_jsx.ts.out",
  http_server: true,
});

itest!(_052_no_remote_flag {
  args:
    "run --reload --check --no-remote http://127.0.0.1:4545/019_media_types.ts",
  output: "052_no_remote_flag.out",
  exit_code: 1,
  http_server: true,
});

itest!(_056_make_temp_file_write_perm {
  args:
    "run --quiet --allow-read --allow-write=./subdir/ 056_make_temp_file_write_perm.ts",
  output: "056_make_temp_file_write_perm.out",
});

itest!(_058_tasks_microtasks_close {
  args: "run --quiet 058_tasks_microtasks_close.ts",
  output: "058_tasks_microtasks_close.ts.out",
});

itest!(_059_fs_relative_path_perm {
  args: "run 059_fs_relative_path_perm.ts",
  output: "059_fs_relative_path_perm.ts.out",
  exit_code: 1,
});

itest!(_070_location {
  args: "run --location https://foo/bar?baz#bat 070_location.ts",
  output: "070_location.ts.out",
});

itest!(_071_location_unset {
  args: "run 071_location_unset.ts",
  output: "071_location_unset.ts.out",
});

itest!(_072_location_relative_fetch {
  args: "run --location http://127.0.0.1:4545/ --allow-net 072_location_relative_fetch.ts",
  output: "072_location_relative_fetch.ts.out",
  http_server: true,
});

// tests the serialization of webstorage (both localStorage and sessionStorage)
itest!(webstorage_serialization {
  args: "run webstorage/serialization.ts",
  output: "webstorage/serialization.ts.out",
});

// tests the beforeunload event
itest!(beforeunload_event {
  args: "run before_unload.js",
  output: "before_unload.js.out",
});

// tests to ensure that when `--location` is set, all code shares the same
// localStorage cache based on the origin of the location URL.
#[test]
fn webstorage_location_shares_origin() {
  let deno_dir = util::new_deno_dir();

  let mut deno_cmd = util::deno_cmd_with_deno_dir(&deno_dir);
  let output = deno_cmd
    .current_dir(util::testdata_path())
    .arg("run")
    .arg("--location")
    .arg("https://example.com/a.ts")
    .arg("webstorage/fixture.ts")
    .stdout(Stdio::piped())
    .spawn()
    .unwrap()
    .wait_with_output()
    .unwrap();
  assert!(output.status.success());
  assert_eq!(output.stdout, b"Storage { length: 0 }\n");

  let mut deno_cmd = util::deno_cmd_with_deno_dir(&deno_dir);
  let output = deno_cmd
    .current_dir(util::testdata_path())
    .arg("run")
    .arg("--location")
    .arg("https://example.com/b.ts")
    .arg("webstorage/logger.ts")
    .stdout(Stdio::piped())
    .spawn()
    .unwrap()
    .wait_with_output()
    .unwrap();
  assert!(output.status.success());
  assert_eq!(output.stdout, b"Storage { length: 1, hello: \"deno\" }\n");
}

// test to ensure that when a --config file is set, but no --location, that
// storage persists against unique configuration files.
#[test]
fn webstorage_config_file() {
  let deno_dir = util::new_deno_dir();

  let mut deno_cmd = util::deno_cmd_with_deno_dir(&deno_dir);
  let output = deno_cmd
    .current_dir(util::testdata_path())
    .arg("run")
    .arg("--config")
    .arg("webstorage/config_a.jsonc")
    .arg("webstorage/fixture.ts")
    .stdout(Stdio::piped())
    .spawn()
    .unwrap()
    .wait_with_output()
    .unwrap();
  assert!(output.status.success());
  assert_eq!(output.stdout, b"Storage { length: 0 }\n");

  let mut deno_cmd = util::deno_cmd_with_deno_dir(&deno_dir);
  let output = deno_cmd
    .current_dir(util::testdata_path())
    .arg("run")
    .arg("--config")
    .arg("webstorage/config_b.jsonc")
    .arg("webstorage/logger.ts")
    .stdout(Stdio::piped())
    .spawn()
    .unwrap()
    .wait_with_output()
    .unwrap();
  assert!(output.status.success());
  assert_eq!(output.stdout, b"Storage { length: 0 }\n");

  let mut deno_cmd = util::deno_cmd_with_deno_dir(&deno_dir);
  let output = deno_cmd
    .current_dir(util::testdata_path())
    .arg("run")
    .arg("--config")
    .arg("webstorage/config_a.jsonc")
    .arg("webstorage/logger.ts")
    .stdout(Stdio::piped())
    .spawn()
    .unwrap()
    .wait_with_output()
    .unwrap();
  assert!(output.status.success());
  assert_eq!(output.stdout, b"Storage { length: 1, hello: \"deno\" }\n");
}

// tests to ensure `--config` does not effect persisted storage when a
// `--location` is provided.
#[test]
fn webstorage_location_precedes_config() {
  let deno_dir = util::new_deno_dir();

  let mut deno_cmd = util::deno_cmd_with_deno_dir(&deno_dir);
  let output = deno_cmd
    .current_dir(util::testdata_path())
    .arg("run")
    .arg("--location")
    .arg("https://example.com/a.ts")
    .arg("--config")
    .arg("webstorage/config_a.jsonc")
    .arg("webstorage/fixture.ts")
    .stdout(Stdio::piped())
    .spawn()
    .unwrap()
    .wait_with_output()
    .unwrap();
  assert!(output.status.success());
  assert_eq!(output.stdout, b"Storage { length: 0 }\n");

  let mut deno_cmd = util::deno_cmd_with_deno_dir(&deno_dir);
  let output = deno_cmd
    .current_dir(util::testdata_path())
    .arg("run")
    .arg("--location")
    .arg("https://example.com/b.ts")
    .arg("--config")
    .arg("webstorage/config_b.jsonc")
    .arg("webstorage/logger.ts")
    .stdout(Stdio::piped())
    .spawn()
    .unwrap()
    .wait_with_output()
    .unwrap();
  assert!(output.status.success());
  assert_eq!(output.stdout, b"Storage { length: 1, hello: \"deno\" }\n");
}

// test to ensure that when there isn't a configuration or location, that the
// main module is used to determine how to persist storage data.
#[test]
fn webstorage_main_module() {
  let deno_dir = util::new_deno_dir();

  let mut deno_cmd = util::deno_cmd_with_deno_dir(&deno_dir);
  let output = deno_cmd
    .current_dir(util::testdata_path())
    .arg("run")
    .arg("webstorage/fixture.ts")
    .stdout(Stdio::piped())
    .spawn()
    .unwrap()
    .wait_with_output()
    .unwrap();
  assert!(output.status.success());
  assert_eq!(output.stdout, b"Storage { length: 0 }\n");

  let mut deno_cmd = util::deno_cmd_with_deno_dir(&deno_dir);
  let output = deno_cmd
    .current_dir(util::testdata_path())
    .arg("run")
    .arg("webstorage/logger.ts")
    .stdout(Stdio::piped())
    .spawn()
    .unwrap()
    .wait_with_output()
    .unwrap();
  assert!(output.status.success());
  assert_eq!(output.stdout, b"Storage { length: 0 }\n");

  let mut deno_cmd = util::deno_cmd_with_deno_dir(&deno_dir);
  let output = deno_cmd
    .current_dir(util::testdata_path())
    .arg("run")
    .arg("webstorage/fixture.ts")
    .stdout(Stdio::piped())
    .spawn()
    .unwrap()
    .wait_with_output()
    .unwrap();
  assert!(output.status.success());
  assert_eq!(output.stdout, b"Storage { length: 1, hello: \"deno\" }\n");
}

itest!(_075_import_local_query_hash {
  args: "run 075_import_local_query_hash.ts",
  output: "075_import_local_query_hash.ts.out",
});

itest!(_077_fetch_empty {
  args: "run -A 077_fetch_empty.ts",
  output: "077_fetch_empty.ts.out",
  exit_code: 1,
});

itest!(_078_unload_on_exit {
  args: "run 078_unload_on_exit.ts",
  output: "078_unload_on_exit.ts.out",
  exit_code: 1,
});

itest!(_079_location_authentication {
  args: "run --location https://foo:bar@baz/qux 079_location_authentication.ts",
  output: "079_location_authentication.ts.out",
});

itest!(_081_location_relative_fetch_redirect {
    args: "run --location http://127.0.0.1:4546/ --allow-net 081_location_relative_fetch_redirect.ts",
    output: "081_location_relative_fetch_redirect.ts.out",
    http_server: true,
  });

itest!(_082_prepare_stack_trace_throw {
  args: "run 082_prepare_stack_trace_throw.js",
  output: "082_prepare_stack_trace_throw.js.out",
  exit_code: 1,
});

#[test]
fn _083_legacy_external_source_map() {
  let _g = util::http_server();
  let deno_dir = TempDir::new();
  let module_url =
    url::Url::parse("http://localhost:4545/083_legacy_external_source_map.ts")
      .unwrap();
  // Write a faulty old external source map.
  let faulty_map_path = deno_dir.path().join("gen/http/localhost_PORT4545/9576bd5febd0587c5c4d88d57cb3ac8ebf2600c529142abe3baa9a751d20c334.js.map");
  std::fs::create_dir_all(faulty_map_path.parent().unwrap()).unwrap();
  std::fs::write(faulty_map_path, "{\"version\":3,\"file\":\"\",\"sourceRoot\":\"\",\"sources\":[\"http://localhost:4545/083_legacy_external_source_map.ts\"],\"names\":[],\"mappings\":\";AAAA,MAAM,IAAI,KAAK,CAAC,KAAK,CAAC,CAAC\"}").unwrap();
  let output = Command::new(util::deno_exe_path())
    .env("DENO_DIR", deno_dir.path())
    .current_dir(util::testdata_path())
    .arg("run")
    .arg(module_url.to_string())
    .output()
    .unwrap();
  // Before https://github.com/denoland/deno/issues/6965 was fixed, the faulty
  // old external source map would cause a panic while formatting the error
  // and the exit code would be 101. The external source map should be ignored
  // in favor of the inline one.
  assert_eq!(output.status.code(), Some(1));
  let out = std::str::from_utf8(&output.stdout).unwrap();
  assert_eq!(out, "");
}

itest!(_085_dynamic_import_async_error {
  args: "run --allow-read 085_dynamic_import_async_error.ts",
  output: "085_dynamic_import_async_error.ts.out",
});

itest!(_086_dynamic_import_already_rejected {
  args: "run --allow-read 086_dynamic_import_already_rejected.ts",
  output: "086_dynamic_import_already_rejected.ts.out",
});

itest!(_087_no_check_imports_not_used_as_values {
    args: "run --config preserve_imports.tsconfig.json --no-check 087_no_check_imports_not_used_as_values.ts",
    output: "087_no_check_imports_not_used_as_values.ts.out",
  });

itest!(_088_dynamic_import_already_evaluating {
  args: "run --allow-read 088_dynamic_import_already_evaluating.ts",
  output: "088_dynamic_import_already_evaluating.ts.out",
});

// TODO(bartlomieju): remove --unstable once Deno.spawn is stabilized
itest!(_089_run_allow_list {
  args: "run --unstable --allow-run=curl 089_run_allow_list.ts",
  output: "089_run_allow_list.ts.out",
});

#[test]
fn _090_run_permissions_request() {
  let args = "run --quiet 090_run_permissions_request.ts";
  use util::PtyData::*;
  util::test_pty2(args, vec![
    Output("⚠️  ️Deno requests run access to \"ls\". Run again with --allow-run to bypass this prompt.\r\n   Allow? [y/n (y = yes allow, n = no deny)]"),
    Input("y\n"),
    Output("⚠️  ️Deno requests run access to \"cat\". Run again with --allow-run to bypass this prompt.\r\n   Allow? [y/n (y = yes allow, n = no deny)]"),
    Input("n\n"),
    Output("granted\r\n"),
    Output("prompt\r\n"),
    Output("denied\r\n"),
  ]);
}

itest!(_091_use_define_for_class_fields {
  args: "run --check 091_use_define_for_class_fields.ts",
  output: "091_use_define_for_class_fields.ts.out",
  exit_code: 1,
});

itest!(_092_import_map_unmapped_bare_specifier {
  args: "run --import-map import_maps/import_map.json 092_import_map_unmapped_bare_specifier.ts",
  output: "092_import_map_unmapped_bare_specifier.ts.out",
  exit_code: 1,
});

itest!(js_import_detect {
  args: "run --quiet --reload js_import_detect.ts",
  output: "js_import_detect.ts.out",
  exit_code: 0,
});

itest!(blob_gc_finalization {
  args: "run blob_gc_finalization.js",
  output: "blob_gc_finalization.js.out",
  exit_code: 0,
});

itest!(fetch_response_finalization {
  args: "run --v8-flags=--expose-gc --allow-net fetch_response_finalization.js",
  output: "fetch_response_finalization.js.out",
  http_server: true,
  exit_code: 0,
});

itest!(import_type {
  args: "run --reload import_type.ts",
  output: "import_type.ts.out",
});

itest!(import_type_no_check {
  args: "run --reload --no-check import_type.ts",
  output: "import_type.ts.out",
});

itest!(private_field_presence {
  args: "run --reload private_field_presence.ts",
  output: "private_field_presence.ts.out",
});

itest!(private_field_presence_no_check {
  args: "run --reload --no-check private_field_presence.ts",
  output: "private_field_presence.ts.out",
});

itest!(lock_write_requires_lock {
  args: "run --lock-write some_file.ts",
  output: "lock_write_requires_lock.out",
  exit_code: 1,
});

// TODO(bartlomieju): remove --unstable once Deno.spawn is stabilized
itest!(lock_write_fetch {
  args:
    "run --quiet --allow-read --allow-write --allow-env --allow-run --unstable lock_write_fetch.ts",
  output: "lock_write_fetch.ts.out",
  http_server: true,
  exit_code: 0,
});

itest!(lock_check_ok {
  args:
    "run --lock=lock_check_ok.json http://127.0.0.1:4545/003_relative_import.ts",
  output: "003_relative_import.ts.out",
  http_server: true,
});

itest!(lock_check_ok2 {
  args: "run --lock=lock_check_ok2.json 019_media_types.ts",
  output: "019_media_types.ts.out",
  http_server: true,
});

itest!(lock_dynamic_imports {
  args: "run --lock=lock_dynamic_imports.json --allow-read --allow-net http://127.0.0.1:4545/013_dynamic_import.ts",
  output: "lock_dynamic_imports.out",
  exit_code: 10,
  http_server: true,
});

itest!(lock_check_err {
  args: "run --lock=lock_check_err.json http://127.0.0.1:4545/003_relative_import.ts",
  output: "lock_check_err.out",
  exit_code: 10,
  http_server: true,
});

itest!(lock_check_err2 {
  args: "run --lock=lock_check_err2.json 019_media_types.ts",
  output: "lock_check_err2.out",
  exit_code: 10,
  http_server: true,
});

itest!(mts_dmts_mjs {
  args: "run subdir/import.mts",
  output: "mts_dmts_mjs.out",
});

itest!(mts_dmts_mjs_no_check {
  args: "run --no-check subdir/import.mts",
  output: "mts_dmts_mjs.out",
});

itest!(async_error {
  exit_code: 1,
  args: "run --reload async_error.ts",
  output: "async_error.ts.out",
});

itest!(config {
  args: "run --reload --config config.tsconfig.json --check config.ts",
  output: "config.ts.out",
});

itest!(config_types {
  args:
    "run --reload --quiet --config config_types.tsconfig.json config_types.ts",
  output: "config_types.ts.out",
});

itest!(config_types_remote {
    http_server: true,
    args: "run --reload --quiet --config config_types_remote.tsconfig.json config_types.ts",
    output: "config_types.ts.out",
  });

itest!(empty_typescript {
  args: "run --reload --check subdir/empty.ts",
  output_str: Some("Check file:[WILDCARD]/subdir/empty.ts\n"),
});

itest!(error_001 {
  args: "run --reload error_001.ts",
  exit_code: 1,
  output: "error_001.ts.out",
});

itest!(error_002 {
  args: "run --reload error_002.ts",
  exit_code: 1,
  output: "error_002.ts.out",
});

itest!(error_003_typescript {
  args: "run --reload --check error_003_typescript.ts",
  exit_code: 1,
  output: "error_003_typescript.ts.out",
});

// Supposing that we've already attempted to run error_003_typescript.ts
// we want to make sure that JS wasn't emitted. Running again without reload flag
// should result in the same output.
// https://github.com/denoland/deno/issues/2436
itest!(error_003_typescript2 {
  args: "run --check error_003_typescript.ts",
  exit_code: 1,
  output: "error_003_typescript.ts.out",
});

itest!(error_004_missing_module {
  args: "run --reload error_004_missing_module.ts",
  exit_code: 1,
  output: "error_004_missing_module.ts.out",
});

itest!(error_005_missing_dynamic_import {
  args: "run --reload --allow-read --quiet error_005_missing_dynamic_import.ts",
  exit_code: 1,
  output: "error_005_missing_dynamic_import.ts.out",
});

itest!(error_006_import_ext_failure {
  args: "run --reload error_006_import_ext_failure.ts",
  exit_code: 1,
  output: "error_006_import_ext_failure.ts.out",
});

itest!(error_007_any {
  args: "run --reload error_007_any.ts",
  exit_code: 1,
  output: "error_007_any.ts.out",
});

itest!(error_008_checkjs {
  args: "run --reload error_008_checkjs.js",
  exit_code: 1,
  output: "error_008_checkjs.js.out",
});

itest!(error_009_extensions_error {
  args: "run error_009_extensions_error.js",
  output: "error_009_extensions_error.js.out",
  exit_code: 1,
});

itest!(error_011_bad_module_specifier {
  args: "run --reload error_011_bad_module_specifier.ts",
  exit_code: 1,
  output: "error_011_bad_module_specifier.ts.out",
});

itest!(error_012_bad_dynamic_import_specifier {
  args: "run --reload --check error_012_bad_dynamic_import_specifier.ts",
  exit_code: 1,
  output: "error_012_bad_dynamic_import_specifier.ts.out",
});

itest!(error_013_missing_script {
  args: "run --reload missing_file_name",
  exit_code: 1,
  output: "error_013_missing_script.out",
});

itest!(error_014_catch_dynamic_import_error {
  args: "run  --reload --allow-read error_014_catch_dynamic_import_error.js",
  output: "error_014_catch_dynamic_import_error.js.out",
});

itest!(error_015_dynamic_import_permissions {
  args: "run --reload --quiet error_015_dynamic_import_permissions.js",
  output: "error_015_dynamic_import_permissions.out",
  exit_code: 1,
  http_server: true,
});

// We have an allow-net flag but not allow-read, it should still result in error.
itest!(error_016_dynamic_import_permissions2 {
  args: "run --reload --allow-net error_016_dynamic_import_permissions2.js",
  output: "error_016_dynamic_import_permissions2.out",
  exit_code: 1,
  http_server: true,
});

itest!(error_017_hide_long_source_ts {
  args: "run --reload --check error_017_hide_long_source_ts.ts",
  output: "error_017_hide_long_source_ts.ts.out",
  exit_code: 1,
});

itest!(error_018_hide_long_source_js {
  args: "run error_018_hide_long_source_js.js",
  output: "error_018_hide_long_source_js.js.out",
  exit_code: 1,
});

itest!(error_019_stack_function {
  args: "run error_019_stack_function.ts",
  output: "error_019_stack_function.ts.out",
  exit_code: 1,
});

itest!(error_020_stack_constructor {
  args: "run error_020_stack_constructor.ts",
  output: "error_020_stack_constructor.ts.out",
  exit_code: 1,
});

itest!(error_021_stack_method {
  args: "run error_021_stack_method.ts",
  output: "error_021_stack_method.ts.out",
  exit_code: 1,
});

itest!(error_022_stack_custom_error {
  args: "run error_022_stack_custom_error.ts",
  output: "error_022_stack_custom_error.ts.out",
  exit_code: 1,
});

itest!(error_023_stack_async {
  args: "run error_023_stack_async.ts",
  output: "error_023_stack_async.ts.out",
  exit_code: 1,
});

itest!(error_024_stack_promise_all {
  args: "run error_024_stack_promise_all.ts",
  output: "error_024_stack_promise_all.ts.out",
  exit_code: 1,
});

itest!(error_025_tab_indent {
  args: "run error_025_tab_indent",
  output: "error_025_tab_indent.out",
  exit_code: 1,
});

itest!(error_026_remote_import_error {
  args: "run error_026_remote_import_error.ts",
  output: "error_026_remote_import_error.ts.out",
  exit_code: 1,
  http_server: true,
});

itest!(error_for_await {
  args: "run --reload --check error_for_await.ts",
  output: "error_for_await.ts.out",
  exit_code: 1,
});

itest!(error_missing_module_named_import {
  args: "run --reload error_missing_module_named_import.ts",
  output: "error_missing_module_named_import.ts.out",
  exit_code: 1,
});

itest!(error_no_check {
  args: "run --reload --no-check error_no_check.ts",
  output: "error_no_check.ts.out",
  exit_code: 1,
});

itest!(error_syntax {
  args: "run --reload error_syntax.js",
  exit_code: 1,
  output: "error_syntax.js.out",
});

itest!(error_syntax_empty_trailing_line {
  args: "run --reload error_syntax_empty_trailing_line.mjs",
  exit_code: 1,
  output: "error_syntax_empty_trailing_line.mjs.out",
});

itest!(error_type_definitions {
  args: "run --reload --check error_type_definitions.ts",
  exit_code: 1,
  output: "error_type_definitions.ts.out",
});

itest!(error_local_static_import_from_remote_ts {
    args: "run --reload http://localhost:4545/error_local_static_import_from_remote.ts",
    exit_code: 1,
    http_server: true,
    output: "error_local_static_import_from_remote.ts.out",
  });

itest!(error_local_static_import_from_remote_js {
    args: "run --reload http://localhost:4545/error_local_static_import_from_remote.js",
    exit_code: 1,
    http_server: true,
    output: "error_local_static_import_from_remote.js.out",
  });

itest!(exit_error42 {
  exit_code: 42,
  args: "run --quiet --reload exit_error42.ts",
  output: "exit_error42.ts.out",
});

itest!(set_exit_code_0 {
  args: "run --no-check --unstable set_exit_code_0.ts",
  output: "empty.out",
  exit_code: 0,
});

itest!(set_exit_code_1 {
  args: "run --no-check --unstable set_exit_code_1.ts",
  output: "empty.out",
  exit_code: 42,
});

itest!(set_exit_code_2 {
  args: "run --no-check --unstable set_exit_code_2.ts",
  output: "empty.out",
  exit_code: 42,
});

itest!(op_exit_op_set_exit_code_in_worker {
  args: "run --no-check --unstable --allow-read op_exit_op_set_exit_code_in_worker.ts",
  exit_code: 21,
  output: "empty.out",
});

itest!(deno_exit_tampering {
  args: "run --no-check --unstable deno_exit_tampering.ts",
  output: "empty.out",
  exit_code: 42,
});

itest!(heapstats {
  args: "run --quiet --unstable --v8-flags=--expose-gc heapstats.js",
  output: "heapstats.js.out",
});

itest!(finalization_registry {
  args:
    "run --quiet --unstable --v8-flags=--expose-gc finalization_registry.js",
  output: "finalization_registry.js.out",
});

itest!(https_import {
  args: "run --quiet --reload --cert tls/RootCA.pem https_import.ts",
  output: "https_import.ts.out",
  http_server: true,
});

itest!(if_main {
  args: "run --quiet --reload if_main.ts",
  output: "if_main.ts.out",
});

itest!(import_meta {
  args: "run --quiet --reload --import-map=import_meta.importmap.json import_meta.ts",
  output: "import_meta.ts.out",
});

itest!(main_module {
  args: "run --quiet --allow-read --reload main_module.ts",
  output: "main_module.ts.out",
});

itest!(no_check {
  args: "run --quiet --reload --no-check 006_url_imports.ts",
  output: "006_url_imports.ts.out",
  http_server: true,
});

itest!(no_check_decorators {
  args: "run --quiet --reload --no-check no_check_decorators.ts",
  output: "no_check_decorators.ts.out",
});

itest!(check_remote {
  args: "run --quiet --reload --check=all no_check_remote.ts",
  output: "no_check_remote.ts.disabled.out",
  exit_code: 1,
  http_server: true,
});

itest!(no_check_remote {
  args: "run --quiet --reload --no-check=remote no_check_remote.ts",
  output: "no_check_remote.ts.enabled.out",
  http_server: true,
});

itest!(runtime_decorators {
  args: "run --quiet --reload --no-check runtime_decorators.ts",
  output: "runtime_decorators.ts.out",
});

itest!(seed_random {
  args: "run --seed=100 seed_random.js",
  output: "seed_random.js.out",
});

itest!(type_definitions {
  args: "run --reload type_definitions.ts",
  output: "type_definitions.ts.out",
});

itest!(type_definitions_for_export {
  args: "run --reload --check type_definitions_for_export.ts",
  output: "type_definitions_for_export.ts.out",
  exit_code: 1,
});

itest!(type_directives_01 {
  args: "run --reload --check=all -L debug type_directives_01.ts",
  output: "type_directives_01.ts.out",
  http_server: true,
});

itest!(type_directives_02 {
  args: "run --reload --check=all -L debug type_directives_02.ts",
  output: "type_directives_02.ts.out",
});

itest!(type_directives_js_main {
  args: "run --reload -L debug type_directives_js_main.js",
  output: "type_directives_js_main.js.out",
  exit_code: 0,
});

itest!(type_directives_redirect {
  args: "run --reload --check type_directives_redirect.ts",
  output: "type_directives_redirect.ts.out",
  http_server: true,
});

itest!(type_headers_deno_types {
  args: "run --reload --check type_headers_deno_types.ts",
  output: "type_headers_deno_types.ts.out",
  http_server: true,
});

itest!(ts_type_imports {
  args: "run --reload --check ts_type_imports.ts",
  output: "ts_type_imports.ts.out",
  exit_code: 1,
});

itest!(ts_decorators {
  args: "run --reload --check ts_decorators.ts",
  output: "ts_decorators.ts.out",
});

itest!(ts_type_only_import {
  args: "run --reload --check ts_type_only_import.ts",
  output: "ts_type_only_import.ts.out",
});

itest!(swc_syntax_error {
  args: "run --reload --check swc_syntax_error.ts",
  output: "swc_syntax_error.ts.out",
  exit_code: 1,
});

itest!(unbuffered_stderr {
  args: "run --reload unbuffered_stderr.ts",
  output: "unbuffered_stderr.ts.out",
});

itest!(unbuffered_stdout {
  args: "run --quiet --reload unbuffered_stdout.ts",
  output: "unbuffered_stdout.ts.out",
});

itest!(v8_flags_run {
  args: "run --v8-flags=--expose-gc v8_flags.js",
  output: "v8_flags.js.out",
});

itest!(v8_flags_unrecognized {
  args: "repl --v8-flags=--foo,bar,--trace-gc,-baz",
  output: "v8_flags_unrecognized.out",
  exit_code: 1,
});

itest!(v8_help {
  args: "repl --v8-flags=--help",
  output: "v8_help.out",
});

itest!(unsupported_dynamic_import_scheme {
  args: "eval import('xxx:')",
  output: "unsupported_dynamic_import_scheme.out",
  exit_code: 1,
});

itest!(wasm {
  args: "run --quiet wasm.ts",
  output: "wasm.ts.out",
});

itest!(wasm_shared {
  args: "run --quiet wasm_shared.ts",
  output: "wasm_shared.out",
});

itest!(wasm_async {
  args: "run wasm_async.js",
  output: "wasm_async.out",
});

itest!(wasm_unreachable {
  args: "run --allow-read wasm_unreachable.js",
  output: "wasm_unreachable.out",
  exit_code: 1,
});

itest!(wasm_url {
  args: "run --quiet --allow-net=localhost:4545 wasm_url.js",
  output: "wasm_url.out",
  exit_code: 1,
  http_server: true,
});

itest!(weakref {
  args: "run --quiet --reload weakref.ts",
  output: "weakref.ts.out",
});

itest!(top_level_await_order {
  args: "run --allow-read top_level_await_order.js",
  output: "top_level_await_order.out",
});

itest!(top_level_await_loop {
  args: "run --allow-read top_level_await_loop.js",
  output: "top_level_await_loop.out",
});

itest!(top_level_await_circular {
  args: "run --allow-read top_level_await_circular.js",
  output: "top_level_await_circular.out",
  exit_code: 1,
});

// Regression test for https://github.com/denoland/deno/issues/11238.
itest!(top_level_await_nested {
  args: "run --allow-read top_level_await_nested/main.js",
  output: "top_level_await_nested.out",
});

itest!(top_level_await_unresolved {
  args: "run top_level_await_unresolved.js",
  output: "top_level_await_unresolved.out",
  exit_code: 1,
});

itest!(top_level_await {
  args: "run --allow-read top_level_await.js",
  output: "top_level_await.out",
});

itest!(top_level_await_ts {
  args: "run --quiet --allow-read top_level_await.ts",
  output: "top_level_await.out",
});

itest!(top_level_for_await {
  args: "run --quiet top_level_for_await.js",
  output: "top_level_for_await.out",
});

itest!(top_level_for_await_ts {
  args: "run --quiet top_level_for_await.ts",
  output: "top_level_for_await.out",
});

itest!(unstable_disabled {
  args: "run --reload --check unstable.ts",
  exit_code: 1,
  output: "unstable_disabled.out",
});

itest!(unstable_enabled {
  args: "run --quiet --reload --unstable unstable.ts",
  output: "unstable_enabled.out",
});

itest!(unstable_disabled_js {
  args: "run --reload unstable.js",
  output: "unstable_disabled_js.out",
});

itest!(unstable_enabled_js {
  args: "run --quiet --reload --unstable unstable.ts",
  output: "unstable_enabled_js.out",
});

itest!(unstable_worker {
  args: "run --reload --unstable --quiet --allow-read unstable_worker.ts",
  output: "unstable_worker.ts.out",
});

itest!(_053_import_compression {
  args: "run --quiet --reload --allow-net 053_import_compression/main.ts",
  output: "053_import_compression.out",
  http_server: true,
});

itest!(disallow_http_from_https_js {
  args: "run --quiet --reload --cert tls/RootCA.pem https://localhost:5545/disallow_http_from_https.js",
  output: "disallow_http_from_https_js.out",
  http_server: true,
  exit_code: 1,
});

itest!(disallow_http_from_https_ts {
  args: "run --quiet --reload --cert tls/RootCA.pem https://localhost:5545/disallow_http_from_https.ts",
  output: "disallow_http_from_https_ts.out",
  http_server: true,
  exit_code: 1,
});

itest!(dynamic_import_conditional {
  args: "run --quiet --reload dynamic_import_conditional.js",
  output: "dynamic_import_conditional.js.out",
});

itest!(tsx_imports {
  args: "run --reload --check tsx_imports.ts",
  output: "tsx_imports.ts.out",
});

itest!(fix_dynamic_import_errors {
  args: "run --reload fix_dynamic_import_errors.js",
  output: "fix_dynamic_import_errors.js.out",
});

itest!(fix_emittable_skipped {
  args: "run --reload fix_emittable_skipped.js",
  output: "fix_emittable_skipped.ts.out",
});

itest!(fix_exotic_specifiers {
  args: "run --quiet --reload fix_exotic_specifiers.ts",
  output: "fix_exotic_specifiers.ts.out",
});

itest!(fix_js_import_js {
  args: "run --quiet --reload fix_js_import_js.ts",
  output: "fix_js_import_js.ts.out",
});

itest!(fix_js_imports {
  args: "run --quiet --reload fix_js_imports.ts",
  output: "fix_js_imports.ts.out",
});

itest!(fix_tsc_file_exists {
  args: "run --quiet --reload tsc/test.js",
  output: "fix_tsc_file_exists.out",
});

itest!(fix_worker_dispatchevent {
  args: "run --quiet --reload fix_worker_dispatchevent.ts",
  output: "fix_worker_dispatchevent.ts.out",
});

itest!(es_private_fields {
  args: "run --quiet --reload es_private_fields.js",
  output: "es_private_fields.js.out",
});

itest!(cjs_imports {
  args: "run --quiet --reload cjs_imports.ts",
  output: "cjs_imports.ts.out",
});

itest!(ts_import_from_js {
  args: "run --quiet --reload ts_import_from_js.js",
  output: "ts_import_from_js.js.out",
  http_server: true,
});

itest!(jsx_import_from_ts {
  args: "run --quiet --reload jsx_import_from_ts.ts",
  output: "jsx_import_from_ts.ts.out",
});

itest!(jsx_import_source_pragma {
  args: "run --reload jsx_import_source_pragma.tsx",
  output: "jsx_import_source.out",
  http_server: true,
});

itest!(jsx_import_source_pragma_with_config {
  args: "run --reload --config jsx/deno-jsx.jsonc jsx_import_source_pragma.tsx",
  output: "jsx_import_source.out",
  http_server: true,
});

itest!(jsx_import_source_pragma_with_dev_config {
  args:
    "run --reload --config jsx/deno-jsxdev.jsonc jsx_import_source_pragma.tsx",
  output: "jsx_import_source_dev.out",
  http_server: true,
});

itest!(jsx_import_source_no_pragma {
  args:
    "run --reload --config jsx/deno-jsx.jsonc jsx_import_source_no_pragma.tsx",
  output: "jsx_import_source.out",
  http_server: true,
});

itest!(jsx_import_source_no_pragma_dev {
  args: "run --reload --config jsx/deno-jsxdev.jsonc jsx_import_source_no_pragma.tsx",
  output: "jsx_import_source_dev.out",
  http_server: true,
});

itest!(jsx_import_source_pragma_import_map {
  args: "run --reload --import-map jsx/import-map.json jsx_import_source_pragma_import_map.tsx",
  output: "jsx_import_source_import_map.out",
  http_server: true,
});

itest!(jsx_import_source_pragma_import_map_dev {
  args: "run --reload --import-map jsx/import-map.json --config jsx/deno-jsxdev-import-map.jsonc jsx_import_source_pragma_import_map.tsx",
  output: "jsx_import_source_import_map_dev.out",
  http_server: true,
});

itest!(jsx_import_source_import_map {
  args: "run --reload --import-map jsx/import-map.json --config jsx/deno-jsx-import-map.jsonc jsx_import_source_no_pragma.tsx",
  output: "jsx_import_source_import_map.out",
  http_server: true,
});

itest!(jsx_import_source_import_map_dev {
  args: "run --reload --import-map jsx/import-map.json --config jsx/deno-jsxdev-import-map.jsonc jsx_import_source_no_pragma.tsx",
  output: "jsx_import_source_import_map_dev.out",
  http_server: true,
});

itest!(jsx_import_source_pragma_no_check {
  args: "run --reload --no-check jsx_import_source_pragma.tsx",
  output: "jsx_import_source.out",
  http_server: true,
});

itest!(jsx_import_source_pragma_with_config_no_check {
  args: "run --reload --config jsx/deno-jsx.jsonc --no-check jsx_import_source_pragma.tsx",
  output: "jsx_import_source.out",
  http_server: true,
});

// itest!(jsx_import_source_pragma_with_dev_config_no_check {
//   args:
//     "run --reload --config jsx/deno-jsxdev.jsonc --no-check jsx_import_source_pragma.tsx",
//   output: "jsx_import_source_dev.out",
//   http_server: true,
// });

itest!(jsx_import_source_no_pragma_no_check {
  args:
    "run --reload --config jsx/deno-jsx.jsonc --no-check jsx_import_source_no_pragma.tsx",
  output: "jsx_import_source.out",
  http_server: true,
});

// itest!(jsx_import_source_no_pragma_dev_no_check {
//   args: "run --reload --config jsx/deno-jsxdev.jsonc --no-check jsx_import_source_no_pragma.tsx",
//   output: "jsx_import_source_dev.out",
//   http_server: true,
// });

itest!(jsx_import_source_pragma_import_map_no_check {
  args: "run --reload --import-map jsx/import-map.json --no-check jsx_import_source_pragma_import_map.tsx",
  output: "jsx_import_source_import_map.out",
  http_server: true,
});

// itest!(jsx_import_source_pragma_import_map_dev_no_check {
//   args: "run --reload --import-map jsx/import-map.json --config jsx/deno-jsxdev-import-map.jsonc --no-check jsx_import_source_pragma_import_map.tsx",
//   output: "jsx_import_source_import_map_dev.out",
//   http_server: true,
// });

itest!(jsx_import_source_import_map_no_check {
  args: "run --reload --import-map jsx/import-map.json --config jsx/deno-jsx-import-map.jsonc --no-check jsx_import_source_no_pragma.tsx",
  output: "jsx_import_source_import_map.out",
  http_server: true,
});

// itest!(jsx_import_source_import_map_dev_no_check {
//   args: "run --reload --import-map jsx/import-map.json --config jsx/deno-jsxdev-import-map.jsonc --no-check jsx_import_source_no_pragma.tsx",
//   output: "jsx_import_source_import_map_dev.out",
//   http_server: true,
// });

// TODO(#11128): Flaky. Re-enable later.
// itest!(single_compile_with_reload {
//   args: "run --reload --allow-read single_compile_with_reload.ts",
//   output: "single_compile_with_reload.ts.out",
// });

itest!(proto_exploit {
  args: "run proto_exploit.js",
  output: "proto_exploit.js.out",
});

itest!(reference_types {
  args: "run --reload --quiet reference_types.ts",
  output: "reference_types.ts.out",
});

itest!(references_types_remote {
  http_server: true,
  args: "run --reload --quiet reference_types_remote.ts",
  output: "reference_types_remote.ts.out",
});

itest!(import_data_url_error_stack {
  args: "run --quiet --reload import_data_url_error_stack.ts",
  output: "import_data_url_error_stack.ts.out",
  exit_code: 1,
});

itest!(import_data_url_import_relative {
  args: "run --quiet --reload import_data_url_import_relative.ts",
  output: "import_data_url_import_relative.ts.out",
  exit_code: 1,
});

itest!(import_data_url_import_map {
    args: "run --quiet --reload --import-map import_maps/import_map.json import_data_url.ts",
    output: "import_data_url.ts.out",
  });

itest!(import_data_url_imports {
  args: "run --quiet --reload import_data_url_imports.ts",
  output: "import_data_url_imports.ts.out",
  http_server: true,
});

itest!(import_data_url_jsx {
  args: "run --quiet --reload import_data_url_jsx.ts",
  output: "import_data_url_jsx.ts.out",
});

itest!(import_data_url {
  args: "run --quiet --reload import_data_url.ts",
  output: "import_data_url.ts.out",
});

itest!(import_dynamic_data_url {
  args: "run --quiet --reload import_dynamic_data_url.ts",
  output: "import_dynamic_data_url.ts.out",
});

itest!(import_blob_url_error_stack {
  args: "run --quiet --reload import_blob_url_error_stack.ts",
  output: "import_blob_url_error_stack.ts.out",
  exit_code: 1,
});

itest!(import_blob_url_import_relative {
  args: "run --quiet --reload import_blob_url_import_relative.ts",
  output: "import_blob_url_import_relative.ts.out",
  exit_code: 1,
});

itest!(import_blob_url_imports {
  args:
    "run --quiet --reload --allow-net=localhost:4545 import_blob_url_imports.ts",
  output: "import_blob_url_imports.ts.out",
  http_server: true,
});

itest!(import_blob_url_jsx {
  args: "run --quiet --reload import_blob_url_jsx.ts",
  output: "import_blob_url_jsx.ts.out",
});

itest!(import_blob_url {
  args: "run --quiet --reload import_blob_url.ts",
  output: "import_blob_url.ts.out",
});

itest!(import_file_with_colon {
  args: "run --quiet --reload import_file_with_colon.ts",
  output: "import_file_with_colon.ts.out",
  http_server: true,
});

itest!(import_extensionless {
  args: "run --quiet --reload import_extensionless.ts",
  output: "import_extensionless.ts.out",
  http_server: true,
});

itest!(classic_workers_event_loop {
  args:
    "run --enable-testing-features-do-not-use classic_workers_event_loop.js",
  output: "classic_workers_event_loop.js.out",
});

// FIXME(bartlomieju): disabled, because this test is very flaky on CI
// itest!(local_sources_not_cached_in_memory {
//   args: "run --allow-read --allow-write no_mem_cache.js",
//   output: "no_mem_cache.js.out",
// });

// This test checks that inline source map data is used. It uses a hand crafted
// source map that maps to a file that exists, but is not loaded into the module
// graph (inline_js_source_map_2.ts) (because there are no direct dependencies).
// Source line is not remapped because no inline source contents are included in
// the sourcemap and the file is not present in the dependency graph.
itest!(inline_js_source_map_2 {
  args: "run --quiet inline_js_source_map_2.js",
  output: "inline_js_source_map_2.js.out",
  exit_code: 1,
});

// This test checks that inline source map data is used. It uses a hand crafted
// source map that maps to a file that exists, but is not loaded into the module
// graph (inline_js_source_map_2.ts) (because there are no direct dependencies).
// Source line remapped using th inline source contents that are included in the
// inline source map.
itest!(inline_js_source_map_2_with_inline_contents {
  args: "run --quiet inline_js_source_map_2_with_inline_contents.js",
  output: "inline_js_source_map_2_with_inline_contents.js.out",
  exit_code: 1,
});

// This test checks that inline source map data is used. It uses a hand crafted
// source map that maps to a file that exists, and is loaded into the module
// graph because of a direct import statement (inline_js_source_map.ts). The
// source map was generated from an earlier version of this file, where the throw
// was not commented out. The source line is remapped using source contents that
// from the module graph.
itest!(inline_js_source_map_with_contents_from_graph {
  args: "run --quiet inline_js_source_map_with_contents_from_graph.js",
  output: "inline_js_source_map_with_contents_from_graph.js.out",
  exit_code: 1,
  http_server: true,
});

// This test ensures that a descriptive error is shown when we're unable to load
// the import map. Even though this tests only the `run` subcommand, we can be sure
// that the error message is similar for other subcommands as they all use
// `program_state.maybe_import_map` to access the import map underneath.
itest!(error_import_map_unable_to_load {
  args: "run --import-map=import_maps/does_not_exist.json import_maps/test.ts",
  output: "error_import_map_unable_to_load.out",
  exit_code: 1,
});

// Test that setting `self` in the main thread to some other value doesn't break
// the world.
itest!(replace_self {
  args: "run replace_self.js",
  output: "replace_self.js.out",
});

itest!(worker_event_handler_test {
  args: "run --quiet --reload --allow-read worker_event_handler_test.js",
  output: "worker_event_handler_test.js.out",
});

itest!(worker_close_race {
  args: "run --quiet --reload --allow-read worker_close_race.js",
  output: "worker_close_race.js.out",
});

itest!(worker_drop_handle_race {
  args: "run --quiet --reload --allow-read worker_drop_handle_race.js",
  output: "worker_drop_handle_race.js.out",
  exit_code: 1,
});

itest!(worker_drop_handle_race_terminate {
  args: "run --unstable worker_drop_handle_race_terminate.js",
  output: "worker_drop_handle_race_terminate.js.out",
});

itest!(worker_close_nested {
  args: "run --quiet --reload --allow-read worker_close_nested.js",
  output: "worker_close_nested.js.out",
});

itest!(worker_message_before_close {
  args: "run --quiet --reload --allow-read worker_message_before_close.js",
  output: "worker_message_before_close.js.out",
});

itest!(worker_close_in_wasm_reactions {
  args: "run --quiet --reload --allow-read worker_close_in_wasm_reactions.js",
  output: "worker_close_in_wasm_reactions.js.out",
});

itest!(reference_types_error {
  args: "run --config checkjs.tsconfig.json --check reference_types_error.js",
  output: "reference_types_error.js.out",
  exit_code: 1,
});

itest!(reference_types_error_no_check {
  args: "run --no-check reference_types_error.js",
  output_str: Some(""),
});

itest!(jsx_import_source_error {
  args: "run --config jsx/deno-jsx-error.jsonc --check jsx_import_source_no_pragma.tsx",
  output: "jsx_import_source_error.out",
  exit_code: 1,
});

itest!(shebang_tsc {
  args: "run --quiet shebang.ts",
  output: "shebang.ts.out",
});

itest!(shebang_swc {
  args: "run --quiet --no-check shebang.ts",
  output: "shebang.ts.out",
});

itest!(shebang_with_json_imports_tsc {
  args: "run --quiet import_assertions/json_with_shebang.ts",
  output: "import_assertions/json_with_shebang.ts.out",
  exit_code: 1,
});

itest!(shebang_with_json_imports_swc {
  args: "run --quiet --no-check import_assertions/json_with_shebang.ts",
  output: "import_assertions/json_with_shebang.ts.out",
  exit_code: 1,
});

#[test]
fn no_validate_asm() {
  let output = util::deno_cmd()
    .current_dir(util::testdata_path())
    .arg("run")
    .arg("no_validate_asm.js")
    .stderr(Stdio::piped())
    .stdout(Stdio::piped())
    .spawn()
    .unwrap()
    .wait_with_output()
    .unwrap();
  assert!(output.status.success());
  assert!(output.stderr.is_empty());
  assert!(output.stdout.is_empty());
}

#[test]
fn exec_path() {
  let output = util::deno_cmd()
    .current_dir(util::testdata_path())
    .arg("run")
    .arg("--allow-read")
    .arg("exec_path.ts")
    .stdout(Stdio::piped())
    .spawn()
    .unwrap()
    .wait_with_output()
    .unwrap();
  assert!(output.status.success());
  let stdout_str = std::str::from_utf8(&output.stdout).unwrap().trim();
  let actual =
    std::fs::canonicalize(&std::path::Path::new(stdout_str)).unwrap();
  let expected = std::fs::canonicalize(util::deno_exe_path()).unwrap();
  assert_eq!(expected, actual);
}

#[cfg(windows)]
// Clippy suggests to remove the `NoStd` prefix from all variants. I disagree.
#[allow(clippy::enum_variant_names)]
enum WinProcConstraints {
  NoStdIn,
  NoStdOut,
  NoStdErr,
}

#[cfg(windows)]
fn run_deno_script_constrained(
  script_path: std::path::PathBuf,
  constraints: WinProcConstraints,
) -> Result<(), i64> {
  let file_path = "DenoWinRunner.ps1";
  let constraints = match constraints {
    WinProcConstraints::NoStdIn => "1",
    WinProcConstraints::NoStdOut => "2",
    WinProcConstraints::NoStdErr => "4",
  };
  let deno_exe_path = util::deno_exe_path()
    .into_os_string()
    .into_string()
    .unwrap();

  let deno_script_path = script_path.into_os_string().into_string().unwrap();

  let args = vec![&deno_exe_path[..], &deno_script_path[..], constraints];
  util::run_powershell_script_file(file_path, args)
}

#[cfg(windows)]
#[test]
fn should_not_panic_on_no_stdin() {
  let output = run_deno_script_constrained(
    util::testdata_path().join("echo.ts"),
    WinProcConstraints::NoStdIn,
  );
  output.unwrap();
}

#[cfg(windows)]
#[test]
fn should_not_panic_on_no_stdout() {
  let output = run_deno_script_constrained(
    util::testdata_path().join("echo.ts"),
    WinProcConstraints::NoStdOut,
  );
  output.unwrap();
}

#[cfg(windows)]
#[test]
fn should_not_panic_on_no_stderr() {
  let output = run_deno_script_constrained(
    util::testdata_path().join("echo.ts"),
    WinProcConstraints::NoStdErr,
  );
  output.unwrap();
}

#[cfg(not(windows))]
#[test]
fn should_not_panic_on_undefined_home_environment_variable() {
  let output = util::deno_cmd()
    .current_dir(util::testdata_path())
    .arg("run")
    .arg("echo.ts")
    .env_remove("HOME")
    .spawn()
    .unwrap()
    .wait_with_output()
    .unwrap();
  assert!(output.status.success());
}

#[test]
fn should_not_panic_on_undefined_deno_dir_environment_variable() {
  let output = util::deno_cmd()
    .current_dir(util::testdata_path())
    .arg("run")
    .arg("echo.ts")
    .env_remove("DENO_DIR")
    .spawn()
    .unwrap()
    .wait_with_output()
    .unwrap();
  assert!(output.status.success());
}

#[cfg(not(windows))]
#[test]
fn should_not_panic_on_undefined_deno_dir_and_home_environment_variables() {
  let output = util::deno_cmd()
    .current_dir(util::testdata_path())
    .arg("run")
    .arg("echo.ts")
    .env_remove("DENO_DIR")
    .env_remove("HOME")
    .spawn()
    .unwrap()
    .wait_with_output()
    .unwrap();
  assert!(output.status.success());
}

#[test]
fn rust_log() {
  // Without RUST_LOG the stderr is empty.
  let output = util::deno_cmd()
    .current_dir(util::testdata_path())
    .arg("run")
    .arg("001_hello.js")
    .stderr(Stdio::piped())
    .spawn()
    .unwrap()
    .wait_with_output()
    .unwrap();
  assert!(output.status.success());
  assert!(output.stderr.is_empty());

  // With RUST_LOG the stderr is not empty.
  let output = util::deno_cmd()
    .current_dir(util::testdata_path())
    .arg("run")
    .arg("001_hello.js")
    .env("RUST_LOG", "debug")
    .stderr(Stdio::piped())
    .spawn()
    .unwrap()
    .wait_with_output()
    .unwrap();
  assert!(output.status.success());
  assert!(!output.stderr.is_empty());
}

#[test]
fn dont_cache_on_check_fail() {
  let deno_dir = util::new_deno_dir();

  let mut deno_cmd = util::deno_cmd_with_deno_dir(&deno_dir);
  let output = deno_cmd
    .current_dir(util::testdata_path())
    .arg("run")
    .arg("--check=all")
    .arg("--reload")
    .arg("error_003_typescript.ts")
    .stderr(Stdio::piped())
    .spawn()
    .unwrap()
    .wait_with_output()
    .unwrap();
  assert!(!output.status.success());
  assert!(!output.stderr.is_empty());

  let mut deno_cmd = util::deno_cmd_with_deno_dir(&deno_dir);
  let output = deno_cmd
    .current_dir(util::testdata_path())
    .arg("run")
    .arg("--check=all")
    .arg("error_003_typescript.ts")
    .stderr(Stdio::piped())
    .spawn()
    .unwrap()
    .wait_with_output()
    .unwrap();
  assert!(!output.status.success());
  assert!(!output.stderr.is_empty());
}

mod permissions {
  use test_util as util;

  // TODO(bartlomieju): remove --unstable once Deno.spawn is stabilized
  #[test]
  fn with_allow() {
    for permission in &util::PERMISSION_VARIANTS {
      let status = util::deno_cmd()
        .current_dir(&util::testdata_path())
        .arg("run")
        .arg("--unstable")
        .arg(format!("--allow-{0}", permission))
        .arg("permission_test.ts")
        .arg(format!("{0}Required", permission))
        .spawn()
        .unwrap()
        .wait()
        .unwrap();
      assert!(status.success());
    }
  }

  // TODO(bartlomieju): remove --unstable once Deno.spawn is stabilized
  #[test]
  fn without_allow() {
    for permission in &util::PERMISSION_VARIANTS {
      let (_, err) = util::run_and_collect_output(
        false,
        &format!("run --unstable permission_test.ts {0}Required", permission),
        None,
        None,
        false,
      );
      assert!(err.contains(util::PERMISSION_DENIED_PATTERN));
    }
  }

  #[test]
  fn rw_inside_project_dir() {
    const PERMISSION_VARIANTS: [&str; 2] = ["read", "write"];
    for permission in &PERMISSION_VARIANTS {
      let status = util::deno_cmd()
        .current_dir(&util::testdata_path())
        .arg("run")
        .arg(format!(
          "--allow-{0}={1}",
          permission,
          util::testdata_path()
            .into_os_string()
            .into_string()
            .unwrap()
        ))
        .arg("complex_permissions_test.ts")
        .arg(permission)
        .arg("complex_permissions_test.ts")
        .spawn()
        .unwrap()
        .wait()
        .unwrap();
      assert!(status.success());
    }
  }

  #[test]
  fn rw_outside_test_dir() {
    const PERMISSION_VARIANTS: [&str; 2] = ["read", "write"];
    for permission in &PERMISSION_VARIANTS {
      let (_, err) = util::run_and_collect_output(
        false,
        &format!(
          "run --allow-{0}={1} complex_permissions_test.ts {0} {2}",
          permission,
          util::testdata_path()
            .into_os_string()
            .into_string()
            .unwrap(),
          util::root_path()
            .join("Cargo.toml")
            .into_os_string()
            .into_string()
            .unwrap(),
        ),
        None,
        None,
        false,
      );
      assert!(err.contains(util::PERMISSION_DENIED_PATTERN));
    }
  }

  #[test]
  fn rw_inside_test_dir() {
    const PERMISSION_VARIANTS: [&str; 2] = ["read", "write"];
    for permission in &PERMISSION_VARIANTS {
      let status = util::deno_cmd()
        .current_dir(&util::testdata_path())
        .arg("run")
        .arg(format!(
          "--allow-{0}={1}",
          permission,
          util::testdata_path()
            .into_os_string()
            .into_string()
            .unwrap()
        ))
        .arg("complex_permissions_test.ts")
        .arg(permission)
        .arg("complex_permissions_test.ts")
        .spawn()
        .unwrap()
        .wait()
        .unwrap();
      assert!(status.success());
    }
  }

  #[test]
  fn rw_outside_test_and_js_dir() {
    const PERMISSION_VARIANTS: [&str; 2] = ["read", "write"];
    let test_dir = util::testdata_path()
      .into_os_string()
      .into_string()
      .unwrap();
    let js_dir = util::root_path()
      .join("js")
      .into_os_string()
      .into_string()
      .unwrap();
    for permission in &PERMISSION_VARIANTS {
      let (_, err) = util::run_and_collect_output(
        false,
        &format!(
          "run --allow-{0}={1},{2} complex_permissions_test.ts {0} {3}",
          permission,
          test_dir,
          js_dir,
          util::root_path()
            .join("Cargo.toml")
            .into_os_string()
            .into_string()
            .unwrap(),
        ),
        None,
        None,
        false,
      );
      assert!(err.contains(util::PERMISSION_DENIED_PATTERN));
    }
  }

  #[test]
  fn rw_inside_test_and_js_dir() {
    const PERMISSION_VARIANTS: [&str; 2] = ["read", "write"];
    let test_dir = util::testdata_path()
      .into_os_string()
      .into_string()
      .unwrap();
    let js_dir = util::root_path()
      .join("js")
      .into_os_string()
      .into_string()
      .unwrap();
    for permission in &PERMISSION_VARIANTS {
      let status = util::deno_cmd()
        .current_dir(&util::testdata_path())
        .arg("run")
        .arg(format!("--allow-{0}={1},{2}", permission, test_dir, js_dir))
        .arg("complex_permissions_test.ts")
        .arg(permission)
        .arg("complex_permissions_test.ts")
        .spawn()
        .unwrap()
        .wait()
        .unwrap();
      assert!(status.success());
    }
  }

  #[test]
  fn rw_relative() {
    const PERMISSION_VARIANTS: [&str; 2] = ["read", "write"];
    for permission in &PERMISSION_VARIANTS {
      let status = util::deno_cmd()
        .current_dir(&util::testdata_path())
        .arg("run")
        .arg(format!("--allow-{0}=.", permission))
        .arg("complex_permissions_test.ts")
        .arg(permission)
        .arg("complex_permissions_test.ts")
        .spawn()
        .unwrap()
        .wait()
        .unwrap();
      assert!(status.success());
    }
  }

  #[test]
  fn rw_no_prefix() {
    const PERMISSION_VARIANTS: [&str; 2] = ["read", "write"];
    for permission in &PERMISSION_VARIANTS {
      let status = util::deno_cmd()
        .current_dir(&util::testdata_path())
        .arg("run")
        .arg(format!("--allow-{0}=tls/../", permission))
        .arg("complex_permissions_test.ts")
        .arg(permission)
        .arg("complex_permissions_test.ts")
        .spawn()
        .unwrap()
        .wait()
        .unwrap();
      assert!(status.success());
    }
  }

  #[test]
  fn net_fetch_allow_localhost_4545() {
    let (_, err) = util::run_and_collect_output(
      true,
        "run --allow-net=localhost:4545 complex_permissions_test.ts netFetch http://localhost:4545/",
        None,
        None,
        true,
      );
    assert!(!err.contains(util::PERMISSION_DENIED_PATTERN));
  }

  #[test]
  fn net_fetch_allow_deno_land() {
    let (_, err) = util::run_and_collect_output(
      false,
        "run --allow-net=deno.land complex_permissions_test.ts netFetch http://localhost:4545/",
        None,
        None,
        true,
      );
    assert!(err.contains(util::PERMISSION_DENIED_PATTERN));
  }

  #[test]
  fn net_fetch_localhost_4545_fail() {
    let (_, err) = util::run_and_collect_output(
      false,
        "run --allow-net=localhost:4545 complex_permissions_test.ts netFetch http://localhost:4546/",
        None,
        None,
        true,
      );
    assert!(err.contains(util::PERMISSION_DENIED_PATTERN));
  }

  #[test]
  fn net_fetch_localhost() {
    let (_, err) = util::run_and_collect_output(
      true,
        "run --allow-net=localhost complex_permissions_test.ts netFetch http://localhost:4545/ http://localhost:4546/ http://localhost:4547/",
        None,
        None,
        true,
      );
    assert!(!err.contains(util::PERMISSION_DENIED_PATTERN));
  }

  #[test]
  fn net_connect_allow_localhost_ip_4555() {
    let (_, err) = util::run_and_collect_output(
      true,
        "run --allow-net=127.0.0.1:4545 complex_permissions_test.ts netConnect 127.0.0.1:4545",
        None,
        None,
        true,
      );
    assert!(!err.contains(util::PERMISSION_DENIED_PATTERN));
  }

  #[test]
  fn net_connect_allow_deno_land() {
    let (_, err) = util::run_and_collect_output(
      false,
        "run --allow-net=deno.land complex_permissions_test.ts netConnect 127.0.0.1:4546",
        None,
        None,
        true,
      );
    assert!(err.contains(util::PERMISSION_DENIED_PATTERN));
  }

  #[test]
  fn net_connect_allow_localhost_ip_4545_fail() {
    let (_, err) = util::run_and_collect_output(
      false,
        "run --allow-net=127.0.0.1:4545 complex_permissions_test.ts netConnect 127.0.0.1:4546",
        None,
        None,
        true,
      );
    assert!(err.contains(util::PERMISSION_DENIED_PATTERN));
  }

  #[test]
  fn net_connect_allow_localhost_ip() {
    let (_, err) = util::run_and_collect_output(
      true,
        "run --allow-net=127.0.0.1 complex_permissions_test.ts netConnect 127.0.0.1:4545 127.0.0.1:4546 127.0.0.1:4547",
        None,
        None,
        true,
      );
    assert!(!err.contains(util::PERMISSION_DENIED_PATTERN));
  }

  #[test]
  fn net_listen_allow_localhost_4555() {
    let (_, err) = util::run_and_collect_output(
      true,
        "run --allow-net=localhost:4558 complex_permissions_test.ts netListen localhost:4558",
        None,
        None,
        false,
      );
    assert!(!err.contains(util::PERMISSION_DENIED_PATTERN));
  }

  #[test]
  fn net_listen_allow_deno_land() {
    let (_, err) = util::run_and_collect_output(
      false,
        "run --allow-net=deno.land complex_permissions_test.ts netListen localhost:4545",
        None,
        None,
        false,
      );
    assert!(err.contains(util::PERMISSION_DENIED_PATTERN));
  }

  #[test]
  fn net_listen_allow_localhost_4555_fail() {
    let (_, err) = util::run_and_collect_output(
      false,
        "run --allow-net=localhost:4555 complex_permissions_test.ts netListen localhost:4556",
        None,
        None,
        false,
      );
    assert!(err.contains(util::PERMISSION_DENIED_PATTERN));
  }

  #[test]
  fn net_listen_allow_localhost() {
    // Port 4600 is chosen to not colide with those used by
    // target/debug/test_server
    let (_, err) = util::run_and_collect_output(
      true,
        "run --allow-net=localhost complex_permissions_test.ts netListen localhost:4600",
        None,
        None,
        false,
      );
    assert!(!err.contains(util::PERMISSION_DENIED_PATTERN));
  }

  #[test]
  fn _061_permissions_request() {
    let args = "run --quiet 061_permissions_request.ts";
    use util::PtyData::*;
    util::test_pty2(args, vec![
      Output("⚠️  ️Deno requests read access to \"foo\". Run again with --allow-read to bypass this prompt.\r\n   Allow? [y/n (y = yes allow, n = no deny)] "),
      Input("y\n"),
      Output("⚠️  ️Deno requests read access to \"bar\". Run again with --allow-read to bypass this prompt.\r\n   Allow? [y/n (y = yes allow, n = no deny)]"),
      Input("n\n"),
      Output("granted\r\n"),
      Output("prompt\r\n"),
      Output("denied\r\n"),
    ]);
  }

  #[test]
  fn _062_permissions_request_global() {
    let args = "run --quiet 062_permissions_request_global.ts";
    use util::PtyData::*;
    util::test_pty2(args, vec![
      Output("⚠️  ️Deno requests read access. Run again with --allow-read to bypass this prompt.\r\n   Allow? [y/n (y = yes allow, n = no deny)] "),
      Input("y\n"),
      Output("PermissionStatus { state: \"granted\", onchange: null }\r\n"),
      Output("PermissionStatus { state: \"granted\", onchange: null }\r\n"),
      Output("PermissionStatus { state: \"granted\", onchange: null }\r\n"),
    ]);
  }

  itest!(_063_permissions_revoke {
    args: "run --allow-read=foo,bar 063_permissions_revoke.ts",
    output: "063_permissions_revoke.ts.out",
  });

  itest!(_064_permissions_revoke_global {
    args: "run --allow-read=foo,bar 064_permissions_revoke_global.ts",
    output: "064_permissions_revoke_global.ts.out",
  });

  #[test]
  fn _066_prompt() {
    let args = "run --quiet --unstable 066_prompt.ts";
    use util::PtyData::*;
    util::test_pty2(
      args,
      vec![
        Output("What is your name? [Jane Doe] "),
        Input("John Doe\n"),
        Output("Your name is John Doe.\r\n"),
        Output("What is your name? [Jane Doe] "),
        Input("\n"),
        Output("Your name is Jane Doe.\r\n"),
        Output("Prompt "),
        Input("foo\n"),
        Output("Your input is foo.\r\n"),
        Output("Question 0 [y/N] "),
        Input("Y\n"),
        Output("Your answer is true\r\n"),
        Output("Question 1 [y/N] "),
        Input("N\n"),
        Output("Your answer is false\r\n"),
        Output("Question 2 [y/N] "),
        Input("yes\n"),
        Output("Your answer is false\r\n"),
        Output("Confirm [y/N] "),
        Input("\n"),
        Output("Your answer is false\r\n"),
        Output("What is Windows EOL? "),
        Input("windows\n"),
        Output("Your answer is \"windows\"\r\n"),
        Output("Hi [Enter] "),
        Input("\n"),
        Output("Alert [Enter] "),
        Input("\n"),
        Output("The end of test\r\n"),
        Output("What is EOF? "),
        Input("\n"),
        Output("Your answer is null\r\n"),
      ],
    );
  }

  itest!(dynamic_import_permissions_remote_remote {
    args: "run --quiet --reload --allow-net=localhost:4545 dynamic_import/permissions_remote_remote.ts",
    output: "dynamic_import/permissions_remote_remote.ts.out",
    http_server: true,
    exit_code: 1,
  });

  itest!(dynamic_import_permissions_data_remote {
    args: "run --quiet --reload --allow-net=localhost:4545 dynamic_import/permissions_data_remote.ts",
    output: "dynamic_import/permissions_data_remote.ts.out",
    http_server: true,
    exit_code: 1,
  });

  itest!(dynamic_import_permissions_blob_remote {
    args: "run --quiet --reload --allow-net=localhost:4545 dynamic_import/permissions_blob_remote.ts",
    output: "dynamic_import/permissions_blob_remote.ts.out",
    http_server: true,
    exit_code: 1,
  });

  itest!(dynamic_import_permissions_data_local {
    args: "run --quiet --reload --allow-net=localhost:4545 dynamic_import/permissions_data_local.ts",
    output: "dynamic_import/permissions_data_local.ts.out",
    http_server: true,
    exit_code: 1,
  });

  itest!(dynamic_import_permissions_blob_local {
    args: "run --quiet --reload --allow-net=localhost:4545 dynamic_import/permissions_blob_local.ts",
    output: "dynamic_import/permissions_blob_local.ts.out",
    http_server: true,
    exit_code: 1,
  });
}

itest!(tls_starttls {
  args: "run --quiet --reload --allow-net --allow-read --unstable --cert tls/RootCA.pem tls_starttls.js",
  output: "tls.out",
});

itest!(tls_connecttls {
  args: "run --quiet --reload --allow-net --allow-read --cert tls/RootCA.pem tls_connecttls.js",
  output: "tls.out",
});

itest!(byte_order_mark {
  args: "run --no-check byte_order_mark.ts",
  output: "byte_order_mark.out",
});

#[test]
fn issue9750() {
  use util::PtyData::*;
  util::test_pty2(
    "run --prompt issue9750.js",
    vec![
      Output("Enter 'yy':\r\n"),
      Input("yy\n"),
      Output("⚠️  ️Deno requests env access. Run again with --allow-env to bypass this prompt.\r\n   Allow? [y/n (y = yes allow, n = no deny)]"),
      Input("n\n"),
      Output("⚠️  ️Deno requests env access to \"SECRET\". Run again with --allow-env to bypass this prompt.\r\n   Allow? [y/n (y = yes allow, n = no deny)]"),
      Input("n\n"),
      Output("error: Uncaught (in promise) PermissionDenied: Requires env access to \"SECRET\", run again with the --allow-env flag\r\n"),
    ],
  );
}

// Regression test for https://github.com/denoland/deno/issues/11451.
itest!(dom_exception_formatting {
  args: "run dom_exception_formatting.ts",
  output: "dom_exception_formatting.ts.out",
  exit_code: 1,
});

itest!(long_data_url_formatting {
  args: "run long_data_url_formatting.ts",
  output: "long_data_url_formatting.ts.out",
  exit_code: 1,
});

itest!(eval_context_throw_dom_exception {
  args: "run eval_context_throw_dom_exception.js",
  output: "eval_context_throw_dom_exception.js.out",
});

/// Regression test for https://github.com/denoland/deno/issues/12740.
#[test]
fn issue12740() {
  let mod_dir = TempDir::new();
  let mod1_path = mod_dir.path().join("mod1.ts");
  let mod2_path = mod_dir.path().join("mod2.ts");
  let mut deno_cmd = util::deno_cmd();
  std::fs::write(&mod1_path, "").unwrap();
  let status = deno_cmd
    .current_dir(util::testdata_path())
    .arg("run")
    .arg(&mod1_path)
    .stderr(Stdio::null())
    .stdout(Stdio::null())
    .spawn()
    .unwrap()
    .wait()
    .unwrap();
  assert!(status.success());
  std::fs::write(&mod1_path, "export { foo } from \"./mod2.ts\";").unwrap();
  std::fs::write(&mod2_path, "(").unwrap();
  let status = deno_cmd
    .current_dir(util::testdata_path())
    .arg("run")
    .arg(&mod1_path)
    .stderr(Stdio::null())
    .stdout(Stdio::null())
    .spawn()
    .unwrap()
    .wait()
    .unwrap();
  assert!(!status.success());
}

/// Regression test for https://github.com/denoland/deno/issues/12807.
#[test]
fn issue12807() {
  let mod_dir = TempDir::new();
  let mod1_path = mod_dir.path().join("mod1.ts");
  let mod2_path = mod_dir.path().join("mod2.ts");
  let mut deno_cmd = util::deno_cmd();
  // With a fresh `DENO_DIR`, run a module with a dependency and a type error.
  std::fs::write(&mod1_path, "import './mod2.ts'; Deno.exit('0');").unwrap();
  std::fs::write(&mod2_path, "console.log('Hello, world!');").unwrap();
  let status = deno_cmd
    .current_dir(util::testdata_path())
    .arg("run")
    .arg("--check")
    .arg(&mod1_path)
    .stderr(Stdio::null())
    .stdout(Stdio::null())
    .spawn()
    .unwrap()
    .wait()
    .unwrap();
  assert!(!status.success());
  // Fix the type error and run again.
  std::fs::write(&mod1_path, "import './mod2.ts'; Deno.exit(0);").unwrap();
  let status = deno_cmd
    .current_dir(util::testdata_path())
    .arg("run")
    .arg("--check")
    .arg(&mod1_path)
    .stderr(Stdio::null())
    .stdout(Stdio::null())
    .spawn()
    .unwrap()
    .wait()
    .unwrap();
  assert!(status.success());
}

itest!(issue_13562 {
  args: "run issue13562.ts",
  output: "issue13562.ts.out",
});

itest!(import_assertions_static_import {
  args: "run --allow-read import_assertions/static_import.ts",
  output: "import_assertions/static_import.out",
});

itest!(import_assertions_static_export {
  args: "run --allow-read import_assertions/static_export.ts",
  output: "import_assertions/static_export.out",
});

itest!(import_assertions_static_error {
  args: "run --allow-read import_assertions/static_error.ts",
  output: "import_assertions/static_error.out",
  exit_code: 1,
});

itest!(import_assertions_dynamic_import {
  args: "run --allow-read import_assertions/dynamic_import.ts",
  output: "import_assertions/dynamic_import.out",
});

itest!(import_assertions_dynamic_error {
  args: "run --allow-read import_assertions/dynamic_error.ts",
  output: "import_assertions/dynamic_error.out",
  exit_code: 1,
});

itest!(import_assertions_type_check {
  args: "run --allow-read --check import_assertions/type_check.ts",
  output: "import_assertions/type_check.out",
  exit_code: 1,
});

itest!(delete_window {
  args: "run delete_window.js",
  output_str: Some("true\n"),
});

itest!(colors_without_global_this {
  args: "run colors_without_globalThis.js",
  output_str: Some("true\n"),
});

itest!(config_auto_discovered_for_local_script {
  args: "run --quiet run/with_config/frontend_work.ts",
  output_str: Some("ok\n"),
});

itest!(no_config_auto_discovery_for_local_script {
  args: "run --quiet --no-config --check run/with_config/frontend_work.ts",
  output: "run/with_config/no_auto_discovery.out",
  exit_code: 1,
});

itest!(config_not_auto_discovered_for_remote_script {
  args: "run --quiet http://127.0.0.1:4545/run/with_config/server_side_work.ts",
  output_str: Some("ok\n"),
  http_server: true,
});

itest!(wasm_streaming_panic_test {
  args: "run wasm_streaming_panic_test.js",
  output: "wasm_streaming_panic_test.js.out",
  exit_code: 1,
});

// Regression test for https://github.com/denoland/deno/issues/13897.
itest!(fetch_async_error_stack {
  args: "run --quiet -A fetch_async_error_stack.ts",
  output: "fetch_async_error_stack.ts.out",
  exit_code: 1,
});

itest!(unstable_ffi_1 {
  args: "run unstable_ffi_1.js",
  output: "unstable_ffi_1.js.out",
  exit_code: 70,
});

itest!(unstable_ffi_2 {
  args: "run unstable_ffi_2.js",
  output: "unstable_ffi_2.js.out",
  exit_code: 70,
});

itest!(unstable_ffi_3 {
  args: "run unstable_ffi_3.js",
  output: "unstable_ffi_3.js.out",
  exit_code: 70,
});

itest!(unstable_ffi_4 {
  args: "run unstable_ffi_4.js",
  output: "unstable_ffi_4.js.out",
  exit_code: 70,
});

itest!(unstable_ffi_5 {
  args: "run unstable_ffi_5.js",
  output: "unstable_ffi_5.js.out",
  exit_code: 70,
});

itest!(unstable_ffi_6 {
  args: "run unstable_ffi_6.js",
  output: "unstable_ffi_6.js.out",
  exit_code: 70,
});

itest!(unstable_ffi_7 {
  args: "run unstable_ffi_7.js",
  output: "unstable_ffi_7.js.out",
  exit_code: 70,
});

itest!(unstable_ffi_8 {
  args: "run unstable_ffi_8.js",
  output: "unstable_ffi_8.js.out",
  exit_code: 70,
});

itest!(unstable_ffi_9 {
  args: "run unstable_ffi_9.js",
  output: "unstable_ffi_9.js.out",
  exit_code: 70,
});

itest!(unstable_ffi_10 {
  args: "run unstable_ffi_10.js",
  output: "unstable_ffi_10.js.out",
  exit_code: 70,
});

itest!(unstable_ffi_11 {
  args: "run unstable_ffi_11.js",
  output: "unstable_ffi_11.js.out",
  exit_code: 70,
});

itest!(unstable_ffi_12 {
  args: "run unstable_ffi_12.js",
  output: "unstable_ffi_12.js.out",
  exit_code: 70,
});

itest!(unstable_ffi_13 {
  args: "run unstable_ffi_13.js",
  output: "unstable_ffi_13.js.out",
  exit_code: 70,
});

itest!(unstable_ffi_14 {
  args: "run unstable_ffi_14.js",
  output: "unstable_ffi_14.js.out",
  exit_code: 70,
});

itest!(unstable_ffi_15 {
  args: "run unstable_ffi_15.js",
  output: "unstable_ffi_15.js.out",
  exit_code: 70,
});

itest!(future_check2 {
  args: "run --check future_check.ts",
  output: "future_check2.out",
});

itest!(event_listener_error {
  args: "run --quiet event_listener_error.ts",
  output: "event_listener_error.ts.out",
  exit_code: 1,
});

itest!(event_listener_error_handled {
  args: "run --quiet event_listener_error_handled.ts",
  output: "event_listener_error_handled.ts.out",
});

// https://github.com/denoland/deno/pull/14159#issuecomment-1092285446
itest!(event_listener_error_immediate_exit {
  args: "run --quiet event_listener_error_immediate_exit.ts",
  output: "event_listener_error_immediate_exit.ts.out",
  exit_code: 1,
});

// https://github.com/denoland/deno/pull/14159#issuecomment-1092285446
itest!(event_listener_error_immediate_exit_worker {
  args:
    "run --quiet --unstable -A event_listener_error_immediate_exit_worker.ts",
  output: "event_listener_error_immediate_exit_worker.ts.out",
  exit_code: 1,
});

itest!(set_timeout_error {
  args: "run --quiet set_timeout_error.ts",
  output: "set_timeout_error.ts.out",
  exit_code: 1,
});

itest!(set_timeout_error_handled {
  args: "run --quiet set_timeout_error_handled.ts",
  output: "set_timeout_error_handled.ts.out",
});

itest!(aggregate_error {
  args: "run --quiet aggregate_error.ts",
  output: "aggregate_error.out",
  exit_code: 1,
});

itest!(complex_error {
  args: "run --quiet complex_error.ts",
  output: "complex_error.ts.out",
  exit_code: 1,
});

// Regression test for https://github.com/denoland/deno/issues/12143.
itest!(js_root_with_ts_check {
  args: "run --quiet --check js_root_with_ts_check.js",
  output: "js_root_with_ts_check.js.out",
  exit_code: 1,
});

#[test]
fn check_local_then_remote() {
  let _http_guard = util::http_server();
  let deno_dir = util::new_deno_dir();
  let output = util::deno_cmd_with_deno_dir(&deno_dir)
    .current_dir(util::testdata_path())
    .arg("run")
    .arg("--check")
    .arg("run/remote_type_error/main.ts")
    .spawn()
    .unwrap()
    .wait_with_output()
    .unwrap();
  assert!(output.status.success());
  let output = util::deno_cmd_with_deno_dir(&deno_dir)
    .current_dir(util::testdata_path())
    .arg("run")
    .arg("--check=all")
    .arg("run/remote_type_error/main.ts")
    .env("NO_COLOR", "1")
    .stderr(Stdio::piped())
    .spawn()
    .unwrap()
    .wait_with_output()
    .unwrap();
  assert!(!output.status.success());
  let stderr = std::str::from_utf8(&output.stderr).unwrap();
  assert_contains!(stderr, "Type 'string' is not assignable to type 'number'.");
}

// Regression test for https://github.com/denoland/deno/issues/15163
itest!(check_js_points_to_ts {
  args: "run --quiet --check --config checkjs.tsconfig.json run/check_js_points_to_ts/test.js",
  output: "run/check_js_points_to_ts/test.js.out",
  exit_code: 1,
});

itest!(no_prompt_flag {
  args: "run --quiet --unstable --no-prompt no_prompt.ts",
  output_str: Some(""),
});

#[test]
fn deno_no_prompt_environment_variable() {
  let output = util::deno_cmd()
    .current_dir(util::testdata_path())
    .arg("run")
    .arg("--unstable")
    .arg("no_prompt.ts")
    .env("DENO_NO_PROMPT", "1")
    .spawn()
    .unwrap()
    .wait_with_output()
    .unwrap();
  assert!(output.status.success());
}

itest!(report_error {
  args: "run --quiet report_error.ts",
  output: "report_error.ts.out",
  exit_code: 1,
});

itest!(report_error_handled {
  args: "run --quiet report_error_handled.ts",
  output: "report_error_handled.ts.out",
});

itest!(spawn_stdout_inherit {
  args: "run --quiet --unstable -A spawn_stdout_inherit.ts",
  output: "spawn_stdout_inherit.ts.out",
});

itest!(error_name_non_string {
  args: "run --quiet error_name_non_string.js",
  output: "error_name_non_string.js.out",
  exit_code: 1,
});

itest!(custom_inspect_url {
  args: "run custom_inspect_url.js",
  output: "custom_inspect_url.js.out",
});

#[test]
fn running_declaration_files() {
  let temp_dir = TempDir::new();
  let files = vec!["file.d.ts", "file.d.cts", "file.d.mts"];

  for file in files {
    temp_dir.write(file, "");
    let mut deno_cmd = util::deno_cmd_with_deno_dir(&temp_dir);
    let output = deno_cmd
      .current_dir(temp_dir.path())
      .args(["run", file])
      .spawn()
      .unwrap()
      .wait_with_output()
      .unwrap();
    assert!(output.status.success());
  }
}

itest!(test_and_bench_are_noops_in_run {
  args: "run test_and_bench_in_run.js",
  output_str: Some(""),
});

itest!(followup_dyn_import_resolved {
  args: "run --unstable --allow-read followup_dyn_import_resolves/main.ts",
  output: "followup_dyn_import_resolves/main.ts.out",
});

itest!(unhandled_rejection {
  args: "run --check unhandled_rejection.ts",
  output: "unhandled_rejection.ts.out",
});

itest!(unhandled_rejection_sync_error {
  args: "run --check unhandled_rejection_sync_error.ts",
  output: "unhandled_rejection_sync_error.ts.out",
});

<<<<<<< HEAD
itest!(spawn_kill_permissions {
  args: "run --quiet --unstable --allow-run=deno spawn_kill_permissions.ts",
  output_str: Some(""),
=======
itest!(nested_error {
  args: "run nested_error.ts",
  output: "nested_error.ts.out",
  exit_code: 1,
>>>>>>> d81c5b51
});<|MERGE_RESOLUTION|>--- conflicted
+++ resolved
@@ -2778,6 +2778,11 @@
   output_str: Some(""),
 });
 
+itest!(spawn_kill_permissions {
+  args: "run --quiet --unstable --allow-run=deno spawn_kill_permissions.ts",
+  output_str: Some(""),
+});
+
 itest!(followup_dyn_import_resolved {
   args: "run --unstable --allow-read followup_dyn_import_resolves/main.ts",
   output: "followup_dyn_import_resolves/main.ts.out",
@@ -2793,14 +2798,8 @@
   output: "unhandled_rejection_sync_error.ts.out",
 });
 
-<<<<<<< HEAD
-itest!(spawn_kill_permissions {
-  args: "run --quiet --unstable --allow-run=deno spawn_kill_permissions.ts",
-  output_str: Some(""),
-=======
 itest!(nested_error {
   args: "run nested_error.ts",
   output: "nested_error.ts.out",
   exit_code: 1,
->>>>>>> d81c5b51
 });