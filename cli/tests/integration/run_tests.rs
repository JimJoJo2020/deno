// Copyright 2018-2022 the Deno authors. All rights reserved. MIT license.

use deno_core::url;
use std::process::Command;
use test_util as util;
use test_util::TempDir;

itest!(stdout_write_all {
  args: "run --quiet stdout_write_all.ts",
  output: "stdout_write_all.out",
});

itest!(_001_hello {
  args: "run --reload 001_hello.js",
  output: "001_hello.js.out",
  envs: vec![("DENO_FUTURE_CHECK".to_string(), "1".to_string())],
});

itest!(_002_hello {
  args: "run --quiet --reload 002_hello.ts",
  output: "002_hello.ts.out",
});

itest!(_003_relative_import {
  args: "run --quiet --reload 003_relative_import.ts",
  output: "003_relative_import.ts.out",
});

itest!(_004_set_timeout {
  args: "run --quiet --reload 004_set_timeout.ts",
  output: "004_set_timeout.ts.out",
});

itest!(_005_more_imports {
  args: "run --quiet --reload 005_more_imports.ts",
  output: "005_more_imports.ts.out",
});

itest!(_006_url_imports {
  args: "run --quiet --reload 006_url_imports.ts",
  output: "006_url_imports.ts.out",
  http_server: true,
});

itest!(_012_async {
  args: "run --quiet --reload 012_async.ts",
  output: "012_async.ts.out",
});

itest!(_013_dynamic_import {
  args: "run --quiet --reload --allow-read 013_dynamic_import.ts",
  output: "013_dynamic_import.ts.out",
});

itest!(_014_duplicate_import {
  args: "run --quiet --reload --allow-read 014_duplicate_import.ts ",
  output: "014_duplicate_import.ts.out",
});

itest!(_015_duplicate_parallel_import {
  args: "run --quiet --reload --allow-read 015_duplicate_parallel_import.js",
  output: "015_duplicate_parallel_import.js.out",
});

itest!(_016_double_await {
  args: "run --quiet --allow-read --reload 016_double_await.ts",
  output: "016_double_await.ts.out",
});

itest!(_017_import_redirect {
  args: "run --quiet --reload 017_import_redirect.ts",
  output: "017_import_redirect.ts.out",
});

itest!(_017_import_redirect_nocheck {
  args: "run --quiet --reload --no-check 017_import_redirect.ts",
  output: "017_import_redirect.ts.out",
});

itest!(_017_import_redirect_info {
  args: "info --quiet --reload 017_import_redirect.ts",
  output: "017_import_redirect_info.out",
});

itest!(_018_async_catch {
  args: "run --quiet --reload 018_async_catch.ts",
  output: "018_async_catch.ts.out",
});

itest!(_019_media_types {
  args: "run --reload 019_media_types.ts",
  output: "019_media_types.ts.out",
  http_server: true,
});

itest!(_020_json_modules {
  args: "run --reload 020_json_modules.ts",
  output: "020_json_modules.ts.out",
  exit_code: 1,
});

itest!(_021_mjs_modules {
  args: "run --quiet --reload 021_mjs_modules.ts",
  output: "021_mjs_modules.ts.out",
});

itest!(_023_no_ext {
  args: "run --reload --check 023_no_ext",
  output: "023_no_ext.out",
  envs: vec![("DENO_FUTURE_CHECK".to_string(), "1".to_string())],
});

// TODO(lucacasonato): remove --unstable when permissions goes stable
itest!(_025_hrtime {
  args: "run --quiet --allow-hrtime --unstable --reload 025_hrtime.ts",
  output: "025_hrtime.ts.out",
});

itest!(_025_reload_js_type_error {
  args: "run --quiet --reload 025_reload_js_type_error.js",
  output: "025_reload_js_type_error.js.out",
});

itest!(_026_redirect_javascript {
  args: "run --quiet --reload 026_redirect_javascript.js",
  output: "026_redirect_javascript.js.out",
  http_server: true,
});

itest!(_027_redirect_typescript {
  args: "run --quiet --reload 027_redirect_typescript.ts",
  output: "027_redirect_typescript.ts.out",
  http_server: true,
});

itest!(_028_args {
  args: "run --quiet --reload 028_args.ts --arg1 val1 --arg2=val2 -- arg3 arg4",
  output: "028_args.ts.out",
});

itest!(_033_import_map {
  args:
    "run --quiet --reload --import-map=import_maps/import_map.json import_maps/test.ts",
  output: "033_import_map.out",
});

itest!(_033_import_map_remote {
  args:
    "run --quiet --reload --import-map=http://127.0.0.1:4545/import_maps/import_map_remote.json --unstable import_maps/test_remote.ts",
  output: "033_import_map_remote.out",
  http_server: true,
});

itest!(_034_onload {
  args: "run --quiet --reload 034_onload/main.ts",
  output: "034_onload.out",
});

itest!(_035_cached_only_flag {
  args: "run --reload --check --cached-only http://127.0.0.1:4545/019_media_types.ts",
  output: "035_cached_only_flag.out",
  exit_code: 1,
  http_server: true,
  envs: vec![("DENO_FUTURE_CHECK".to_string(), "1".to_string())],
});

itest!(_038_checkjs {
  // checking if JS file is run through TS compiler
  args: "run --reload --config checkjs.tsconfig.json 038_checkjs.js",
  exit_code: 1,
  output: "038_checkjs.js.out",
});

itest!(_042_dyn_import_evalcontext {
  args: "run --quiet --allow-read --reload 042_dyn_import_evalcontext.ts",
  output: "042_dyn_import_evalcontext.ts.out",
});

itest!(_044_bad_resource {
  args: "run --quiet --reload --allow-read 044_bad_resource.ts",
  output: "044_bad_resource.ts.out",
  exit_code: 1,
});

itest!(_045_proxy {
  args: "run -L debug --allow-net --allow-env --allow-run --allow-read --reload --quiet 045_proxy_test.ts",
  output: "045_proxy_test.ts.out",
  http_server: true,
});

itest!(_046_tsx {
  args: "run --quiet --reload 046_jsx_test.tsx",
  output: "046_jsx_test.tsx.out",
});

itest!(_047_jsx {
  args: "run --quiet --reload 047_jsx_test.jsx",
  output: "047_jsx_test.jsx.out",
});

itest!(_048_media_types_jsx {
  args: "run  --reload 048_media_types_jsx.ts",
  output: "048_media_types_jsx.ts.out",
  http_server: true,
});

itest!(_052_no_remote_flag {
  args:
    "run --reload --check --no-remote http://127.0.0.1:4545/019_media_types.ts",
  output: "052_no_remote_flag.out",
  exit_code: 1,
  http_server: true,
  envs: vec![("DENO_FUTURE_CHECK".to_string(), "1".to_string())],
});

itest!(_056_make_temp_file_write_perm {
  args:
    "run --quiet --allow-read --allow-write=./subdir/ 056_make_temp_file_write_perm.ts",
  output: "056_make_temp_file_write_perm.out",
});

itest!(_058_tasks_microtasks_close {
  args: "run --quiet 058_tasks_microtasks_close.ts",
  output: "058_tasks_microtasks_close.ts.out",
});

itest!(_059_fs_relative_path_perm {
  args: "run 059_fs_relative_path_perm.ts",
  output: "059_fs_relative_path_perm.ts.out",
  exit_code: 1,
});

itest!(_070_location {
  args: "run --location https://foo/bar?baz#bat 070_location.ts",
  output: "070_location.ts.out",
});

itest!(_071_location_unset {
  args: "run 071_location_unset.ts",
  output: "071_location_unset.ts.out",
});

itest!(_072_location_relative_fetch {
  args: "run --location http://127.0.0.1:4545/ --allow-net 072_location_relative_fetch.ts",
  output: "072_location_relative_fetch.ts.out",
  http_server: true,
});

// tests the serialization of webstorage (both localStorage and sessionStorage)
itest!(webstorage_serialization {
  args: "run webstorage/serialization.ts",
  output: "webstorage/serialization.ts.out",
});

// tests to ensure that when `--location` is set, all code shares the same
// localStorage cache based on the origin of the location URL.
#[test]
fn webstorage_location_shares_origin() {
  let deno_dir = util::new_deno_dir();

  let mut deno_cmd = util::deno_cmd_with_deno_dir(&deno_dir);
  let output = deno_cmd
    .current_dir(util::testdata_path())
    .arg("run")
    .arg("--location")
    .arg("https://example.com/a.ts")
    .arg("webstorage/fixture.ts")
    .stdout(std::process::Stdio::piped())
    .spawn()
    .unwrap()
    .wait_with_output()
    .unwrap();
  assert!(output.status.success());
  assert_eq!(output.stdout, b"Storage { length: 0 }\n");

  let mut deno_cmd = util::deno_cmd_with_deno_dir(&deno_dir);
  let output = deno_cmd
    .current_dir(util::testdata_path())
    .arg("run")
    .arg("--location")
    .arg("https://example.com/b.ts")
    .arg("webstorage/logger.ts")
    .stdout(std::process::Stdio::piped())
    .spawn()
    .unwrap()
    .wait_with_output()
    .unwrap();
  assert!(output.status.success());
  assert_eq!(output.stdout, b"Storage { length: 1, hello: \"deno\" }\n");
}

// test to ensure that when a --config file is set, but no --location, that
// storage persists against unique configuration files.
#[test]
fn webstorage_config_file() {
  let deno_dir = util::new_deno_dir();

  let mut deno_cmd = util::deno_cmd_with_deno_dir(&deno_dir);
  let output = deno_cmd
    .current_dir(util::testdata_path())
    .arg("run")
    .arg("--config")
    .arg("webstorage/config_a.jsonc")
    .arg("webstorage/fixture.ts")
    .stdout(std::process::Stdio::piped())
    .spawn()
    .unwrap()
    .wait_with_output()
    .unwrap();
  assert!(output.status.success());
  assert_eq!(output.stdout, b"Storage { length: 0 }\n");

  let mut deno_cmd = util::deno_cmd_with_deno_dir(&deno_dir);
  let output = deno_cmd
    .current_dir(util::testdata_path())
    .arg("run")
    .arg("--config")
    .arg("webstorage/config_b.jsonc")
    .arg("webstorage/logger.ts")
    .stdout(std::process::Stdio::piped())
    .spawn()
    .unwrap()
    .wait_with_output()
    .unwrap();
  assert!(output.status.success());
  assert_eq!(output.stdout, b"Storage { length: 0 }\n");

  let mut deno_cmd = util::deno_cmd_with_deno_dir(&deno_dir);
  let output = deno_cmd
    .current_dir(util::testdata_path())
    .arg("run")
    .arg("--config")
    .arg("webstorage/config_a.jsonc")
    .arg("webstorage/logger.ts")
    .stdout(std::process::Stdio::piped())
    .spawn()
    .unwrap()
    .wait_with_output()
    .unwrap();
  assert!(output.status.success());
  assert_eq!(output.stdout, b"Storage { length: 1, hello: \"deno\" }\n");
}

// tests to ensure `--config` does not effect persisted storage when a
// `--location` is provided.
#[test]
fn webstorage_location_precedes_config() {
  let deno_dir = util::new_deno_dir();

  let mut deno_cmd = util::deno_cmd_with_deno_dir(&deno_dir);
  let output = deno_cmd
    .current_dir(util::testdata_path())
    .arg("run")
    .arg("--location")
    .arg("https://example.com/a.ts")
    .arg("--config")
    .arg("webstorage/config_a.jsonc")
    .arg("webstorage/fixture.ts")
    .stdout(std::process::Stdio::piped())
    .spawn()
    .unwrap()
    .wait_with_output()
    .unwrap();
  assert!(output.status.success());
  assert_eq!(output.stdout, b"Storage { length: 0 }\n");

  let mut deno_cmd = util::deno_cmd_with_deno_dir(&deno_dir);
  let output = deno_cmd
    .current_dir(util::testdata_path())
    .arg("run")
    .arg("--location")
    .arg("https://example.com/b.ts")
    .arg("--config")
    .arg("webstorage/config_b.jsonc")
    .arg("webstorage/logger.ts")
    .stdout(std::process::Stdio::piped())
    .spawn()
    .unwrap()
    .wait_with_output()
    .unwrap();
  assert!(output.status.success());
  assert_eq!(output.stdout, b"Storage { length: 1, hello: \"deno\" }\n");
}

// test to ensure that when there isn't a configuration or location, that the
// main module is used to determine how to persist storage data.
#[test]
fn webstorage_main_module() {
  let deno_dir = util::new_deno_dir();

  let mut deno_cmd = util::deno_cmd_with_deno_dir(&deno_dir);
  let output = deno_cmd
    .current_dir(util::testdata_path())
    .arg("run")
    .arg("webstorage/fixture.ts")
    .stdout(std::process::Stdio::piped())
    .spawn()
    .unwrap()
    .wait_with_output()
    .unwrap();
  assert!(output.status.success());
  assert_eq!(output.stdout, b"Storage { length: 0 }\n");

  let mut deno_cmd = util::deno_cmd_with_deno_dir(&deno_dir);
  let output = deno_cmd
    .current_dir(util::testdata_path())
    .arg("run")
    .arg("webstorage/logger.ts")
    .stdout(std::process::Stdio::piped())
    .spawn()
    .unwrap()
    .wait_with_output()
    .unwrap();
  assert!(output.status.success());
  assert_eq!(output.stdout, b"Storage { length: 0 }\n");

  let mut deno_cmd = util::deno_cmd_with_deno_dir(&deno_dir);
  let output = deno_cmd
    .current_dir(util::testdata_path())
    .arg("run")
    .arg("webstorage/fixture.ts")
    .stdout(std::process::Stdio::piped())
    .spawn()
    .unwrap()
    .wait_with_output()
    .unwrap();
  assert!(output.status.success());
  assert_eq!(output.stdout, b"Storage { length: 1, hello: \"deno\" }\n");
}

itest!(_075_import_local_query_hash {
  args: "run 075_import_local_query_hash.ts",
  output: "075_import_local_query_hash.ts.out",
});

itest!(_077_fetch_empty {
  args: "run -A 077_fetch_empty.ts",
  output: "077_fetch_empty.ts.out",
  exit_code: 1,
});

itest!(_078_unload_on_exit {
  args: "run 078_unload_on_exit.ts",
  output: "078_unload_on_exit.ts.out",
  exit_code: 1,
});

itest!(_079_location_authentication {
  args: "run --location https://foo:bar@baz/qux 079_location_authentication.ts",
  output: "079_location_authentication.ts.out",
});

itest!(_080_deno_emit_permissions {
  args: "run --unstable 080_deno_emit_permissions.ts",
  output: "080_deno_emit_permissions.ts.out",
  exit_code: 1,
});

itest!(_081_location_relative_fetch_redirect {
    args: "run --location http://127.0.0.1:4546/ --allow-net 081_location_relative_fetch_redirect.ts",
    output: "081_location_relative_fetch_redirect.ts.out",
    http_server: true,
  });

itest!(_082_prepare_stack_trace_throw {
  args: "run 082_prepare_stack_trace_throw.js",
  output: "082_prepare_stack_trace_throw.js.out",
  exit_code: 1,
});

#[test]
fn _083_legacy_external_source_map() {
  let _g = util::http_server();
  let deno_dir = TempDir::new();
  let module_url =
    url::Url::parse("http://localhost:4545/083_legacy_external_source_map.ts")
      .unwrap();
  // Write a faulty old external source map.
  let faulty_map_path = deno_dir.path().join("gen/http/localhost_PORT4545/9576bd5febd0587c5c4d88d57cb3ac8ebf2600c529142abe3baa9a751d20c334.js.map");
  std::fs::create_dir_all(faulty_map_path.parent().unwrap()).unwrap();
  std::fs::write(faulty_map_path, "{\"version\":3,\"file\":\"\",\"sourceRoot\":\"\",\"sources\":[\"http://localhost:4545/083_legacy_external_source_map.ts\"],\"names\":[],\"mappings\":\";AAAA,MAAM,IAAI,KAAK,CAAC,KAAK,CAAC,CAAC\"}").unwrap();
  let output = Command::new(util::deno_exe_path())
    .env("DENO_DIR", deno_dir.path())
    .current_dir(util::testdata_path())
    .arg("run")
    .arg(module_url.to_string())
    .output()
    .unwrap();
  // Before https://github.com/denoland/deno/issues/6965 was fixed, the faulty
  // old external source map would cause a panic while formatting the error
  // and the exit code would be 101. The external source map should be ignored
  // in favor of the inline one.
  assert_eq!(output.status.code(), Some(1));
  let out = std::str::from_utf8(&output.stdout).unwrap();
  assert_eq!(out, "");
}

itest!(_085_dynamic_import_async_error {
  args: "run --allow-read 085_dynamic_import_async_error.ts",
  output: "085_dynamic_import_async_error.ts.out",
});

itest!(_086_dynamic_import_already_rejected {
  args: "run --allow-read 086_dynamic_import_already_rejected.ts",
  output: "086_dynamic_import_already_rejected.ts.out",
});

itest!(_087_no_check_imports_not_used_as_values {
    args: "run --config preserve_imports.tsconfig.json --no-check 087_no_check_imports_not_used_as_values.ts",
    output: "087_no_check_imports_not_used_as_values.ts.out",
  });

itest!(_088_dynamic_import_already_evaluating {
  args: "run --allow-read 088_dynamic_import_already_evaluating.ts",
  output: "088_dynamic_import_already_evaluating.ts.out",
});

itest!(_089_run_allow_list {
  args: "run --allow-run=curl 089_run_allow_list.ts",
  output: "089_run_allow_list.ts.out",
});

#[test]
fn _090_run_permissions_request() {
  let args = "run --quiet 090_run_permissions_request.ts";
  use util::PtyData::*;
  util::test_pty2(args, vec![
    Output("⚠️  ️Deno requests run access to \"ls\". Run again with --allow-run to bypass this prompt.\r\n   Allow? [y/n (y = yes allow, n = no deny)]"),
    Input("y\n"),
    Output("⚠️  ️Deno requests run access to \"cat\". Run again with --allow-run to bypass this prompt.\r\n   Allow? [y/n (y = yes allow, n = no deny)]"),
    Input("n\n"),
    Output("granted\r\n"),
    Output("prompt\r\n"),
    Output("denied\r\n"),
  ]);
}

itest!(_091_use_define_for_class_fields {
  args: "run 091_use_define_for_class_fields.ts",
  output: "091_use_define_for_class_fields.ts.out",
  exit_code: 1,
});

itest!(_092_import_map_unmapped_bare_specifier {
  args: "run --import-map import_maps/import_map.json 092_import_map_unmapped_bare_specifier.ts",
  output: "092_import_map_unmapped_bare_specifier.ts.out",
  exit_code: 1,
});

itest!(js_import_detect {
  args: "run --quiet --reload js_import_detect.ts",
  output: "js_import_detect.ts.out",
  exit_code: 0,
});

itest!(blob_gc_finalization {
  args: "run blob_gc_finalization.js",
  output: "blob_gc_finalization.js.out",
  exit_code: 0,
  envs: vec![("DENO_FUTURE_CHECK".to_string(), "1".to_string())],
});

itest!(fetch_response_finalization {
  args: "run --v8-flags=--expose-gc --allow-net fetch_response_finalization.js",
  output: "fetch_response_finalization.js.out",
  http_server: true,
  exit_code: 0,
  envs: vec![("DENO_FUTURE_CHECK".to_string(), "1".to_string())],
});

itest!(import_type {
  args: "run --reload import_type.ts",
  output: "import_type.ts.out",
});

itest!(import_type_no_check {
  args: "run --reload --no-check import_type.ts",
  output: "import_type.ts.out",
});

itest!(private_field_presence {
  args: "run --reload private_field_presence.ts",
  output: "private_field_presence.ts.out",
});

itest!(private_field_presence_no_check {
  args: "run --reload --no-check private_field_presence.ts",
  output: "private_field_presence.ts.out",
});

itest!(lock_write_requires_lock {
  args: "run --lock-write some_file.ts",
  output: "lock_write_requires_lock.out",
  exit_code: 1,
});

itest!(lock_write_fetch {
  args:
    "run --quiet --allow-read --allow-write --allow-env --allow-run lock_write_fetch.ts",
  output: "lock_write_fetch.ts.out",
  http_server: true,
  exit_code: 0,
});

itest!(lock_check_ok {
  args:
    "run --lock=lock_check_ok.json http://127.0.0.1:4545/003_relative_import.ts",
  output: "003_relative_import.ts.out",
  http_server: true,
});

itest!(lock_check_ok2 {
  args: "run --lock=lock_check_ok2.json 019_media_types.ts",
  output: "019_media_types.ts.out",
  http_server: true,
});

itest!(lock_dynamic_imports {
  args: "run --lock=lock_dynamic_imports.json --allow-read --allow-net http://127.0.0.1:4545/013_dynamic_import.ts",
  output: "lock_dynamic_imports.out",
  exit_code: 10,
  http_server: true,
});

itest!(lock_check_err {
  args: "run --lock=lock_check_err.json http://127.0.0.1:4545/003_relative_import.ts",
  output: "lock_check_err.out",
  exit_code: 10,
  http_server: true,
});

itest!(lock_check_err2 {
  args: "run --lock=lock_check_err2.json 019_media_types.ts",
  output: "lock_check_err2.out",
  exit_code: 10,
  http_server: true,
});

itest!(mts_dmts_mjs {
  args: "run subdir/import.mts",
  output: "mts_dmts_mjs.out",
});

itest!(mts_dmts_mjs_no_check {
  args: "run --no-check subdir/import.mts",
  output: "mts_dmts_mjs.out",
});

itest!(async_error {
  exit_code: 1,
  args: "run --reload async_error.ts",
  output: "async_error.ts.out",
});

itest!(config {
  args: "run --reload --config config.tsconfig.json config.ts",
  exit_code: 1,
  output: "config.ts.out",
});

itest!(config_types {
  args:
    "run --reload --quiet --config config_types.tsconfig.json config_types.ts",
  output: "config_types.ts.out",
});

itest!(config_types_remote {
    http_server: true,
    args: "run --reload --quiet --config config_types_remote.tsconfig.json config_types.ts",
    output: "config_types.ts.out",
  });

itest!(empty_typescript {
  args: "run --reload --check subdir/empty.ts",
  output_str: Some("Check file:[WILDCARD]/subdir/empty.ts\n"),
  envs: vec![("DENO_FUTURE_CHECK".to_string(), "1".to_string())],
});

itest!(error_001 {
  args: "run --reload error_001.ts",
  exit_code: 1,
  output: "error_001.ts.out",
});

itest!(error_002 {
  args: "run --reload error_002.ts",
  exit_code: 1,
  output: "error_002.ts.out",
});

itest!(error_003_typescript {
  args: "run --reload error_003_typescript.ts",
  exit_code: 1,
  output: "error_003_typescript.ts.out",
});

// Supposing that we've already attempted to run error_003_typescript.ts
// we want to make sure that JS wasn't emitted. Running again without reload flag
// should result in the same output.
// https://github.com/denoland/deno/issues/2436
itest!(error_003_typescript2 {
  args: "run error_003_typescript.ts",
  exit_code: 1,
  output: "error_003_typescript.ts.out",
});

itest!(error_004_missing_module {
  args: "run --reload error_004_missing_module.ts",
  exit_code: 1,
  output: "error_004_missing_module.ts.out",
});

itest!(error_005_missing_dynamic_import {
  args: "run --reload --allow-read --quiet error_005_missing_dynamic_import.ts",
  exit_code: 1,
  output: "error_005_missing_dynamic_import.ts.out",
});

itest!(error_006_import_ext_failure {
  args: "run --reload error_006_import_ext_failure.ts",
  exit_code: 1,
  output: "error_006_import_ext_failure.ts.out",
});

itest!(error_007_any {
  args: "run --reload error_007_any.ts",
  exit_code: 1,
  output: "error_007_any.ts.out",
});

itest!(error_008_checkjs {
  args: "run --reload error_008_checkjs.js",
  exit_code: 1,
  output: "error_008_checkjs.js.out",
});

itest!(error_009_extensions_error {
  args: "run error_009_extensions_error.js",
  output: "error_009_extensions_error.js.out",
  exit_code: 1,
});

itest!(error_011_bad_module_specifier {
  args: "run --reload error_011_bad_module_specifier.ts",
  exit_code: 1,
  output: "error_011_bad_module_specifier.ts.out",
});

itest!(error_012_bad_dynamic_import_specifier {
  args: "run --reload --check error_012_bad_dynamic_import_specifier.ts",
  exit_code: 1,
  output: "error_012_bad_dynamic_import_specifier.ts.out",
  envs: vec![("DENO_FUTURE_CHECK".to_string(), "1".to_string())],
});

itest!(error_013_missing_script {
  args: "run --reload missing_file_name",
  exit_code: 1,
  output: "error_013_missing_script.out",
  envs: vec![("DENO_FUTURE_CHECK".to_string(), "1".to_string())],
});

itest!(error_014_catch_dynamic_import_error {
  args: "run  --reload --allow-read error_014_catch_dynamic_import_error.js",
  output: "error_014_catch_dynamic_import_error.js.out",
  envs: vec![("DENO_FUTURE_CHECK".to_string(), "1".to_string())],
});

itest!(error_015_dynamic_import_permissions {
  args: "run --reload --quiet error_015_dynamic_import_permissions.js",
  output: "error_015_dynamic_import_permissions.out",
  exit_code: 1,
  http_server: true,
});

// We have an allow-net flag but not allow-read, it should still result in error.
itest!(error_016_dynamic_import_permissions2 {
  args: "run --reload --allow-net error_016_dynamic_import_permissions2.js",
  output: "error_016_dynamic_import_permissions2.out",
  exit_code: 1,
  http_server: true,
});

itest!(error_017_hide_long_source_ts {
  args: "run --reload error_017_hide_long_source_ts.ts",
  output: "error_017_hide_long_source_ts.ts.out",
  exit_code: 1,
});

itest!(error_018_hide_long_source_js {
  args: "run error_018_hide_long_source_js.js",
  output: "error_018_hide_long_source_js.js.out",
  exit_code: 1,
  envs: vec![("DENO_FUTURE_CHECK".to_string(), "1".to_string())],
});

itest!(error_019_stack_function {
  args: "run error_019_stack_function.ts",
  output: "error_019_stack_function.ts.out",
  exit_code: 1,
});

itest!(error_020_stack_constructor {
  args: "run error_020_stack_constructor.ts",
  output: "error_020_stack_constructor.ts.out",
  exit_code: 1,
});

itest!(error_021_stack_method {
  args: "run error_021_stack_method.ts",
  output: "error_021_stack_method.ts.out",
  exit_code: 1,
});

itest!(error_022_stack_custom_error {
  args: "run error_022_stack_custom_error.ts",
  output: "error_022_stack_custom_error.ts.out",
  exit_code: 1,
});

itest!(error_023_stack_async {
  args: "run error_023_stack_async.ts",
  output: "error_023_stack_async.ts.out",
  exit_code: 1,
});

itest!(error_024_stack_promise_all {
  args: "run error_024_stack_promise_all.ts",
  output: "error_024_stack_promise_all.ts.out",
  exit_code: 1,
});

itest!(error_025_tab_indent {
  args: "run error_025_tab_indent",
  output: "error_025_tab_indent.out",
  exit_code: 1,
});

itest!(error_026_remote_import_error {
  args: "run error_026_remote_import_error.ts",
  output: "error_026_remote_import_error.ts.out",
  exit_code: 1,
  http_server: true,
});

itest!(error_for_await {
  args: "run --reload error_for_await.ts",
  output: "error_for_await.ts.out",
  exit_code: 1,
});

itest!(error_missing_module_named_import {
  args: "run --reload error_missing_module_named_import.ts",
  output: "error_missing_module_named_import.ts.out",
  exit_code: 1,
});

itest!(error_no_check {
  args: "run --reload --no-check error_no_check.ts",
  output: "error_no_check.ts.out",
  exit_code: 1,
});

itest!(error_syntax {
  args: "run --reload error_syntax.js",
  exit_code: 1,
  output: "error_syntax.js.out",
  envs: vec![("DENO_FUTURE_CHECK".to_string(), "1".to_string())],
});

itest!(error_syntax_empty_trailing_line {
  args: "run --reload error_syntax_empty_trailing_line.mjs",
  exit_code: 1,
  output: "error_syntax_empty_trailing_line.mjs.out",
  envs: vec![("DENO_FUTURE_CHECK".to_string(), "1".to_string())],
});

itest!(error_type_definitions {
  args: "run --reload error_type_definitions.ts",
  exit_code: 1,
  output: "error_type_definitions.ts.out",
});

itest!(error_local_static_import_from_remote_ts {
    args: "run --reload http://localhost:4545/error_local_static_import_from_remote.ts",
    exit_code: 1,
    http_server: true,
    output: "error_local_static_import_from_remote.ts.out",
  });

itest!(error_local_static_import_from_remote_js {
    args: "run --reload http://localhost:4545/error_local_static_import_from_remote.js",
    exit_code: 1,
    http_server: true,
    output: "error_local_static_import_from_remote.js.out",
  });

itest!(exit_error42 {
  exit_code: 42,
  args: "run --quiet --reload exit_error42.ts",
  output: "exit_error42.ts.out",
});

itest!(set_exit_code_0 {
  args: "run --no-check --unstable set_exit_code_0.ts",
  output: "empty.out",
  exit_code: 0,
});

itest!(set_exit_code_1 {
  args: "run --no-check --unstable set_exit_code_1.ts",
  output: "empty.out",
  exit_code: 42,
});

itest!(set_exit_code_2 {
  args: "run --no-check --unstable set_exit_code_2.ts",
  output: "empty.out",
  exit_code: 42,
});

itest!(set_exit_code_in_worker {
  args: "run --no-check --unstable --allow-read set_exit_code_in_worker.ts",
  output: "empty.out",
  exit_code: 42,
});

itest!(heapstats {
  args: "run --quiet --unstable --v8-flags=--expose-gc heapstats.js",
  output: "heapstats.js.out",
});

itest!(finalization_registry {
  args:
    "run --quiet --unstable --v8-flags=--expose-gc finalization_registry.js",
  output: "finalization_registry.js.out",
});

itest!(https_import {
  args: "run --quiet --reload --cert tls/RootCA.pem https_import.ts",
  output: "https_import.ts.out",
  http_server: true,
});

itest!(if_main {
  args: "run --quiet --reload if_main.ts",
  output: "if_main.ts.out",
});

itest!(import_meta {
  args: "run --quiet --reload import_meta.ts",
  output: "import_meta.ts.out",
});

itest!(main_module {
  args: "run --quiet --allow-read --reload main_module.ts",
  output: "main_module.ts.out",
});

itest!(no_check {
  args: "run --quiet --reload --no-check 006_url_imports.ts",
  output: "006_url_imports.ts.out",
  http_server: true,
});

itest!(no_check_decorators {
  args: "run --quiet --reload --no-check no_check_decorators.ts",
  output: "no_check_decorators.ts.out",
});

itest!(check_remote {
  args: "run --quiet --reload no_check_remote.ts",
  output: "no_check_remote.ts.disabled.out",
  exit_code: 1,
  http_server: true,
});

itest!(no_check_remote {
  args: "run --quiet --reload --no-check=remote no_check_remote.ts",
  output: "no_check_remote.ts.enabled.out",
  http_server: true,
});

itest!(runtime_decorators {
  args: "run --quiet --reload --no-check runtime_decorators.ts",
  output: "runtime_decorators.ts.out",
});

itest!(lib_dom_asynciterable {
  args: "run --quiet --unstable --reload lib_dom_asynciterable.ts",
  output: "lib_dom_asynciterable.ts.out",
});

itest!(lib_ref {
  args: "run --quiet --unstable --reload lib_ref.ts",
  output: "lib_ref.ts.out",
});

itest!(lib_runtime_api {
  args: "run --quiet --unstable --reload lib_runtime_api.ts",
  output: "lib_runtime_api.ts.out",
});

itest!(seed_random {
  args: "run --seed=100 seed_random.js",
  output: "seed_random.js.out",
  envs: vec![("DENO_FUTURE_CHECK".to_string(), "1".to_string())],
});

itest!(type_definitions {
  args: "run --reload type_definitions.ts",
  output: "type_definitions.ts.out",
});

itest!(type_definitions_for_export {
  args: "run --reload --check type_definitions_for_export.ts",
  output: "type_definitions_for_export.ts.out",
  exit_code: 1,
  envs: vec![("DENO_FUTURE_CHECK".to_string(), "1".to_string())],
});

itest!(type_directives_01 {
  args: "run --reload -L debug type_directives_01.ts",
  output: "type_directives_01.ts.out",
  http_server: true,
});

itest!(type_directives_02 {
  args: "run --reload -L debug type_directives_02.ts",
  output: "type_directives_02.ts.out",
});

itest!(type_directives_js_main {
  args: "run --reload -L debug type_directives_js_main.js",
  output: "type_directives_js_main.js.out",
  exit_code: 0,
});

itest!(type_directives_redirect {
  args: "run --reload --check type_directives_redirect.ts",
  output: "type_directives_redirect.ts.out",
  http_server: true,
  envs: vec![("DENO_FUTURE_CHECK".to_string(), "1".to_string())],
});

itest!(type_headers_deno_types {
  args: "run --reload --check type_headers_deno_types.ts",
  output: "type_headers_deno_types.ts.out",
  http_server: true,
  envs: vec![("DENO_FUTURE_CHECK".to_string(), "1".to_string())],
});

itest!(ts_type_imports {
  args: "run --reload --check ts_type_imports.ts",
  output: "ts_type_imports.ts.out",
  exit_code: 1,
  envs: vec![("DENO_FUTURE_CHECK".to_string(), "1".to_string())],
});

itest!(ts_decorators {
  args: "run --reload -c tsconfig.decorators.json --check ts_decorators.ts",
  output: "ts_decorators.ts.out",
  envs: vec![("DENO_FUTURE_CHECK".to_string(), "1".to_string())],
});

itest!(ts_type_only_import {
  args: "run --reload --check ts_type_only_import.ts",
  output: "ts_type_only_import.ts.out",
  envs: vec![("DENO_FUTURE_CHECK".to_string(), "1".to_string())],
});

itest!(swc_syntax_error {
  args: "run --reload --check swc_syntax_error.ts",
  output: "swc_syntax_error.ts.out",
  exit_code: 1,
  envs: vec![("DENO_FUTURE_CHECK".to_string(), "1".to_string())],
});

itest!(unbuffered_stderr {
  args: "run --reload unbuffered_stderr.ts",
  output: "unbuffered_stderr.ts.out",
});

itest!(unbuffered_stdout {
  args: "run --quiet --reload unbuffered_stdout.ts",
  output: "unbuffered_stdout.ts.out",
});

itest!(v8_flags_run {
  args: "run --v8-flags=--expose-gc v8_flags.js",
  output: "v8_flags.js.out",
  envs: vec![("DENO_FUTURE_CHECK".to_string(), "1".to_string())],
});

itest!(v8_flags_unrecognized {
  args: "repl --v8-flags=--foo,bar,--trace-gc,-baz",
  output: "v8_flags_unrecognized.out",
  exit_code: 1,
});

itest!(v8_help {
  args: "repl --v8-flags=--help",
  output: "v8_help.out",
});

itest!(unsupported_dynamic_import_scheme {
  args: "eval import('xxx:')",
  output: "unsupported_dynamic_import_scheme.out",
  exit_code: 1,
});

itest!(wasm {
  args: "run --quiet wasm.ts",
  output: "wasm.ts.out",
});

itest!(wasm_shared {
  args: "run --quiet wasm_shared.ts",
  output: "wasm_shared.out",
});

itest!(wasm_async {
  args: "run wasm_async.js",
  output: "wasm_async.out",
  envs: vec![("DENO_FUTURE_CHECK".to_string(), "1".to_string())],
});

itest!(wasm_unreachable {
  args: "run --allow-read wasm_unreachable.js",
  output: "wasm_unreachable.out",
  exit_code: 1,
  envs: vec![("DENO_FUTURE_CHECK".to_string(), "1".to_string())],
});

itest!(wasm_url {
  args: "run --quiet --allow-net=localhost:4545 wasm_url.js",
  output: "wasm_url.out",
  exit_code: 1,
  http_server: true,
});

itest!(weakref {
  args: "run --quiet --reload weakref.ts",
  output: "weakref.ts.out",
});

itest!(top_level_await_order {
  args: "run --allow-read top_level_await_order.js",
  output: "top_level_await_order.out",
  envs: vec![("DENO_FUTURE_CHECK".to_string(), "1".to_string())],
});

itest!(top_level_await_loop {
  args: "run --allow-read top_level_await_loop.js",
  output: "top_level_await_loop.out",
  envs: vec![("DENO_FUTURE_CHECK".to_string(), "1".to_string())],
});

itest!(top_level_await_circular {
  args: "run --allow-read top_level_await_circular.js",
  output: "top_level_await_circular.out",
  exit_code: 1,
  envs: vec![("DENO_FUTURE_CHECK".to_string(), "1".to_string())],
});

// Regression test for https://github.com/denoland/deno/issues/11238.
itest!(top_level_await_nested {
  args: "run --allow-read top_level_await_nested/main.js",
  output: "top_level_await_nested.out",
  envs: vec![("DENO_FUTURE_CHECK".to_string(), "1".to_string())],
});

itest!(top_level_await_unresolved {
  args: "run top_level_await_unresolved.js",
  output: "top_level_await_unresolved.out",
  exit_code: 1,
  envs: vec![("DENO_FUTURE_CHECK".to_string(), "1".to_string())],
});

itest!(top_level_await {
  args: "run --allow-read top_level_await.js",
  output: "top_level_await.out",
  envs: vec![("DENO_FUTURE_CHECK".to_string(), "1".to_string())],
});

itest!(top_level_await_ts {
  args: "run --quiet --allow-read top_level_await.ts",
  output: "top_level_await.out",
});

itest!(top_level_for_await {
  args: "run --quiet top_level_for_await.js",
  output: "top_level_for_await.out",
});

itest!(top_level_for_await_ts {
  args: "run --quiet top_level_for_await.ts",
  output: "top_level_for_await.out",
});

itest!(unstable_disabled {
  args: "run --reload unstable.ts",
  exit_code: 1,
  output: "unstable_disabled.out",
});

itest!(unstable_enabled {
  args: "run --quiet --reload --unstable unstable.ts",
  output: "unstable_enabled.out",
});

itest!(unstable_disabled_js {
  args: "run --reload unstable.js",
  output: "unstable_disabled_js.out",
  envs: vec![("DENO_FUTURE_CHECK".to_string(), "1".to_string())],
});

itest!(unstable_enabled_js {
  args: "run --quiet --reload --unstable unstable.ts",
  output: "unstable_enabled_js.out",
});

itest!(unstable_worker {
  args: "run --reload --unstable --quiet --allow-read unstable_worker.ts",
  output: "unstable_worker.ts.out",
});

itest!(_053_import_compression {
  args: "run --quiet --reload --allow-net 053_import_compression/main.ts",
  output: "053_import_compression.out",
  http_server: true,
});

itest!(disallow_http_from_https_js {
  args: "run --quiet --reload --cert tls/RootCA.pem https://localhost:5545/disallow_http_from_https.js",
  output: "disallow_http_from_https_js.out",
  http_server: true,
  exit_code: 1,
});

itest!(disallow_http_from_https_ts {
  args: "run --quiet --reload --cert tls/RootCA.pem https://localhost:5545/disallow_http_from_https.ts",
  output: "disallow_http_from_https_ts.out",
  http_server: true,
  exit_code: 1,
});

itest!(dynamic_import_conditional {
  args: "run --quiet --reload dynamic_import_conditional.js",
  output: "dynamic_import_conditional.js.out",
});

itest!(tsx_imports {
  args: "run --reload --check tsx_imports.ts",
  output: "tsx_imports.ts.out",
  envs: vec![("DENO_FUTURE_CHECK".to_string(), "1".to_string())],
});

itest!(fix_dynamic_import_errors {
  args: "run --reload fix_dynamic_import_errors.js",
  output: "fix_dynamic_import_errors.js.out",
  envs: vec![("DENO_FUTURE_CHECK".to_string(), "1".to_string())],
});

itest!(fix_emittable_skipped {
  args: "run --reload fix_emittable_skipped.js",
  output: "fix_emittable_skipped.ts.out",
});

itest!(fix_exotic_specifiers {
  args: "run --quiet --reload fix_exotic_specifiers.ts",
  output: "fix_exotic_specifiers.ts.out",
});

itest!(fix_js_import_js {
  args: "run --quiet --reload fix_js_import_js.ts",
  output: "fix_js_import_js.ts.out",
});

itest!(fix_js_imports {
  args: "run --quiet --reload fix_js_imports.ts",
  output: "fix_js_imports.ts.out",
});

itest!(fix_tsc_file_exists {
  args: "run --quiet --reload tsc/test.js",
  output: "fix_tsc_file_exists.out",
});

itest!(fix_worker_dispatchevent {
  args: "run --quiet --reload fix_worker_dispatchevent.ts",
  output: "fix_worker_dispatchevent.ts.out",
});

itest!(es_private_fields {
  args: "run --quiet --reload es_private_fields.js",
  output: "es_private_fields.js.out",
});

itest!(cjs_imports {
  args: "run --quiet --reload cjs_imports.ts",
  output: "cjs_imports.ts.out",
});

itest!(ts_import_from_js {
  args: "run --quiet --reload ts_import_from_js.js",
  output: "ts_import_from_js.js.out",
  http_server: true,
});

itest!(jsx_import_from_ts {
  args: "run --quiet --reload jsx_import_from_ts.ts",
  output: "jsx_import_from_ts.ts.out",
});

itest!(jsx_import_source_pragma {
  args: "run --reload jsx_import_source_pragma.tsx",
  output: "jsx_import_source.out",
  http_server: true,
});

itest!(jsx_import_source_pragma_with_config {
  args: "run --reload --config jsx/deno-jsx.jsonc jsx_import_source_pragma.tsx",
  output: "jsx_import_source.out",
  http_server: true,
});

itest!(jsx_import_source_pragma_with_dev_config {
  args:
    "run --reload --config jsx/deno-jsxdev.jsonc jsx_import_source_pragma.tsx",
  output: "jsx_import_source_dev.out",
  http_server: true,
});

itest!(jsx_import_source_no_pragma {
  args:
    "run --reload --config jsx/deno-jsx.jsonc jsx_import_source_no_pragma.tsx",
  output: "jsx_import_source.out",
  http_server: true,
});

itest!(jsx_import_source_no_pragma_dev {
  args: "run --reload --config jsx/deno-jsxdev.jsonc jsx_import_source_no_pragma.tsx",
  output: "jsx_import_source_dev.out",
  http_server: true,
});

itest!(jsx_import_source_pragma_import_map {
  args: "run --reload --import-map jsx/import-map.json jsx_import_source_pragma_import_map.tsx",
  output: "jsx_import_source_import_map.out",
  http_server: true,
});

itest!(jsx_import_source_pragma_import_map_dev {
  args: "run --reload --import-map jsx/import-map.json --config jsx/deno-jsxdev-import-map.jsonc jsx_import_source_pragma_import_map.tsx",
  output: "jsx_import_source_import_map_dev.out",
  http_server: true,
});

itest!(jsx_import_source_import_map {
  args: "run --reload --import-map jsx/import-map.json --config jsx/deno-jsx-import-map.jsonc jsx_import_source_no_pragma.tsx",
  output: "jsx_import_source_import_map.out",
  http_server: true,
});

itest!(jsx_import_source_import_map_dev {
  args: "run --reload --import-map jsx/import-map.json --config jsx/deno-jsxdev-import-map.jsonc jsx_import_source_no_pragma.tsx",
  output: "jsx_import_source_import_map_dev.out",
  http_server: true,
});

itest!(jsx_import_source_pragma_no_check {
  args: "run --reload --no-check jsx_import_source_pragma.tsx",
  output: "jsx_import_source.out",
  http_server: true,
});

itest!(jsx_import_source_pragma_with_config_no_check {
  args: "run --reload --config jsx/deno-jsx.jsonc --no-check jsx_import_source_pragma.tsx",
  output: "jsx_import_source.out",
  http_server: true,
});

// itest!(jsx_import_source_pragma_with_dev_config_no_check {
//   args:
//     "run --reload --config jsx/deno-jsxdev.jsonc --no-check jsx_import_source_pragma.tsx",
//   output: "jsx_import_source_dev.out",
//   http_server: true,
// });

itest!(jsx_import_source_no_pragma_no_check {
  args:
    "run --reload --config jsx/deno-jsx.jsonc --no-check jsx_import_source_no_pragma.tsx",
  output: "jsx_import_source.out",
  http_server: true,
});

// itest!(jsx_import_source_no_pragma_dev_no_check {
//   args: "run --reload --config jsx/deno-jsxdev.jsonc --no-check jsx_import_source_no_pragma.tsx",
//   output: "jsx_import_source_dev.out",
//   http_server: true,
// });

itest!(jsx_import_source_pragma_import_map_no_check {
  args: "run --reload --import-map jsx/import-map.json --no-check jsx_import_source_pragma_import_map.tsx",
  output: "jsx_import_source_import_map.out",
  http_server: true,
});

// itest!(jsx_import_source_pragma_import_map_dev_no_check {
//   args: "run --reload --import-map jsx/import-map.json --config jsx/deno-jsxdev-import-map.jsonc --no-check jsx_import_source_pragma_import_map.tsx",
//   output: "jsx_import_source_import_map_dev.out",
//   http_server: true,
// });

itest!(jsx_import_source_import_map_no_check {
  args: "run --reload --import-map jsx/import-map.json --config jsx/deno-jsx-import-map.jsonc --no-check jsx_import_source_no_pragma.tsx",
  output: "jsx_import_source_import_map.out",
  http_server: true,
});

// itest!(jsx_import_source_import_map_dev_no_check {
//   args: "run --reload --import-map jsx/import-map.json --config jsx/deno-jsxdev-import-map.jsonc --no-check jsx_import_source_no_pragma.tsx",
//   output: "jsx_import_source_import_map_dev.out",
//   http_server: true,
// });

// TODO(#11128): Flaky. Re-enable later.
// itest!(single_compile_with_reload {
//   args: "run --reload --allow-read single_compile_with_reload.ts",
//   output: "single_compile_with_reload.ts.out",
// });

itest!(proto_exploit {
  args: "run proto_exploit.js",
  output: "proto_exploit.js.out",
  envs: vec![("DENO_FUTURE_CHECK".to_string(), "1".to_string())],
});

itest!(reference_types {
  args: "run --reload --quiet reference_types.ts",
  output: "reference_types.ts.out",
});

itest!(references_types_remote {
  http_server: true,
  args: "run --reload --quiet reference_types_remote.ts",
  output: "reference_types_remote.ts.out",
});

itest!(import_data_url_error_stack {
  args: "run --quiet --reload import_data_url_error_stack.ts",
  output: "import_data_url_error_stack.ts.out",
  exit_code: 1,
});

itest!(import_data_url_import_relative {
  args: "run --quiet --reload import_data_url_import_relative.ts",
  output: "import_data_url_import_relative.ts.out",
  exit_code: 1,
});

itest!(import_data_url_import_map {
    args: "run --quiet --reload --import-map import_maps/import_map.json import_data_url.ts",
    output: "import_data_url.ts.out",
  });

itest!(import_data_url_imports {
  args: "run --quiet --reload import_data_url_imports.ts",
  output: "import_data_url_imports.ts.out",
  http_server: true,
});

itest!(import_data_url_jsx {
  args: "run --quiet --reload import_data_url_jsx.ts",
  output: "import_data_url_jsx.ts.out",
});

itest!(import_data_url {
  args: "run --quiet --reload import_data_url.ts",
  output: "import_data_url.ts.out",
});

itest!(import_dynamic_data_url {
  args: "run --quiet --reload import_dynamic_data_url.ts",
  output: "import_dynamic_data_url.ts.out",
});

itest!(import_blob_url_error_stack {
  args: "run --quiet --reload import_blob_url_error_stack.ts",
  output: "import_blob_url_error_stack.ts.out",
  exit_code: 1,
});

itest!(import_blob_url_import_relative {
  args: "run --quiet --reload import_blob_url_import_relative.ts",
  output: "import_blob_url_import_relative.ts.out",
  exit_code: 1,
});

itest!(import_blob_url_imports {
  args:
    "run --quiet --reload --allow-net=localhost:4545 import_blob_url_imports.ts",
  output: "import_blob_url_imports.ts.out",
  http_server: true,
});

itest!(import_blob_url_jsx {
  args: "run --quiet --reload import_blob_url_jsx.ts",
  output: "import_blob_url_jsx.ts.out",
});

itest!(import_blob_url {
  args: "run --quiet --reload import_blob_url.ts",
  output: "import_blob_url.ts.out",
});

itest!(import_file_with_colon {
  args: "run --quiet --reload import_file_with_colon.ts",
  output: "import_file_with_colon.ts.out",
  http_server: true,
});

itest!(import_extensionless {
  args: "run --quiet --reload import_extensionless.ts",
  output: "import_extensionless.ts.out",
  http_server: true,
});

itest!(classic_workers_event_loop {
  args:
    "run --enable-testing-features-do-not-use classic_workers_event_loop.js",
  output: "classic_workers_event_loop.js.out",
  envs: vec![("DENO_FUTURE_CHECK".to_string(), "1".to_string())],
});

// FIXME(bartlomieju): disabled, because this test is very flaky on CI
// itest!(local_sources_not_cached_in_memory {
//   args: "run --allow-read --allow-write no_mem_cache.js",
//   output: "no_mem_cache.js.out",
// });

// This test checks that inline source map data is used. It uses a hand crafted
// source map that maps to a file that exists, but is not loaded into the module
// graph (inline_js_source_map_2.ts) (because there are no direct dependencies).
// Source line is not remapped because no inline source contents are included in
// the sourcemap and the file is not present in the dependency graph.
itest!(inline_js_source_map_2 {
  args: "run --quiet inline_js_source_map_2.js",
  output: "inline_js_source_map_2.js.out",
  exit_code: 1,
});

// This test checks that inline source map data is used. It uses a hand crafted
// source map that maps to a file that exists, but is not loaded into the module
// graph (inline_js_source_map_2.ts) (because there are no direct dependencies).
// Source line remapped using th inline source contents that are included in the
// inline source map.
itest!(inline_js_source_map_2_with_inline_contents {
  args: "run --quiet inline_js_source_map_2_with_inline_contents.js",
  output: "inline_js_source_map_2_with_inline_contents.js.out",
  exit_code: 1,
});

// This test checks that inline source map data is used. It uses a hand crafted
// source map that maps to a file that exists, and is loaded into the module
// graph because of a direct import statement (inline_js_source_map.ts). The
// source map was generated from an earlier version of this file, where the throw
// was not commented out. The source line is remapped using source contents that
// from the module graph.
itest!(inline_js_source_map_with_contents_from_graph {
  args: "run --quiet inline_js_source_map_with_contents_from_graph.js",
  output: "inline_js_source_map_with_contents_from_graph.js.out",
  exit_code: 1,
  http_server: true,
});

// This test ensures that a descriptive error is shown when we're unable to load
// the import map. Even though this tests only the `run` subcommand, we can be sure
// that the error message is similar for other subcommands as they all use
// `program_state.maybe_import_map` to access the import map underneath.
itest!(error_import_map_unable_to_load {
  args: "run --import-map=import_maps/does_not_exist.json import_maps/test.ts",
  output: "error_import_map_unable_to_load.out",
  exit_code: 1,
  envs: vec![("DENO_FUTURE_CHECK".to_string(), "1".to_string())],
});

// Test that setting `self` in the main thread to some other value doesn't break
// the world.
itest!(replace_self {
  args: "run replace_self.js",
  output: "replace_self.js.out",
  envs: vec![("DENO_FUTURE_CHECK".to_string(), "1".to_string())],
});

itest!(worker_event_handler_test {
  args: "run --quiet --reload --allow-read worker_event_handler_test.js",
  output: "worker_event_handler_test.js.out",
});

itest!(worker_close_race {
  args: "run --quiet --reload --allow-read worker_close_race.js",
  output: "worker_close_race.js.out",
});

itest!(worker_drop_handle_race {
  args: "run --quiet --reload --allow-read worker_drop_handle_race.js",
  output: "worker_drop_handle_race.js.out",
  exit_code: 1,
});

itest!(worker_close_nested {
  args: "run --quiet --reload --allow-read worker_close_nested.js",
  output: "worker_close_nested.js.out",
});

itest!(worker_message_before_close {
  args: "run --quiet --reload --allow-read worker_message_before_close.js",
  output: "worker_message_before_close.js.out",
});

itest!(worker_close_in_wasm_reactions {
  args: "run --quiet --reload --allow-read worker_close_in_wasm_reactions.js",
  output: "worker_close_in_wasm_reactions.js.out",
});

itest!(reference_types_error {
  args: "run --config checkjs.tsconfig.json --check reference_types_error.js",
  output: "reference_types_error.js.out",
  exit_code: 1,
  envs: vec![("DENO_FUTURE_CHECK".to_string(), "1".to_string())],
});

itest!(reference_types_error_no_check {
  args: "run --no-check reference_types_error.js",
  output_str: Some(""),
});

itest!(jsx_import_source_error {
  args: "run --config jsx/deno-jsx-error.jsonc --check jsx_import_source_no_pragma.tsx",
  output: "jsx_import_source_error.out",
  exit_code: 1,
  envs: vec![("DENO_FUTURE_CHECK".to_string(), "1".to_string())],
});

itest!(shebang_tsc {
  args: "run --quiet shebang.ts",
  output: "shebang.ts.out",
});

itest!(shebang_swc {
  args: "run --quiet --no-check shebang.ts",
  output: "shebang.ts.out",
});

itest!(shebang_with_json_imports_tsc {
  args: "run --quiet import_assertions/json_with_shebang.ts",
  output: "import_assertions/json_with_shebang.ts.out",
  exit_code: 1,
});

itest!(shebang_with_json_imports_swc {
  args: "run --quiet --no-check import_assertions/json_with_shebang.ts",
  output: "import_assertions/json_with_shebang.ts.out",
  exit_code: 1,
});

#[test]
fn no_validate_asm() {
  let output = util::deno_cmd()
    .current_dir(util::testdata_path())
    .env("DENO_FUTURE_CHECK", "1")
    .arg("run")
    .arg("no_validate_asm.js")
    .stderr(std::process::Stdio::piped())
    .stdout(std::process::Stdio::piped())
    .spawn()
    .unwrap()
    .wait_with_output()
    .unwrap();
  assert!(output.status.success());
  assert!(output.stderr.is_empty());
  assert!(output.stdout.is_empty());
}

#[test]
fn exec_path() {
  let output = util::deno_cmd()
    .current_dir(util::testdata_path())
    .arg("run")
    .arg("--allow-read")
    .arg("exec_path.ts")
    .stdout(std::process::Stdio::piped())
    .spawn()
    .unwrap()
    .wait_with_output()
    .unwrap();
  assert!(output.status.success());
  let stdout_str = std::str::from_utf8(&output.stdout).unwrap().trim();
  let actual =
    std::fs::canonicalize(&std::path::Path::new(stdout_str)).unwrap();
  let expected = std::fs::canonicalize(util::deno_exe_path()).unwrap();
  assert_eq!(expected, actual);
}

#[cfg(windows)]
// Clippy suggests to remove the `NoStd` prefix from all variants. I disagree.
#[allow(clippy::enum_variant_names)]
enum WinProcConstraints {
  NoStdIn,
  NoStdOut,
  NoStdErr,
}

#[cfg(windows)]
fn run_deno_script_constrained(
  script_path: std::path::PathBuf,
  constraints: WinProcConstraints,
) -> Result<(), i64> {
  let file_path = "DenoWinRunner.ps1";
  let constraints = match constraints {
    WinProcConstraints::NoStdIn => "1",
    WinProcConstraints::NoStdOut => "2",
    WinProcConstraints::NoStdErr => "4",
  };
  let deno_exe_path = util::deno_exe_path()
    .into_os_string()
    .into_string()
    .unwrap();

  let deno_script_path = script_path.into_os_string().into_string().unwrap();

  let args = vec![&deno_exe_path[..], &deno_script_path[..], constraints];
  util::run_powershell_script_file(file_path, args)
}

#[cfg(windows)]
#[test]
fn should_not_panic_on_no_stdin() {
  let output = run_deno_script_constrained(
    util::testdata_path().join("echo.ts"),
    WinProcConstraints::NoStdIn,
  );
  output.unwrap();
}

#[cfg(windows)]
#[test]
fn should_not_panic_on_no_stdout() {
  let output = run_deno_script_constrained(
    util::testdata_path().join("echo.ts"),
    WinProcConstraints::NoStdOut,
  );
  output.unwrap();
}

#[cfg(windows)]
#[test]
fn should_not_panic_on_no_stderr() {
  let output = run_deno_script_constrained(
    util::testdata_path().join("echo.ts"),
    WinProcConstraints::NoStdErr,
  );
  output.unwrap();
}

#[cfg(not(windows))]
#[test]
fn should_not_panic_on_undefined_home_environment_variable() {
  let output = util::deno_cmd()
    .current_dir(util::testdata_path())
    .arg("run")
    .arg("echo.ts")
    .env_remove("HOME")
    .spawn()
    .unwrap()
    .wait_with_output()
    .unwrap();
  assert!(output.status.success());
}

#[test]
fn should_not_panic_on_undefined_deno_dir_environment_variable() {
  let output = util::deno_cmd()
    .current_dir(util::testdata_path())
    .arg("run")
    .arg("echo.ts")
    .env_remove("DENO_DIR")
    .spawn()
    .unwrap()
    .wait_with_output()
    .unwrap();
  assert!(output.status.success());
}

#[cfg(not(windows))]
#[test]
fn should_not_panic_on_undefined_deno_dir_and_home_environment_variables() {
  let output = util::deno_cmd()
    .current_dir(util::testdata_path())
    .arg("run")
    .arg("echo.ts")
    .env_remove("DENO_DIR")
    .env_remove("HOME")
    .spawn()
    .unwrap()
    .wait_with_output()
    .unwrap();
  assert!(output.status.success());
}

#[test]
fn rust_log() {
  // Without RUST_LOG the stderr is empty.
  let output = util::deno_cmd()
    .current_dir(util::testdata_path())
    .env("DENO_FUTURE_CHECK", "1")
    .arg("run")
    .arg("001_hello.js")
    .stderr(std::process::Stdio::piped())
    .spawn()
    .unwrap()
    .wait_with_output()
    .unwrap();
  assert!(output.status.success());
  assert!(output.stderr.is_empty());

  // With RUST_LOG the stderr is not empty.
  let output = util::deno_cmd()
    .current_dir(util::testdata_path())
    .env("DENO_FUTURE_CHECK", "1")
    .arg("run")
    .arg("001_hello.js")
    .env("RUST_LOG", "debug")
    .stderr(std::process::Stdio::piped())
    .spawn()
    .unwrap()
    .wait_with_output()
    .unwrap();
  assert!(output.status.success());
  assert!(!output.stderr.is_empty());
}

#[test]
fn dont_cache_on_check_fail() {
  let deno_dir = util::new_deno_dir();

  let mut deno_cmd = util::deno_cmd_with_deno_dir(&deno_dir);
  let output = deno_cmd
    .current_dir(util::testdata_path())
    .arg("run")
    .arg("--reload")
    .arg("error_003_typescript.ts")
    .stderr(std::process::Stdio::piped())
    .spawn()
    .unwrap()
    .wait_with_output()
    .unwrap();
  assert!(!output.status.success());
  assert!(!output.stderr.is_empty());

  let mut deno_cmd = util::deno_cmd_with_deno_dir(&deno_dir);
  let output = deno_cmd
    .current_dir(util::testdata_path())
    .arg("run")
    .arg("error_003_typescript.ts")
    .stderr(std::process::Stdio::piped())
    .spawn()
    .unwrap()
    .wait_with_output()
    .unwrap();
  assert!(!output.status.success());
  assert!(!output.stderr.is_empty());
}

mod permissions {
  use test_util as util;

  #[test]
  fn with_allow() {
    for permission in &util::PERMISSION_VARIANTS {
      let status = util::deno_cmd()
        .current_dir(&util::testdata_path())
        .arg("run")
        .arg(format!("--allow-{0}", permission))
        .arg("permission_test.ts")
        .arg(format!("{0}Required", permission))
        .spawn()
        .unwrap()
        .wait()
        .unwrap();
      assert!(status.success());
    }
  }

  #[test]
  fn without_allow() {
    for permission in &util::PERMISSION_VARIANTS {
      let (_, err) = util::run_and_collect_output(
        false,
        &format!("run permission_test.ts {0}Required", permission),
        None,
        None,
        false,
      );
      assert!(err.contains(util::PERMISSION_DENIED_PATTERN));
    }
  }

  #[test]
  fn rw_inside_project_dir() {
    const PERMISSION_VARIANTS: [&str; 2] = ["read", "write"];
    for permission in &PERMISSION_VARIANTS {
      let status = util::deno_cmd()
        .current_dir(&util::testdata_path())
        .arg("run")
        .arg(format!(
          "--allow-{0}={1}",
          permission,
          util::testdata_path()
            .into_os_string()
            .into_string()
            .unwrap()
        ))
        .arg("complex_permissions_test.ts")
        .arg(permission)
        .arg("complex_permissions_test.ts")
        .spawn()
        .unwrap()
        .wait()
        .unwrap();
      assert!(status.success());
    }
  }

  #[test]
  fn rw_outside_test_dir() {
    const PERMISSION_VARIANTS: [&str; 2] = ["read", "write"];
    for permission in &PERMISSION_VARIANTS {
      let (_, err) = util::run_and_collect_output(
        false,
        &format!(
          "run --allow-{0}={1} complex_permissions_test.ts {0} {2}",
          permission,
          util::testdata_path()
            .into_os_string()
            .into_string()
            .unwrap(),
          util::root_path()
            .join("Cargo.toml")
            .into_os_string()
            .into_string()
            .unwrap(),
        ),
        None,
        None,
        false,
      );
      assert!(err.contains(util::PERMISSION_DENIED_PATTERN));
    }
  }

  #[test]
  fn rw_inside_test_dir() {
    const PERMISSION_VARIANTS: [&str; 2] = ["read", "write"];
    for permission in &PERMISSION_VARIANTS {
      let status = util::deno_cmd()
        .current_dir(&util::testdata_path())
        .arg("run")
        .arg(format!(
          "--allow-{0}={1}",
          permission,
          util::testdata_path()
            .into_os_string()
            .into_string()
            .unwrap()
        ))
        .arg("complex_permissions_test.ts")
        .arg(permission)
        .arg("complex_permissions_test.ts")
        .spawn()
        .unwrap()
        .wait()
        .unwrap();
      assert!(status.success());
    }
  }

  #[test]
  fn rw_outside_test_and_js_dir() {
    const PERMISSION_VARIANTS: [&str; 2] = ["read", "write"];
    let test_dir = util::testdata_path()
      .into_os_string()
      .into_string()
      .unwrap();
    let js_dir = util::root_path()
      .join("js")
      .into_os_string()
      .into_string()
      .unwrap();
    for permission in &PERMISSION_VARIANTS {
      let (_, err) = util::run_and_collect_output(
        false,
        &format!(
          "run --allow-{0}={1},{2} complex_permissions_test.ts {0} {3}",
          permission,
          test_dir,
          js_dir,
          util::root_path()
            .join("Cargo.toml")
            .into_os_string()
            .into_string()
            .unwrap(),
        ),
        None,
        None,
        false,
      );
      assert!(err.contains(util::PERMISSION_DENIED_PATTERN));
    }
  }

  #[test]
  fn rw_inside_test_and_js_dir() {
    const PERMISSION_VARIANTS: [&str; 2] = ["read", "write"];
    let test_dir = util::testdata_path()
      .into_os_string()
      .into_string()
      .unwrap();
    let js_dir = util::root_path()
      .join("js")
      .into_os_string()
      .into_string()
      .unwrap();
    for permission in &PERMISSION_VARIANTS {
      let status = util::deno_cmd()
        .current_dir(&util::testdata_path())
        .arg("run")
        .arg(format!("--allow-{0}={1},{2}", permission, test_dir, js_dir))
        .arg("complex_permissions_test.ts")
        .arg(permission)
        .arg("complex_permissions_test.ts")
        .spawn()
        .unwrap()
        .wait()
        .unwrap();
      assert!(status.success());
    }
  }

  #[test]
  fn rw_relative() {
    const PERMISSION_VARIANTS: [&str; 2] = ["read", "write"];
    for permission in &PERMISSION_VARIANTS {
      let status = util::deno_cmd()
        .current_dir(&util::testdata_path())
        .arg("run")
        .arg(format!("--allow-{0}=.", permission))
        .arg("complex_permissions_test.ts")
        .arg(permission)
        .arg("complex_permissions_test.ts")
        .spawn()
        .unwrap()
        .wait()
        .unwrap();
      assert!(status.success());
    }
  }

  #[test]
  fn rw_no_prefix() {
    const PERMISSION_VARIANTS: [&str; 2] = ["read", "write"];
    for permission in &PERMISSION_VARIANTS {
      let status = util::deno_cmd()
        .current_dir(&util::testdata_path())
        .arg("run")
        .arg(format!("--allow-{0}=tls/../", permission))
        .arg("complex_permissions_test.ts")
        .arg(permission)
        .arg("complex_permissions_test.ts")
        .spawn()
        .unwrap()
        .wait()
        .unwrap();
      assert!(status.success());
    }
  }

  #[test]
  fn net_fetch_allow_localhost_4545() {
    let (_, err) = util::run_and_collect_output(
      true,
        "run --allow-net=localhost:4545 complex_permissions_test.ts netFetch http://localhost:4545/",
        None,
        None,
        true,
      );
    assert!(!err.contains(util::PERMISSION_DENIED_PATTERN));
  }

  #[test]
  fn net_fetch_allow_deno_land() {
    let (_, err) = util::run_and_collect_output(
      false,
        "run --allow-net=deno.land complex_permissions_test.ts netFetch http://localhost:4545/",
        None,
        None,
        true,
      );
    assert!(err.contains(util::PERMISSION_DENIED_PATTERN));
  }

  #[test]
  fn net_fetch_localhost_4545_fail() {
    let (_, err) = util::run_and_collect_output(
      false,
        "run --allow-net=localhost:4545 complex_permissions_test.ts netFetch http://localhost:4546/",
        None,
        None,
        true,
      );
    assert!(err.contains(util::PERMISSION_DENIED_PATTERN));
  }

  #[test]
  fn net_fetch_localhost() {
    let (_, err) = util::run_and_collect_output(
      true,
        "run --allow-net=localhost complex_permissions_test.ts netFetch http://localhost:4545/ http://localhost:4546/ http://localhost:4547/",
        None,
        None,
        true,
      );
    assert!(!err.contains(util::PERMISSION_DENIED_PATTERN));
  }

  #[test]
  fn net_connect_allow_localhost_ip_4555() {
    let (_, err) = util::run_and_collect_output(
      true,
        "run --allow-net=127.0.0.1:4545 complex_permissions_test.ts netConnect 127.0.0.1:4545",
        None,
        None,
        true,
      );
    assert!(!err.contains(util::PERMISSION_DENIED_PATTERN));
  }

  #[test]
  fn net_connect_allow_deno_land() {
    let (_, err) = util::run_and_collect_output(
      false,
        "run --allow-net=deno.land complex_permissions_test.ts netConnect 127.0.0.1:4546",
        None,
        None,
        true,
      );
    assert!(err.contains(util::PERMISSION_DENIED_PATTERN));
  }

  #[test]
  fn net_connect_allow_localhost_ip_4545_fail() {
    let (_, err) = util::run_and_collect_output(
      false,
        "run --allow-net=127.0.0.1:4545 complex_permissions_test.ts netConnect 127.0.0.1:4546",
        None,
        None,
        true,
      );
    assert!(err.contains(util::PERMISSION_DENIED_PATTERN));
  }

  #[test]
  fn net_connect_allow_localhost_ip() {
    let (_, err) = util::run_and_collect_output(
      true,
        "run --allow-net=127.0.0.1 complex_permissions_test.ts netConnect 127.0.0.1:4545 127.0.0.1:4546 127.0.0.1:4547",
        None,
        None,
        true,
      );
    assert!(!err.contains(util::PERMISSION_DENIED_PATTERN));
  }

  #[test]
  fn net_listen_allow_localhost_4555() {
    let (_, err) = util::run_and_collect_output(
      true,
        "run --allow-net=localhost:4558 complex_permissions_test.ts netListen localhost:4558",
        None,
        None,
        false,
      );
    assert!(!err.contains(util::PERMISSION_DENIED_PATTERN));
  }

  #[test]
  fn net_listen_allow_deno_land() {
    let (_, err) = util::run_and_collect_output(
      false,
        "run --allow-net=deno.land complex_permissions_test.ts netListen localhost:4545",
        None,
        None,
        false,
      );
    assert!(err.contains(util::PERMISSION_DENIED_PATTERN));
  }

  #[test]
  fn net_listen_allow_localhost_4555_fail() {
    let (_, err) = util::run_and_collect_output(
      false,
        "run --allow-net=localhost:4555 complex_permissions_test.ts netListen localhost:4556",
        None,
        None,
        false,
      );
    assert!(err.contains(util::PERMISSION_DENIED_PATTERN));
  }

  #[test]
  fn net_listen_allow_localhost() {
    // Port 4600 is chosen to not colide with those used by
    // target/debug/test_server
    let (_, err) = util::run_and_collect_output(
      true,
        "run --allow-net=localhost complex_permissions_test.ts netListen localhost:4600",
        None,
        None,
        false,
      );
    assert!(!err.contains(util::PERMISSION_DENIED_PATTERN));
  }

  #[test]
  fn _061_permissions_request() {
    let args = "run --quiet 061_permissions_request.ts";
    use util::PtyData::*;
    util::test_pty2(args, vec![
      Output("⚠️  ️Deno requests read access to \"foo\". Run again with --allow-read to bypass this prompt.\r\n   Allow? [y/n (y = yes allow, n = no deny)] "),
      Input("y\n"),
      Output("⚠️  ️Deno requests read access to \"bar\". Run again with --allow-read to bypass this prompt.\r\n   Allow? [y/n (y = yes allow, n = no deny)]"),
      Input("n\n"),
      Output("granted\r\n"),
      Output("prompt\r\n"),
      Output("denied\r\n"),
    ]);
  }

  #[test]
  fn _062_permissions_request_global() {
    let args = "run --quiet 062_permissions_request_global.ts";
    use util::PtyData::*;
    util::test_pty2(args, vec![
      Output("⚠️  ️Deno requests read access. Run again with --allow-read to bypass this prompt.\r\n   Allow? [y/n (y = yes allow, n = no deny)] "),
      Input("y\n"),
      Output("PermissionStatus { state: \"granted\", onchange: null }\r\n"),
      Output("PermissionStatus { state: \"granted\", onchange: null }\r\n"),
      Output("PermissionStatus { state: \"granted\", onchange: null }\r\n"),
    ]);
  }

  itest!(_063_permissions_revoke {
    args: "run --allow-read=foo,bar 063_permissions_revoke.ts",
    output: "063_permissions_revoke.ts.out",
  });

  itest!(_064_permissions_revoke_global {
    args: "run --allow-read=foo,bar 064_permissions_revoke_global.ts",
    output: "064_permissions_revoke_global.ts.out",
  });

  #[test]
  fn _066_prompt() {
    let args = "run --quiet --unstable 066_prompt.ts";
    use util::PtyData::*;
    util::test_pty2(
      args,
      vec![
        Output("What is your name? [Jane Doe] "),
        Input("John Doe\n"),
        Output("Your name is John Doe.\r\n"),
        Output("What is your name? [Jane Doe] "),
        Input("\n"),
        Output("Your name is Jane Doe.\r\n"),
        Output("Prompt "),
        Input("foo\n"),
        Output("Your input is foo.\r\n"),
        Output("Question 0 [y/N] "),
        Input("Y\n"),
        Output("Your answer is true\r\n"),
        Output("Question 1 [y/N] "),
        Input("N\n"),
        Output("Your answer is false\r\n"),
        Output("Question 2 [y/N] "),
        Input("yes\n"),
        Output("Your answer is false\r\n"),
        Output("Confirm [y/N] "),
        Input("\n"),
        Output("Your answer is false\r\n"),
        Output("What is Windows EOL? "),
        Input("windows\n"),
        Output("Your answer is \"windows\"\r\n"),
        Output("Hi [Enter] "),
        Input("\n"),
        Output("Alert [Enter] "),
        Input("\n"),
        Output("The end of test\r\n"),
        Output("What is EOF? "),
        Input("\n"),
        Output("Your answer is null\r\n"),
      ],
    );
  }

  itest!(dynamic_import_permissions_remote_remote {
    args: "run --quiet --reload --allow-net=localhost:4545 dynamic_import/permissions_remote_remote.ts",
    output: "dynamic_import/permissions_remote_remote.ts.out",
    http_server: true,
    exit_code: 1,
  });

  itest!(dynamic_import_permissions_data_remote {
    args: "run --quiet --reload --allow-net=localhost:4545 dynamic_import/permissions_data_remote.ts",
    output: "dynamic_import/permissions_data_remote.ts.out",
    http_server: true,
    exit_code: 1,
  });

  itest!(dynamic_import_permissions_blob_remote {
    args: "run --quiet --reload --allow-net=localhost:4545 dynamic_import/permissions_blob_remote.ts",
    output: "dynamic_import/permissions_blob_remote.ts.out",
    http_server: true,
    exit_code: 1,
  });

  itest!(dynamic_import_permissions_data_local {
    args: "run --quiet --reload --allow-net=localhost:4545 dynamic_import/permissions_data_local.ts",
    output: "dynamic_import/permissions_data_local.ts.out",
    http_server: true,
    exit_code: 1,
  });

  itest!(dynamic_import_permissions_blob_local {
    args: "run --quiet --reload --allow-net=localhost:4545 dynamic_import/permissions_blob_local.ts",
    output: "dynamic_import/permissions_blob_local.ts.out",
    http_server: true,
    exit_code: 1,
  });
}

itest!(tls_starttls {
  args: "run --quiet --reload --allow-net --allow-read --unstable --cert tls/RootCA.pem tls_starttls.js",
  output: "tls.out",
});

itest!(tls_connecttls {
  args: "run --quiet --reload --allow-net --allow-read --cert tls/RootCA.pem tls_connecttls.js",
  output: "tls.out",
});

itest!(byte_order_mark {
  args: "run --no-check byte_order_mark.ts",
  output: "byte_order_mark.out",
});

#[test]
fn issue9750() {
  use util::PtyData::*;
  util::test_pty2(
    "run --prompt issue9750.js",
    vec![
      Output("Enter 'yy':\r\n"),
      Input("yy\n"),
      Output("⚠️  ️Deno requests env access. Run again with --allow-env to bypass this prompt.\r\n   Allow? [y/n (y = yes allow, n = no deny)]"),
      Input("n\n"),
      Output("⚠️  ️Deno requests env access to \"SECRET\". Run again with --allow-env to bypass this prompt.\r\n   Allow? [y/n (y = yes allow, n = no deny)]"),
      Input("n\n"),
      Output("error: Uncaught (in promise) PermissionDenied: Requires env access to \"SECRET\", run again with the --allow-env flag\r\n"),
    ],
  );
}

// Regression test for https://github.com/denoland/deno/issues/11451.
itest!(dom_exception_formatting {
  args: "run dom_exception_formatting.ts",
  output: "dom_exception_formatting.ts.out",
  exit_code: 1,
});

itest!(long_data_url_formatting {
  args: "run long_data_url_formatting.ts",
  output: "long_data_url_formatting.ts.out",
  exit_code: 1,
});

itest!(eval_context_throw_with_conflicting_source {
  args: "run eval_context_throw_with_conflicting_source.ts",
  output: "eval_context_throw_with_conflicting_source.ts.out",
  exit_code: 1,
});

itest!(eval_context_throw_dom_exception {
  args: "run eval_context_throw_dom_exception.js",
  output: "eval_context_throw_dom_exception.js.out",
  envs: vec![("DENO_FUTURE_CHECK".to_string(), "1".to_string())],
});

#[test]
fn issue12453() {
  let _g = util::http_server();
  let deno_dir = util::new_deno_dir();
  let mut deno_cmd = util::deno_cmd_with_deno_dir(&deno_dir);
  let status = deno_cmd
    .current_dir(util::testdata_path())
    .arg("run")
    .arg("--unstable")
    .arg("--allow-net")
    .arg("issue12453.js")
    .spawn()
    .unwrap()
    .wait()
    .unwrap();
  assert!(status.success());
}

/// Regression test for https://github.com/denoland/deno/issues/12740.
#[test]
fn issue12740() {
  let mod_dir = TempDir::new();
  let mod1_path = mod_dir.path().join("mod1.ts");
  let mod2_path = mod_dir.path().join("mod2.ts");
  let mut deno_cmd = util::deno_cmd();
  std::fs::write(&mod1_path, "").unwrap();
  let status = deno_cmd
    .current_dir(util::testdata_path())
    .arg("run")
    .arg(&mod1_path)
    .stderr(std::process::Stdio::null())
    .stdout(std::process::Stdio::null())
    .spawn()
    .unwrap()
    .wait()
    .unwrap();
  assert!(status.success());
  std::fs::write(&mod1_path, "export { foo } from \"./mod2.ts\";").unwrap();
  std::fs::write(&mod2_path, "(").unwrap();
  let status = deno_cmd
    .current_dir(util::testdata_path())
    .arg("run")
    .arg(&mod1_path)
    .stderr(std::process::Stdio::null())
    .stdout(std::process::Stdio::null())
    .spawn()
    .unwrap()
    .wait()
    .unwrap();
  assert!(!status.success());
}

/// Regression test for https://github.com/denoland/deno/issues/12807.
#[test]
fn issue12807() {
  let mod_dir = TempDir::new();
  let mod1_path = mod_dir.path().join("mod1.ts");
  let mod2_path = mod_dir.path().join("mod2.ts");
  let mut deno_cmd = util::deno_cmd();
  // With a fresh `DENO_DIR`, run a module with a dependency and a type error.
  std::fs::write(&mod1_path, "import './mod2.ts'; Deno.exit('0');").unwrap();
  std::fs::write(&mod2_path, "console.log('Hello, world!');").unwrap();
  let status = deno_cmd
    .current_dir(util::testdata_path())
    .arg("run")
    .arg(&mod1_path)
    .stderr(std::process::Stdio::null())
    .stdout(std::process::Stdio::null())
    .spawn()
    .unwrap()
    .wait()
    .unwrap();
  assert!(!status.success());
  // Fix the type error and run again.
  std::fs::write(&mod1_path, "import './mod2.ts'; Deno.exit(0);").unwrap();
  let status = deno_cmd
    .current_dir(util::testdata_path())
    .arg("run")
    .arg(&mod1_path)
    .stderr(std::process::Stdio::null())
    .stdout(std::process::Stdio::null())
    .spawn()
    .unwrap()
    .wait()
    .unwrap();
  assert!(status.success());
}

itest!(issue_13562 {
  args: "run issue13562.ts",
  output: "issue13562.ts.out",
});

itest!(import_assertions_static_import {
  args: "run --allow-read import_assertions/static_import.ts",
  output: "import_assertions/static_import.out",
});

itest!(import_assertions_static_export {
  args: "run --allow-read import_assertions/static_export.ts",
  output: "import_assertions/static_export.out",
});

itest!(import_assertions_static_error {
  args: "run --allow-read import_assertions/static_error.ts",
  output: "import_assertions/static_error.out",
  exit_code: 1,
});

itest!(import_assertions_dynamic_import {
  args: "run --allow-read import_assertions/dynamic_import.ts",
  output: "import_assertions/dynamic_import.out",
});

itest!(import_assertions_dynamic_error {
  args: "run --allow-read import_assertions/dynamic_error.ts",
  output: "import_assertions/dynamic_error.out",
  exit_code: 1,
});

itest!(import_assertions_type_check {
  args: "run --allow-read import_assertions/type_check.ts",
  output: "import_assertions/type_check.out",
  exit_code: 1,
});

itest!(delete_window {
  args: "run delete_window.js",
  output_str: Some("true\n"),
  envs: vec![("DENO_FUTURE_CHECK".to_string(), "1".to_string())],
});

itest!(colors_without_global_this {
  args: "run colors_without_globalThis.js",
  output_str: Some("true\n"),
  envs: vec![("DENO_FUTURE_CHECK".to_string(), "1".to_string())],
});

itest!(config_auto_discovered_for_local_script {
  args: "run --quiet run/with_config/frontend_work.ts",
  output_str: Some("ok\n"),
});

itest!(config_not_auto_discovered_for_remote_script {
  args: "run --quiet http://127.0.0.1:4545/run/with_config/server_side_work.ts",
  output_str: Some("ok\n"),
  http_server: true,
});

itest!(wasm_streaming_panic_test {
  args: "run wasm_streaming_panic_test.js",
  output: "wasm_streaming_panic_test.js.out",
  exit_code: 1,
  envs: vec![("DENO_FUTURE_CHECK".to_string(), "1".to_string())],
});

// Regression test for https://github.com/denoland/deno/issues/13897.
itest!(fetch_async_error_stack {
  args: "run --quiet -A fetch_async_error_stack.ts",
  output: "fetch_async_error_stack.ts.out",
  exit_code: 1,
});

itest!(unstable_ffi_1 {
  args: "run unstable_ffi_1.js",
  output: "unstable_ffi_1.js.out",
  exit_code: 70,
  envs: vec![("DENO_FUTURE_CHECK".to_string(), "1".to_string())],
});

itest!(unstable_ffi_2 {
  args: "run unstable_ffi_2.js",
  output: "unstable_ffi_2.js.out",
  exit_code: 70,
  envs: vec![("DENO_FUTURE_CHECK".to_string(), "1".to_string())],
});

itest!(unstable_ffi_3 {
  args: "run unstable_ffi_3.js",
  output: "unstable_ffi_3.js.out",
  exit_code: 70,
  envs: vec![("DENO_FUTURE_CHECK".to_string(), "1".to_string())],
});

itest!(unstable_ffi_4 {
  args: "run unstable_ffi_4.js",
  output: "unstable_ffi_4.js.out",
  exit_code: 70,
  envs: vec![("DENO_FUTURE_CHECK".to_string(), "1".to_string())],
});

itest!(unstable_ffi_5 {
  args: "run unstable_ffi_5.js",
  output: "unstable_ffi_5.js.out",
  exit_code: 70,
  envs: vec![("DENO_FUTURE_CHECK".to_string(), "1".to_string())],
});

itest!(unstable_ffi_6 {
  args: "run unstable_ffi_6.js",
  output: "unstable_ffi_6.js.out",
  exit_code: 70,
  envs: vec![("DENO_FUTURE_CHECK".to_string(), "1".to_string())],
});

itest!(unstable_ffi_7 {
  args: "run unstable_ffi_7.js",
  output: "unstable_ffi_7.js.out",
  exit_code: 70,
  envs: vec![("DENO_FUTURE_CHECK".to_string(), "1".to_string())],
});

itest!(unstable_ffi_8 {
  args: "run unstable_ffi_8.js",
  output: "unstable_ffi_8.js.out",
  exit_code: 70,
  envs: vec![("DENO_FUTURE_CHECK".to_string(), "1".to_string())],
});

itest!(unstable_ffi_9 {
  args: "run unstable_ffi_9.js",
  output: "unstable_ffi_9.js.out",
  exit_code: 70,
  envs: vec![("DENO_FUTURE_CHECK".to_string(), "1".to_string())],
});

itest!(unstable_ffi_10 {
  args: "run unstable_ffi_10.js",
  output: "unstable_ffi_10.js.out",
  exit_code: 70,
  envs: vec![("DENO_FUTURE_CHECK".to_string(), "1".to_string())],
});

itest!(unstable_ffi_11 {
  args: "run unstable_ffi_11.js",
  output: "unstable_ffi_11.js.out",
  exit_code: 70,
  envs: vec![("DENO_FUTURE_CHECK".to_string(), "1".to_string())],
});

itest!(unstable_ffi_12 {
  args: "run unstable_ffi_12.js",
  output: "unstable_ffi_12.js.out",
  exit_code: 70,
  envs: vec![("DENO_FUTURE_CHECK".to_string(), "1".to_string())],
});

itest!(unstable_ffi_13 {
  args: "run unstable_ffi_13.js",
  output: "unstable_ffi_13.js.out",
  exit_code: 70,
  envs: vec![("DENO_FUTURE_CHECK".to_string(), "1".to_string())],
});

itest!(unstable_ffi_14 {
  args: "run unstable_ffi_14.js",
  output: "unstable_ffi_14.js.out",
  exit_code: 70,
  envs: vec![("DENO_FUTURE_CHECK".to_string(), "1".to_string())],
});

itest!(unstable_ffi_15 {
  args: "run unstable_ffi_15.js",
  output: "unstable_ffi_15.js.out",
  exit_code: 70,
  envs: vec![("DENO_FUTURE_CHECK".to_string(), "1".to_string())],
});

itest!(future_check1 {
  args: "run future_check.ts",
  output: "future_check1.out",
});

itest!(future_check2 {
  args: "run --check future_check.ts",
  output: "future_check2.out",
  envs: vec![("DENO_FUTURE_CHECK".to_string(), "1".to_string())],
});

itest!(event_listener_error {
  args: "run --quiet event_listener_error.ts",
  output: "event_listener_error.ts.out",
  exit_code: 1,
});

itest!(event_listener_error_handled {
  args: "run --quiet event_listener_error_handled.ts",
  output: "event_listener_error_handled.ts.out",
});

// https://github.com/denoland/deno/pull/14159#issuecomment-1092285446
itest!(event_listener_error_immediate_exit {
  args: "run --quiet event_listener_error_immediate_exit.ts",
  output: "event_listener_error_immediate_exit.ts.out",
  exit_code: 1,
});

itest!(set_timeout_error {
  args: "run --quiet set_timeout_error.ts",
  output: "set_timeout_error.ts.out",
  exit_code: 1,
});

itest!(set_timeout_error_handled {
  args: "run --quiet set_timeout_error_handled.ts",
  output: "set_timeout_error_handled.ts.out",
});

<<<<<<< HEAD
itest!(report_error {
  args: "run --quiet report_error.ts",
  output: "report_error.ts.out",
  exit_code: 1,
});

itest!(report_error_handled {
  args: "run --quiet report_error_handled.ts",
  output: "report_error_handled.ts.out",
=======
itest!(aggregate_error {
  args: "run --quiet aggregate_error.ts",
  output: "aggregate_error.out",
  exit_code: 1,
});

itest!(complex_error {
  args: "run --quiet complex_error.ts",
  output: "complex_error.ts.out",
  exit_code: 1,
>>>>>>> a87be28a
});<|MERGE_RESOLUTION|>--- conflicted
+++ resolved
@@ -2715,7 +2715,18 @@
   output: "set_timeout_error_handled.ts.out",
 });
 
-<<<<<<< HEAD
+itest!(aggregate_error {
+  args: "run --quiet aggregate_error.ts",
+  output: "aggregate_error.out",
+  exit_code: 1,
+});
+
+itest!(complex_error {
+  args: "run --quiet complex_error.ts",
+  output: "complex_error.ts.out",
+  exit_code: 1,
+});
+
 itest!(report_error {
   args: "run --quiet report_error.ts",
   output: "report_error.ts.out",
@@ -2725,16 +2736,4 @@
 itest!(report_error_handled {
   args: "run --quiet report_error_handled.ts",
   output: "report_error_handled.ts.out",
-=======
-itest!(aggregate_error {
-  args: "run --quiet aggregate_error.ts",
-  output: "aggregate_error.out",
-  exit_code: 1,
-});
-
-itest!(complex_error {
-  args: "run --quiet complex_error.ts",
-  output: "complex_error.ts.out",
-  exit_code: 1,
->>>>>>> a87be28a
 });