--- conflicted
+++ resolved
@@ -2512,7 +2512,12 @@
   http_server: true,
 });
 
-<<<<<<< HEAD
+itest!(wasm_streaming_panic_test {
+  args: "run wasm_streaming_panic_test.js",
+  output: "wasm_streaming_panic_test.js.out",
+  exit_code: 1,
+});
+
 itest!(report_error {
   args: "run --quiet report_error.ts",
   output: "report_error.ts.out",
@@ -2522,10 +2527,4 @@
 itest!(report_error_handled {
   args: "run --quiet report_error_handled.ts",
   output: "report_error_handled.ts.out",
-=======
-itest!(wasm_streaming_panic_test {
-  args: "run wasm_streaming_panic_test.js",
-  output: "wasm_streaming_panic_test.js.out",
-  exit_code: 1,
->>>>>>> c9817c33
 });