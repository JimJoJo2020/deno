--- conflicted
+++ resolved
@@ -2516,11 +2516,6 @@
   http_server: true,
 });
 
-<<<<<<< HEAD
-itest!(worker_terminate_doesnt_block {
-  args: "run worker_terminate_doesnt_block.js",
-  output_str: Some(""),
-=======
 itest!(wasm_streaming_panic_test {
   args: "run wasm_streaming_panic_test.js",
   output: "wasm_streaming_panic_test.js.out",
@@ -2622,5 +2617,9 @@
   args: "run unstable_ffi_15.js",
   output: "unstable_ffi_15.js.out",
   exit_code: 70,
->>>>>>> 5a6a1eeb
+});
+
+itest!(worker_terminate_doesnt_block {
+  args: "run worker_terminate_doesnt_block.js",
+  output_str: Some(""),
 });