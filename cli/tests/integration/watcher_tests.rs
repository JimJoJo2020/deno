--- conflicted
+++ resolved
@@ -1304,9 +1304,8 @@
   check_alive_then_kill(child);
 }
 
-<<<<<<< HEAD
-#[test]
-fn run_watch_blob_urls_reset() {
+#[tokio::test]
+async fn run_watch_blob_urls_reset() {
   let _g = util::http_server();
   let t = TempDir::new();
   let file_to_watch = t.path().join("file_to_watch.js");
@@ -1329,7 +1328,23 @@
   let mut child = util::deno_cmd()
     .current_dir(util::testdata_path())
     .arg("run")
-=======
+    .arg("--watch")
+    .arg(&file_to_watch)
+    .env("NO_COLOR", "1")
+    .stdout(std::process::Stdio::piped())
+    .stderr(std::process::Stdio::piped())
+    .spawn()
+    .unwrap();
+  let (mut stdout_lines, mut stderr_lines) = child_lines(&mut child);
+  wait_contains("first run, storing blob url", &mut stdout_lines).await;
+  wait_contains("finished", &mut stderr_lines).await;
+  write(&file_to_watch, file_content).unwrap();
+  wait_contains("importing old blob url correctly failed", &mut stdout_lines)
+    .await;
+  wait_contains("finished", &mut stderr_lines).await;
+  check_alive_then_kill(child);
+}
+
 #[cfg(unix)]
 #[tokio::test]
 async fn test_watch_sigint() {
@@ -1343,7 +1358,6 @@
   let mut child = util::deno_cmd()
     .current_dir(util::testdata_path())
     .arg("test")
->>>>>>> a615eb3b
     .arg("--watch")
     .arg(&file_to_watch)
     .env("NO_COLOR", "1")
@@ -1352,21 +1366,12 @@
     .spawn()
     .unwrap();
   let (mut stdout_lines, mut stderr_lines) = child_lines(&mut child);
-<<<<<<< HEAD
-  wait_contains("first run, storing blob url", &mut stdout_lines);
-  wait_contains("finished", &mut stderr_lines);
-  write(&file_to_watch, file_content).unwrap();
-  wait_contains("importing old blob url correctly failed", &mut stdout_lines);
-  wait_contains("finished", &mut stderr_lines);
-  check_alive_then_kill(child);
-=======
   wait_contains("Test started", &mut stderr_lines).await;
   wait_contains("ok | 1 passed | 0 failed", &mut stdout_lines).await;
   wait_contains("Test finished", &mut stderr_lines).await;
   signal::kill(Pid::from_raw(child.id() as i32), Signal::SIGINT).unwrap();
   let exit_status = child.wait().unwrap();
   assert_eq!(exit_status.code(), Some(130));
->>>>>>> a615eb3b
 }
 
 // Regression test for https://github.com/denoland/deno/issues/15465.
