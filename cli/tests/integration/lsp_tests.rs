--- conflicted
+++ resolved
@@ -4713,11 +4713,7 @@
         "source": "./b.ts",
         "data": {
           "exportName": "foo",
-<<<<<<< HEAD
-          "exportMapKey": "foo|6849|file:///a/b",
-=======
-          "exportMapKey": "foo|6806|file:///a/b",
->>>>>>> 1541c2ac
+          "exportMapKey": "foo|6810|file:///a/b",
           "moduleSpecifier": "./b.ts",
           "fileName": "file:///a/b.ts"
         },
