--- conflicted
+++ resolved
@@ -4788,11 +4788,7 @@
         "source": "./b.ts",
         "data": {
           "exportName": "foo",
-<<<<<<< HEAD
-          "exportMapKey": "foo|6854|file:///a/b",
-=======
-          "exportMapKey": "foo|6802|file:///a/b",
->>>>>>> 57fae55d
+          "exportMapKey": "foo|6811|file:///a/b",
           "moduleSpecifier": "./b.ts",
           "fileName": "file:///a/b.ts"
         },
