<<<<<<< HEAD
import { assert, assertEquals } from "../../../../test_util/std/assert/mod.ts";
=======
import { deferred } from "../../../../test_util/std/async/deferred.ts";
import {
  assert,
  assertEquals,
} from "../../../../test_util/std/testing/asserts.ts";
>>>>>>> 0ffcb46e
import { BufReader, BufWriter } from "../../../../test_util/std/io/mod.ts";
import { TextProtoReader } from "./textproto.ts";

const encoder = new TextEncoder();
const decoder = new TextDecoder();

const { promise, resolve } = Promise.withResolvers();
const hostname = "localhost";
const port = 3505;

const listener = Deno.listenTls({
  hostname,
  port,
  certFile: "./tls/localhost.crt",
  keyFile: "./tls/localhost.key",
});

const response = encoder.encode(
  "HTTP/1.1 200 OK\r\nContent-Length: 12\r\n\r\nHello World\n",
);

listener.accept().then(
  async (conn) => {
    assert(conn.remoteAddr != null);
    assert(conn.localAddr != null);
    await conn.write(response);
    // TODO(bartlomieju): this might be a bug
    setTimeout(() => {
      conn.close();
      resolve();
    }, 0);
  },
);

const conn = await Deno.connectTls({
  hostname,
  port,
});
assert(conn.rid > 0);
const w = new BufWriter(conn);
const r = new BufReader(conn);
const body = `GET / HTTP/1.1\r\nHost: ${hostname}:${port}\r\n\r\n`;
const writeResult = await w.write(encoder.encode(body));
assertEquals(body.length, writeResult);
await w.flush();
const tpr = new TextProtoReader(r);
const statusLine = await tpr.readLine();
assert(statusLine !== null, `line must be read: ${String(statusLine)}`);
const m = statusLine.match(/^(.+?) (.+?) (.+?)$/);
assert(m !== null, "must be matched");
const [_, proto, status, ok] = m;
assertEquals(proto, "HTTP/1.1");
assertEquals(status, "200");
assertEquals(ok, "OK");
const headers = await tpr.readMimeHeader();
assert(headers !== null);
const contentLength = parseInt(headers.get("content-length"));
const bodyBuf = new Uint8Array(contentLength);
await r.readFull(bodyBuf);
assertEquals(decoder.decode(bodyBuf), "Hello World\n");
conn.close();
listener.close();
await promise;

console.log("DONE");<|MERGE_RESOLUTION|>--- conflicted
+++ resolved
@@ -1,12 +1,7 @@
-<<<<<<< HEAD
-import { assert, assertEquals } from "../../../../test_util/std/assert/mod.ts";
-=======
-import { deferred } from "../../../../test_util/std/async/deferred.ts";
 import {
   assert,
   assertEquals,
 } from "../../../../test_util/std/testing/asserts.ts";
->>>>>>> 0ffcb46e
 import { BufReader, BufWriter } from "../../../../test_util/std/io/mod.ts";
 import { TextProtoReader } from "./textproto.ts";
 
