// Copyright 2018-2021 the Deno authors. All rights reserved. MIT license.

import {
  assertEquals,
  assertRejects,
  assertThrows,
} from "../../../test_util/std/testing/asserts.ts";

Deno.test("fragment", () => {
  assertThrows(() => new WebSocketStream("ws://localhost:4242/#"));
  assertThrows(() => new WebSocketStream("ws://localhost:4242/#foo"));
});

Deno.test("duplicate protocols", () => {
  assertThrows(() =>
    new WebSocketStream("ws://localhost:4242", {
      protocols: ["foo", "foo"],
    })
  );
});

Deno.test("connect & close custom valid code", async () => {
  const ws = new WebSocketStream("ws://localhost:4242");
  await ws.connection;
  ws.close({ code: 1000 });
  await ws.closed;
});

Deno.test("connect & close custom invalid reason", async () => {
  const ws = new WebSocketStream("ws://localhost:4242");
  await ws.connection;
  assertThrows(() => ws.close({ code: 1000, reason: "".padEnd(124, "o") }));
  ws.close();
  await ws.closed;
});

Deno.test("echo string", async () => {
  const ws = new WebSocketStream("ws://localhost:4242");
  const { readable, writable } = await ws.connection;
  await writable.getWriter().write("foo");
  const res = await readable.getReader().read();
  assertEquals(res.value, "foo");
  ws.close();
  await ws.closed;
});

Deno.test("echo string tls", async () => {
  const ws = new WebSocketStream("wss://localhost:4243");
  const { readable, writable } = await ws.connection;
  await writable.getWriter().write("foo");
  const res = await readable.getReader().read();
  assertEquals(res.value, "foo");
  ws.close();
  await ws.closed;
});

Deno.test("websocket error", async () => {
  const ws = new WebSocketStream("wss://localhost:4242");
  await Promise.all([
    assertRejects(
      () => ws.connection,
      Deno.errors.UnexpectedEof,
      "tls handshake eof",
    ),
    assertRejects(
      () => ws.closed,
      Deno.errors.UnexpectedEof,
      "tls handshake eof",
    ),
  ]);
});

Deno.test("echo uint8array", async () => {
  const ws = new WebSocketStream("ws://localhost:4242");
  const { readable, writable } = await ws.connection;
  const uint = new Uint8Array([102, 111, 111]);
  await writable.getWriter().write(uint);
  const res = await readable.getReader().read();
  assertEquals(res.value, uint);
  ws.close();
  await ws.closed;
});

<<<<<<< HEAD
Deno.test("headers", async () => {
  const promise = (async () => {
    const listener = Deno.listen({ port: 4501 });
    for await (const conn of listener) {
      const httpConn = Deno.serveHttp(conn);
      const { request, respondWith } = (await httpConn.nextRequest())!;
      assertEquals(request.headers.get("x-some-header"), "foo");
      const {
        response,
        socket,
      } = Deno.upgradeWebSocket(request);
      socket.onopen = () => socket.close();
      await respondWith(response);
      break;
    }
  })();

  const ws = new WebSocketStream("ws://localhost:4501", {
    headers: [["x-some-header", "foo"]],
  });
  await ws.closed;
  await promise;
=======
Deno.test("aborting immediately throws an AbortError", async () => {
  const controller = new AbortController();
  const wss = new WebSocketStream("ws://localhost:4242", {
    signal: controller.signal,
  });
  controller.abort();
  await assertRejects(
    () => wss.connection,
    DOMException,
    "connection was aborted",
  );
  await assertRejects(() => wss.closed, DOMException, "connection was aborted");
>>>>>>> e28fb70a
});<|MERGE_RESOLUTION|>--- conflicted
+++ resolved
@@ -81,7 +81,20 @@
   await ws.closed;
 });
 
-<<<<<<< HEAD
+Deno.test("aborting immediately throws an AbortError", async () => {
+  const controller = new AbortController();
+  const wss = new WebSocketStream("ws://localhost:4242", {
+    signal: controller.signal,
+  });
+  controller.abort();
+  await assertRejects(
+    () => wss.connection,
+    DOMException,
+    "connection was aborted",
+  );
+  await assertRejects(() => wss.closed, DOMException, "connection was aborted");
+});
+
 Deno.test("headers", async () => {
   const promise = (async () => {
     const listener = Deno.listen({ port: 4501 });
@@ -104,18 +117,4 @@
   });
   await ws.closed;
   await promise;
-=======
-Deno.test("aborting immediately throws an AbortError", async () => {
-  const controller = new AbortController();
-  const wss = new WebSocketStream("ws://localhost:4242", {
-    signal: controller.signal,
-  });
-  controller.abort();
-  await assertRejects(
-    () => wss.connection,
-    DOMException,
-    "connection was aborted",
-  );
-  await assertRejects(() => wss.closed, DOMException, "connection was aborted");
->>>>>>> e28fb70a
 });