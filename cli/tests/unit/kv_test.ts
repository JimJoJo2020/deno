--- conflicted
+++ resolved
@@ -1820,7 +1820,6 @@
 });
 
 Deno.test({
-<<<<<<< HEAD
   name: "different kv instances for enqueue and queueListen",
   async fn() {
     const filename = await Deno.makeTempFile({ prefix: "queue_db" });
@@ -1851,14 +1850,16 @@
         // pass
       }
     }
-=======
+  },
+});
+
+Deno.test({
   name: "queue graceful close",
   async fn() {
     const db: Deno.Kv = await Deno.openKv(":memory:");
     const listener = db.listenQueue((_msg) => {});
     db.close();
     await listener;
->>>>>>> 35fad4d2
   },
 });
 
