--- conflicted
+++ resolved
@@ -59,29 +59,16 @@
   writer.write(new TextEncoder().encode("world"));
   writer.close();
 
-<<<<<<< HEAD
   const promise = (async () => {
     const listener = Deno.listen({ port: 4501 });
     const conn = await listener.accept();
-    const httpConn = Deno.startHttp(conn);
+    const httpConn = Deno.serveHttp(conn);
     const evt = await httpConn.nextRequest();
     assert(evt);
     const { request, respondWith } = evt;
     const reqBody = await request.text();
     assertEquals("hello world", reqBody);
     await respondWith(new Response(""));
-=======
-    const promise = (async () => {
-      const listener = Deno.listen({ port: 4501 });
-      const conn = await listener.accept();
-      const httpConn = Deno.serveHttp(conn);
-      const evt = await httpConn.nextRequest();
-      assert(evt);
-      const { request, respondWith } = evt;
-      const reqBody = await request.text();
-      assertEquals("hello world", reqBody);
-      await respondWith(new Response(""));
->>>>>>> 0fd1fb93
 
     // TODO(ry) If we don't call httpConn.nextRequest() here we get "error sending
     // request for url (https://localhost:4501/): connection closed before
@@ -169,7 +156,6 @@
   const hostname = "localhost";
   const port = 4501;
 
-<<<<<<< HEAD
   const promise = (async () => {
     const listener = Deno.listenTls({
       hostname,
@@ -178,26 +164,11 @@
       keyFile: "cli/tests/tls/localhost.key",
     });
     const conn = await listener.accept();
-    const httpConn = Deno.startHttp(conn);
+    const httpConn = Deno.serveHttp(conn);
     const evt = await httpConn.nextRequest();
     assert(evt);
     const { request, respondWith } = evt;
     await respondWith(new Response("Hello World"));
-=======
-    const promise = (async () => {
-      const listener = Deno.listenTls({
-        hostname,
-        port,
-        certFile: "cli/tests/tls/localhost.crt",
-        keyFile: "cli/tests/tls/localhost.key",
-      });
-      const conn = await listener.accept();
-      const httpConn = Deno.serveHttp(conn);
-      const evt = await httpConn.nextRequest();
-      assert(evt);
-      const { request, respondWith } = evt;
-      await respondWith(new Response("Hello World"));
->>>>>>> 0fd1fb93
 
     // TODO(ry) If we don't call httpConn.nextRequest() here we get "error sending
     // request for url (https://localhost:4501/): connection closed before
