--- conflicted
+++ resolved
@@ -1064,11 +1064,7 @@
       assertStrictEquals(event2, null);
 
       listener.close();
-<<<<<<< HEAD
-      socket.close();
-=======
       await socketClosed;
->>>>>>> b51b0c83
     }
 
     async function client() {
