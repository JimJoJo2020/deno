--- conflicted
+++ resolved
@@ -544,7 +544,49 @@
   },
 );
 
-<<<<<<< HEAD
+unitTest({ perms: { net: true } }, async function httpRequestLatin1Headers() {
+  const promise = (async () => {
+    const listener = Deno.listen({ port: 4501 });
+    for await (const conn of listener) {
+      const httpConn = Deno.serveHttp(conn);
+      for await (const { request, respondWith } of httpConn) {
+        assertEquals(request.headers.get("X-Header-Test"), "á");
+        await respondWith(
+          new Response("", { headers: { "X-Header-Test": "Æ" } }),
+        );
+        httpConn.close();
+      }
+      break;
+    }
+  })();
+
+  const clientConn = await Deno.connect({ port: 4501 });
+  const requestText =
+    "GET / HTTP/1.1\r\nHost: 127.0.0.1:4501\r\nX-Header-Test: á\r\n\r\n";
+  const requestBytes = new Uint8Array(requestText.length);
+  for (let i = 0; i < requestText.length; i++) {
+    requestBytes[i] = requestText.charCodeAt(i);
+  }
+  let written = 0;
+  while (written < requestBytes.byteLength) {
+    written += await clientConn.write(requestBytes.slice(written));
+  }
+
+  let responseText = "";
+  const buf = new Uint8Array(1024);
+  let read;
+  while ((read = await clientConn.read(buf)) !== null) {
+    for (let i = 0; i < read; i++) {
+      responseText += String.fromCharCode(buf[i]);
+    }
+  }
+  clientConn.close();
+
+  assert(/\r\n[Xx]-[Hh]eader-[Tt]est: Æ\r\n/.test(responseText));
+
+  await promise;
+});
+
 unitTest(
   { perms: { net: true } },
   async function httpServerRequestWithoutPath() {
@@ -588,48 +630,4 @@
     clientConn.close();
     await promise;
   },
-);
-=======
-unitTest({ perms: { net: true } }, async function httpRequestLatin1Headers() {
-  const promise = (async () => {
-    const listener = Deno.listen({ port: 4501 });
-    for await (const conn of listener) {
-      const httpConn = Deno.serveHttp(conn);
-      for await (const { request, respondWith } of httpConn) {
-        assertEquals(request.headers.get("X-Header-Test"), "á");
-        await respondWith(
-          new Response("", { headers: { "X-Header-Test": "Æ" } }),
-        );
-        httpConn.close();
-      }
-      break;
-    }
-  })();
-
-  const clientConn = await Deno.connect({ port: 4501 });
-  const requestText =
-    "GET / HTTP/1.1\r\nHost: 127.0.0.1:4501\r\nX-Header-Test: á\r\n\r\n";
-  const requestBytes = new Uint8Array(requestText.length);
-  for (let i = 0; i < requestText.length; i++) {
-    requestBytes[i] = requestText.charCodeAt(i);
-  }
-  let written = 0;
-  while (written < requestBytes.byteLength) {
-    written += await clientConn.write(requestBytes.slice(written));
-  }
-
-  let responseText = "";
-  const buf = new Uint8Array(1024);
-  let read;
-  while ((read = await clientConn.read(buf)) !== null) {
-    for (let i = 0; i < read; i++) {
-      responseText += String.fromCharCode(buf[i]);
-    }
-  }
-  clientConn.close();
-
-  assert(/\r\n[Xx]-[Hh]eader-[Tt]est: Æ\r\n/.test(responseText));
-
-  await promise;
-});
->>>>>>> 098a7c88
+);