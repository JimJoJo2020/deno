// Copyright 2018-2021 the Deno authors. All rights reserved. MIT license.
<<<<<<< HEAD
import { assertEquals } from "./test_util.ts";
=======
import { assertEquals, unitTest } from "./test_util.ts";
import { Buffer } from "../../../test_util/std/io/buffer.ts";
>>>>>>> d849c87e

const DEFAULT_BUF_SIZE = 32 * 1024;

type Spy = { calls: number };

function repeat(c: string, bytes: number): Uint8Array {
  assertEquals(c.length, 1);
  const ui8 = new Uint8Array(bytes);
  ui8.fill(c.charCodeAt(0));
  return ui8;
}

function spyRead(obj: Buffer): Spy {
  const spy: Spy = {
    calls: 0,
  };

  const orig = obj.read.bind(obj);

  obj.read = (p: Uint8Array): Promise<number | null> => {
    spy.calls++;
    return orig(p);
  };

  return spy;
}

Deno.test("copyWithDefaultBufferSize", async function () {
  const xBytes = repeat("b", DEFAULT_BUF_SIZE);
  const reader = new Buffer(xBytes.buffer as ArrayBuffer);
  const write = new Buffer();

  const readSpy = spyRead(reader);

  const n = await Deno.copy(reader, write);

  assertEquals(n, xBytes.length);
  assertEquals(write.length, xBytes.length);
  assertEquals(readSpy.calls, 2); // read with DEFAULT_BUF_SIZE bytes + read with 0 bytes
});

Deno.test("copyWithCustomBufferSize", async function () {
  const bufSize = 1024;
  const xBytes = repeat("b", DEFAULT_BUF_SIZE);
  const reader = new Buffer(xBytes.buffer as ArrayBuffer);
  const write = new Buffer();

  const readSpy = spyRead(reader);

  const n = await Deno.copy(reader, write, { bufSize });

  assertEquals(n, xBytes.length);
  assertEquals(write.length, xBytes.length);
  assertEquals(readSpy.calls, DEFAULT_BUF_SIZE / bufSize + 1);
});

Deno.test("copyBufferToFile", async function () {
  const filePath = "test-file.txt";
  // bigger than max File possible buffer 16kb
  const bufSize = 32 * 1024;
  const xBytes = repeat("b", bufSize);
  const reader = new Buffer(xBytes.buffer as ArrayBuffer);
  const write = await Deno.open(filePath, { write: true, create: true });

  const n = await Deno.copy(reader, write, { bufSize });

  assertEquals(n, xBytes.length);

  write.close();
  await Deno.remove(filePath);
});<|MERGE_RESOLUTION|>--- conflicted
+++ resolved
@@ -1,10 +1,6 @@
 // Copyright 2018-2021 the Deno authors. All rights reserved. MIT license.
-<<<<<<< HEAD
 import { assertEquals } from "./test_util.ts";
-=======
-import { assertEquals, unitTest } from "./test_util.ts";
 import { Buffer } from "../../../test_util/std/io/buffer.ts";
->>>>>>> d849c87e
 
 const DEFAULT_BUF_SIZE = 32 * 1024;
 
