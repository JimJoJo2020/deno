// Copyright 2018-2021 the Deno authors. All rights reserved. MIT license.

// TODO(ry) The unit test functions in this module are too coarse. They should
// be broken up into smaller bits.

// TODO(ry) These tests currentl strip all the ANSI colors out. We don't have a
// good way to control whether we produce color output or not since
// std/fmt/colors auto determines whether to put colors in or not. We need
// better infrastructure here so we can properly test the colors.

import {
  assert,
  assertEquals,
  assertStringIncludes,
  assertThrows,
} from "./test_util.ts";
import { stripColor } from "../../../test_util/std/fmt/colors.ts";

const customInspect = Symbol.for("Deno.customInspect");
const {
  Console,
  cssToAnsi: cssToAnsi_,
  inspectArgs,
  parseCss: parseCss_,
  parseCssColor: parseCssColor_,
  // @ts-expect-error TypeScript (as of 3.7) does not support indexing namespaces by symbol
} = Deno[Deno.internal];

function stringify(...args: unknown[]): string {
  return stripColor(inspectArgs(args).replace(/\n$/, ""));
}

interface Css {
  backgroundColor: [number, number, number] | null;
  color: [number, number, number] | null;
  fontWeight: string | null;
  fontStyle: string | null;
  textDecorationColor: [number, number, number] | null;
  textDecorationLine: string[];
}

const DEFAULT_CSS: Css = {
  backgroundColor: null,
  color: null,
  fontWeight: null,
  fontStyle: null,
  textDecorationColor: null,
  textDecorationLine: [],
};

function parseCss(cssString: string): Css {
  return parseCss_(cssString);
}

function parseCssColor(colorString: string): Css {
  return parseCssColor_(colorString);
}

/** ANSI-fy the CSS, replace "\x1b" with "_". */
function cssToAnsiEsc(css: Css, prevCss: Css | null = null): string {
  return cssToAnsi_(css, prevCss).replaceAll("\x1b", "_");
}

// test cases from web-platform-tests
// via https://github.com/web-platform-tests/wpt/blob/master/console/console-is-a-namespace.any.js
Deno.test(function consoleShouldBeANamespace() {
  const prototype1 = Object.getPrototypeOf(console);
  const prototype2 = Object.getPrototypeOf(prototype1);

  assertEquals(Object.getOwnPropertyNames(prototype1).length, 0);
  assertEquals(prototype2, Object.prototype);
});

Deno.test(function consoleHasRightInstance() {
  assert(console instanceof Console);
  assertEquals({} instanceof Console, false);
});

Deno.test(function consoleTestAssertShouldNotThrowError() {
  mockConsole((console) => {
    console.assert(true);
    let hasThrown = undefined;
    try {
      console.assert(false);
      hasThrown = false;
    } catch {
      hasThrown = true;
    }
    assertEquals(hasThrown, false);
  });
});

Deno.test(function consoleTestStringifyComplexObjects() {
  assertEquals(stringify("foo"), "foo");
  assertEquals(stringify(["foo", "bar"]), `[ "foo", "bar" ]`);
  assertEquals(stringify({ foo: "bar" }), `{ foo: "bar" }`);
});

Deno.test(
  function consoleTestStringifyComplexObjectsWithEscapedSequences() {
    assertEquals(
      stringify(
        ["foo\b", "foo\f", "foo\n", "foo\r", "foo\t", "foo\v", "foo\0"],
      ),
      `[
  "foo\\b",   "foo\\f",
  "foo\\n",   "foo\\r",
  "foo\\t",   "foo\\v",
  "foo\\x00"
]`,
    );
    assertEquals(
      stringify(
        [
          Symbol(),
          Symbol(""),
          Symbol("foo\b"),
          Symbol("foo\f"),
          Symbol("foo\n"),
          Symbol("foo\r"),
          Symbol("foo\t"),
          Symbol("foo\v"),
          Symbol("foo\0"),
        ],
      ),
      `[
  Symbol(),
  Symbol(""),
  Symbol("foo\\b"),
  Symbol("foo\\f"),
  Symbol("foo\\n"),
  Symbol("foo\\r"),
  Symbol("foo\\t"),
  Symbol("foo\\v"),
  Symbol("foo\\x00")
]`,
    );
    assertEquals(
      stringify(
        { "foo\b": "bar\n", "bar\r": "baz\t", "qux\0": "qux\0" },
      ),
      `{ "foo\\b": "bar\\n", "bar\\r": "baz\\t", "qux\\x00": "qux\\x00" }`,
    );
    assertEquals(
      stringify(
        {
          [Symbol("foo\b")]: `Symbol("foo\n")`,
          [Symbol("bar\n")]: `Symbol("bar\n")`,
          [Symbol("bar\r")]: `Symbol("bar\r")`,
          [Symbol("baz\t")]: `Symbol("baz\t")`,
          [Symbol("qux\0")]: `Symbol("qux\0")`,
        },
      ),
      `{
  [Symbol("foo\\b")]: 'Symbol("foo\\n\")',
  [Symbol("bar\\n")]: 'Symbol("bar\\n\")',
  [Symbol("bar\\r")]: 'Symbol("bar\\r\")',
  [Symbol("baz\\t")]: 'Symbol("baz\\t\")',
  [Symbol("qux\\x00")]: 'Symbol(\"qux\\x00")'
}`,
    );
    assertEquals(
      stringify(new Set(["foo\n", "foo\r", "foo\0"])),
      `Set { "foo\\n", "foo\\r", "foo\\x00" }`,
    );
  },
);

Deno.test(function consoleTestStringifyQuotes() {
  assertEquals(stringify(["\\"]), `[ "\\\\" ]`);
  assertEquals(stringify(['\\,"']), `[ '\\\\,"' ]`);
  assertEquals(stringify([`\\,",'`]), `[ \`\\\\,",'\` ]`);
  assertEquals(stringify(["\\,\",',`"]), `[ "\\\\,\\",',\`" ]`);
});

Deno.test(function consoleTestStringifyLongStrings() {
  const veryLongString = "a".repeat(200);
  // If we stringify an object containing the long string, it gets abbreviated.
  let actual = stringify({ veryLongString });
  assert(actual.includes("..."));
  assert(actual.length < 200);
  // However if we stringify the string itself, we get it exactly.
  actual = stringify(veryLongString);
  assertEquals(actual, veryLongString);
});

<<<<<<< HEAD
unitTest(function consoleTestStringifyLoongStringNoSurrogatesFromTruncation() {
  const veryLongString = "a".repeat(99) + "🌎";
  let actual = stringify({ veryLongString });
  assert(actual.includes("..."));
  assert(!actual.includes("\ud83c"));
  assert(!actual.includes("🌎"));

  const aLongString = "a".repeat(98) + "🌎";
  actual = stringify({ aLongString });
  assert(!actual.includes("..."));
  assert(actual.includes("🌎"));

  const aDifferentVeryLongString = "a".repeat(96) + "🌎" + "aaa";
  actual = stringify({ aDifferentVeryLongString });
  assert(actual.includes("..."));
  assert(!actual.includes("\ud83c"));
  assert(!actual.includes("🌎"));

  const aOtherVeryLongString = "a".repeat(95) + "🌎" + "aaaa";
  actual = stringify({ aOtherVeryLongString });
  assert(actual.includes("🌎..."));
});

unitTest(function consoleTestStringifyCircular() {
=======
Deno.test(function consoleTestStringifyCircular() {
>>>>>>> d2c53e7f
  class Base {
    a = 1;
    m1() {}
  }

  class Extended extends Base {
    b = 2;
    m2() {}
  }

  // deno-lint-ignore no-explicit-any
  const nestedObj: any = {
    num: 1,
    bool: true,
    str: "a",
    method() {},
    async asyncMethod() {},
    *generatorMethod() {},
    un: undefined,
    nu: null,
    arrowFunc: () => {},
    extendedClass: new Extended(),
    nFunc: new Function(),
    extendedCstr: Extended,
  };

  const circularObj = {
    num: 2,
    bool: false,
    str: "b",
    method() {},
    un: undefined,
    nu: null,
    nested: nestedObj,
    emptyObj: {},
    arr: [1, "s", false, null, nestedObj],
    baseClass: new Base(),
  };

  nestedObj.o = circularObj;
  const nestedObjExpected = `{
  num: 1,
  bool: true,
  str: "a",
  method: [Function: method],
  asyncMethod: [AsyncFunction: asyncMethod],
  generatorMethod: [GeneratorFunction: generatorMethod],
  un: undefined,
  nu: null,
  arrowFunc: [Function: arrowFunc],
  extendedClass: Extended { a: 1, b: 2 },
  nFunc: [Function],
  extendedCstr: [Function: Extended],
  o: {
    num: 2,
    bool: false,
    str: "b",
    method: [Function: method],
    un: undefined,
    nu: null,
    nested: [Circular],
    emptyObj: {},
    arr: [ 1, "s", false, null, [Circular] ],
    baseClass: Base { a: 1 }
  }
}`;

  assertEquals(stringify(1), "1");
  assertEquals(stringify(-0), "-0");
  assertEquals(stringify(1n), "1n");
  assertEquals(stringify("s"), "s");
  assertEquals(stringify(false), "false");
  assertEquals(stringify(new Number(1)), "[Number: 1]");
  assertEquals(stringify(new Number(-0)), "[Number: -0]");
  assertEquals(stringify(Object(1n)), "[BigInt: 1n]");
  assertEquals(stringify(new Boolean(true)), "[Boolean: true]");
  assertEquals(stringify(new String("deno")), `[String: "deno"]`);
  assertEquals(stringify(/[0-9]*/), "/[0-9]*/");
  assertEquals(
    stringify(new Date("2018-12-10T02:26:59.002Z")),
    "2018-12-10T02:26:59.002Z",
  );
  assertEquals(stringify(new Set([1, 2, 3])), "Set { 1, 2, 3 }");
  assertEquals(
    stringify(
      new Map([
        [1, "one"],
        [2, "two"],
      ]),
    ),
    `Map { 1 => "one", 2 => "two" }`,
  );
  assertEquals(stringify(new WeakSet()), "WeakSet { [items unknown] }");
  assertEquals(stringify(new WeakMap()), "WeakMap { [items unknown] }");
  assertEquals(stringify(Symbol(1)), `Symbol("1")`);
  assertEquals(stringify(Object(Symbol(1))), `[Symbol: Symbol("1")]`);
  assertEquals(stringify(null), "null");
  assertEquals(stringify(undefined), "undefined");
  assertEquals(stringify(new Extended()), "Extended { a: 1, b: 2 }");
  assertEquals(
    stringify(function f() {}),
    "[Function: f]",
  );
  assertEquals(
    stringify(async function af() {}),
    "[AsyncFunction: af]",
  );
  assertEquals(
    stringify(function* gf() {}),
    "[GeneratorFunction: gf]",
  );
  assertEquals(
    stringify(async function* agf() {}),
    "[AsyncGeneratorFunction: agf]",
  );
  assertEquals(
    stringify(new Uint8Array([1, 2, 3])),
    "Uint8Array(3) [ 1, 2, 3 ]",
  );
  assertEquals(stringify(Uint8Array.prototype), "Uint8Array {}");
  assertEquals(
    stringify({ a: { b: { c: { d: new Set([1]) } } } }),
    "{ a: { b: { c: { d: [Set] } } } }",
  );
  assertEquals(stringify(nestedObj), nestedObjExpected);
  assertEquals(
    stringify(JSON),
    "JSON {}",
  );
  assertEquals(
    stringify(new Console(() => {})),
    `console {
  log: [Function: log],
  debug: [Function: debug],
  info: [Function: info],
  dir: [Function: dir],
  dirxml: [Function: dir],
  warn: [Function: warn],
  error: [Function: error],
  assert: [Function: assert],
  count: [Function: count],
  countReset: [Function: countReset],
  table: [Function: table],
  time: [Function: time],
  timeLog: [Function: timeLog],
  timeEnd: [Function: timeEnd],
  group: [Function: group],
  groupCollapsed: [Function: group],
  groupEnd: [Function: groupEnd],
  clear: [Function: clear],
  trace: [Function: trace],
  indentLevel: 0,
  [Symbol(isConsoleInstance)]: true
}`,
  );
  assertEquals(
    stringify({ str: 1, [Symbol.for("sym")]: 2, [Symbol.toStringTag]: "TAG" }),
    'TAG { str: 1, [Symbol(sym)]: 2, [Symbol(Symbol.toStringTag)]: "TAG" }',
  );
  assertEquals(
    stringify({
      [Symbol.for("Deno.customInspect")]: function () {
        return Deno.inspect(this);
      },
    }),
    "[Circular]",
  );
  // test inspect is working the same
  assertEquals(stripColor(Deno.inspect(nestedObj)), nestedObjExpected);
});

Deno.test(function consoleTestStringifyFunctionWithPrototypeRemoved() {
  const f = function f() {};
  Reflect.setPrototypeOf(f, null);
  assertEquals(stringify(f), "[Function: f]");
  const af = async function af() {};
  Reflect.setPrototypeOf(af, null);
  assertEquals(stringify(af), "[Function: af]");
  const gf = function* gf() {};
  Reflect.setPrototypeOf(gf, null);
  assertEquals(stringify(gf), "[Function: gf]");
  const agf = async function* agf() {};
  Reflect.setPrototypeOf(agf, null);
  assertEquals(stringify(agf), "[Function: agf]");
});

Deno.test(function consoleTestStringifyFunctionWithProperties() {
  const f = () => "test";
  f.x = () => "foo";
  f.y = 3;
  f.z = () => "baz";
  f.b = function bar() {};
  f.a = new Map();
  assertEquals(
    stringify({ f }),
    `{
  f: [Function: f] { x: [Function], y: 3, z: [Function], b: [Function: bar], a: Map {} }
}`,
  );

  const t = () => {};
  t.x = f;
  f.s = f;
  f.t = t;
  assertEquals(
    stringify({ f }),
    `{
  f: [Function: f] {
    x: [Function],
    y: 3,
    z: [Function],
    b: [Function: bar],
    a: Map {},
    s: [Circular],
    t: [Function: t] { x: [Circular] }
  }
}`,
  );

  assertEquals(
    stringify(Array),
    `[Function: Array]`,
  );

  assertEquals(
    stripColor(Deno.inspect(Array, { showHidden: true })),
    `[Function: Array] { [Symbol(Symbol.species)]: [Getter] }`,
  );
});

Deno.test(function consoleTestStringifyWithDepth() {
  // deno-lint-ignore no-explicit-any
  const nestedObj: any = { a: { b: { c: { d: { e: { f: 42 } } } } } };
  assertEquals(
    stripColor(inspectArgs([nestedObj], { depth: 3 })),
    "{ a: { b: { c: [Object] } } }",
  );
  assertEquals(
    stripColor(inspectArgs([nestedObj], { depth: 4 })),
    "{ a: { b: { c: { d: [Object] } } } }",
  );
  assertEquals(stripColor(inspectArgs([nestedObj], { depth: 0 })), "[Object]");
  assertEquals(
    stripColor(inspectArgs([nestedObj])),
    "{ a: { b: { c: { d: [Object] } } } }",
  );
  // test inspect is working the same way
  assertEquals(
    stripColor(Deno.inspect(nestedObj, { depth: 4 })),
    "{ a: { b: { c: { d: [Object] } } } }",
  );
});

Deno.test(function consoleTestStringifyLargeObject() {
  const obj = {
    a: 2,
    o: {
      a: "1",
      b: "2",
      c: "3",
      d: "4",
      e: "5",
      f: "6",
      g: 10,
      asd: 2,
      asda: 3,
      x: { a: "asd", x: 3 },
    },
  };
  assertEquals(
    stringify(obj),
    `{
  a: 2,
  o: {
    a: "1",
    b: "2",
    c: "3",
    d: "4",
    e: "5",
    f: "6",
    g: 10,
    asd: 2,
    asda: 3,
    x: { a: "asd", x: 3 }
  }
}`,
  );
});

Deno.test(function consoleTestStringifyIterable() {
  const shortArray = [1, 2, 3, 4, 5];
  assertEquals(stringify(shortArray), "[ 1, 2, 3, 4, 5 ]");

  const longArray = new Array(200).fill(0);
  assertEquals(
    stringify(longArray),
    `[
  0, 0, 0, 0, 0, 0, 0, 0, 0, 0, 0, 0, 0, 0, 0,
  0, 0, 0, 0, 0, 0, 0, 0, 0, 0, 0, 0, 0, 0, 0,
  0, 0, 0, 0, 0, 0, 0, 0, 0, 0, 0, 0, 0, 0, 0,
  0, 0, 0, 0, 0, 0, 0, 0, 0, 0, 0, 0, 0, 0, 0,
  0, 0, 0, 0, 0, 0, 0, 0, 0, 0, 0, 0, 0, 0, 0,
  0, 0, 0, 0, 0, 0, 0, 0, 0, 0, 0, 0, 0, 0, 0,
  0, 0, 0, 0, 0, 0, 0, 0, 0, 0,
  ... 100 more items
]`,
  );

  const obj = { a: "a", longArray };
  assertEquals(
    stringify(obj),
    `{
  a: "a",
  longArray: [
    0, 0, 0, 0, 0, 0, 0, 0, 0, 0, 0, 0, 0, 0, 0,
    0, 0, 0, 0, 0, 0, 0, 0, 0, 0, 0, 0, 0, 0, 0,
    0, 0, 0, 0, 0, 0, 0, 0, 0, 0, 0, 0, 0, 0, 0,
    0, 0, 0, 0, 0, 0, 0, 0, 0, 0, 0, 0, 0, 0, 0,
    0, 0, 0, 0, 0, 0, 0, 0, 0, 0, 0, 0, 0, 0, 0,
    0, 0, 0, 0, 0, 0, 0, 0, 0, 0, 0, 0, 0, 0, 0,
    0, 0, 0, 0, 0, 0, 0, 0, 0, 0,
    ... 100 more items
  ]
}`,
  );

  const shortMap = new Map([
    ["a", 0],
    ["b", 1],
  ]);
  assertEquals(stringify(shortMap), `Map { "a" => 0, "b" => 1 }`);

  const longMap = new Map();
  for (const key of Array(200).keys()) {
    longMap.set(`${key}`, key);
  }
  assertEquals(
    stringify(longMap),
    `Map {
  "0" => 0,
  "1" => 1,
  "2" => 2,
  "3" => 3,
  "4" => 4,
  "5" => 5,
  "6" => 6,
  "7" => 7,
  "8" => 8,
  "9" => 9,
  "10" => 10,
  "11" => 11,
  "12" => 12,
  "13" => 13,
  "14" => 14,
  "15" => 15,
  "16" => 16,
  "17" => 17,
  "18" => 18,
  "19" => 19,
  "20" => 20,
  "21" => 21,
  "22" => 22,
  "23" => 23,
  "24" => 24,
  "25" => 25,
  "26" => 26,
  "27" => 27,
  "28" => 28,
  "29" => 29,
  "30" => 30,
  "31" => 31,
  "32" => 32,
  "33" => 33,
  "34" => 34,
  "35" => 35,
  "36" => 36,
  "37" => 37,
  "38" => 38,
  "39" => 39,
  "40" => 40,
  "41" => 41,
  "42" => 42,
  "43" => 43,
  "44" => 44,
  "45" => 45,
  "46" => 46,
  "47" => 47,
  "48" => 48,
  "49" => 49,
  "50" => 50,
  "51" => 51,
  "52" => 52,
  "53" => 53,
  "54" => 54,
  "55" => 55,
  "56" => 56,
  "57" => 57,
  "58" => 58,
  "59" => 59,
  "60" => 60,
  "61" => 61,
  "62" => 62,
  "63" => 63,
  "64" => 64,
  "65" => 65,
  "66" => 66,
  "67" => 67,
  "68" => 68,
  "69" => 69,
  "70" => 70,
  "71" => 71,
  "72" => 72,
  "73" => 73,
  "74" => 74,
  "75" => 75,
  "76" => 76,
  "77" => 77,
  "78" => 78,
  "79" => 79,
  "80" => 80,
  "81" => 81,
  "82" => 82,
  "83" => 83,
  "84" => 84,
  "85" => 85,
  "86" => 86,
  "87" => 87,
  "88" => 88,
  "89" => 89,
  "90" => 90,
  "91" => 91,
  "92" => 92,
  "93" => 93,
  "94" => 94,
  "95" => 95,
  "96" => 96,
  "97" => 97,
  "98" => 98,
  "99" => 99,
  ... 100 more items
}`,
  );

  const shortSet = new Set([1, 2, 3]);
  assertEquals(stringify(shortSet), `Set { 1, 2, 3 }`);
  const longSet = new Set();
  for (const key of Array(200).keys()) {
    longSet.add(key);
  }
  assertEquals(
    stringify(longSet),
    `Set {
  0,
  1,
  2,
  3,
  4,
  5,
  6,
  7,
  8,
  9,
  10,
  11,
  12,
  13,
  14,
  15,
  16,
  17,
  18,
  19,
  20,
  21,
  22,
  23,
  24,
  25,
  26,
  27,
  28,
  29,
  30,
  31,
  32,
  33,
  34,
  35,
  36,
  37,
  38,
  39,
  40,
  41,
  42,
  43,
  44,
  45,
  46,
  47,
  48,
  49,
  50,
  51,
  52,
  53,
  54,
  55,
  56,
  57,
  58,
  59,
  60,
  61,
  62,
  63,
  64,
  65,
  66,
  67,
  68,
  69,
  70,
  71,
  72,
  73,
  74,
  75,
  76,
  77,
  78,
  79,
  80,
  81,
  82,
  83,
  84,
  85,
  86,
  87,
  88,
  89,
  90,
  91,
  92,
  93,
  94,
  95,
  96,
  97,
  98,
  99,
  ... 100 more items
}`,
  );

  const withEmptyEl = Array(10);
  withEmptyEl.fill(0, 4, 6);
  assertEquals(
    stringify(withEmptyEl),
    `[ <4 empty items>, 0, 0, <4 empty items> ]`,
  );

  /* TODO(ry) Fix this test
  const lWithEmptyEl = Array(200);
  lWithEmptyEl.fill(0, 50, 80);
  assertEquals(
    stringify(lWithEmptyEl),
    `[
  <50 empty items>, 0,                 0,
  0,                0,                 0,
  0,                0,                 0,
  0,                0,                 0,
  0,                0,                 0,
  0,                0,                 0,
  0,                0,                 0,
  0,                0,                 0,
  0,                0,                 0,
  0,                0,                 0,
  0,                <120 empty items>
]`
  );
  */
});

Deno.test(function consoleTestStringifyIterableWhenGrouped() {
  const withOddNumberOfEls = new Float64Array(
    [
      2.1,
      2.01,
      2.001,
      2.0001,
      2.00001,
      2.000001,
      2.0000001,
      2.00000001,
      2.000000001,
      2.0000000001,
      2,
    ],
  );
  assertEquals(
    stringify(withOddNumberOfEls),
    `Float64Array(11) [
          2.1,         2.01,
        2.001,       2.0001,
      2.00001,     2.000001,
    2.0000001,   2.00000001,
  2.000000001, 2.0000000001,
            2
]`,
  );
  const withEvenNumberOfEls = new Float64Array(
    [
      2.1,
      2.01,
      2.001,
      2.0001,
      2.00001,
      2.000001,
      2.0000001,
      2.00000001,
      2.000000001,
      2.0000000001,
      2,
      2,
    ],
  );
  assertEquals(
    stringify(withEvenNumberOfEls),
    `Float64Array(12) [
          2.1,         2.01,
        2.001,       2.0001,
      2.00001,     2.000001,
    2.0000001,   2.00000001,
  2.000000001, 2.0000000001,
            2,            2
]`,
  );
  const withThreeColumns = [
    2,
    2.1,
    2.11,
    2,
    2.111,
    2.1111,
    2,
    2.1,
    2.11,
    2,
    2.1,
  ];
  assertEquals(
    stringify(withThreeColumns),
    `[
  2,   2.1,   2.11,
  2, 2.111, 2.1111,
  2,   2.1,   2.11,
  2,   2.1
]`,
  );
});

Deno.test(async function consoleTestStringifyPromises() {
  const pendingPromise = new Promise((_res, _rej) => {});
  assertEquals(stringify(pendingPromise), "Promise { <pending> }");

  const resolvedPromise = new Promise((res, _rej) => {
    res("Resolved!");
  });
  assertEquals(stringify(resolvedPromise), `Promise { "Resolved!" }`);

  let rejectedPromise;
  try {
    rejectedPromise = new Promise((_, rej) => {
      rej(Error("Whoops"));
    });
    await rejectedPromise;
  } catch (_err) {
    // pass
  }
  const strLines = stringify(rejectedPromise).split("\n");
  assertEquals(strLines[0], "Promise {");
  assertEquals(strLines[1], "  <rejected> Error: Whoops");
});

Deno.test(function consoleTestWithCustomInspector() {
  class A {
    [customInspect](): string {
      return "b";
    }
  }

  assertEquals(stringify(new A()), "b");
});

Deno.test(function consoleTestWithCustomInspectorUsingInspectFunc() {
  class A {
    [customInspect](
      inspect: (v: unknown, opts?: Deno.InspectOptions) => string,
    ): string {
      return "b " + inspect({ c: 1 });
    }
  }

  assertEquals(stringify(new A()), "b { c: 1 }");
});

Deno.test(function consoleTestWithCustomInspectorError() {
  class A {
    [customInspect](): never {
      throw new Error("BOOM");
    }
  }

  const a = new A();
  assertThrows(
    () => stringify(a),
    Error,
    "BOOM",
    "Custom inspect won't attempt to parse if user defined function throws",
  );
  assertThrows(
    () => stringify(a),
    Error,
    "BOOM",
    "Inpsect should fail and maintain a clear CTX_STACK",
  );
});

Deno.test(function consoleTestWithCustomInspectFunction() {
  function a() {}
  Object.assign(a, {
    [customInspect]() {
      return "b";
    },
  });

  assertEquals(stringify(a), "b");
});

Deno.test(function consoleTestWithIntegerFormatSpecifier() {
  assertEquals(stringify("%i"), "%i");
  assertEquals(stringify("%i", 42.0), "42");
  assertEquals(stringify("%i", 42), "42");
  assertEquals(stringify("%i", "42"), "NaN");
  assertEquals(stringify("%i", 1.5), "1");
  assertEquals(stringify("%i", -0.5), "0");
  assertEquals(stringify("%i", ""), "NaN");
  assertEquals(stringify("%i", Symbol()), "NaN");
  assertEquals(stringify("%i %d", 42, 43), "42 43");
  assertEquals(stringify("%d %i", 42), "42 %i");
  assertEquals(stringify("%d", 12345678901234567890123), "1");
  assertEquals(
    stringify("%i", 12345678901234567890123n),
    "12345678901234567890123n",
  );
});

Deno.test(function consoleTestWithFloatFormatSpecifier() {
  assertEquals(stringify("%f"), "%f");
  assertEquals(stringify("%f", 42.0), "42");
  assertEquals(stringify("%f", 42), "42");
  assertEquals(stringify("%f", "42"), "NaN");
  assertEquals(stringify("%f", 1.5), "1.5");
  assertEquals(stringify("%f", -0.5), "-0.5");
  assertEquals(stringify("%f", Math.PI), "3.141592653589793");
  assertEquals(stringify("%f", ""), "NaN");
  assertEquals(stringify("%f", Symbol("foo")), "NaN");
  assertEquals(stringify("%f", 5n), "NaN");
  assertEquals(stringify("%f %f", 42, 43), "42 43");
  assertEquals(stringify("%f %f", 42), "42 %f");
});

Deno.test(function consoleTestWithStringFormatSpecifier() {
  assertEquals(stringify("%s"), "%s");
  assertEquals(stringify("%s", undefined), "undefined");
  assertEquals(stringify("%s", "foo"), "foo");
  assertEquals(stringify("%s", 42), "42");
  assertEquals(stringify("%s", "42"), "42");
  assertEquals(stringify("%s %s", 42, 43), "42 43");
  assertEquals(stringify("%s %s", 42), "42 %s");
  assertEquals(stringify("%s", Symbol("foo")), "Symbol(foo)");
});

Deno.test(function consoleTestWithObjectFormatSpecifier() {
  assertEquals(stringify("%o"), "%o");
  assertEquals(stringify("%o", 42), "42");
  assertEquals(stringify("%o", "foo"), `"foo"`);
  assertEquals(stringify("o: %o, a: %O", {}, []), "o: {}, a: []");
  assertEquals(stringify("%o", { a: 42 }), "{ a: 42 }");
  assertEquals(
    stringify("%o", { a: { b: { c: { d: new Set([1]) } } } }),
    "{ a: { b: { c: { d: [Set] } } } }",
  );
});

Deno.test(function consoleTestWithStyleSpecifier() {
  assertEquals(stringify("%cfoo%cbar"), "%cfoo%cbar");
  assertEquals(stringify("%cfoo%cbar", ""), "foo%cbar");
  assertEquals(stripColor(stringify("%cfoo%cbar", "", "color: red")), "foobar");
});

Deno.test(function consoleParseCssColor() {
  assertEquals(parseCssColor("black"), [0, 0, 0]);
  assertEquals(parseCssColor("darkmagenta"), [139, 0, 139]);
  assertEquals(parseCssColor("slateblue"), [106, 90, 205]);
  assertEquals(parseCssColor("#ffaa00"), [255, 170, 0]);
  assertEquals(parseCssColor("#ffaa00"), [255, 170, 0]);
  assertEquals(parseCssColor("#18d"), [16, 128, 208]);
  assertEquals(parseCssColor("#18D"), [16, 128, 208]);
  assertEquals(parseCssColor("rgb(100, 200, 50)"), [100, 200, 50]);
  assertEquals(parseCssColor("rgb(+100.3, -200, .5)"), [100, 0, 1]);
  assertEquals(parseCssColor("hsl(75, 60%, 40%)"), [133, 163, 41]);

  assertEquals(parseCssColor("rgb(100,200,50)"), [100, 200, 50]);
  assertEquals(
    parseCssColor("rgb( \t\n100 \t\n, \t\n200 \t\n, \t\n50 \t\n)"),
    [100, 200, 50],
  );
});

Deno.test(function consoleParseCss() {
  assertEquals(
    parseCss("background-color: red"),
    { ...DEFAULT_CSS, backgroundColor: [255, 0, 0] },
  );
  assertEquals(parseCss("color: blue"), { ...DEFAULT_CSS, color: [0, 0, 255] });
  assertEquals(
    parseCss("font-weight: bold"),
    { ...DEFAULT_CSS, fontWeight: "bold" },
  );
  assertEquals(
    parseCss("font-style: italic"),
    { ...DEFAULT_CSS, fontStyle: "italic" },
  );
  assertEquals(
    parseCss("font-style: oblique"),
    { ...DEFAULT_CSS, fontStyle: "italic" },
  );
  assertEquals(
    parseCss("text-decoration-color: green"),
    { ...DEFAULT_CSS, textDecorationColor: [0, 128, 0] },
  );
  assertEquals(
    parseCss("text-decoration-line: underline overline line-through"),
    {
      ...DEFAULT_CSS,
      textDecorationLine: ["underline", "overline", "line-through"],
    },
  );
  assertEquals(
    parseCss("text-decoration: yellow underline"),
    {
      ...DEFAULT_CSS,
      textDecorationColor: [255, 255, 0],
      textDecorationLine: ["underline"],
    },
  );

  assertEquals(
    parseCss("color:red;font-weight:bold;"),
    { ...DEFAULT_CSS, color: [255, 0, 0], fontWeight: "bold" },
  );
  assertEquals(
    parseCss(
      " \t\ncolor \t\n: \t\nred \t\n; \t\nfont-weight \t\n: \t\nbold \t\n; \t\n",
    ),
    { ...DEFAULT_CSS, color: [255, 0, 0], fontWeight: "bold" },
  );
  assertEquals(
    parseCss("color: red; font-weight: bold, font-style: italic"),
    { ...DEFAULT_CSS, color: [255, 0, 0] },
  );
});

Deno.test(function consoleCssToAnsi() {
  assertEquals(
    cssToAnsiEsc({ ...DEFAULT_CSS, backgroundColor: [200, 201, 202] }),
    "_[48;2;200;201;202m",
  );
  assertEquals(
    cssToAnsiEsc({ ...DEFAULT_CSS, color: [203, 204, 205] }),
    "_[38;2;203;204;205m",
  );
  assertEquals(cssToAnsiEsc({ ...DEFAULT_CSS, fontWeight: "bold" }), "_[1m");
  assertEquals(cssToAnsiEsc({ ...DEFAULT_CSS, fontStyle: "italic" }), "_[3m");
  assertEquals(
    cssToAnsiEsc({ ...DEFAULT_CSS, textDecorationColor: [206, 207, 208] }),
    "_[58;2;206;207;208m",
  );
  assertEquals(
    cssToAnsiEsc({ ...DEFAULT_CSS, textDecorationLine: ["underline"] }),
    "_[4m",
  );
  assertEquals(
    cssToAnsiEsc(
      { ...DEFAULT_CSS, textDecorationLine: ["overline", "line-through"] },
    ),
    "_[9m_[53m",
  );
  assertEquals(
    cssToAnsiEsc(
      { ...DEFAULT_CSS, color: [203, 204, 205], fontWeight: "bold" },
    ),
    "_[38;2;203;204;205m_[1m",
  );
  assertEquals(
    cssToAnsiEsc(
      { ...DEFAULT_CSS, color: [0, 0, 0], fontWeight: "bold" },
      { ...DEFAULT_CSS, color: [203, 204, 205], fontStyle: "italic" },
    ),
    "_[38;2;0;0;0m_[1m_[23m",
  );
});

Deno.test(function consoleTestWithVariousOrInvalidFormatSpecifier() {
  assertEquals(stringify("%s:%s"), "%s:%s");
  assertEquals(stringify("%i:%i"), "%i:%i");
  assertEquals(stringify("%d:%d"), "%d:%d");
  assertEquals(stringify("%%s%s", "foo"), "%sfoo");
  assertEquals(stringify("%s:%s", undefined), "undefined:%s");
  assertEquals(stringify("%s:%s", "foo", "bar"), "foo:bar");
  assertEquals(stringify("%s:%s", "foo", "bar", "baz"), "foo:bar baz");
  assertEquals(stringify("%%%s%%", "hi"), "%hi%");
  assertEquals(stringify("%d:%d", 12), "12:%d");
  assertEquals(stringify("%i:%i", 12), "12:%i");
  assertEquals(stringify("%f:%f", 12), "12:%f");
  assertEquals(stringify("o: %o, a: %o", {}), "o: {}, a: %o");
  assertEquals(stringify("abc%", 1), "abc% 1");
});

Deno.test(function consoleTestCallToStringOnLabel() {
  const methods = ["count", "countReset", "time", "timeLog", "timeEnd"];
  mockConsole((console) => {
    for (const method of methods) {
      let hasCalled = false;
      console[method]({
        toString() {
          hasCalled = true;
        },
      });
      assertEquals(hasCalled, true);
    }
  });
});

Deno.test(function consoleTestError() {
  class MyError extends Error {
    constructor(errStr: string) {
      super(errStr);
      this.name = "MyError";
    }
  }
  try {
    throw new MyError("This is an error");
  } catch (e) {
    assert(
      stringify(e)
        .split("\n")[0] // error has been caught
        .includes("MyError: This is an error"),
    );
  }
});

Deno.test(function consoleTestClear() {
  mockConsole((console, out) => {
    console.clear();
    assertEquals(out.toString(), "\x1b[1;1H" + "\x1b[0J");
  });
});

// Test bound this issue
Deno.test(function consoleDetachedLog() {
  mockConsole((console) => {
    const log = console.log;
    const dir = console.dir;
    const dirxml = console.dirxml;
    const debug = console.debug;
    const info = console.info;
    const warn = console.warn;
    const error = console.error;
    const consoleAssert = console.assert;
    const consoleCount = console.count;
    const consoleCountReset = console.countReset;
    const consoleTable = console.table;
    const consoleTime = console.time;
    const consoleTimeLog = console.timeLog;
    const consoleTimeEnd = console.timeEnd;
    const consoleGroup = console.group;
    const consoleGroupEnd = console.groupEnd;
    const consoleClear = console.clear;
    log("Hello world");
    dir("Hello world");
    dirxml("Hello world");
    debug("Hello world");
    info("Hello world");
    warn("Hello world");
    error("Hello world");
    consoleAssert(true);
    consoleCount("Hello world");
    consoleCountReset("Hello world");
    consoleTable({ test: "Hello world" });
    consoleTime("Hello world");
    consoleTimeLog("Hello world");
    consoleTimeEnd("Hello world");
    consoleGroup("Hello world");
    consoleGroupEnd();
    consoleClear();
  });
});

class StringBuffer {
  chunks: string[] = [];
  add(x: string) {
    this.chunks.push(x);
  }
  toString(): string {
    return this.chunks.join("");
  }
}

type ConsoleExamineFunc = (
  // deno-lint-ignore no-explicit-any
  csl: any,
  out: StringBuffer,
  err?: StringBuffer,
  both?: StringBuffer,
) => void;

function mockConsole(f: ConsoleExamineFunc) {
  const out = new StringBuffer();
  const err = new StringBuffer();
  const both = new StringBuffer();
  const csl = new Console(
    (x: string, level: number, printsNewLine: boolean) => {
      const content = x + (printsNewLine ? "\n" : "");
      const buf = level > 1 ? err : out;
      buf.add(content);
      both.add(content);
    },
  );
  f(csl, out, err, both);
}

// console.group test
Deno.test(function consoleGroup() {
  mockConsole((console, out) => {
    console.group("1");
    console.log("2");
    console.group("3");
    console.log("4");
    console.groupEnd();
    console.groupEnd();
    console.log("5");
    console.log("6");

    assertEquals(
      out.toString(),
      `1
    2
    3
        4
5
6
`,
    );
  });
});

// console.group with console.warn test
Deno.test(function consoleGroupWarn() {
  mockConsole((console, _out, _err, both) => {
    assert(both);
    console.warn("1");
    console.group();
    console.warn("2");
    console.group();
    console.warn("3");
    console.groupEnd();
    console.warn("4");
    console.groupEnd();
    console.warn("5");

    console.warn("6");
    console.warn("7");
    assertEquals(
      both.toString(),
      `1
    2
        3
    4
5
6
7
`,
    );
  });
});

// console.table test
Deno.test(function consoleTable() {
  mockConsole((console, out) => {
    console.table({ a: "test", b: 1 });
    assertEquals(
      stripColor(out.toString()),
      `┌───────┬────────┐
│ (idx) │ Values │
├───────┼────────┤
│ a     │ "test" │
│ b     │ 1      │
└───────┴────────┘
`,
    );
  });
  mockConsole((console, out) => {
    console.table({ a: { b: 10 }, b: { b: 20, c: 30 } }, ["c"]);
    assertEquals(
      stripColor(out.toString()),
      `┌───────┬────┐
│ (idx) │ c  │
├───────┼────┤
│ a     │    │
│ b     │ 30 │
└───────┴────┘
`,
    );
  });
  mockConsole((console, out) => {
    console.table([1, 2, [3, [4]], [5, 6], [[7], [8]]]);
    assertEquals(
      stripColor(out.toString()),
      `┌───────┬───────┬───────┬────────┐
│ (idx) │ 0     │ 1     │ Values │
├───────┼───────┼───────┼────────┤
│     0 │       │       │      1 │
│     1 │       │       │      2 │
│     2 │ 3     │ [ 4 ] │        │
│     3 │ 5     │ 6     │        │
│     4 │ [ 7 ] │ [ 8 ] │        │
└───────┴───────┴───────┴────────┘
`,
    );
  });
  mockConsole((console, out) => {
    console.table(new Set([1, 2, 3, "test"]));
    assertEquals(
      stripColor(out.toString()),
      `┌────────────┬────────┐
│ (iter idx) │ Values │
├────────────┼────────┤
│          0 │ 1      │
│          1 │ 2      │
│          2 │ 3      │
│          3 │ "test" │
└────────────┴────────┘
`,
    );
  });
  mockConsole((console, out) => {
    console.table(
      new Map([
        [1, "one"],
        [2, "two"],
      ]),
    );
    assertEquals(
      stripColor(out.toString()),
      `┌────────────┬─────┬────────┐
│ (iter idx) │ Key │ Values │
├────────────┼─────┼────────┤
│          0 │   1 │ "one"  │
│          1 │   2 │ "two"  │
└────────────┴─────┴────────┘
`,
    );
  });
  mockConsole((console, out) => {
    console.table({
      a: true,
      b: { c: { d: 10 }, e: [1, 2, [5, 6]] },
      f: "test",
      g: new Set([1, 2, 3, "test"]),
      h: new Map([[1, "one"]]),
    });
    assertEquals(
      stripColor(out.toString()),
      `┌───────┬───────────┬───────────────────┬────────┐
│ (idx) │ c         │ e                 │ Values │
├───────┼───────────┼───────────────────┼────────┤
│ a     │           │                   │ true   │
│ b     │ { d: 10 } │ [ 1, 2, [Array] ] │        │
│ f     │           │                   │ "test" │
│ g     │           │                   │        │
│ h     │           │                   │        │
└───────┴───────────┴───────────────────┴────────┘
`,
    );
  });
  mockConsole((console, out) => {
    console.table([
      1,
      "test",
      false,
      { a: 10 },
      ["test", { b: 20, c: "test" }],
    ]);
    assertEquals(
      stripColor(out.toString()),
      `┌───────┬────────┬──────────────────────┬────┬────────┐
│ (idx) │ 0      │ 1                    │ a  │ Values │
├───────┼────────┼──────────────────────┼────┼────────┤
│     0 │        │                      │    │ 1      │
│     1 │        │                      │    │ "test" │
│     2 │        │                      │    │ false  │
│     3 │        │                      │ 10 │        │
│     4 │ "test" │ { b: 20, c: "test" } │    │        │
└───────┴────────┴──────────────────────┴────┴────────┘
`,
    );
  });
  mockConsole((console, out) => {
    console.table([]);
    assertEquals(
      stripColor(out.toString()),
      `┌───────┐
│ (idx) │
├───────┤
└───────┘
`,
    );
  });
  mockConsole((console, out) => {
    console.table({});
    assertEquals(
      stripColor(out.toString()),
      `┌───────┐
│ (idx) │
├───────┤
└───────┘
`,
    );
  });
  mockConsole((console, out) => {
    console.table(new Set());
    assertEquals(
      stripColor(out.toString()),
      `┌────────────┐
│ (iter idx) │
├────────────┤
└────────────┘
`,
    );
  });
  mockConsole((console, out) => {
    console.table(new Map());
    assertEquals(
      stripColor(out.toString()),
      `┌────────────┐
│ (iter idx) │
├────────────┤
└────────────┘
`,
    );
  });
  mockConsole((console, out) => {
    console.table("test");
    assertEquals(out.toString(), "test\n");
  });
  mockConsole((console, out) => {
    console.table(["Hello", "你好", "Amapá"]);
    assertEquals(
      stripColor(out.toString()),
      `┌───────┬─────────┐
│ (idx) │ Values  │
├───────┼─────────┤
│     0 │ "Hello" │
│     1 │ "你好"  │
│     2 │ "Amapá" │
└───────┴─────────┘
`,
    );
  });
  mockConsole((console, out) => {
    console.table([
      [1, 2],
      [3, 4],
    ]);
    assertEquals(
      stripColor(out.toString()),
      `┌───────┬───┬───┐
│ (idx) │ 0 │ 1 │
├───────┼───┼───┤
│     0 │ 1 │ 2 │
│     1 │ 3 │ 4 │
└───────┴───┴───┘
`,
    );
  });
  mockConsole((console, out) => {
    console.table({ 1: { a: 4, b: 5 }, 2: null, 3: { b: 6, c: 7 } }, ["b"]);
    assertEquals(
      stripColor(out.toString()),
      `┌───────┬───┐
│ (idx) │ b │
├───────┼───┤
│     1 │ 5 │
│     2 │   │
│     3 │ 6 │
└───────┴───┘
`,
    );
  });
  mockConsole((console, out) => {
    console.table([{ a: 0 }, { a: 1, b: 1 }, { a: 2 }, { a: 3, b: 3 }]);
    assertEquals(
      stripColor(out.toString()),
      `┌───────┬───┬───┐
│ (idx) │ a │ b │
├───────┼───┼───┤
│     0 │ 0 │   │
│     1 │ 1 │ 1 │
│     2 │ 2 │   │
│     3 │ 3 │ 3 │
└───────┴───┴───┘
`,
    );
  });
  mockConsole((console, out) => {
    console.table(
      [{ a: 0 }, { a: 1, c: 1 }, { a: 2 }, { a: 3, c: 3 }],
      ["a", "b", "c"],
    );
    assertEquals(
      stripColor(out.toString()),
      `┌───────┬───┬───┬───┐
│ (idx) │ a │ b │ c │
├───────┼───┼───┼───┤
│     0 │ 0 │   │   │
│     1 │ 1 │   │ 1 │
│     2 │ 2 │   │   │
│     3 │ 3 │   │ 3 │
└───────┴───┴───┴───┘
`,
    );
  });
});

// console.log(Error) test
Deno.test(function consoleLogShouldNotThrowError() {
  mockConsole((console) => {
    let result = 0;
    try {
      console.log(new Error("foo"));
      result = 1;
    } catch (_e) {
      result = 2;
    }
    assertEquals(result, 1);
  });

  // output errors to the console should not include "Uncaught"
  mockConsole((console, out) => {
    console.log(new Error("foo"));
    assertEquals(out.toString().includes("Uncaught"), false);
  });
});

// console.log(Invalid Date) test
Deno.test(function consoleLogShoultNotThrowErrorWhenInvalidDateIsPassed() {
  mockConsole((console, out) => {
    const invalidDate = new Date("test");
    console.log(invalidDate);
    assertEquals(stripColor(out.toString()), "Invalid Date\n");
  });
});

// console.dir test
Deno.test(function consoleDir() {
  mockConsole((console, out) => {
    console.dir("DIR");
    assertEquals(out.toString(), "DIR\n");
  });
  mockConsole((console, out) => {
    console.dir("DIR", { indentLevel: 2 });
    assertEquals(out.toString(), "    DIR\n");
  });
});

// console.dir test
Deno.test(function consoleDirXml() {
  mockConsole((console, out) => {
    console.dirxml("DIRXML");
    assertEquals(out.toString(), "DIRXML\n");
  });
  mockConsole((console, out) => {
    console.dirxml("DIRXML", { indentLevel: 2 });
    assertEquals(out.toString(), "    DIRXML\n");
  });
});

// console.trace test
Deno.test(function consoleTrace() {
  mockConsole((console, _out, err) => {
    console.trace("%s", "custom message");
    assert(err);
    assert(err.toString().includes("Trace: custom message"));
  });
});

Deno.test(function inspectString() {
  assertEquals(
    stripColor(Deno.inspect("\0")),
    `"\\x00"`,
  );
  assertEquals(
    stripColor(Deno.inspect("\x1b[2J")),
    `"\\x1b[2J"`,
  );
});

Deno.test(function inspectGetters() {
  assertEquals(
    stripColor(Deno.inspect({
      get foo() {
        return 0;
      },
    })),
    "{ foo: [Getter] }",
  );

  assertEquals(
    stripColor(Deno.inspect({
      get foo() {
        return 0;
      },
    }, { getters: true })),
    "{ foo: 0 }",
  );

  assertEquals(
    Deno.inspect({
      get foo() {
        throw new Error("bar");
      },
    }, { getters: true }),
    "{ foo: [Thrown Error: bar] }",
  );
});

Deno.test(function inspectPrototype() {
  class A {}
  assertEquals(Deno.inspect(A.prototype), "A {}");
});

Deno.test(function inspectSorted() {
  assertEquals(
    stripColor(Deno.inspect({ b: 2, a: 1 }, { sorted: true })),
    "{ a: 1, b: 2 }",
  );
  assertEquals(
    stripColor(Deno.inspect(new Set(["b", "a"]), { sorted: true })),
    `Set { "a", "b" }`,
  );
  assertEquals(
    stripColor(Deno.inspect(
      new Map([
        ["b", 2],
        ["a", 1],
      ]),
      { sorted: true },
    )),
    `Map { "a" => 1, "b" => 2 }`,
  );
});

Deno.test(function inspectTrailingComma() {
  assertEquals(
    stripColor(Deno.inspect(
      [
        "aaaaaaaaaaaaaaaaaaaaaaaaaaaaaaaaaaaaa",
        "bbbbbbbbbbbbbbbbbbbbbbbbbbbbbbbbbbbbb",
      ],
      { trailingComma: true },
    )),
    `[
  "aaaaaaaaaaaaaaaaaaaaaaaaaaaaaaaaaaaaa",
  "bbbbbbbbbbbbbbbbbbbbbbbbbbbbbbbbbbbbb",
]`,
  );
  assertEquals(
    stripColor(Deno.inspect(
      {
        aaaaaaaaaaaaaaaaaaaaaaaaaaaaaaaaaaaaa: 1,
        bbbbbbbbbbbbbbbbbbbbbbbbbbbbbbbbbbbbb: 2,
      },
      { trailingComma: true },
    )),
    `{
  aaaaaaaaaaaaaaaaaaaaaaaaaaaaaaaaaaaaa: 1,
  bbbbbbbbbbbbbbbbbbbbbbbbbbbbbbbbbbbbb: 2,
}`,
  );
  assertEquals(
    stripColor(Deno.inspect(
      new Set([
        "aaaaaaaaaaaaaaaaaaaaaaaaaaaaaaaaaaaaa",
        "bbbbbbbbbbbbbbbbbbbbbbbbbbbbbbbbbbbbb",
      ]),
      { trailingComma: true },
    )),
    `Set {
  "aaaaaaaaaaaaaaaaaaaaaaaaaaaaaaaaaaaaa",
  "bbbbbbbbbbbbbbbbbbbbbbbbbbbbbbbbbbbbb",
}`,
  );
  assertEquals(
    stripColor(Deno.inspect(
      new Map([
        ["aaaaaaaaaaaaaaaaaaaaaaaaaaaaaaaaaaaaa", 1],
        ["bbbbbbbbbbbbbbbbbbbbbbbbbbbbbbbbbbbbb", 2],
      ]),
      { trailingComma: true },
    )),
    `Map {
  "aaaaaaaaaaaaaaaaaaaaaaaaaaaaaaaaaaaaa" => 1,
  "bbbbbbbbbbbbbbbbbbbbbbbbbbbbbbbbbbbbb" => 2,
}`,
  );
});

Deno.test(function inspectCompact() {
  assertEquals(
    stripColor(Deno.inspect({ a: 1, b: 2 }, { compact: false })),
    `{
  a: 1,
  b: 2
}`,
  );
});

Deno.test(function inspectIterableLimit() {
  assertEquals(
    stripColor(Deno.inspect(["a", "b", "c"], { iterableLimit: 2 })),
    `[ "a", "b", ... 1 more items ]`,
  );
  assertEquals(
    stripColor(Deno.inspect(new Set(["a", "b", "c"]), { iterableLimit: 2 })),
    `Set { "a", "b", ... 1 more items }`,
  );
  assertEquals(
    stripColor(Deno.inspect(
      new Map([
        ["a", 1],
        ["b", 2],
        ["c", 3],
      ]),
      { iterableLimit: 2 },
    )),
    `Map { "a" => 1, "b" => 2, ... 1 more items }`,
  );
});

Deno.test(function inspectProxy() {
  assertEquals(
    stripColor(Deno.inspect(
      new Proxy([1, 2, 3], {}),
    )),
    "[ 1, 2, 3 ]",
  );
  assertEquals(
    stripColor(Deno.inspect(
      new Proxy({ key: "value" }, {}),
    )),
    `{ key: "value" }`,
  );
  assertEquals(
    stripColor(Deno.inspect(
      new Proxy({}, {
        get(_target, key) {
          if (key === Symbol.toStringTag) {
            return "MyProxy";
          } else {
            return 5;
          }
        },
        getOwnPropertyDescriptor() {
          return {
            enumerable: true,
            configurable: true,
            value: 5,
          };
        },
        ownKeys() {
          return ["prop1", "prop2"];
        },
      }),
    )),
    `MyProxy { prop1: 5, prop2: 5 }`,
  );
  assertEquals(
    stripColor(Deno.inspect(
      new Proxy([1, 2, 3], { get() {} }),
      { showProxy: true },
    )),
    "Proxy [ [ 1, 2, 3 ], { get: [Function: get] } ]",
  );
  assertEquals(
    stripColor(Deno.inspect(
      new Proxy({ a: 1 }, {
        set(): boolean {
          return false;
        },
      }),
      { showProxy: true },
    )),
    "Proxy [ { a: 1 }, { set: [Function: set] } ]",
  );
  assertEquals(
    stripColor(Deno.inspect(
      new Proxy([1, 2, 3, 4, 5, 6, 7], { get() {} }),
      { showProxy: true },
    )),
    `Proxy [ [
    1, 2, 3, 4,
    5, 6, 7
  ], { get: [Function: get] } ]`,
  );
  assertEquals(
    stripColor(Deno.inspect(
      new Proxy(function fn() {}, { get() {} }),
      { showProxy: true },
    )),
    "Proxy [ [Function: fn], { get: [Function: get] } ]",
  );
});

Deno.test(function inspectError() {
  const error1 = new Error("This is an error");
  const error2 = new Error("This is an error", {
    cause: new Error("This is a cause error"),
  });

  assertStringIncludes(
    stripColor(Deno.inspect(error1)),
    "Error: This is an error",
  );
  assertStringIncludes(
    stripColor(Deno.inspect(error2)),
    "Error: This is an error",
  );
  assertStringIncludes(
    stripColor(Deno.inspect(error2)),
    "Caused by Error: This is a cause error",
  );
});

Deno.test(function inspectErrorCircular() {
  const error1 = new Error("This is an error");
  const error2 = new Error("This is an error", {
    cause: new Error("This is a cause error"),
  });
  error1.cause = error1;
  error2.cause.cause = error2;

  assertStringIncludes(
    stripColor(Deno.inspect(error1)),
    "Error: This is an error",
  );
  assertStringIncludes(
    stripColor(Deno.inspect(error2)),
    "Error: This is an error",
  );
  assertStringIncludes(
    stripColor(Deno.inspect(error2)),
    "Caused by Error: This is a cause error",
  );
});

Deno.test(function inspectColors() {
  assertEquals(Deno.inspect(1), "1");
  assertStringIncludes(Deno.inspect(1, { colors: true }), "\x1b[");
});<|MERGE_RESOLUTION|>--- conflicted
+++ resolved
@@ -184,8 +184,7 @@
   assertEquals(actual, veryLongString);
 });
 
-<<<<<<< HEAD
-unitTest(function consoleTestStringifyLoongStringNoSurrogatesFromTruncation() {
+Deno.test(function consoleTestStringifyLoongStringNoSurrogatesFromTruncation() {
   const veryLongString = "a".repeat(99) + "🌎";
   let actual = stringify({ veryLongString });
   assert(actual.includes("..."));
@@ -208,10 +207,7 @@
   assert(actual.includes("🌎..."));
 });
 
-unitTest(function consoleTestStringifyCircular() {
-=======
 Deno.test(function consoleTestStringifyCircular() {
->>>>>>> d2c53e7f
   class Base {
     a = 1;
     m1() {}
