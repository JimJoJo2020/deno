--- conflicted
+++ resolved
@@ -827,29 +827,53 @@
 
 Deno.test(
   { permissions: { read: true, write: true } },
-<<<<<<< HEAD
+  function fsFileDatasyncSyncSuccess() {
+    const filename = Deno.makeTempDirSync() + "/test_fdatasyncSync.txt";
+    const file = Deno.openSync(filename, {
+      read: true,
+      write: true,
+      create: true,
+    });
+    const data = new Uint8Array(64);
+    file.writeSync(data);
+    file.dataSyncSync();
+    assertEquals(Deno.readFileSync(filename), data);
+    file.close();
+    Deno.removeSync(filename);
+  },
+);
+
+Deno.test(
+  { permissions: { read: true, write: true } },
+  async function fsFileDatasyncSuccess() {
+    const filename = (await Deno.makeTempDir()) + "/test_fdatasync.txt";
+    const file = await Deno.open(filename, {
+      read: true,
+      write: true,
+      create: true,
+    });
+    const data = new Uint8Array(64);
+    await file.write(data);
+    await file.dataSync();
+    assertEquals(await Deno.readFile(filename), data);
+    file.close();
+    await Deno.remove(filename);
+  },
+);
+
+Deno.test(
+  { permissions: { read: true, write: true } },
   function fsFileSyncSyncSuccess() {
     const filename = Deno.makeTempDirSync() + "/test_fsyncSync.txt";
-=======
-  function fsFileDatasyncSyncSuccess() {
-    const filename = Deno.makeTempDirSync() + "/test_fdatasyncSync.txt";
->>>>>>> 2f47ec6c
     const file = Deno.openSync(filename, {
       read: true,
       write: true,
       create: true,
     });
-<<<<<<< HEAD
     const size = 64;
     file.truncateSync(size);
     file.syncSync();
     assertEquals(file.statSync().size, size);
-=======
-    const data = new Uint8Array(64);
-    file.writeSync(data);
-    file.dataSyncSync();
-    assertEquals(Deno.readFileSync(filename), data);
->>>>>>> 2f47ec6c
     file.close();
     Deno.removeSync(filename);
   },
@@ -857,29 +881,17 @@
 
 Deno.test(
   { permissions: { read: true, write: true } },
-<<<<<<< HEAD
   async function fsFileSyncSuccess() {
     const filename = (await Deno.makeTempDir()) + "/test_fsync.txt";
-=======
-  async function fsFileDatasyncSuccess() {
-    const filename = (await Deno.makeTempDir()) + "/test_fdatasync.txt";
->>>>>>> 2f47ec6c
     const file = await Deno.open(filename, {
       read: true,
       write: true,
       create: true,
     });
-<<<<<<< HEAD
     const size = 64;
     await file.truncate(size);
     await file.sync();
     assertEquals((await file.stat()).size, size);
-=======
-    const data = new Uint8Array(64);
-    await file.write(data);
-    await file.dataSync();
-    assertEquals(await Deno.readFile(filename), data);
->>>>>>> 2f47ec6c
     file.close();
     await Deno.remove(filename);
   },
