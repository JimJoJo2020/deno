--- conflicted
+++ resolved
@@ -899,13 +899,12 @@
   },
 );
 
-<<<<<<< HEAD
 Deno.test({ permissions: { read: true } }, function fsFileIsTerminal() {
   // CI not under TTY, so cannot test stdin/stdout/stderr.
   using file = Deno.openSync("cli/tests/testdata/assets/hello.txt");
   assert(!file.isTerminal());
 });
-=======
+
 Deno.test(
   { permissions: { read: true, run: true, hrtime: true } },
   async function fsFileLockFileSync() {
@@ -1099,5 +1098,4 @@
       await process.stdin.close();
     },
   };
-}
->>>>>>> 0f7f9879
+}