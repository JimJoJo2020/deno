--- conflicted
+++ resolved
@@ -2484,18 +2484,9 @@
     const ac = new AbortController();
     const promise = deferred();
     let count = 0;
-<<<<<<< HEAD
-    const server = Deno.serve({
-      async onListen() {
-        const res1 = await fetch("http://localhost:9000/");
-=======
-    const server = Deno.serve(() => {
-      count++;
-      return new Response(`hello world ${count}`);
-    }, {
+    const server = Deno.serve({
       async onListen({ port }: { port: number }) {
         const res1 = await fetch(`http://localhost:${port}/`);
->>>>>>> 106e4c47
         assertEquals(await res1.text(), "hello world 1");
 
         const res2 = await fetch(`http://localhost:${port}/`);
@@ -2562,8 +2553,8 @@
     const ac = new AbortController();
     const promise = deferred();
     const server = Deno.serve({
-      async onListen() {
-        const res1 = await fetch("http://localhost:9000/");
+      async onListen({ port }) {
+        const res1 = await fetch(`http://localhost:${port}/`);
         assertEquals((await res1.text()).length, 40 * 50_000);
 
         promise.resolve();
@@ -2581,20 +2572,7 @@
             c.close();
           },
         }),
-<<<<<<< HEAD
       ));
-=======
-      ), {
-      async onListen({ port }) {
-        const res1 = await fetch(`http://localhost:${port}/`);
-        assertEquals((await res1.text()).length, 40 * 50_000);
-
-        promise.resolve();
-        ac.abort();
-      },
-      signal: ac.signal,
-    });
->>>>>>> 106e4c47
 
     await promise;
     await server;
