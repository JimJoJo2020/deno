import {
  assert,
  assertEquals,
  assertNotEquals,
  assertRejects,
} from "./test_util.ts";

// https://github.com/denoland/deno/issues/11664
Deno.test(async function testImportArrayBufferKey() {
  const subtle = window.crypto.subtle;
  assert(subtle);

  // deno-fmt-ignore
  const key = new Uint8Array([1, 2, 3, 4, 5, 6, 7, 8, 9, 10, 11, 12, 13, 14, 15, 16]);

  const cryptoKey = await subtle.importKey(
    "raw",
    key.buffer,
    { name: "HMAC", hash: "SHA-1" },
    true,
    ["sign"],
  );
  assert(cryptoKey);

  // Test key usage
  await subtle.sign({ name: "HMAC" }, cryptoKey, new Uint8Array(8));
});

// TODO(@littledivy): Remove this when we enable WPT for sign_verify
Deno.test(async function testSignVerify() {
  const subtle = window.crypto.subtle;
  assert(subtle);
  for (const algorithm of ["RSA-PSS", "RSASSA-PKCS1-v1_5"]) {
    for (
      const hash of [
        "SHA-1",
        "SHA-256",
        "SHA-384",
        "SHA-512",
      ]
    ) {
      const keyPair = await subtle.generateKey(
        {
          name: algorithm,
          modulusLength: 2048,
          publicExponent: new Uint8Array([1, 0, 1]),
          hash,
        },
        true,
        ["sign", "verify"],
      );

      const data = new Uint8Array([1, 2, 3]);

      const signAlgorithm = { name: algorithm, saltLength: 32 };

      const signature = await subtle.sign(
        signAlgorithm,
        keyPair.privateKey,
        data,
      );

      assert(signature);
      assert(signature.byteLength > 0);
      assert(signature.byteLength % 8 == 0);
      assert(signature instanceof ArrayBuffer);

      const verified = await subtle.verify(
        signAlgorithm,
        keyPair.publicKey,
        signature,
        data,
      );
      assert(verified);
    }
  }
});

// deno-fmt-ignore
const plainText = new Uint8Array([95, 77, 186, 79, 50, 12, 12, 232, 118, 114, 90, 252, 229, 251, 210, 91, 248, 62, 90, 113, 37, 160, 140, 175, 231, 60, 62, 186, 196, 33, 119, 157, 249, 213, 93, 24, 12, 58, 233, 148, 38, 69, 225, 216, 47, 238, 140, 157, 41, 75, 60, 177, 160, 138, 153, 49, 32, 27, 60, 14, 129, 252, 71, 202, 207, 131, 21, 162, 175, 102, 50, 65, 19, 195, 182, 98, 48, 195, 70, 8, 196, 244, 89, 54, 52, 206, 2, 178, 103, 54, 34, 119, 240, 168, 64, 202, 116, 188, 61, 26, 98, 54, 149, 44, 94, 215, 170, 248, 168, 254, 203, 221, 250, 117, 132, 230, 151, 140, 234, 93, 42, 91, 159, 183, 241, 180, 140, 139, 11, 229, 138, 48, 82, 2, 117, 77, 131, 118, 16, 115, 116, 121, 60, 240, 38, 170, 238, 83, 0, 114, 125, 131, 108, 215, 30, 113, 179, 69, 221, 178, 228, 68, 70, 255, 197, 185, 1, 99, 84, 19, 137, 13, 145, 14, 163, 128, 152, 74, 144, 25, 16, 49, 50, 63, 22, 219, 204, 157, 107, 225, 104, 184, 72, 133, 56, 76, 160, 62, 18, 96, 10, 193, 194, 72, 2, 138, 243, 114, 108, 201, 52, 99, 136, 46, 168, 192, 42, 171]);

// Passing
const hashPlainTextVector = [
  {
    hash: "SHA-1",
    plainText: plainText.slice(0, 214),
  },
  {
    hash: "SHA-256",
    plainText: plainText.slice(0, 190),
  },
  {
    hash: "SHA-384",
    plainText: plainText.slice(0, 158),
  },
  {
    hash: "SHA-512",
    plainText: plainText.slice(0, 126),
  },
];

// TODO(@littledivy): Remove this when we enable WPT for encrypt_decrypt
Deno.test(async function testEncryptDecrypt() {
  const subtle = window.crypto.subtle;
  assert(subtle);
  for (
    const { hash, plainText } of hashPlainTextVector
  ) {
    const keyPair = await subtle.generateKey(
      {
        name: "RSA-OAEP",
        modulusLength: 2048,
        publicExponent: new Uint8Array([1, 0, 1]),
        hash,
      },
      true,
      ["encrypt", "decrypt"],
    );

    const encryptAlgorithm = { name: "RSA-OAEP" };
    const cipherText = await subtle.encrypt(
      encryptAlgorithm,
      keyPair.publicKey,
      plainText,
    );

    assert(cipherText);
    assert(cipherText.byteLength > 0);
    assertEquals(cipherText.byteLength * 8, 2048);
    assert(cipherText instanceof ArrayBuffer);

    const decrypted = await subtle.decrypt(
      encryptAlgorithm,
      keyPair.privateKey,
      cipherText,
    );
    assert(decrypted);
    assert(decrypted instanceof ArrayBuffer);
    assertEquals(new Uint8Array(decrypted), plainText);

    const badPlainText = new Uint8Array(plainText.byteLength + 1);
    badPlainText.set(plainText, 0);
    badPlainText.set(new Uint8Array([32]), plainText.byteLength);
    await assertRejects(async () => {
      // Should fail
      await subtle.encrypt(
        encryptAlgorithm,
        keyPair.publicKey,
        badPlainText,
      );
      throw new TypeError("unreachable");
    }, DOMException);
  }
});

Deno.test(async function testGenerateRSAKey() {
  const subtle = window.crypto.subtle;
  assert(subtle);

  const keyPair = await subtle.generateKey(
    {
      name: "RSA-PSS",
      modulusLength: 2048,
      publicExponent: new Uint8Array([1, 0, 1]),
      hash: "SHA-256",
    },
    true,
    ["sign", "verify"],
  );

  assert(keyPair.privateKey);
  assert(keyPair.publicKey);
  assertEquals(keyPair.privateKey.extractable, true);
  assert(keyPair.privateKey.usages.includes("sign"));
});

Deno.test(async function testGenerateHMACKey() {
  const key = await window.crypto.subtle.generateKey(
    {
      name: "HMAC",
      hash: "SHA-512",
    },
    true,
    ["sign", "verify"],
  );

  assert(key);
  assertEquals(key.extractable, true);
  assert(key.usages.includes("sign"));
});

Deno.test(async function testECDSASignVerify() {
  const key = await window.crypto.subtle.generateKey(
    {
      name: "ECDSA",
      namedCurve: "P-384",
    },
    true,
    ["sign", "verify"],
  );

  const encoder = new TextEncoder();
  const encoded = encoder.encode("Hello, World!");
  const signature = await window.crypto.subtle.sign(
    { name: "ECDSA", hash: "SHA-384" },
    key.privateKey,
    encoded,
  );

  assert(signature);
  assert(signature instanceof ArrayBuffer);

  const verified = await window.crypto.subtle.verify(
    { hash: { name: "SHA-384" }, name: "ECDSA" },
    key.publicKey,
    signature,
    encoded,
  );
  assert(verified);
});

// Tests the "bad paths" as a temporary replacement for sign_verify/ecdsa WPT.
Deno.test(async function testECDSASignVerifyFail() {
  const key = await window.crypto.subtle.generateKey(
    {
      name: "ECDSA",
      namedCurve: "P-384",
    },
    true,
    ["sign", "verify"],
  );

  const encoded = new Uint8Array([1]);
  // Signing with a public key (InvalidAccessError)
  await assertRejects(async () => {
    await window.crypto.subtle.sign(
      { name: "ECDSA", hash: "SHA-384" },
      key.publicKey,
      new Uint8Array([1]),
    );
    throw new TypeError("unreachable");
  }, DOMException);

  // Do a valid sign for later verifying.
  const signature = await window.crypto.subtle.sign(
    { name: "ECDSA", hash: "SHA-384" },
    key.privateKey,
    encoded,
  );

  // Verifying with a private key (InvalidAccessError)
  await assertRejects(async () => {
    await window.crypto.subtle.verify(
      { hash: { name: "SHA-384" }, name: "ECDSA" },
      key.privateKey,
      signature,
      encoded,
    );
    throw new TypeError("unreachable");
  }, DOMException);
});

// https://github.com/denoland/deno/issues/11313
Deno.test(async function testSignRSASSAKey() {
  const subtle = window.crypto.subtle;
  assert(subtle);

  const keyPair = await subtle.generateKey(
    {
      name: "RSASSA-PKCS1-v1_5",
      modulusLength: 2048,
      publicExponent: new Uint8Array([1, 0, 1]),
      hash: "SHA-256",
    },
    true,
    ["sign", "verify"],
  );

  assert(keyPair.privateKey);
  assert(keyPair.publicKey);
  assertEquals(keyPair.privateKey.extractable, true);
  assert(keyPair.privateKey.usages.includes("sign"));

  const encoder = new TextEncoder();
  const encoded = encoder.encode("Hello, World!");

  const signature = await window.crypto.subtle.sign(
    { name: "RSASSA-PKCS1-v1_5" },
    keyPair.privateKey,
    encoded,
  );

  assert(signature);
});

// deno-fmt-ignore
const rawKey = new Uint8Array([
  1, 2, 3, 4, 5, 6, 7, 8,
  9, 10, 11, 12, 13, 14, 15, 16
]);

const jwk: JsonWebKey = {
  kty: "oct",
  // unpadded base64 for rawKey.
  k: "AQIDBAUGBwgJCgsMDQ4PEA",
  alg: "HS256",
  ext: true,
  "key_ops": ["sign"],
};

Deno.test(async function subtleCryptoHmacImportExport() {
  const key1 = await crypto.subtle.importKey(
    "raw",
    rawKey,
    { name: "HMAC", hash: "SHA-256" },
    true,
    ["sign"],
  );
  const key2 = await crypto.subtle.importKey(
    "jwk",
    jwk,
    { name: "HMAC", hash: "SHA-256" },
    true,
    ["sign"],
  );
  const actual1 = await crypto.subtle.sign(
    { name: "HMAC" },
    key1,
    new Uint8Array([1, 2, 3, 4]),
  );

  const actual2 = await crypto.subtle.sign(
    { name: "HMAC" },
    key2,
    new Uint8Array([1, 2, 3, 4]),
  );
  // deno-fmt-ignore
  const expected = new Uint8Array([
    59, 170, 255, 216, 51, 141, 51, 194,
    213, 48, 41, 191, 184, 40, 216, 47,
    130, 165, 203, 26, 163, 43, 38, 71,
    23, 122, 222, 1, 146, 46, 182, 87,
  ]);
  assertEquals(
    new Uint8Array(actual1),
    expected,
  );
  assertEquals(
    new Uint8Array(actual2),
    expected,
  );

  const exportedKey1 = await crypto.subtle.exportKey("raw", key1);
  assertEquals(new Uint8Array(exportedKey1), rawKey);

  const exportedKey2 = await crypto.subtle.exportKey("jwk", key2);
  assertEquals(exportedKey2, jwk);
});

// https://github.com/denoland/deno/issues/12085
Deno.test(async function generateImportHmacJwk() {
  const key = await crypto.subtle.generateKey(
    {
      name: "HMAC",
      hash: "SHA-512",
    },
    true,
    ["sign"],
  );
  assert(key);
  assertEquals(key.type, "secret");
  assertEquals(key.extractable, true);
  assertEquals(key.usages, ["sign"]);

  const exportedKey = await crypto.subtle.exportKey("jwk", key);
  assertEquals(exportedKey.kty, "oct");
  assertEquals(exportedKey.alg, "HS512");
  assertEquals(exportedKey.key_ops, ["sign"]);
  assertEquals(exportedKey.ext, true);
  assert(typeof exportedKey.k == "string");
  assertEquals(exportedKey.k.length, 171);
});

// 2048-bits publicExponent=65537
const pkcs8TestVectors = [
  // rsaEncryption
  { pem: "cli/tests/testdata/webcrypto/id_rsaEncryption.pem", hash: "SHA-256" },
  // id-RSASSA-PSS (sha256)
  // `openssl genpkey -algorithm rsa-pss -pkeyopt rsa_pss_keygen_md:sha256 -out id_rsassaPss.pem`
  { pem: "cli/tests/testdata/webcrypto/id_rsassaPss.pem", hash: "SHA-256" },
  // id-RSASSA-PSS (default parameters)
  // `openssl genpkey -algorithm rsa-pss -out id_rsassaPss.pem`
  {
    pem: "cli/tests/testdata/webcrypto/id_rsassaPss_default.pem",
    hash: "SHA-1",
  },
  // id-RSASSA-PSS (default hash)
  // `openssl genpkey -algorithm rsa-pss -pkeyopt rsa_pss_keygen_saltlen:30 -out rsaPss_saltLen_30.pem`
  {
    pem: "cli/tests/testdata/webcrypto/id_rsassaPss_saltLen_30.pem",
    hash: "SHA-1",
  },
];

Deno.test({ permissions: { read: true } }, async function importRsaPkcs8() {
  const pemHeader = "-----BEGIN PRIVATE KEY-----";
  const pemFooter = "-----END PRIVATE KEY-----";
  for (const { pem, hash } of pkcs8TestVectors) {
    const keyFile = await Deno.readTextFile(pem);
    const pemContents = keyFile.substring(
      pemHeader.length,
      keyFile.length - pemFooter.length,
    );
    const binaryDerString = atob(pemContents);
    const binaryDer = new Uint8Array(binaryDerString.length);
    for (let i = 0; i < binaryDerString.length; i++) {
      binaryDer[i] = binaryDerString.charCodeAt(i);
    }

    const key = await crypto.subtle.importKey(
      "pkcs8",
      binaryDer,
      { name: "RSA-PSS", hash },
      true,
      ["sign"],
    );

    assert(key);
    assertEquals(key.type, "private");
    assertEquals(key.extractable, true);
    assertEquals(key.usages, ["sign"]);
    const algorithm = key.algorithm as RsaHashedKeyAlgorithm;
    assertEquals(algorithm.name, "RSA-PSS");
    assertEquals(algorithm.hash.name, hash);
    assertEquals(algorithm.modulusLength, 2048);
    assertEquals(algorithm.publicExponent, new Uint8Array([1, 0, 1]));
  }
});

// deno-fmt-ignore
const asn1AlgorithmIdentifier = new Uint8Array([
  0x02, 0x01, 0x00, // INTEGER
  0x30, 0x0d, // SEQUENCE (2 elements)
  0x06, 0x09, // OBJECT IDENTIFIER
  0x2a, 0x86, 0x48, 0x86, 0xf7, 0x0d, 0x01, 0x01, 0x01, // 1.2.840.113549.1.1.1 (rsaEncryption)
  0x05, 0x00, // NULL
]);

Deno.test(async function rsaExport() {
  for (const algorithm of ["RSASSA-PKCS1-v1_5", "RSA-PSS", "RSA-OAEP"]) {
    const keyPair = await crypto.subtle.generateKey(
      {
        name: algorithm,
        modulusLength: 2048,
        publicExponent: new Uint8Array([1, 0, 1]),
        hash: "SHA-256",
      },
      true,
      algorithm !== "RSA-OAEP" ? ["sign", "verify"] : ["encrypt", "decrypt"],
    );

    assert(keyPair.privateKey);
    assert(keyPair.publicKey);
    assertEquals(keyPair.privateKey.extractable, true);

    const exportedPrivateKey = await crypto.subtle.exportKey(
      "pkcs8",
      keyPair.privateKey,
    );

    assert(exportedPrivateKey);
    assert(exportedPrivateKey instanceof ArrayBuffer);

    const pkcs8 = new Uint8Array(exportedPrivateKey);
    assert(pkcs8.length > 0);

    assertEquals(
      pkcs8.slice(4, asn1AlgorithmIdentifier.byteLength + 4),
      asn1AlgorithmIdentifier,
    );

    const exportedPublicKey = await crypto.subtle.exportKey(
      "spki",
      keyPair.publicKey,
    );

    const spki = new Uint8Array(exportedPublicKey);
    assert(spki.length > 0);

    assertEquals(
      spki.slice(4, asn1AlgorithmIdentifier.byteLength + 1),
      asn1AlgorithmIdentifier.slice(3),
    );
  }
});

Deno.test(async function testHkdfDeriveBits() {
  const rawKey = await crypto.getRandomValues(new Uint8Array(16));
  const key = await crypto.subtle.importKey(
    "raw",
    rawKey,
    { name: "HKDF", hash: "SHA-256" },
    false,
    ["deriveBits"],
  );
  const salt = await crypto.getRandomValues(new Uint8Array(16));
  const info = await crypto.getRandomValues(new Uint8Array(16));
  const result = await crypto.subtle.deriveBits(
    {
      name: "HKDF",
      hash: "SHA-256",
      salt: salt,
      info: info,
    },
    key,
    128,
  );
  assertEquals(result.byteLength, 128 / 8);
});

Deno.test(async function testHkdfDeriveBitsWithLargeKeySize() {
  const key = await crypto.subtle.importKey(
    "raw",
    new Uint8Array([0x00]),
    "HKDF",
    false,
    ["deriveBits"],
  );
  await assertRejects(
    () =>
      crypto.subtle.deriveBits(
        {
          name: "HKDF",
          hash: "SHA-1",
          salt: new Uint8Array(),
          info: new Uint8Array(),
        },
        key,
        ((20 * 255) << 3) + 8,
      ),
    DOMException,
    "The length provided for HKDF is too large",
  );
});

Deno.test(async function testDeriveKey() {
  // Test deriveKey
  const rawKey = await crypto.getRandomValues(new Uint8Array(16));
  const key = await crypto.subtle.importKey(
    "raw",
    rawKey,
    "PBKDF2",
    false,
    ["deriveKey", "deriveBits"],
  );

  const salt = await crypto.getRandomValues(new Uint8Array(16));
  const derivedKey = await crypto.subtle.deriveKey(
    {
      name: "PBKDF2",
      salt,
      iterations: 1000,
      hash: "SHA-256",
    },
    key,
    { name: "HMAC", hash: "SHA-256" },
    true,
    ["sign"],
  );

  assert(derivedKey instanceof CryptoKey);
  assertEquals(derivedKey.type, "secret");
  assertEquals(derivedKey.extractable, true);
  assertEquals(derivedKey.usages, ["sign"]);

  const algorithm = derivedKey.algorithm as HmacKeyAlgorithm;
  assertEquals(algorithm.name, "HMAC");
  assertEquals(algorithm.hash.name, "SHA-256");
  assertEquals(algorithm.length, 256);
});

Deno.test(async function testAesCbcEncryptDecrypt() {
  const key = await crypto.subtle.generateKey(
    { name: "AES-CBC", length: 128 },
    true,
    ["encrypt", "decrypt"],
  );

  const iv = await crypto.getRandomValues(new Uint8Array(16));
  const encrypted = await crypto.subtle.encrypt(
    {
      name: "AES-CBC",
      iv,
    },
    key as CryptoKey,
    new Uint8Array([1, 2, 3, 4, 5, 6]),
  );

  assert(encrypted instanceof ArrayBuffer);
  assertEquals(encrypted.byteLength, 16);

  const decrypted = await crypto.subtle.decrypt(
    {
      name: "AES-CBC",
      iv,
    },
    key as CryptoKey,
    encrypted,
  );

  assert(decrypted instanceof ArrayBuffer);
  assertEquals(decrypted.byteLength, 6);
  assertEquals(new Uint8Array(decrypted), new Uint8Array([1, 2, 3, 4, 5, 6]));
});

Deno.test(async function testAesCtrEncryptDecrypt() {
  async function aesCtrRoundTrip(
    key: CryptoKey,
    counter: Uint8Array,
    length: number,
    plainText: Uint8Array,
  ) {
    const cipherText = await crypto.subtle.encrypt(
      {
        name: "AES-CTR",
        counter,
        length,
      },
      key,
      plainText,
    );

    assert(cipherText instanceof ArrayBuffer);
    assertEquals(cipherText.byteLength, plainText.byteLength);
    assertNotEquals(new Uint8Array(cipherText), plainText);

    const decryptedText = await crypto.subtle.decrypt(
      {
        name: "AES-CTR",
        counter,
        length,
      },
      key,
      cipherText,
    );

    assert(decryptedText instanceof ArrayBuffer);
    assertEquals(decryptedText.byteLength, plainText.byteLength);
    assertEquals(new Uint8Array(decryptedText), plainText);
  }
  for (const keySize of [128, 192, 256]) {
    const key = await crypto.subtle.generateKey(
      { name: "AES-CTR", length: keySize },
      true,
      ["encrypt", "decrypt"],
    ) as CryptoKey;

    // test normal operation
    for (const length of [128 /*, 64, 128 */]) {
      const counter = await crypto.getRandomValues(new Uint8Array(16));

      await aesCtrRoundTrip(
        key,
        counter,
        length,
        new Uint8Array([1, 2, 3, 4, 5, 6]),
      );
    }

    // test counter-wrapping
    for (const length of [32, 64, 128]) {
      const plaintext1 = await crypto.getRandomValues(new Uint8Array(32));
      const counter = new Uint8Array(16);

      // fixed upper part
      for (let off = 0; off < 16 - (length / 8); ++off) {
        counter[off] = off;
      }
      const ciphertext1 = await crypto.subtle.encrypt(
        {
          name: "AES-CTR",
          counter,
          length,
        },
        key,
        plaintext1,
      );

      // Set lower [length] counter bits to all '1's
      for (let off = 16 - (length / 8); off < 16; ++off) {
        counter[off] = 0xff;
      }

      // = [ 1 block of 0x00 + plaintext1 ]
      const plaintext2 = new Uint8Array(48);
      plaintext2.set(plaintext1, 16);

      const ciphertext2 = await crypto.subtle.encrypt(
        {
          name: "AES-CTR",
          counter,
          length,
        },
        key,
        plaintext2,
      );

      // If counter wrapped, 2nd block of ciphertext2 should be equal to 1st block of ciphertext1
      // since ciphertext1 used counter = 0x00...00
      // and ciphertext2 used counter = 0xFF..FF which should wrap to 0x00..00 without affecting
      // higher bits
      assertEquals(
        new Uint8Array(ciphertext1),
        new Uint8Array(ciphertext2).slice(16),
      );
    }
  }
});

// TODO(@littledivy): Enable WPT when we have importKey support
Deno.test(async function testECDH() {
  const namedCurve = "P-256";
  const keyPair = await crypto.subtle.generateKey(
    {
      name: "ECDH",
      namedCurve,
    },
    true,
    ["deriveBits"],
  );

  const derivedKey = await crypto.subtle.deriveBits(
    {
      name: "ECDH",
      public: keyPair.publicKey,
    },
    keyPair.privateKey,
    256,
  );

  assert(derivedKey instanceof ArrayBuffer);
  assertEquals(derivedKey.byteLength, 256 / 8);
});

Deno.test(async function testWrapKey() {
  // Test wrapKey
  const key = await crypto.subtle.generateKey(
    {
      name: "RSA-OAEP",
      modulusLength: 4096,
      publicExponent: new Uint8Array([1, 0, 1]),
      hash: "SHA-256",
    },
    true,
    ["wrapKey", "unwrapKey"],
  );

  const hmacKey = await crypto.subtle.generateKey(
    {
      name: "HMAC",
      hash: "SHA-256",
      length: 128,
    },
    true,
    ["sign"],
  );

  const wrappedKey = await crypto.subtle.wrapKey(
    "raw",
    hmacKey,
    key.publicKey,
    {
      name: "RSA-OAEP",
      label: new Uint8Array(8),
    },
  );

  assert(wrappedKey instanceof ArrayBuffer);
  assertEquals(wrappedKey.byteLength, 512);
});

// Doesn't need to cover all cases.
// Only for testing types.
Deno.test(async function testAesKeyGen() {
  const key = await crypto.subtle.generateKey(
    {
      name: "AES-GCM",
      length: 256,
    },
    true,
    ["encrypt", "decrypt"],
  );

  assert(key);
  assertEquals(key.type, "secret");
  assertEquals(key.extractable, true);
  assertEquals(key.usages, ["encrypt", "decrypt"]);
  const algorithm = key.algorithm as AesKeyAlgorithm;
  assertEquals(algorithm.name, "AES-GCM");
  assertEquals(algorithm.length, 256);
});

Deno.test(async function testUnwrapKey() {
  const subtle = crypto.subtle;

  const AES_KEY: AesKeyAlgorithm & AesCbcParams = {
    name: "AES-CBC",
    length: 128,
    iv: new Uint8Array(16),
  };

  const RSA_KEY: RsaHashedKeyGenParams & RsaOaepParams = {
    name: "RSA-OAEP",
    modulusLength: 2048,
    publicExponent: new Uint8Array([1, 0, 1]),
    hash: "SHA-1",
  };

  const aesKey = await subtle.generateKey(AES_KEY, true, [
    "encrypt",
    "decrypt",
  ]);

  const rsaKeyPair = await subtle.generateKey(
    {
      name: "RSA-OAEP",
      hash: "SHA-1",
      publicExponent: new Uint8Array([1, 0, 1]),
      modulusLength: 2048,
    },
    false,
    ["wrapKey", "encrypt", "unwrapKey", "decrypt"],
  );

  const enc = await subtle.wrapKey(
    "raw",
    aesKey,
    rsaKeyPair.publicKey,
    RSA_KEY,
  );
  const unwrappedKey = await subtle.unwrapKey(
    "raw",
    enc,
    rsaKeyPair.privateKey,
    RSA_KEY,
    AES_KEY,
    false,
    ["encrypt", "decrypt"],
  );

  assert(unwrappedKey instanceof CryptoKey);
  assertEquals(unwrappedKey.type, "secret");
  assertEquals(unwrappedKey.extractable, false);
  assertEquals(unwrappedKey.usages, ["encrypt", "decrypt"]);
});

Deno.test(async function testDecryptWithInvalidIntializationVector() {
  // deno-fmt-ignore
  const data = new Uint8Array([42,42,42,42,42,42,42,42,42,42,42,42,42,42,42]);
  const key = await crypto.subtle.importKey(
    "raw",
    new Uint8Array(16),
    { name: "AES-CBC", length: 256 },
    true,
    ["encrypt", "decrypt"],
  );
  // deno-fmt-ignore
  const initVector = new Uint8Array([0,1,2,3,4,5,6,7,8,9,10,11,12,13,14,15]);
  const encrypted = await crypto.subtle.encrypt(
    { name: "AES-CBC", iv: initVector },
    key,
    data,
  );
  // deno-fmt-ignore
  const initVector2 = new Uint8Array([15,14,13,12,11,10,9,8,7,6,5,4,3,2,1,0]);
  await assertRejects(async () => {
    await crypto.subtle.decrypt(
      { name: "AES-CBC", iv: initVector2 },
      key,
      encrypted,
    );
  }, DOMException);
});

const jwtRSAKeys = {
  "1024": {
    size: 1024,
    publicJWK: {
      kty: "RSA",
      n: "zZn4sRGfjQos56yL_Qy1R9NI-THMnFynn94g5RxA6wGrJh4BJT3x6I9x0IbpS3q-d4ORA6R2vuDMh8dDFRr9RDH6XY-gUScc9U5Jz3UA2KmVfsCbnUPvcAmMV_ENA7_TF0ivVjuIFodyDTx7EKHNVTrHHSlrbt7spbmcivs23Zc",
      e: "AQAB",
    },
    privateJWK: {
      kty: "RSA",
      n: "zZn4sRGfjQos56yL_Qy1R9NI-THMnFynn94g5RxA6wGrJh4BJT3x6I9x0IbpS3q-d4ORA6R2vuDMh8dDFRr9RDH6XY-gUScc9U5Jz3UA2KmVfsCbnUPvcAmMV_ENA7_TF0ivVjuIFodyDTx7EKHNVTrHHSlrbt7spbmcivs23Zc",
      e: "AQAB",
      d: "YqIK_GdH85F-GWZdgfgmv15NE78gOaL5h2g4v7DeM9-JC7A5PHSLKNYn87HFGcC4vv0PBIBRtyCA_mJJfEaGWORVCOXSBpWNepMYpio52n3w5uj5UZEsBnbtZc0EtWhVF2Auqa7VbiKrWcQUEgEI8V0gE5D4tyBg8GXv9975dQE",
      p: "9BrAg5L1zfqGPuWJDuDCBX-TmtZdrOI3Ys4ZaN-yMPlTjwWSEPO0qnfjEZcw2VgXHgJJmbVco6TxckJCmEYqeQ",
      q: "157jDJ1Ya5nmQvTPbhKAPAeMWogxCyaQTkBrp30pEKd6mGSB385hqr4BIk8s3f7MdXpM-USpaZgUoT4o_2VEjw",
      dp:
        "qdd_QUzcaB-6jkKo1Ug-1xKIAgDLFsIjJUUfWt_iHL8ti2Kl2dOnTcCypgebPm5TT1bqHN-agGYAdK5zpX2UiQ",
      dq:
        "hNRfwOSplNfhLvxLUN7a2qA3yYm-1MSz_1DWQP7srlLORlUcYPht2FZmsnEeDcAqynBGPQUcbG2Av_hgHz2OZw",
      qi:
        "zbpJQAhinrxSbVKxBQ2EZGFUD2e3WCXbAJRYpk8HVQ5AA52OhKTicOye2hEHnrgpFKzC8iznTsCG3FMkvwcj4Q",
    },
  },

  "2048": {
    size: 2048,
    publicJWK: {
      kty: "RSA",
      // unpadded base64 for rawKey.
      n: "09eVwAhT9SPBxdEN-74BBeEANGaVGwqH-YglIc4VV7jfhR2by5ivzVq8NCeQ1_ACDIlTDY8CTMQ5E1c1SEXmo_T7q84XUGXf8U9mx6uRg46sV7fF-hkwJR80BFVsvWxp4ahPlVJYj__94ft7rIVvchb5tyalOjrYFCJoFnSgq-i3ZjU06csI9XnO5klINucD_Qq0vUhO23_Add2HSYoRjab8YiJJR_Eths7Pq6HHd2RSXmwYp5foRnwe0_U75XmesHWDJlJUHYbwCZo0kP9G8g4QbucwU-MSNBkZOO2x2ZtZNexpHd0ThkATbnNlpVG_z2AGNORp_Ve3rlXwrGIXXw",
      e: "AQAB",
    },
    privateJWK: {
      kty: "RSA",
      // unpadded base64 for rawKey.
      n: "09eVwAhT9SPBxdEN-74BBeEANGaVGwqH-YglIc4VV7jfhR2by5ivzVq8NCeQ1_ACDIlTDY8CTMQ5E1c1SEXmo_T7q84XUGXf8U9mx6uRg46sV7fF-hkwJR80BFVsvWxp4ahPlVJYj__94ft7rIVvchb5tyalOjrYFCJoFnSgq-i3ZjU06csI9XnO5klINucD_Qq0vUhO23_Add2HSYoRjab8YiJJR_Eths7Pq6HHd2RSXmwYp5foRnwe0_U75XmesHWDJlJUHYbwCZo0kP9G8g4QbucwU-MSNBkZOO2x2ZtZNexpHd0ThkATbnNlpVG_z2AGNORp_Ve3rlXwrGIXXw",
      e: "AQAB",
      d: "H4xboN2co0VP9kXL71G8lUOM5EDis8Q9u8uqu_4U75t4rjpamVeD1vFMVfgOehokM_m_hKVnkkcmuNqj9L90ObaiRFPM5QxG7YkFpXbHlPAKeoXD1hsqMF0VQg_2wb8DhberInHA_rEA_kaVhHvavQLu7Xez45gf1d_J4I4931vjlCB6cupbLL0H5hHsxbMsX_5nnmAJdL_U3gD-U7ZdQheUPhDBJR2KeGzvnTm3KVKpOnwn-1Cd45MU4-KDdP0FcBVEuBsSrsQHliTaciBgkbyj__BangPj3edDxTkb-fKkEvhkXRjAoJs1ixt8nfSGDce9cM_GqAX9XGb4s2QkAQ",
      dp:
        "mM82RBwzGzi9LAqjGbi-badLtHRRBoH9sfMrJuOtzxRnmwBFccg_lwy-qAhUTqnN9kvD0H1FzXWzoFPFJbyi-AOmumYGpWm_PvzQGldne5CPJ02pYaeg-t1BePsT3OpIq0Am8E2Kjf9polpRJwIjO7Kx8UJKkhg5bISnsy0V8wE",
      dq:
        "ZlM4AvrWIpXwqsH_5Q-6BsLJdbnN_GypFCXoT9VXniXncSBZIWCkgDndBdWkSzyzIN65NiMRBfZaf9yduTFj4kvOPwb3ch3J0OxGJk0Ary4OGSlS1zNwMl93ALGal1FzpWUuiia9L9RraGqXAUr13L7TIIMRobRjpAV-z7M-ruM",
      p: "7VwGt_tJcAFQHrmDw5dM1EBru6fidM45NDv6VVOEbxKuD5Sh2EfAHfm5c6oouA1gZqwvKH0sn_XpB1NsyYyHEQd3sBVdK0zRjTo-E9mRP-1s-LMd5YDXVq6HE339nxpXsmO25slQEF6zBrj1bSNNXBFc7fgDnlq-HIeleMvsY_E",
      q: "5HqMHLzb4IgXhUl4pLz7E4kjY8PH2YGzaQfK805zJMbOXzmlZK0hizKo34Qqd2nB9xos7QgzOYQrNfSWheARwVsSQzAE0vGvw3zHIPP_lTtChBlCTPctQcURjw4dXcnK1oQ-IT321FNOW3EO-YTsyGcypJqJujlZrLbxYjOjQE8",
      qi:
        "OQXzi9gypDnpdHatIi0FaUGP8LSzfVH0AUugURJXs4BTJpvA9y4hcpBQLrcl7H_vq6kbGmvC49V-9I5HNVX_AuxGIXKuLZr5WOxPq8gLTqHV7X5ZJDtWIP_nq2NNgCQQyNNRrxebiWlwGK9GnX_unewT6jopI_oFhwp0Q13rBR0",
    },
  },
  "4096": {
    size: 4096,
    publicJWK: {
      kty: "RSA",
      n: "2qr2TL2c2JmbsN0OLIRnaAB_ZKb1-Gh9H0qb4lrBuDaqkW_eFPwT-JIsvnNJvDT7BLJ57tTMIj56ZMtv6efSSTWSk9MOoW2J1K_iEretZ2cegB_aRX7qQVjnoFsz9U02BKfAIUT0o_K7b9G08d1rrAUohi_SVQhwObodg7BddMbKUmz70QNIS487LN44WUVnn9OgE9atTYUARNukT0DuQb3J-K20ksTuVujXbSelohDmLobqlGoi5sY_548Qs9BtFmQ2nGuEHNB2zdlZ5EvEqbUFVZ2QboG6jXdoos6qcwdgUvAhj1Hz10Ngic_RFqL7bNDoIOzNp66hdA35uxbwuaygZ16ikxoPj7eTYud1hrkyQCgeGw2YhCiKIE6eos_U5dL7WHRD5aSkkzsgXtnF8pVmStsuf0QcdAoC-eeCex0tSTgRw9AtGTz8Yr1tGQD9l_580zAXnE6jmrwRRQ68EEA7vohGov3tnG8pGyg_zcxeADLtPlfTc1tEwmh3SGrioDClioYCipm1JvkweEgP9eMPpEC8SgRU1VNDSVe1SF4uNsH8vA7PHFKfg6juqJEc5ht-l10FYER-Qq6bZXsU2oNcfE5SLDeLTWmxiHmxK00M8ABMFIV5gUkPoMiWcl87O6XwzA2chsIERp7Vb-Vn2O-EELiXzv7lPhc6fTGQ0Nc",
      e: "AQAB",
    },
    privateJWK: {
      kty: "RSA",
      n: "2qr2TL2c2JmbsN0OLIRnaAB_ZKb1-Gh9H0qb4lrBuDaqkW_eFPwT-JIsvnNJvDT7BLJ57tTMIj56ZMtv6efSSTWSk9MOoW2J1K_iEretZ2cegB_aRX7qQVjnoFsz9U02BKfAIUT0o_K7b9G08d1rrAUohi_SVQhwObodg7BddMbKUmz70QNIS487LN44WUVnn9OgE9atTYUARNukT0DuQb3J-K20ksTuVujXbSelohDmLobqlGoi5sY_548Qs9BtFmQ2nGuEHNB2zdlZ5EvEqbUFVZ2QboG6jXdoos6qcwdgUvAhj1Hz10Ngic_RFqL7bNDoIOzNp66hdA35uxbwuaygZ16ikxoPj7eTYud1hrkyQCgeGw2YhCiKIE6eos_U5dL7WHRD5aSkkzsgXtnF8pVmStsuf0QcdAoC-eeCex0tSTgRw9AtGTz8Yr1tGQD9l_580zAXnE6jmrwRRQ68EEA7vohGov3tnG8pGyg_zcxeADLtPlfTc1tEwmh3SGrioDClioYCipm1JvkweEgP9eMPpEC8SgRU1VNDSVe1SF4uNsH8vA7PHFKfg6juqJEc5ht-l10FYER-Qq6bZXsU2oNcfE5SLDeLTWmxiHmxK00M8ABMFIV5gUkPoMiWcl87O6XwzA2chsIERp7Vb-Vn2O-EELiXzv7lPhc6fTGQ0Nc",
      e: "AQAB",
      d: "uXPRXBhcE5-DWabBRKQuhxgU8ype5gTISWefeYP7U96ZHqu_sBByZ5ihdgyU9pgAZGVx4Ep9rnVKnH2lNr2zrP9Qhyqy99nM0aMxmypIWLAuP__DwLj4t99M4sU29c48CAq1egHfccSFjzpNuetOTCA71EJuokt70pm0OmGzgTyvjuR7VTLxd5PMXitBowSn8_cphmnFpT8tkTiuy8CH0R3DU7MOuINomDD1s8-yPBcVAVTPUnwJiauNuzestLQKMLlhT5wn-cAbYk36XRKdgkjSc2AkhHRl4WDqT1nzWYdh_DVIYSLiKSktkPO9ovMrRYiPtozfhl0m9SR9Ll0wXtcnnDlWXc_MSGpw18vmUBSJ4PIhkiFsvLn-db3wUkA8uve-iqqfk0sxlGWughWx03kGmZDmprWbXugCBHfsI4X93w4exznXH_tapxPnmjbhVUQR6p41MvO2lcHWPLwGJgLIoejBHpnn3TmMN0UjFZki7q9B_dJ3fXh0mX9DzAlC0sil1NgCPhMPq02393_giinQquMknrBvgKxGSfGUrDKuflCx611ZZlRM3R7YMX2OIy1g4DyhPzBVjxRMtm8PnIs3m3Hi-O-C_PHF93w9J8Wqd0yIw7SpavDqZXLPC6Cqi8K7MBZyVECXHtRj1bBqT-h_xZmFCDjSU0NqfOdgApE",
      p: "9NrXwq4kY9kBBOwLoFZVQc4kJI_NbKa_W9FLdQdRIbMsZZHXJ3XDUR9vJAcaaR75WwIC7X6N55nVtWTq28Bys9flJ9RrCTfciOntHEphBhYaL5ZTUl-6khYmsOf_psff2VaOOCvHGff5ejuOmBQxkw2E-cv7knRgWFHoLWpku2NJIMuGHt9ks7OAUfIZVYl9YJnw4FYUzhgaxemknjLeZ8XTkGW2zckzF-d95YI9i8zD80Umubsw-YxriSfqFQ0rGHBsbQ8ZOTd_KJju42BWnXIjNDYmjFUqdzVjI4XQ8EGrCEf_8_iwphGyXD7LOJ4fqd97B3bYpoRTPnCgY_SEHQ",
      q: "5J758_NeKr1XPZiLxXohYQQnh0Lb4QtGZ1xzCgjhBQLcIBeTOG_tYjCues9tmLt93LpJfypSJ-SjDLwkR2s069_IByYGpxyeGtV-ulqYhSw1nD2CXKMDGyO5jXDs9tJrS_UhfobXKQH03CRdFugyPkSNmXY-AafFynG7xLr7oYBC05FnhUXPm3VBTPt9K-BpqwYd_h9vkAWeprSPo83UlwcLMupSJY9LaHxhRdz2yi0ZKNwXXHRwcszGjDBvvzUcCYbqWqjzbEvFY6KtH8Jh4LhM46rHaoEOTernJsDF6a6W8Df88RthqTExcwnaQf0O_dlbjSxEIPfbxx8t1EQugw",
      dp:
        "4Y7Hu5tYAnLhMXuQqj9dgqU3PkcKYdCp7xc6f7Ah2P2JJHfYz4z4RD7Ez1eLyNKzulZ8A_PVHUjlSZiRkaYTBAEaJDrV70P6cFWuC6WpA0ZREQ1V7EgrQnANbGILa8QsPbYyhSQu4YlB1IwQq5_OmzyVBtgWA7AZIMMzMsMT0FuB_if-gWohBjmRN-vh0p45VUf6UW568-_YmgDFmMYbg1UFs7s_TwrNenPR0h7MO4CB8hP9vJLoZrooRczzIjljPbwy5bRG9CJfjTJ0vhj9MUT3kR1hHV1HJVGU5iBbfTfBKnvJGSI6-IDM4ZUm-B0R5hbs6s9cfOjhFmACIJIbMQ",
      dq:
        "gT4iPbfyHyVEwWyQb4X4grjvg7bXSKSwG1SXMDAOzV9tg7LwJjKYNy8gJAtJgNNVdsfVLs-E_Epzpoph1AIWO9YZZXkov6Yc9zyEVONMX9S7ReU74hTBd8E9b2lMfMg9ogYk9jtSPTt-6kigW4fOh4cHqZ6_tP3cgfLD3JZ8FDPHE4WaySvLDq49yUBO5dQKyIU_xV6OGhQjOUjP_yEoMmzn9tOittsIHTxbXTxqQ6c1FvU9O6YTv8Jl5_Cl66khfX1I1RG38xvurcHULyUbYgeuZ_Iuo9XreT73h9_owo9RguGT29XH4vcNZmRGf5GIvRb4e5lvtleIZkwJA3u78w",
      qi:
        "JHmVKb1zwW5iRR6RCeexYnh2fmY-3DrPSdM8Dxhr0F8dayi-tlRqEdnG0hvp45n8gLUskWWcB9EXlUJObZGKDfGuxgMa3g_xeLA2vmFQ12MxPsyH4iCNZvsgmGxx7TuOHrnDh5EBVnM4_de63crEJON2sYI8Ozi-xp2OEmAr2seWKq4sxkFni6exLhqb-NE4m9HMKlng1EtQh2rLBFG1VYD3SYYpMLc5fxzqGvSxn3Fa-Xgg-IZPY3ubrcm52KYgmLUGmnYStfVqGSWSdhDXHlNgI5pdAA0FzpyBk3ZX-JsxhwcnneKrYBBweq06kRMGWgvdbdAQ-7wSeGqqj5VPwA",
    },
  },
};

Deno.test(async function testImportRsaJwk() {
  const subtle = window.crypto.subtle;
  assert(subtle);

  for (const [_key, jwkData] of Object.entries(jwtRSAKeys)) {
    const { size, publicJWK, privateJWK } = jwkData;
    if (size < 2048) {
      continue;
    }

    // 1. Test import PSS
    for (const hash of ["SHA-1", "SHA-256", "SHA-384", "SHA-512"]) {
      const hashMapPSS: Record<string, string> = {
        "SHA-1": "PS1",
        "SHA-256": "PS256",
        "SHA-384": "PS384",
        "SHA-512": "PS512",
      };

      if (size == 1024 && hash == "SHA-512") {
        continue;
      }

      const privateKeyPSS = await crypto.subtle.importKey(
        "jwk",
        {
          alg: hashMapPSS[hash],
          ...privateJWK,
          ext: true,
          "key_ops": ["sign"],
        },
        { name: "RSA-PSS", hash },
        true,
        ["sign"],
      );

      const publicKeyPSS = await crypto.subtle.importKey(
        "jwk",
        {
          alg: hashMapPSS[hash],
          ...publicJWK,
          ext: true,
          "key_ops": ["verify"],
        },
        { name: "RSA-PSS", hash },
        true,
        ["verify"],
      );

      const signaturePSS = await crypto.subtle.sign(
        { name: "RSA-PSS", saltLength: 32 },
        privateKeyPSS,
        new Uint8Array([1, 2, 3, 4]),
      );

      const verifyPSS = await crypto.subtle.verify(
        { name: "RSA-PSS", saltLength: 32 },
        publicKeyPSS,
        signaturePSS,
        new Uint8Array([1, 2, 3, 4]),
      );
      assert(verifyPSS);
    }

    // 2. Test import PKCS1
    for (const hash of ["SHA-1", "SHA-256", "SHA-384", "SHA-512"]) {
      const hashMapPKCS1: Record<string, string> = {
        "SHA-1": "RS1",
        "SHA-256": "RS256",
        "SHA-384": "RS384",
        "SHA-512": "RS512",
      };

      if (size == 1024 && hash == "SHA-512") {
        continue;
      }

      const privateKeyPKCS1 = await crypto.subtle.importKey(
        "jwk",
        {
          alg: hashMapPKCS1[hash],
          ...privateJWK,
          ext: true,
          "key_ops": ["sign"],
        },
        { name: "RSASSA-PKCS1-v1_5", hash },
        true,
        ["sign"],
      );

      const publicKeyPKCS1 = await crypto.subtle.importKey(
        "jwk",
        {
          alg: hashMapPKCS1[hash],
          ...publicJWK,
          ext: true,
          "key_ops": ["verify"],
        },
        { name: "RSASSA-PKCS1-v1_5", hash },
        true,
        ["verify"],
      );

      const signaturePKCS1 = await crypto.subtle.sign(
        { name: "RSASSA-PKCS1-v1_5", saltLength: 32 },
        privateKeyPKCS1,
        new Uint8Array([1, 2, 3, 4]),
      );

      const verifyPKCS1 = await crypto.subtle.verify(
        { name: "RSASSA-PKCS1-v1_5", saltLength: 32 },
        publicKeyPKCS1,
        signaturePKCS1,
        new Uint8Array([1, 2, 3, 4]),
      );
      assert(verifyPKCS1);
    }

    // 3. Test import OAEP
    for (
      const { hash, plainText } of hashPlainTextVector
    ) {
      const hashMapOAEP: Record<string, string> = {
        "SHA-1": "RSA-OAEP",
        "SHA-256": "RSA-OAEP-256",
        "SHA-384": "RSA-OAEP-384",
        "SHA-512": "RSA-OAEP-512",
      };

      if (size == 1024 && hash == "SHA-512") {
        continue;
      }

      const encryptAlgorithm = { name: "RSA-OAEP" };

      const privateKeyOAEP = await crypto.subtle.importKey(
        "jwk",
        {
          alg: hashMapOAEP[hash],
          ...privateJWK,
          ext: true,
          "key_ops": ["decrypt"],
        },
        { ...encryptAlgorithm, hash },
        true,
        ["decrypt"],
      );

      const publicKeyOAEP = await crypto.subtle.importKey(
        "jwk",
        {
          alg: hashMapOAEP[hash],
          ...publicJWK,
          ext: true,
          "key_ops": ["encrypt"],
        },
        { ...encryptAlgorithm, hash },
        true,
        ["encrypt"],
      );
      const cipherText = await subtle.encrypt(
        encryptAlgorithm,
        publicKeyOAEP,
        plainText,
      );

      assert(cipherText);
      assert(cipherText.byteLength > 0);
      assertEquals(cipherText.byteLength * 8, size);
      assert(cipherText instanceof ArrayBuffer);

      const decrypted = await subtle.decrypt(
        encryptAlgorithm,
        privateKeyOAEP,
        cipherText,
      );
      assert(decrypted);
      assert(decrypted instanceof ArrayBuffer);
      assertEquals(new Uint8Array(decrypted), plainText);
    }
  }
});

const jwtECKeys = {
  "256": {
    size: 256,
    algo: "ES256",
    publicJWK: {
      kty: "EC",
      crv: "P-256",
      x: "0hCwpvnZ8BKGgFi0P6T0cQGFQ7ugDJJQ35JXwqyuXdE",
      y: "zgN1UtSBRQzjm00QlXAbF1v6s0uObAmeGPHBmDWDYeg",
    },
    privateJWK: {
      kty: "EC",
      crv: "P-256",
      x: "0hCwpvnZ8BKGgFi0P6T0cQGFQ7ugDJJQ35JXwqyuXdE",
      y: "zgN1UtSBRQzjm00QlXAbF1v6s0uObAmeGPHBmDWDYeg",
      d: "E9M6LVq_nPnrsh_4YNSu_m5W53eQ9N7ptAiE69M1ROo",
    },
  },
  "384": {
    size: 384,
    algo: "ES384",
    publicJWK: {
      kty: "EC",
      crv: "P-384",
      x: "IZwU1mYXs27G2IVrOFtzp000T9iude8EZDXdpU47RL1fvevR0I3Wni19wdwhjLQ1",
      y: "vSgTjMd4M3qEL2vWGyQOdCSfJGZ8KlgQp2v8KOAzX4imUB3sAZdtqFr7AIactqzo",
    },
    privateJWK: {
      kty: "EC",
      crv: "P-384",
      x: "IZwU1mYXs27G2IVrOFtzp000T9iude8EZDXdpU47RL1fvevR0I3Wni19wdwhjLQ1",
      y: "vSgTjMd4M3qEL2vWGyQOdCSfJGZ8KlgQp2v8KOAzX4imUB3sAZdtqFr7AIactqzo",
      d: "RTe1mQeE08LSLpao-S-hqkku6HPldqQVguFEGDyYiNEOa560ztSyzEAS5KxeqEBz",
    },
  },
};

type JWK = Record<string, string>;

function _equalJwk(expected: JWK, got: JWK): boolean {
  const fields = Object.keys(expected);

  for (let i = 0; i < fields.length; i++) {
    const fieldName = fields[i];

    if (!(fieldName in got)) {
      return false;
    }
    if (expected[fieldName] !== got[fieldName]) {
      return false;
    }
  }

  return true;
}

Deno.test(async function testImportExportEcDsaJwk() {
  const subtle = crypto.subtle;
  assert(subtle);

  for (
    const [_key, keyData] of Object.entries(jwtECKeys)
  ) {
    const { size, publicJWK, privateJWK, algo } = keyData;
    if (size != 256) {
      continue;
    }

    // 1. Test import EcDsa
    const privateKeyECDSA = await subtle.importKey(
      "jwk",
      {
        alg: algo,
        ...privateJWK,
        ext: true,
        "key_ops": ["sign"],
      },
      { name: "ECDSA", namedCurve: privateJWK.crv },
      true,
      ["sign"],
    );
    /*const expPrivateKeyJWK = await subtle.exportKey(
      "jwk",
      privateKeyECDSA,
    );
    assert(equalJwk(privateJWK, expPrivateKeyJWK as JWK));*/

    const publicKeyECDSA = await subtle.importKey(
      "jwk",
      {
        alg: algo,
        ...publicJWK,
        ext: true,
        "key_ops": ["verify"],
      },
      { name: "ECDSA", namedCurve: publicJWK.crv },
      true,
      ["verify"],
    );

    /*const expPublicKeyJWK = await subtle.exportKey(
      "jwk",
      publicKeyECDSA,
    );

    assert(equalJwk(publicJWK, expPublicKeyJWK as JWK));*/

    const signatureECDSA = await subtle.sign(
      { name: "ECDSA", hash: "SHA-256" },
      privateKeyECDSA,
      new Uint8Array([1, 2, 3, 4]),
    );

    const verifyECDSA = await subtle.verify(
      { name: "ECDSA", hash: "SHA-256" },
      publicKeyECDSA,
      signatureECDSA,
      new Uint8Array([1, 2, 3, 4]),
    );
    assert(verifyECDSA);
  }
});

Deno.test(async function testImportEcDhJwk() {
  const subtle = crypto.subtle;
  assert(subtle);

  for (
    const [_key, jwkData] of Object.entries(jwtECKeys)
  ) {
    const { size, publicJWK, privateJWK } = jwkData;
    if (size != 256) {
      continue;
    }

    // 1. Test import EcDsa
    const privateKeyECDH = await subtle.importKey(
      "jwk",
      {
        ...privateJWK,
        ext: true,
        "key_ops": ["deriveBits"],
      },
      { name: "ECDH", namedCurve: privateJWK.crv },
      true,
      ["deriveBits"],
    );

    /*    const expPrivateKeyJWK = await subtle.exportKey(
      "jwk",
      privateKeyECDH,
    );
    assert(equalJwk(privateJWK, expPrivateKeyJWK as JWK));*/

    const publicKeyECDH = await subtle.importKey(
      "jwk",
      {
        ...publicJWK,
        ext: true,
        "key_ops": [],
      },
      { name: "ECDH", namedCurve: publicJWK.crv },
      true,
      [],
    );
    /*    const expPublicKeyJWK = await subtle.exportKey(
      "jwk",
      publicKeyECDH,
    );
    assert(equalJwk(publicJWK, expPublicKeyJWK as JWK));*/

    const derivedKey = await subtle.deriveBits(
      {
        name: "ECDH",
        public: publicKeyECDH,
      },
      privateKeyECDH,
      256,
    );

    assert(derivedKey instanceof ArrayBuffer);
    assertEquals(derivedKey.byteLength, 256 / 8);
  }
});

const ecTestKeys = {
  "256": {
    size: 256,
    namedCurve: "P-256",
    // deno-fmt-ignore
    spki: new Uint8Array([
      48, 89, 48, 19, 6, 7, 42, 134, 72, 206, 61, 2, 1, 6, 8, 42, 134, 72, 206,
      61, 3, 1, 7, 3, 66, 0, 4, 210, 16, 176, 166, 249, 217, 240, 18, 134, 128,
      88, 180, 63, 164, 244, 113, 1, 133, 67, 187, 160, 12, 146, 80, 223, 146,
      87, 194, 172, 174, 93, 209, 206, 3, 117, 82, 212, 129, 69, 12, 227, 155,
      77, 16, 149, 112, 27, 23, 91, 250, 179, 75, 142, 108, 9, 158, 24, 241,
      193, 152, 53, 131, 97, 232,
    ]),
    // deno-fmt-ignore
    pkcs8: new Uint8Array([
      48, 129, 135, 2, 1, 0, 48, 19, 6, 7, 42, 134, 72, 206, 61, 2, 1, 6, 8, 42,
      134, 72, 206, 61, 3, 1, 7, 4, 109, 48, 107, 2, 1, 1, 4, 32, 19, 211, 58,
      45, 90, 191, 156, 249, 235, 178, 31, 248, 96, 212, 174, 254, 110, 86, 231,
      119, 144, 244, 222, 233, 180, 8, 132, 235, 211, 53, 68, 234, 161, 68, 3,
      66, 0, 4, 210, 16, 176, 166, 249, 217, 240, 18, 134, 128, 88, 180, 63,
      164, 244, 113, 1, 133, 67, 187, 160, 12, 146, 80, 223, 146, 87, 194, 172,
      174, 93, 209, 206, 3, 117, 82, 212, 129, 69, 12, 227, 155, 77, 16, 149,
      112, 27, 23, 91, 250, 179, 75, 142, 108, 9, 158, 24, 241, 193, 152, 53,
      131, 97, 232,
    ]),
  },
};

Deno.test(async function testImportEcSpkiPkcs8() {
  const subtle = window.crypto.subtle;
  assert(subtle);

  for (
    const [_key, keyData] of Object.entries(ecTestKeys)
  ) {
    const { size, namedCurve, spki, pkcs8 } = keyData;
    if (size != 256) {
      continue;
    }

    const privateKeyECDSA = await subtle.importKey(
      "pkcs8",
      pkcs8,
      { name: "ECDSA", namedCurve },
      true,
      ["sign"],
    );

    /*const expPrivateKeyPKCS8 = await subtle.exportKey(
      "pkcs8",
      privateKeyECDSA,
    );

    assertEquals(new Uint8Array(expPrivateKeyPKCS8), pkcs8);*/

    const publicKeyECDSA = await subtle.importKey(
      "spki",
      spki,
      { name: "ECDSA", namedCurve },
      true,
      ["verify"],
    );

    for (
      const hash of [/*"SHA-1", */ "SHA-256" /*"SHA-384", "SHA-512"*/]
    ) {
      console.log(hash);

      const signatureECDSA = await subtle.sign(
        { name: "ECDSA", hash },
        privateKeyECDSA,
        new Uint8Array([1, 2, 3, 4]),
      );

      const verifyECDSA = await subtle.verify(
        { name: "ECDSA", hash },
        publicKeyECDSA,
        signatureECDSA,
        new Uint8Array([1, 2, 3, 4]),
      );
      assert(verifyECDSA);
    }

    /*const expPublicKeySPKI = await subtle.exportKey(
      "spki",
      publicKeyECDSA,
    );

    assertEquals(new Uint8Array(expPublicKeySPKI), spki);

    /*const expPrivateKeySPKI = await subtle.exportKey(
      "spki",
      privateKeyECDSA,
    );
    assertEquals(new Uint8Array(expPrivateKeySPKI), spki);*/
  }
});

<<<<<<< HEAD
Deno.test(async function testHMACJwkBase64Url() {
  const keyData = {
    kty: "oct",
    k: "HnZXRyDKn-_G5Fx4JWR1YA",
    alg: "HS256",
    "key_ops": ["sign", "verify"],
    ext: true,
  };

  const key = await crypto.subtle.importKey(
    "jwk",
    keyData,
    { name: "HMAC", hash: "SHA-256" },
=======
Deno.test(async function testBase64Forgiving() {
  const keyData = `{
    "kty": "oct",
    "k": "xxx",
    "alg": "HS512",
    "key_ops": ["sign", "verify"],
    "ext": true
  }`;

  const key = await crypto.subtle.importKey(
    "jwk",
    JSON.parse(keyData),
    { name: "HMAC", hash: "SHA-512" },
>>>>>>> 340764ad
    true,
    ["sign", "verify"],
  );

  assert(key instanceof CryptoKey);
  assertEquals(key.type, "secret");
<<<<<<< HEAD
  assertEquals((key.algorithm as HmacKeyAlgorithm).length, 128);

  const exportedKey = await crypto.subtle.exportKey("jwk", key);
  assertEquals(exportedKey.k, keyData.k);
=======
  assertEquals((key.algorithm as HmacKeyAlgorithm).length, 16);

  const exportedKey = await crypto.subtle.exportKey("jwk", key);
  assertEquals(exportedKey.k, "xxw");
>>>>>>> 340764ad
});<|MERGE_RESOLUTION|>--- conflicted
+++ resolved
@@ -1420,7 +1420,6 @@
   }
 });
 
-<<<<<<< HEAD
 Deno.test(async function testHMACJwkBase64Url() {
   const keyData = {
     kty: "oct",
@@ -1434,36 +1433,39 @@
     "jwk",
     keyData,
     { name: "HMAC", hash: "SHA-256" },
-=======
+    true,
+    ["sign", "verify"],
+  );
+
+  assert(key instanceof CryptoKey);
+  assertEquals(key.type, "secret");
+  assertEquals((key.algorithm as HmacKeyAlgorithm).length, 128);
+
+  const exportedKey = await crypto.subtle.exportKey("jwk", key);
+  assertEquals(exportedKey.k, keyData.k);
+  assertEquals((key.algorithm as HmacKeyAlgorithm).length, 16);
+});
+
 Deno.test(async function testBase64Forgiving() {
   const keyData = `{
-    "kty": "oct",
-    "k": "xxx",
-    "alg": "HS512",
-    "key_ops": ["sign", "verify"],
-    "ext": true
-  }`;
+      "kty": "oct",
+      "k": "xxx",
+      "alg": "HS512",
+      "key_ops": ["sign", "verify"],
+      "ext": true
+    }`;
 
   const key = await crypto.subtle.importKey(
     "jwk",
     JSON.parse(keyData),
     { name: "HMAC", hash: "SHA-512" },
->>>>>>> 340764ad
     true,
     ["sign", "verify"],
   );
 
   assert(key instanceof CryptoKey);
   assertEquals(key.type, "secret");
-<<<<<<< HEAD
-  assertEquals((key.algorithm as HmacKeyAlgorithm).length, 128);
-
-  const exportedKey = await crypto.subtle.exportKey("jwk", key);
-  assertEquals(exportedKey.k, keyData.k);
-=======
-  assertEquals((key.algorithm as HmacKeyAlgorithm).length, 16);
 
   const exportedKey = await crypto.subtle.exportKey("jwk", key);
   assertEquals(exportedKey.k, "xxw");
->>>>>>> 340764ad
 });