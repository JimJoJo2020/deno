import { assert, assertEquals, assertRejects } from "./test_util.ts";

// https://github.com/denoland/deno/issues/11664
Deno.test(async function testImportArrayBufferKey() {
  const subtle = window.crypto.subtle;
  assert(subtle);

  // deno-fmt-ignore
  const key = new Uint8Array([1, 2, 3, 4, 5, 6, 7, 8, 9, 10, 11, 12, 13, 14, 15, 16]);

  const cryptoKey = await subtle.importKey(
    "raw",
    key.buffer,
    { name: "HMAC", hash: "SHA-1" },
    true,
    ["sign"],
  );
  assert(cryptoKey);

  // Test key usage
  await subtle.sign({ name: "HMAC" }, cryptoKey, new Uint8Array(8));
});

// TODO(@littledivy): Remove this when we enable WPT for sign_verify
Deno.test(async function testSignVerify() {
  const subtle = window.crypto.subtle;
  assert(subtle);
  for (const algorithm of ["RSA-PSS", "RSASSA-PKCS1-v1_5"]) {
    for (
      const hash of [
        "SHA-1",
        "SHA-256",
        "SHA-384",
        "SHA-512",
      ]
    ) {
      const keyPair = await subtle.generateKey(
        {
          name: algorithm,
          modulusLength: 2048,
          publicExponent: new Uint8Array([1, 0, 1]),
          hash,
        },
        true,
        ["sign", "verify"],
      );

      const data = new Uint8Array([1, 2, 3]);

      const signAlgorithm = { name: algorithm, saltLength: 32 };

      const signature = await subtle.sign(
        signAlgorithm,
        keyPair.privateKey,
        data,
      );

      assert(signature);
      assert(signature.byteLength > 0);
      assert(signature.byteLength % 8 == 0);
      assert(signature instanceof ArrayBuffer);

      const verified = await subtle.verify(
        signAlgorithm,
        keyPair.publicKey,
        signature,
        data,
      );
      assert(verified);
    }
  }
});

// deno-fmt-ignore
const plainText = new Uint8Array([95, 77, 186, 79, 50, 12, 12, 232, 118, 114, 90, 252, 229, 251, 210, 91, 248, 62, 90, 113, 37, 160, 140, 175, 231, 60, 62, 186, 196, 33, 119, 157, 249, 213, 93, 24, 12, 58, 233, 148, 38, 69, 225, 216, 47, 238, 140, 157, 41, 75, 60, 177, 160, 138, 153, 49, 32, 27, 60, 14, 129, 252, 71, 202, 207, 131, 21, 162, 175, 102, 50, 65, 19, 195, 182, 98, 48, 195, 70, 8, 196, 244, 89, 54, 52, 206, 2, 178, 103, 54, 34, 119, 240, 168, 64, 202, 116, 188, 61, 26, 98, 54, 149, 44, 94, 215, 170, 248, 168, 254, 203, 221, 250, 117, 132, 230, 151, 140, 234, 93, 42, 91, 159, 183, 241, 180, 140, 139, 11, 229, 138, 48, 82, 2, 117, 77, 131, 118, 16, 115, 116, 121, 60, 240, 38, 170, 238, 83, 0, 114, 125, 131, 108, 215, 30, 113, 179, 69, 221, 178, 228, 68, 70, 255, 197, 185, 1, 99, 84, 19, 137, 13, 145, 14, 163, 128, 152, 74, 144, 25, 16, 49, 50, 63, 22, 219, 204, 157, 107, 225, 104, 184, 72, 133, 56, 76, 160, 62, 18, 96, 10, 193, 194, 72, 2, 138, 243, 114, 108, 201, 52, 99, 136, 46, 168, 192, 42, 171]);

// Passing
const hashPlainTextVector = [
  {
    hash: "SHA-1",
    plainText: plainText.slice(0, 214),
  },
  {
    hash: "SHA-256",
    plainText: plainText.slice(0, 190),
  },
  {
    hash: "SHA-384",
    plainText: plainText.slice(0, 158),
  },
  {
    hash: "SHA-512",
    plainText: plainText.slice(0, 126),
  },
];

// TODO(@littledivy): Remove this when we enable WPT for encrypt_decrypt
Deno.test(async function testEncryptDecrypt() {
  const subtle = window.crypto.subtle;
  assert(subtle);
  for (
    const { hash, plainText } of hashPlainTextVector
  ) {
    const keyPair = await subtle.generateKey(
      {
        name: "RSA-OAEP",
        modulusLength: 2048,
        publicExponent: new Uint8Array([1, 0, 1]),
        hash,
      },
      true,
      ["encrypt", "decrypt"],
    );

    const encryptAlgorithm = { name: "RSA-OAEP" };
    const cipherText = await subtle.encrypt(
      encryptAlgorithm,
      keyPair.publicKey,
      plainText,
    );

    assert(cipherText);
    assert(cipherText.byteLength > 0);
    assertEquals(cipherText.byteLength * 8, 2048);
    assert(cipherText instanceof ArrayBuffer);

    const decrypted = await subtle.decrypt(
      encryptAlgorithm,
      keyPair.privateKey,
      cipherText,
    );
    assert(decrypted);
    assert(decrypted instanceof ArrayBuffer);
    assertEquals(new Uint8Array(decrypted), plainText);

    const badPlainText = new Uint8Array(plainText.byteLength + 1);
    badPlainText.set(plainText, 0);
    badPlainText.set(new Uint8Array([32]), plainText.byteLength);
    await assertRejects(async () => {
      // Should fail
      await subtle.encrypt(
        encryptAlgorithm,
        keyPair.publicKey,
        badPlainText,
      );
      throw new TypeError("unreachable");
    }, DOMException);
  }
});

Deno.test(async function testGenerateRSAKey() {
  const subtle = window.crypto.subtle;
  assert(subtle);

  const keyPair = await subtle.generateKey(
    {
      name: "RSA-PSS",
      modulusLength: 2048,
      publicExponent: new Uint8Array([1, 0, 1]),
      hash: "SHA-256",
    },
    true,
    ["sign", "verify"],
  );

  assert(keyPair.privateKey);
  assert(keyPair.publicKey);
  assertEquals(keyPair.privateKey.extractable, true);
  assert(keyPair.privateKey.usages.includes("sign"));
});

Deno.test(async function testGenerateHMACKey() {
  const key = await window.crypto.subtle.generateKey(
    {
      name: "HMAC",
      hash: "SHA-512",
    },
    true,
    ["sign", "verify"],
  );

  assert(key);
  assertEquals(key.extractable, true);
  assert(key.usages.includes("sign"));
});

Deno.test(async function testECDSASignVerify() {
  const key = await window.crypto.subtle.generateKey(
    {
      name: "ECDSA",
      namedCurve: "P-384",
    },
    true,
    ["sign", "verify"],
  );

  const encoder = new TextEncoder();
  const encoded = encoder.encode("Hello, World!");
  const signature = await window.crypto.subtle.sign(
    { name: "ECDSA", hash: "SHA-384" },
    key.privateKey,
    encoded,
  );

  assert(signature);
  assert(signature instanceof ArrayBuffer);

  const verified = await window.crypto.subtle.verify(
    { hash: { name: "SHA-384" }, name: "ECDSA" },
    key.publicKey,
    signature,
    encoded,
  );
  assert(verified);
});

// Tests the "bad paths" as a temporary replacement for sign_verify/ecdsa WPT.
Deno.test(async function testECDSASignVerifyFail() {
  const key = await window.crypto.subtle.generateKey(
    {
      name: "ECDSA",
      namedCurve: "P-384",
    },
    true,
    ["sign", "verify"],
  );

  const encoded = new Uint8Array([1]);
  // Signing with a public key (InvalidAccessError)
  await assertRejects(async () => {
    await window.crypto.subtle.sign(
      { name: "ECDSA", hash: "SHA-384" },
      key.publicKey,
      new Uint8Array([1]),
    );
    throw new TypeError("unreachable");
  }, DOMException);

  // Do a valid sign for later verifying.
  const signature = await window.crypto.subtle.sign(
    { name: "ECDSA", hash: "SHA-384" },
    key.privateKey,
    encoded,
  );

  // Verifying with a private key (InvalidAccessError)
  await assertRejects(async () => {
    await window.crypto.subtle.verify(
      { hash: { name: "SHA-384" }, name: "ECDSA" },
      key.privateKey,
      signature,
      encoded,
    );
    throw new TypeError("unreachable");
  }, DOMException);
});

// https://github.com/denoland/deno/issues/11313
Deno.test(async function testSignRSASSAKey() {
  const subtle = window.crypto.subtle;
  assert(subtle);

  const keyPair = await subtle.generateKey(
    {
      name: "RSASSA-PKCS1-v1_5",
      modulusLength: 2048,
      publicExponent: new Uint8Array([1, 0, 1]),
      hash: "SHA-256",
    },
    true,
    ["sign", "verify"],
  );

  assert(keyPair.privateKey);
  assert(keyPair.publicKey);
  assertEquals(keyPair.privateKey.extractable, true);
  assert(keyPair.privateKey.usages.includes("sign"));

  const encoder = new TextEncoder();
  const encoded = encoder.encode("Hello, World!");

  const signature = await window.crypto.subtle.sign(
    { name: "RSASSA-PKCS1-v1_5" },
    keyPair.privateKey,
    encoded,
  );

  assert(signature);
});

// deno-fmt-ignore
const rawKey = new Uint8Array([
  1, 2, 3, 4, 5, 6, 7, 8,
  9, 10, 11, 12, 13, 14, 15, 16
]);

const jwk: JsonWebKey = {
  kty: "oct",
  // unpadded base64 for rawKey.
  k: "AQIDBAUGBwgJCgsMDQ4PEA",
  alg: "HS256",
  ext: true,
  "key_ops": ["sign"],
};

Deno.test(async function subtleCryptoHmacImportExport() {
  const key1 = await crypto.subtle.importKey(
    "raw",
    rawKey,
    { name: "HMAC", hash: "SHA-256" },
    true,
    ["sign"],
  );
  const key2 = await crypto.subtle.importKey(
    "jwk",
    jwk,
    { name: "HMAC", hash: "SHA-256" },
    true,
    ["sign"],
  );
  const actual1 = await crypto.subtle.sign(
    { name: "HMAC" },
    key1,
    new Uint8Array([1, 2, 3, 4]),
  );

  const actual2 = await crypto.subtle.sign(
    { name: "HMAC" },
    key2,
    new Uint8Array([1, 2, 3, 4]),
  );
  // deno-fmt-ignore
  const expected = new Uint8Array([
    59, 170, 255, 216, 51, 141, 51, 194,
    213, 48, 41, 191, 184, 40, 216, 47,
    130, 165, 203, 26, 163, 43, 38, 71,
    23, 122, 222, 1, 146, 46, 182, 87,
  ]);
  assertEquals(
    new Uint8Array(actual1),
    expected,
  );
  assertEquals(
    new Uint8Array(actual2),
    expected,
  );

  const exportedKey1 = await crypto.subtle.exportKey("raw", key1);
  assertEquals(new Uint8Array(exportedKey1), rawKey);

  const exportedKey2 = await crypto.subtle.exportKey("jwk", key2);
  assertEquals(exportedKey2, jwk);
});

// https://github.com/denoland/deno/issues/12085
Deno.test(async function generateImportHmacJwk() {
  const key = await crypto.subtle.generateKey(
    {
      name: "HMAC",
      hash: "SHA-512",
    },
    true,
    ["sign"],
  );
  assert(key);
  assertEquals(key.type, "secret");
  assertEquals(key.extractable, true);
  assertEquals(key.usages, ["sign"]);

  const exportedKey = await crypto.subtle.exportKey("jwk", key);
  assertEquals(exportedKey.kty, "oct");
  assertEquals(exportedKey.alg, "HS512");
  assertEquals(exportedKey.key_ops, ["sign"]);
  assertEquals(exportedKey.ext, true);
  assert(typeof exportedKey.k == "string");
  assertEquals(exportedKey.k.length, 171);
});

// 2048-bits publicExponent=65537
const pkcs8TestVectors = [
  // rsaEncryption
  { pem: "cli/tests/testdata/webcrypto/id_rsaEncryption.pem", hash: "SHA-256" },
  // id-RSASSA-PSS (sha256)
  // `openssl genpkey -algorithm rsa-pss -pkeyopt rsa_pss_keygen_md:sha256 -out id_rsassaPss.pem`
  { pem: "cli/tests/testdata/webcrypto/id_rsassaPss.pem", hash: "SHA-256" },
  // id-RSASSA-PSS (default parameters)
  // `openssl genpkey -algorithm rsa-pss -out id_rsassaPss.pem`
  {
    pem: "cli/tests/testdata/webcrypto/id_rsassaPss_default.pem",
    hash: "SHA-1",
  },
  // id-RSASSA-PSS (default hash)
  // `openssl genpkey -algorithm rsa-pss -pkeyopt rsa_pss_keygen_saltlen:30 -out rsaPss_saltLen_30.pem`
  {
    pem: "cli/tests/testdata/webcrypto/id_rsassaPss_saltLen_30.pem",
    hash: "SHA-1",
  },
];

Deno.test({ permissions: { read: true } }, async function importRsaPkcs8() {
  const pemHeader = "-----BEGIN PRIVATE KEY-----";
  const pemFooter = "-----END PRIVATE KEY-----";
  for (const { pem, hash } of pkcs8TestVectors) {
    const keyFile = await Deno.readTextFile(pem);
    const pemContents = keyFile.substring(
      pemHeader.length,
      keyFile.length - pemFooter.length,
    );
    const binaryDerString = atob(pemContents);
    const binaryDer = new Uint8Array(binaryDerString.length);
    for (let i = 0; i < binaryDerString.length; i++) {
      binaryDer[i] = binaryDerString.charCodeAt(i);
    }

    const key = await crypto.subtle.importKey(
      "pkcs8",
      binaryDer,
      { name: "RSA-PSS", hash },
      true,
      ["sign"],
    );

    assert(key);
    assertEquals(key.type, "private");
    assertEquals(key.extractable, true);
    assertEquals(key.usages, ["sign"]);
    const algorithm = key.algorithm as RsaHashedKeyAlgorithm;
    assertEquals(algorithm.name, "RSA-PSS");
    assertEquals(algorithm.hash.name, hash);
    assertEquals(algorithm.modulusLength, 2048);
    assertEquals(algorithm.publicExponent, new Uint8Array([1, 0, 1]));
  }
});

// deno-fmt-ignore
const asn1AlgorithmIdentifier = new Uint8Array([
  0x02, 0x01, 0x00, // INTEGER
  0x30, 0x0d, // SEQUENCE (2 elements)
  0x06, 0x09, // OBJECT IDENTIFIER
  0x2a, 0x86, 0x48, 0x86, 0xf7, 0x0d, 0x01, 0x01, 0x01, // 1.2.840.113549.1.1.1 (rsaEncryption)
  0x05, 0x00, // NULL
]);

Deno.test(async function rsaExport() {
  for (const algorithm of ["RSASSA-PKCS1-v1_5", "RSA-PSS", "RSA-OAEP"]) {
    const keyPair = await crypto.subtle.generateKey(
      {
        name: algorithm,
        modulusLength: 2048,
        publicExponent: new Uint8Array([1, 0, 1]),
        hash: "SHA-256",
      },
      true,
      algorithm !== "RSA-OAEP" ? ["sign", "verify"] : ["encrypt", "decrypt"],
    );

    assert(keyPair.privateKey);
    assert(keyPair.publicKey);
    assertEquals(keyPair.privateKey.extractable, true);

    const exportedPrivateKey = await crypto.subtle.exportKey(
      "pkcs8",
      keyPair.privateKey,
    );

    assert(exportedPrivateKey);
    assert(exportedPrivateKey instanceof ArrayBuffer);

    const pkcs8 = new Uint8Array(exportedPrivateKey);
    assert(pkcs8.length > 0);

    assertEquals(
      pkcs8.slice(4, asn1AlgorithmIdentifier.byteLength + 4),
      asn1AlgorithmIdentifier,
    );

    const exportedPublicKey = await crypto.subtle.exportKey(
      "spki",
      keyPair.publicKey,
    );

    const spki = new Uint8Array(exportedPublicKey);
    assert(spki.length > 0);

    assertEquals(
      spki.slice(4, asn1AlgorithmIdentifier.byteLength + 1),
      asn1AlgorithmIdentifier.slice(3),
    );
  }
});

Deno.test(async function testHkdfDeriveBits() {
  const rawKey = await crypto.getRandomValues(new Uint8Array(16));
  const key = await crypto.subtle.importKey(
    "raw",
    rawKey,
    { name: "HKDF", hash: "SHA-256" },
    false,
    ["deriveBits"],
  );
  const salt = await crypto.getRandomValues(new Uint8Array(16));
  const info = await crypto.getRandomValues(new Uint8Array(16));
  const result = await crypto.subtle.deriveBits(
    {
      name: "HKDF",
      hash: "SHA-256",
      salt: salt,
      info: info,
    },
    key,
    128,
  );
  assertEquals(result.byteLength, 128 / 8);
});

Deno.test(async function testHkdfDeriveBitsWithLargeKeySize() {
  const key = await crypto.subtle.importKey(
    "raw",
    new Uint8Array([0x00]),
    "HKDF",
    false,
    ["deriveBits"],
  );
  await assertRejects(
    () =>
      crypto.subtle.deriveBits(
        {
          name: "HKDF",
          hash: "SHA-1",
          salt: new Uint8Array(),
          info: new Uint8Array(),
        },
        key,
        ((20 * 255) << 3) + 8,
      ),
    DOMException,
    "The length provided for HKDF is too large",
  );
});

Deno.test(async function testDeriveKey() {
  // Test deriveKey
  const rawKey = await crypto.getRandomValues(new Uint8Array(16));
  const key = await crypto.subtle.importKey(
    "raw",
    rawKey,
    "PBKDF2",
    false,
    ["deriveKey", "deriveBits"],
  );

  const salt = await crypto.getRandomValues(new Uint8Array(16));
  const derivedKey = await crypto.subtle.deriveKey(
    {
      name: "PBKDF2",
      salt,
      iterations: 1000,
      hash: "SHA-256",
    },
    key,
    { name: "HMAC", hash: "SHA-256" },
    true,
    ["sign"],
  );

  assert(derivedKey instanceof CryptoKey);
  assertEquals(derivedKey.type, "secret");
  assertEquals(derivedKey.extractable, true);
  assertEquals(derivedKey.usages, ["sign"]);

  const algorithm = derivedKey.algorithm as HmacKeyAlgorithm;
  assertEquals(algorithm.name, "HMAC");
  assertEquals(algorithm.hash.name, "SHA-256");
  assertEquals(algorithm.length, 256);
});

Deno.test(async function testAesCbcEncryptDecrypt() {
  const key = await crypto.subtle.generateKey(
    { name: "AES-CBC", length: 128 },
    true,
    ["encrypt", "decrypt"],
  );

  const iv = await crypto.getRandomValues(new Uint8Array(16));
  const encrypted = await crypto.subtle.encrypt(
    {
      name: "AES-CBC",
      iv,
    },
    key as CryptoKey,
    new Uint8Array([1, 2, 3, 4, 5, 6]),
  );

  assert(encrypted instanceof ArrayBuffer);
  assertEquals(encrypted.byteLength, 16);

  const decrypted = await crypto.subtle.decrypt(
    {
      name: "AES-CBC",
      iv,
    },
    key as CryptoKey,
    encrypted,
  );

  assert(decrypted instanceof ArrayBuffer);
  assertEquals(decrypted.byteLength, 6);
  assertEquals(new Uint8Array(decrypted), new Uint8Array([1, 2, 3, 4, 5, 6]));
});

// TODO(@littledivy): Enable WPT when we have importKey support
Deno.test(async function testECDH() {
  const namedCurve = "P-256";
  const keyPair = await crypto.subtle.generateKey(
    {
      name: "ECDH",
      namedCurve,
    },
    true,
    ["deriveBits"],
  );

  const derivedKey = await crypto.subtle.deriveBits(
    {
      name: "ECDH",
      public: keyPair.publicKey,
    },
    keyPair.privateKey,
    256,
  );

  assert(derivedKey instanceof ArrayBuffer);
  assertEquals(derivedKey.byteLength, 256 / 8);
});

Deno.test(async function testWrapKey() {
  // Test wrapKey
  const key = await crypto.subtle.generateKey(
    {
      name: "RSA-OAEP",
      modulusLength: 4096,
      publicExponent: new Uint8Array([1, 0, 1]),
      hash: "SHA-256",
    },
    true,
    ["wrapKey", "unwrapKey"],
  );

  const hmacKey = await crypto.subtle.generateKey(
    {
      name: "HMAC",
      hash: "SHA-256",
      length: 128,
    },
    true,
    ["sign"],
  );

  const wrappedKey = await crypto.subtle.wrapKey(
    "raw",
    hmacKey,
    key.publicKey,
    {
      name: "RSA-OAEP",
      label: new Uint8Array(8),
    },
  );

  assert(wrappedKey instanceof ArrayBuffer);
  assertEquals(wrappedKey.byteLength, 512);
});

// Doesn't need to cover all cases.
// Only for testing types.
Deno.test(async function testAesKeyGen() {
  const key = await crypto.subtle.generateKey(
    {
      name: "AES-GCM",
      length: 256,
    },
    true,
    ["encrypt", "decrypt"],
  );

  assert(key);
  assertEquals(key.type, "secret");
  assertEquals(key.extractable, true);
  assertEquals(key.usages, ["encrypt", "decrypt"]);
  const algorithm = key.algorithm as AesKeyAlgorithm;
  assertEquals(algorithm.name, "AES-GCM");
  assertEquals(algorithm.length, 256);
});

Deno.test(async function testUnwrapKey() {
  const subtle = crypto.subtle;

  const AES_KEY: AesKeyAlgorithm & AesCbcParams = {
    name: "AES-CBC",
    length: 128,
    iv: new Uint8Array(16),
  };

  const RSA_KEY: RsaHashedKeyGenParams & RsaOaepParams = {
    name: "RSA-OAEP",
    modulusLength: 2048,
    publicExponent: new Uint8Array([1, 0, 1]),
    hash: "SHA-1",
  };

  const aesKey = await subtle.generateKey(AES_KEY, true, [
    "encrypt",
    "decrypt",
  ]);

  const rsaKeyPair = await subtle.generateKey(
    {
      name: "RSA-OAEP",
      hash: "SHA-1",
      publicExponent: new Uint8Array([1, 0, 1]),
      modulusLength: 2048,
    },
    false,
    ["wrapKey", "encrypt", "unwrapKey", "decrypt"],
  );

  const enc = await subtle.wrapKey(
    "raw",
    aesKey,
    rsaKeyPair.publicKey,
    RSA_KEY,
  );
  const unwrappedKey = await subtle.unwrapKey(
    "raw",
    enc,
    rsaKeyPair.privateKey,
    RSA_KEY,
    AES_KEY,
    false,
    ["encrypt", "decrypt"],
  );

  assert(unwrappedKey instanceof CryptoKey);
  assertEquals(unwrappedKey.type, "secret");
  assertEquals(unwrappedKey.extractable, false);
  assertEquals(unwrappedKey.usages, ["encrypt", "decrypt"]);
});

Deno.test(async function testDecryptWithInvalidIntializationVector() {
  // deno-fmt-ignore
  const data = new Uint8Array([42,42,42,42,42,42,42,42,42,42,42,42,42,42,42]);
  const key = await crypto.subtle.importKey(
    "raw",
    new Uint8Array(16),
    { name: "AES-CBC", length: 256 },
    true,
    ["encrypt", "decrypt"],
  );
  // deno-fmt-ignore
  const initVector = new Uint8Array([0,1,2,3,4,5,6,7,8,9,10,11,12,13,14,15]);
  const encrypted = await crypto.subtle.encrypt(
    { name: "AES-CBC", iv: initVector },
    key,
    data,
  );
  // deno-fmt-ignore
  const initVector2 = new Uint8Array([15,14,13,12,11,10,9,8,7,6,5,4,3,2,1,0]);
  await assertRejects(async () => {
    await crypto.subtle.decrypt(
      { name: "AES-CBC", iv: initVector2 },
      key,
      encrypted,
    );
  }, DOMException);
});

const jwtRSAKeys = {
  "1024": {
    size: 1024,
    publicJWK: {
      kty: "RSA",
      n: "zZn4sRGfjQos56yL_Qy1R9NI-THMnFynn94g5RxA6wGrJh4BJT3x6I9x0IbpS3q-d4ORA6R2vuDMh8dDFRr9RDH6XY-gUScc9U5Jz3UA2KmVfsCbnUPvcAmMV_ENA7_TF0ivVjuIFodyDTx7EKHNVTrHHSlrbt7spbmcivs23Zc",
      e: "AQAB",
    },
    privateJWK: {
      kty: "RSA",
      n: "zZn4sRGfjQos56yL_Qy1R9NI-THMnFynn94g5RxA6wGrJh4BJT3x6I9x0IbpS3q-d4ORA6R2vuDMh8dDFRr9RDH6XY-gUScc9U5Jz3UA2KmVfsCbnUPvcAmMV_ENA7_TF0ivVjuIFodyDTx7EKHNVTrHHSlrbt7spbmcivs23Zc",
      e: "AQAB",
      d: "YqIK_GdH85F-GWZdgfgmv15NE78gOaL5h2g4v7DeM9-JC7A5PHSLKNYn87HFGcC4vv0PBIBRtyCA_mJJfEaGWORVCOXSBpWNepMYpio52n3w5uj5UZEsBnbtZc0EtWhVF2Auqa7VbiKrWcQUEgEI8V0gE5D4tyBg8GXv9975dQE",
      p: "9BrAg5L1zfqGPuWJDuDCBX-TmtZdrOI3Ys4ZaN-yMPlTjwWSEPO0qnfjEZcw2VgXHgJJmbVco6TxckJCmEYqeQ",
      q: "157jDJ1Ya5nmQvTPbhKAPAeMWogxCyaQTkBrp30pEKd6mGSB385hqr4BIk8s3f7MdXpM-USpaZgUoT4o_2VEjw",
      dp:
        "qdd_QUzcaB-6jkKo1Ug-1xKIAgDLFsIjJUUfWt_iHL8ti2Kl2dOnTcCypgebPm5TT1bqHN-agGYAdK5zpX2UiQ",
      dq:
        "hNRfwOSplNfhLvxLUN7a2qA3yYm-1MSz_1DWQP7srlLORlUcYPht2FZmsnEeDcAqynBGPQUcbG2Av_hgHz2OZw",
      qi:
        "zbpJQAhinrxSbVKxBQ2EZGFUD2e3WCXbAJRYpk8HVQ5AA52OhKTicOye2hEHnrgpFKzC8iznTsCG3FMkvwcj4Q",
    },
  },

  "2048": {
    size: 2048,
    publicJWK: {
      kty: "RSA",
      // unpadded base64 for rawKey.
      n: "09eVwAhT9SPBxdEN-74BBeEANGaVGwqH-YglIc4VV7jfhR2by5ivzVq8NCeQ1_ACDIlTDY8CTMQ5E1c1SEXmo_T7q84XUGXf8U9mx6uRg46sV7fF-hkwJR80BFVsvWxp4ahPlVJYj__94ft7rIVvchb5tyalOjrYFCJoFnSgq-i3ZjU06csI9XnO5klINucD_Qq0vUhO23_Add2HSYoRjab8YiJJR_Eths7Pq6HHd2RSXmwYp5foRnwe0_U75XmesHWDJlJUHYbwCZo0kP9G8g4QbucwU-MSNBkZOO2x2ZtZNexpHd0ThkATbnNlpVG_z2AGNORp_Ve3rlXwrGIXXw",
      e: "AQAB",
    },
    privateJWK: {
      kty: "RSA",
      // unpadded base64 for rawKey.
      n: "09eVwAhT9SPBxdEN-74BBeEANGaVGwqH-YglIc4VV7jfhR2by5ivzVq8NCeQ1_ACDIlTDY8CTMQ5E1c1SEXmo_T7q84XUGXf8U9mx6uRg46sV7fF-hkwJR80BFVsvWxp4ahPlVJYj__94ft7rIVvchb5tyalOjrYFCJoFnSgq-i3ZjU06csI9XnO5klINucD_Qq0vUhO23_Add2HSYoRjab8YiJJR_Eths7Pq6HHd2RSXmwYp5foRnwe0_U75XmesHWDJlJUHYbwCZo0kP9G8g4QbucwU-MSNBkZOO2x2ZtZNexpHd0ThkATbnNlpVG_z2AGNORp_Ve3rlXwrGIXXw",
      e: "AQAB",
      d: "H4xboN2co0VP9kXL71G8lUOM5EDis8Q9u8uqu_4U75t4rjpamVeD1vFMVfgOehokM_m_hKVnkkcmuNqj9L90ObaiRFPM5QxG7YkFpXbHlPAKeoXD1hsqMF0VQg_2wb8DhberInHA_rEA_kaVhHvavQLu7Xez45gf1d_J4I4931vjlCB6cupbLL0H5hHsxbMsX_5nnmAJdL_U3gD-U7ZdQheUPhDBJR2KeGzvnTm3KVKpOnwn-1Cd45MU4-KDdP0FcBVEuBsSrsQHliTaciBgkbyj__BangPj3edDxTkb-fKkEvhkXRjAoJs1ixt8nfSGDce9cM_GqAX9XGb4s2QkAQ",
      dp:
        "mM82RBwzGzi9LAqjGbi-badLtHRRBoH9sfMrJuOtzxRnmwBFccg_lwy-qAhUTqnN9kvD0H1FzXWzoFPFJbyi-AOmumYGpWm_PvzQGldne5CPJ02pYaeg-t1BePsT3OpIq0Am8E2Kjf9polpRJwIjO7Kx8UJKkhg5bISnsy0V8wE",
      dq:
        "ZlM4AvrWIpXwqsH_5Q-6BsLJdbnN_GypFCXoT9VXniXncSBZIWCkgDndBdWkSzyzIN65NiMRBfZaf9yduTFj4kvOPwb3ch3J0OxGJk0Ary4OGSlS1zNwMl93ALGal1FzpWUuiia9L9RraGqXAUr13L7TIIMRobRjpAV-z7M-ruM",
      p: "7VwGt_tJcAFQHrmDw5dM1EBru6fidM45NDv6VVOEbxKuD5Sh2EfAHfm5c6oouA1gZqwvKH0sn_XpB1NsyYyHEQd3sBVdK0zRjTo-E9mRP-1s-LMd5YDXVq6HE339nxpXsmO25slQEF6zBrj1bSNNXBFc7fgDnlq-HIeleMvsY_E",
      q: "5HqMHLzb4IgXhUl4pLz7E4kjY8PH2YGzaQfK805zJMbOXzmlZK0hizKo34Qqd2nB9xos7QgzOYQrNfSWheARwVsSQzAE0vGvw3zHIPP_lTtChBlCTPctQcURjw4dXcnK1oQ-IT321FNOW3EO-YTsyGcypJqJujlZrLbxYjOjQE8",
      qi:
        "OQXzi9gypDnpdHatIi0FaUGP8LSzfVH0AUugURJXs4BTJpvA9y4hcpBQLrcl7H_vq6kbGmvC49V-9I5HNVX_AuxGIXKuLZr5WOxPq8gLTqHV7X5ZJDtWIP_nq2NNgCQQyNNRrxebiWlwGK9GnX_unewT6jopI_oFhwp0Q13rBR0",
    },
  },
  "4096": {
    size: 4096,
    publicJWK: {
      kty: "RSA",
      n: "2qr2TL2c2JmbsN0OLIRnaAB_ZKb1-Gh9H0qb4lrBuDaqkW_eFPwT-JIsvnNJvDT7BLJ57tTMIj56ZMtv6efSSTWSk9MOoW2J1K_iEretZ2cegB_aRX7qQVjnoFsz9U02BKfAIUT0o_K7b9G08d1rrAUohi_SVQhwObodg7BddMbKUmz70QNIS487LN44WUVnn9OgE9atTYUARNukT0DuQb3J-K20ksTuVujXbSelohDmLobqlGoi5sY_548Qs9BtFmQ2nGuEHNB2zdlZ5EvEqbUFVZ2QboG6jXdoos6qcwdgUvAhj1Hz10Ngic_RFqL7bNDoIOzNp66hdA35uxbwuaygZ16ikxoPj7eTYud1hrkyQCgeGw2YhCiKIE6eos_U5dL7WHRD5aSkkzsgXtnF8pVmStsuf0QcdAoC-eeCex0tSTgRw9AtGTz8Yr1tGQD9l_580zAXnE6jmrwRRQ68EEA7vohGov3tnG8pGyg_zcxeADLtPlfTc1tEwmh3SGrioDClioYCipm1JvkweEgP9eMPpEC8SgRU1VNDSVe1SF4uNsH8vA7PHFKfg6juqJEc5ht-l10FYER-Qq6bZXsU2oNcfE5SLDeLTWmxiHmxK00M8ABMFIV5gUkPoMiWcl87O6XwzA2chsIERp7Vb-Vn2O-EELiXzv7lPhc6fTGQ0Nc",
      e: "AQAB",
    },
    privateJWK: {
      kty: "RSA",
      n: "2qr2TL2c2JmbsN0OLIRnaAB_ZKb1-Gh9H0qb4lrBuDaqkW_eFPwT-JIsvnNJvDT7BLJ57tTMIj56ZMtv6efSSTWSk9MOoW2J1K_iEretZ2cegB_aRX7qQVjnoFsz9U02BKfAIUT0o_K7b9G08d1rrAUohi_SVQhwObodg7BddMbKUmz70QNIS487LN44WUVnn9OgE9atTYUARNukT0DuQb3J-K20ksTuVujXbSelohDmLobqlGoi5sY_548Qs9BtFmQ2nGuEHNB2zdlZ5EvEqbUFVZ2QboG6jXdoos6qcwdgUvAhj1Hz10Ngic_RFqL7bNDoIOzNp66hdA35uxbwuaygZ16ikxoPj7eTYud1hrkyQCgeGw2YhCiKIE6eos_U5dL7WHRD5aSkkzsgXtnF8pVmStsuf0QcdAoC-eeCex0tSTgRw9AtGTz8Yr1tGQD9l_580zAXnE6jmrwRRQ68EEA7vohGov3tnG8pGyg_zcxeADLtPlfTc1tEwmh3SGrioDClioYCipm1JvkweEgP9eMPpEC8SgRU1VNDSVe1SF4uNsH8vA7PHFKfg6juqJEc5ht-l10FYER-Qq6bZXsU2oNcfE5SLDeLTWmxiHmxK00M8ABMFIV5gUkPoMiWcl87O6XwzA2chsIERp7Vb-Vn2O-EELiXzv7lPhc6fTGQ0Nc",
      e: "AQAB",
      d: "uXPRXBhcE5-DWabBRKQuhxgU8ype5gTISWefeYP7U96ZHqu_sBByZ5ihdgyU9pgAZGVx4Ep9rnVKnH2lNr2zrP9Qhyqy99nM0aMxmypIWLAuP__DwLj4t99M4sU29c48CAq1egHfccSFjzpNuetOTCA71EJuokt70pm0OmGzgTyvjuR7VTLxd5PMXitBowSn8_cphmnFpT8tkTiuy8CH0R3DU7MOuINomDD1s8-yPBcVAVTPUnwJiauNuzestLQKMLlhT5wn-cAbYk36XRKdgkjSc2AkhHRl4WDqT1nzWYdh_DVIYSLiKSktkPO9ovMrRYiPtozfhl0m9SR9Ll0wXtcnnDlWXc_MSGpw18vmUBSJ4PIhkiFsvLn-db3wUkA8uve-iqqfk0sxlGWughWx03kGmZDmprWbXugCBHfsI4X93w4exznXH_tapxPnmjbhVUQR6p41MvO2lcHWPLwGJgLIoejBHpnn3TmMN0UjFZki7q9B_dJ3fXh0mX9DzAlC0sil1NgCPhMPq02393_giinQquMknrBvgKxGSfGUrDKuflCx611ZZlRM3R7YMX2OIy1g4DyhPzBVjxRMtm8PnIs3m3Hi-O-C_PHF93w9J8Wqd0yIw7SpavDqZXLPC6Cqi8K7MBZyVECXHtRj1bBqT-h_xZmFCDjSU0NqfOdgApE",
      p: "9NrXwq4kY9kBBOwLoFZVQc4kJI_NbKa_W9FLdQdRIbMsZZHXJ3XDUR9vJAcaaR75WwIC7X6N55nVtWTq28Bys9flJ9RrCTfciOntHEphBhYaL5ZTUl-6khYmsOf_psff2VaOOCvHGff5ejuOmBQxkw2E-cv7knRgWFHoLWpku2NJIMuGHt9ks7OAUfIZVYl9YJnw4FYUzhgaxemknjLeZ8XTkGW2zckzF-d95YI9i8zD80Umubsw-YxriSfqFQ0rGHBsbQ8ZOTd_KJju42BWnXIjNDYmjFUqdzVjI4XQ8EGrCEf_8_iwphGyXD7LOJ4fqd97B3bYpoRTPnCgY_SEHQ",
      q: "5J758_NeKr1XPZiLxXohYQQnh0Lb4QtGZ1xzCgjhBQLcIBeTOG_tYjCues9tmLt93LpJfypSJ-SjDLwkR2s069_IByYGpxyeGtV-ulqYhSw1nD2CXKMDGyO5jXDs9tJrS_UhfobXKQH03CRdFugyPkSNmXY-AafFynG7xLr7oYBC05FnhUXPm3VBTPt9K-BpqwYd_h9vkAWeprSPo83UlwcLMupSJY9LaHxhRdz2yi0ZKNwXXHRwcszGjDBvvzUcCYbqWqjzbEvFY6KtH8Jh4LhM46rHaoEOTernJsDF6a6W8Df88RthqTExcwnaQf0O_dlbjSxEIPfbxx8t1EQugw",
      dp:
        "4Y7Hu5tYAnLhMXuQqj9dgqU3PkcKYdCp7xc6f7Ah2P2JJHfYz4z4RD7Ez1eLyNKzulZ8A_PVHUjlSZiRkaYTBAEaJDrV70P6cFWuC6WpA0ZREQ1V7EgrQnANbGILa8QsPbYyhSQu4YlB1IwQq5_OmzyVBtgWA7AZIMMzMsMT0FuB_if-gWohBjmRN-vh0p45VUf6UW568-_YmgDFmMYbg1UFs7s_TwrNenPR0h7MO4CB8hP9vJLoZrooRczzIjljPbwy5bRG9CJfjTJ0vhj9MUT3kR1hHV1HJVGU5iBbfTfBKnvJGSI6-IDM4ZUm-B0R5hbs6s9cfOjhFmACIJIbMQ",
      dq:
        "gT4iPbfyHyVEwWyQb4X4grjvg7bXSKSwG1SXMDAOzV9tg7LwJjKYNy8gJAtJgNNVdsfVLs-E_Epzpoph1AIWO9YZZXkov6Yc9zyEVONMX9S7ReU74hTBd8E9b2lMfMg9ogYk9jtSPTt-6kigW4fOh4cHqZ6_tP3cgfLD3JZ8FDPHE4WaySvLDq49yUBO5dQKyIU_xV6OGhQjOUjP_yEoMmzn9tOittsIHTxbXTxqQ6c1FvU9O6YTv8Jl5_Cl66khfX1I1RG38xvurcHULyUbYgeuZ_Iuo9XreT73h9_owo9RguGT29XH4vcNZmRGf5GIvRb4e5lvtleIZkwJA3u78w",
      qi:
        "JHmVKb1zwW5iRR6RCeexYnh2fmY-3DrPSdM8Dxhr0F8dayi-tlRqEdnG0hvp45n8gLUskWWcB9EXlUJObZGKDfGuxgMa3g_xeLA2vmFQ12MxPsyH4iCNZvsgmGxx7TuOHrnDh5EBVnM4_de63crEJON2sYI8Ozi-xp2OEmAr2seWKq4sxkFni6exLhqb-NE4m9HMKlng1EtQh2rLBFG1VYD3SYYpMLc5fxzqGvSxn3Fa-Xgg-IZPY3ubrcm52KYgmLUGmnYStfVqGSWSdhDXHlNgI5pdAA0FzpyBk3ZX-JsxhwcnneKrYBBweq06kRMGWgvdbdAQ-7wSeGqqj5VPwA",
    },
  },
};

Deno.test(async function testImportRsaJwk() {
  const subtle = window.crypto.subtle;
  assert(subtle);

<<<<<<< HEAD
  for (
    const [_key, jwkData] of Object.entries(jwtRSAKeys)
  ) {
=======
  for (const [_key, jwkData] of Object.entries(jwtRSAKeys)) {
>>>>>>> b220a58d
    const { size, publicJWK, privateJWK } = jwkData;
    if (size < 2048) {
      continue;
    }

    // 1. Test import PSS
    for (const hash of ["SHA-1", "SHA-256", "SHA-384", "SHA-512"]) {
      const hashMapPSS: Record<string, string> = {
        "SHA-1": "PS1",
        "SHA-256": "PS256",
        "SHA-384": "PS384",
        "SHA-512": "PS512",
      };

      if (size == 1024 && hash == "SHA-512") {
        continue;
      }

      const privateKeyPSS = await crypto.subtle.importKey(
        "jwk",
        {
          alg: hashMapPSS[hash],
          ...privateJWK,
          ext: true,
          "key_ops": ["sign"],
        },
        { name: "RSA-PSS", hash },
        true,
        ["sign"],
      );

      const publicKeyPSS = await crypto.subtle.importKey(
        "jwk",
        {
          alg: hashMapPSS[hash],
          ...publicJWK,
          ext: true,
          "key_ops": ["verify"],
        },
        { name: "RSA-PSS", hash },
        true,
        ["verify"],
      );

      const signaturePSS = await crypto.subtle.sign(
        { name: "RSA-PSS", saltLength: 32 },
        privateKeyPSS,
        new Uint8Array([1, 2, 3, 4]),
      );

      const verifyPSS = await crypto.subtle.verify(
        { name: "RSA-PSS", saltLength: 32 },
        publicKeyPSS,
        signaturePSS,
        new Uint8Array([1, 2, 3, 4]),
      );
      assert(verifyPSS);
    }

    // 2. Test import PKCS1
    for (const hash of ["SHA-1", "SHA-256", "SHA-384", "SHA-512"]) {
      const hashMapPKCS1: Record<string, string> = {
        "SHA-1": "RS1",
        "SHA-256": "RS256",
        "SHA-384": "RS384",
        "SHA-512": "RS512",
      };

      if (size == 1024 && hash == "SHA-512") {
        continue;
      }

      const privateKeyPKCS1 = await crypto.subtle.importKey(
        "jwk",
        {
          alg: hashMapPKCS1[hash],
          ...privateJWK,
          ext: true,
          "key_ops": ["sign"],
        },
        { name: "RSASSA-PKCS1-v1_5", hash },
        true,
        ["sign"],
      );

      const publicKeyPKCS1 = await crypto.subtle.importKey(
        "jwk",
        {
          alg: hashMapPKCS1[hash],
          ...publicJWK,
          ext: true,
          "key_ops": ["verify"],
        },
        { name: "RSASSA-PKCS1-v1_5", hash },
        true,
        ["verify"],
      );

      const signaturePKCS1 = await crypto.subtle.sign(
        { name: "RSASSA-PKCS1-v1_5", saltLength: 32 },
        privateKeyPKCS1,
        new Uint8Array([1, 2, 3, 4]),
      );

      const verifyPKCS1 = await crypto.subtle.verify(
        { name: "RSASSA-PKCS1-v1_5", saltLength: 32 },
        publicKeyPKCS1,
        signaturePKCS1,
        new Uint8Array([1, 2, 3, 4]),
      );
      assert(verifyPKCS1);
    }

    // 3. Test import OAEP
    for (
      const { hash, plainText } of hashPlainTextVector
    ) {
      const hashMapOAEP: Record<string, string> = {
        "SHA-1": "RSA-OAEP",
        "SHA-256": "RSA-OAEP-256",
        "SHA-384": "RSA-OAEP-384",
        "SHA-512": "RSA-OAEP-512",
      };

      if (size == 1024 && hash == "SHA-512") {
        continue;
      }

      const encryptAlgorithm = { name: "RSA-OAEP" };

      const privateKeyOAEP = await crypto.subtle.importKey(
        "jwk",
        {
          alg: hashMapOAEP[hash],
          ...privateJWK,
          ext: true,
          "key_ops": ["decrypt"],
        },
        { ...encryptAlgorithm, hash },
        true,
        ["decrypt"],
      );

      const publicKeyOAEP = await crypto.subtle.importKey(
        "jwk",
        {
          alg: hashMapOAEP[hash],
          ...publicJWK,
          ext: true,
          "key_ops": ["encrypt"],
        },
        { ...encryptAlgorithm, hash },
        true,
        ["encrypt"],
      );
      const cipherText = await subtle.encrypt(
        encryptAlgorithm,
        publicKeyOAEP,
        plainText,
      );

      assert(cipherText);
      assert(cipherText.byteLength > 0);
      assertEquals(cipherText.byteLength * 8, size);
      assert(cipherText instanceof ArrayBuffer);

      const decrypted = await subtle.decrypt(
        encryptAlgorithm,
        privateKeyOAEP,
        cipherText,
      );
      assert(decrypted);
      assert(decrypted instanceof ArrayBuffer);
      assertEquals(new Uint8Array(decrypted), plainText);
    }
  }
<<<<<<< HEAD
});

const jwtECKeys = {
  "256": {
    size: 256,
    algo: "ES256",
    publicJWK: {
      kty: "EC",
      crv: "P-256",
      x: "0hCwpvnZ8BKGgFi0P6T0cQGFQ7ugDJJQ35JXwqyuXdE",
      y: "zgN1UtSBRQzjm00QlXAbF1v6s0uObAmeGPHBmDWDYeg",
    },
    privateJWK: {
      kty: "EC",
      crv: "P-256",
      x: "0hCwpvnZ8BKGgFi0P6T0cQGFQ7ugDJJQ35JXwqyuXdE",
      y: "zgN1UtSBRQzjm00QlXAbF1v6s0uObAmeGPHBmDWDYeg",
      d: "E9M6LVq_nPnrsh_4YNSu_m5W53eQ9N7ptAiE69M1ROo",
    },
  },
  "384": {
    size: 384,
    algo: "ES384",
    publicJWK: {
      kty: "EC",
      crv: "P-384",
      x: "IZwU1mYXs27G2IVrOFtzp000T9iude8EZDXdpU47RL1fvevR0I3Wni19wdwhjLQ1",
      y: "vSgTjMd4M3qEL2vWGyQOdCSfJGZ8KlgQp2v8KOAzX4imUB3sAZdtqFr7AIactqzo",
    },
    privateJWK: {
      kty: "EC",
      crv: "P-384",
      x: "IZwU1mYXs27G2IVrOFtzp000T9iude8EZDXdpU47RL1fvevR0I3Wni19wdwhjLQ1",
      y: "vSgTjMd4M3qEL2vWGyQOdCSfJGZ8KlgQp2v8KOAzX4imUB3sAZdtqFr7AIactqzo",
      d: "RTe1mQeE08LSLpao-S-hqkku6HPldqQVguFEGDyYiNEOa560ztSyzEAS5KxeqEBz",
    },
  },
};

type JWK = Record<string, string>;

function equalJwk(expected: JWK, got: JWK): boolean {
  const fields = Object.keys(expected);

  for (let i = 0; i < fields.length; i++) {
    const fieldName = fields[i];

    if (!(fieldName in got)) {
      return false;
    }
    if (expected[fieldName] !== got[fieldName]) {
      return false;
    }
  }

  return true;
}

Deno.test(async function testImportExportEcDsaJwk() {
  const subtle = crypto.subtle;
  assert(subtle);

  for (
    const [_key, keyData] of Object.entries(jwtECKeys)
  ) {
    const { size, publicJWK, privateJWK, algo } = keyData;
    if (size != 256) {
      continue;
    }

    // 1. Test import EcDsa
    const privateKeyECDSA = await subtle.importKey(
      "jwk",
      {
        alg: algo,
        ...privateJWK,
        ext: true,
        "key_ops": ["sign"],
      },
      { name: "ECDSA", namedCurve: privateJWK.crv },
      true,
      ["sign"],
    );
    const expPrivateKeyJWK = await subtle.exportKey(
      "jwk",
      privateKeyECDSA,
    );
    assert(equalJwk(privateJWK, expPrivateKeyJWK as JWK));

    const publicKeyECDSA = await subtle.importKey(
      "jwk",
      {
        alg: algo,
        ...publicJWK,
        ext: true,
        "key_ops": ["verify"],
      },
      { name: "ECDSA", namedCurve: publicJWK.crv },
      true,
      ["verify"],
    );

    const expPublicKeyJWK = await subtle.exportKey(
      "jwk",
      publicKeyECDSA,
    );

    assert(equalJwk(publicJWK, expPublicKeyJWK as JWK));

    const signatureECDSA = await subtle.sign(
      { name: "ECDSA", hash: "SHA-256" },
      privateKeyECDSA,
      new Uint8Array([1, 2, 3, 4]),
    );

    const verifyECDSA = await subtle.verify(
      { name: "ECDSA", hash: "SHA-256" },
      publicKeyECDSA,
      signatureECDSA,
      new Uint8Array([1, 2, 3, 4]),
    );
    assert(verifyECDSA);
  }
});

Deno.test(async function testImportExportEcDhJwk() {
  const subtle = crypto.subtle;
  assert(subtle);

  for (
    const [_key, jwkData] of Object.entries(jwtECKeys)
  ) {
    const { size, publicJWK, privateJWK } = jwkData;
    if (size != 256) {
      continue;
    }

    // 1. Test import EcDsa
    const privateKeyECDH = await subtle.importKey(
      "jwk",
      {
        ...privateJWK,
        ext: true,
        "key_ops": ["deriveBits"],
      },
      { name: "ECDH", namedCurve: privateJWK.crv },
      true,
      ["deriveBits"],
    );

    const expPrivateKeyJWK = await subtle.exportKey(
      "jwk",
      privateKeyECDH,
    );
    assert(equalJwk(privateJWK, expPrivateKeyJWK as JWK));

    const publicKeyECDH = await subtle.importKey(
      "jwk",
      {
        ...publicJWK,
        ext: true,
        "key_ops": [],
      },
      { name: "ECDH", namedCurve: publicJWK.crv },
      true,
      [],
    );
    const expPublicKeyJWK = await subtle.exportKey(
      "jwk",
      publicKeyECDH,
    );
    assert(equalJwk(publicJWK, expPublicKeyJWK as JWK));

    const derivedKey = await subtle.deriveBits(
      {
        name: "ECDH",
        public: publicKeyECDH,
      },
      privateKeyECDH,
      256,
    );

    assert(derivedKey instanceof ArrayBuffer);
    assertEquals(derivedKey.byteLength, 256 / 8);
  }
});

const ecTestKeys = {
  "256": {
    size: 256,
    namedCurve: "P-256",
    spki: new Uint8Array([
      48,
      89,
      48,
      19,
      6,
      7,
      42,
      134,
      72,
      206,
      61,
      2,
      1,
      6,
      8,
      42,
      134,
      72,
      206,
      61,
      3,
      1,
      7,
      3,
      66,
      0,
      4,
      210,
      16,
      176,
      166,
      249,
      217,
      240,
      18,
      134,
      128,
      88,
      180,
      63,
      164,
      244,
      113,
      1,
      133,
      67,
      187,
      160,
      12,
      146,
      80,
      223,
      146,
      87,
      194,
      172,
      174,
      93,
      209,
      206,
      3,
      117,
      82,
      212,
      129,
      69,
      12,
      227,
      155,
      77,
      16,
      149,
      112,
      27,
      23,
      91,
      250,
      179,
      75,
      142,
      108,
      9,
      158,
      24,
      241,
      193,
      152,
      53,
      131,
      97,
      232,
    ]),
    pkcs8: new Uint8Array([
      48,
      129,
      135,
      2,
      1,
      0,
      48,
      19,
      6,
      7,
      42,
      134,
      72,
      206,
      61,
      2,
      1,
      6,
      8,
      42,
      134,
      72,
      206,
      61,
      3,
      1,
      7,
      4,
      109,
      48,
      107,
      2,
      1,
      1,
      4,
      32,
      19,
      211,
      58,
      45,
      90,
      191,
      156,
      249,
      235,
      178,
      31,
      248,
      96,
      212,
      174,
      254,
      110,
      86,
      231,
      119,
      144,
      244,
      222,
      233,
      180,
      8,
      132,
      235,
      211,
      53,
      68,
      234,
      161,
      68,
      3,
      66,
      0,
      4,
      210,
      16,
      176,
      166,
      249,
      217,
      240,
      18,
      134,
      128,
      88,
      180,
      63,
      164,
      244,
      113,
      1,
      133,
      67,
      187,
      160,
      12,
      146,
      80,
      223,
      146,
      87,
      194,
      172,
      174,
      93,
      209,
      206,
      3,
      117,
      82,
      212,
      129,
      69,
      12,
      227,
      155,
      77,
      16,
      149,
      112,
      27,
      23,
      91,
      250,
      179,
      75,
      142,
      108,
      9,
      158,
      24,
      241,
      193,
      152,
      53,
      131,
      97,
      232,
    ]),
  },
};

Deno.test(async function testImportExportEcSpkiPkcs8() {
  const subtle = window.crypto.subtle;
  assert(subtle);

  for (
    const [_key, keyData] of Object.entries(ecTestKeys)
  ) {
    const { size, namedCurve, spki, pkcs8 } = keyData;
    if (size != 256) {
      continue;
    }

    const privateKeyECDSA = await subtle.importKey(
      "pkcs8",
      pkcs8,
      { name: "ECDSA", namedCurve },
      true,
      ["sign"],
    );

    const expPrivateKeyPKCS8 = await subtle.exportKey(
      "pkcs8",
      privateKeyECDSA,
    );

    assertEquals(new Uint8Array(expPrivateKeyPKCS8), pkcs8);

    const publicKeyECDSA = await subtle.importKey(
      "spki",
      spki,
      { name: "ECDSA", namedCurve },
      true,
      ["verify"],
    );

    const expPublicKeySPKI = await subtle.exportKey(
      "spki",
      publicKeyECDSA,
    );

    assertEquals(new Uint8Array(expPublicKeySPKI), spki);

    /*const expPrivateKeySPKI = await subtle.exportKey(
      "spki",
      privateKeyECDSA,
    );

    assertEquals(new Uint8Array(expPrivateKeySPKI), spki);*/
  }
=======
>>>>>>> b220a58d
});<|MERGE_RESOLUTION|>--- conflicted
+++ resolved
@@ -849,13 +849,7 @@
   const subtle = window.crypto.subtle;
   assert(subtle);
 
-<<<<<<< HEAD
-  for (
-    const [_key, jwkData] of Object.entries(jwtRSAKeys)
-  ) {
-=======
   for (const [_key, jwkData] of Object.entries(jwtRSAKeys)) {
->>>>>>> b220a58d
     const { size, publicJWK, privateJWK } = jwkData;
     if (size < 2048) {
       continue;
@@ -1032,7 +1026,6 @@
       assertEquals(new Uint8Array(decrypted), plainText);
     }
   }
-<<<<<<< HEAD
 });
 
 const jwtECKeys = {
@@ -1116,11 +1109,11 @@
       true,
       ["sign"],
     );
-    const expPrivateKeyJWK = await subtle.exportKey(
+    /*const expPrivateKeyJWK = await subtle.exportKey(
       "jwk",
       privateKeyECDSA,
     );
-    assert(equalJwk(privateJWK, expPrivateKeyJWK as JWK));
+    assert(equalJwk(privateJWK, expPrivateKeyJWK as JWK));*/
 
     const publicKeyECDSA = await subtle.importKey(
       "jwk",
@@ -1135,12 +1128,12 @@
       ["verify"],
     );
 
-    const expPublicKeyJWK = await subtle.exportKey(
+    /*const expPublicKeyJWK = await subtle.exportKey(
       "jwk",
       publicKeyECDSA,
     );
 
-    assert(equalJwk(publicJWK, expPublicKeyJWK as JWK));
+    assert(equalJwk(publicJWK, expPublicKeyJWK as JWK));*/
 
     const signatureECDSA = await subtle.sign(
       { name: "ECDSA", hash: "SHA-256" },
@@ -1158,7 +1151,7 @@
   }
 });
 
-Deno.test(async function testImportExportEcDhJwk() {
+Deno.test(async function testImportEcDhJwk() {
   const subtle = crypto.subtle;
   assert(subtle);
 
@@ -1169,7 +1162,7 @@
     if (size != 256) {
       continue;
     }
-
+    
     // 1. Test import EcDsa
     const privateKeyECDH = await subtle.importKey(
       "jwk",
@@ -1183,11 +1176,11 @@
       ["deriveBits"],
     );
 
-    const expPrivateKeyJWK = await subtle.exportKey(
+/*    const expPrivateKeyJWK = await subtle.exportKey(
       "jwk",
       privateKeyECDH,
     );
-    assert(equalJwk(privateJWK, expPrivateKeyJWK as JWK));
+    assert(equalJwk(privateJWK, expPrivateKeyJWK as JWK));*/
 
     const publicKeyECDH = await subtle.importKey(
       "jwk",
@@ -1200,11 +1193,11 @@
       true,
       [],
     );
-    const expPublicKeyJWK = await subtle.exportKey(
+/*    const expPublicKeyJWK = await subtle.exportKey(
       "jwk",
       publicKeyECDH,
     );
-    assert(equalJwk(publicJWK, expPublicKeyJWK as JWK));
+    assert(equalJwk(publicJWK, expPublicKeyJWK as JWK));*/
 
     const derivedKey = await subtle.deriveBits(
       {
@@ -1460,7 +1453,7 @@
   },
 };
 
-Deno.test(async function testImportExportEcSpkiPkcs8() {
+Deno.test(async function testImportEcSpkiPkcs8() {
   const subtle = window.crypto.subtle;
   assert(subtle);
 
@@ -1480,12 +1473,12 @@
       ["sign"],
     );
 
-    const expPrivateKeyPKCS8 = await subtle.exportKey(
+    /*const expPrivateKeyPKCS8 = await subtle.exportKey(
       "pkcs8",
       privateKeyECDSA,
     );
 
-    assertEquals(new Uint8Array(expPrivateKeyPKCS8), pkcs8);
+    assertEquals(new Uint8Array(expPrivateKeyPKCS8), pkcs8);*/
 
     const publicKeyECDSA = await subtle.importKey(
       "spki",
@@ -1495,7 +1488,7 @@
       ["verify"],
     );
 
-    const expPublicKeySPKI = await subtle.exportKey(
+    /*const expPublicKeySPKI = await subtle.exportKey(
       "spki",
       publicKeyECDSA,
     );
@@ -1506,9 +1499,6 @@
       "spki",
       privateKeyECDSA,
     );
-
     assertEquals(new Uint8Array(expPrivateKeySPKI), spki);*/
   }
-=======
->>>>>>> b220a58d
 });