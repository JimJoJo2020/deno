// Copyright 2018-2019 the Deno authors. All rights reserved. MIT license.
use crate::deno_error::{permission_denied_msg, type_error};
use crate::flags::DenoFlags;
use ansi_term::Style;
#[cfg(not(test))]
use atty;
use deno::ErrBox;
use log;
use std::collections::HashSet;
use std::fmt;
#[cfg(not(test))]
use std::io;
use std::path::PathBuf;
#[cfg(test)]
use std::sync::atomic::AtomicBool;
#[cfg(test)]
use std::sync::atomic::Ordering;
use url::Url;

const PERMISSION_EMOJI: &str = "⚠️";

/// Tri-state value for storing permission state
#[derive(PartialEq, Debug, Clone, Copy)]
pub enum PermissionState {
  Allow = 0,
  Ask = 1,
  Deny = 2,
}

impl PermissionState {
  /// Checks the permission state and returns the result.
  pub fn check(self, msg: &str, err_msg: &str) -> Result<(), ErrBox> {
    if self == PermissionState::Allow {
      log_perm_access(msg);
      return Ok(());
    }
    Err(permission_denied_msg(err_msg.to_string()))
  }
  pub fn is_allow(self) -> bool {
    self == PermissionState::Allow
  }
  /// If the state is "Allow" walk it back to the default "Ask"
  /// Don't do anything if state is "Deny"
  pub fn revoke(&mut self) {
    if *self == PermissionState::Allow {
      *self = PermissionState::Ask;
    }
  }
  /// Requests the permission.
  pub fn request(&mut self, msg: &str) -> PermissionState {
    if *self != PermissionState::Ask {
      return *self;
    }
    if permission_prompt(msg) {
      *self = PermissionState::Allow;
    } else {
      *self = PermissionState::Deny;
    }
    *self
  }
}

impl From<usize> for PermissionState {
  fn from(val: usize) -> Self {
    match val {
      0 => PermissionState::Allow,
      1 => PermissionState::Ask,
      2 => PermissionState::Deny,
      _ => unreachable!(),
    }
  }
}

impl From<bool> for PermissionState {
  fn from(val: bool) -> Self {
    if val {
      PermissionState::Allow
    } else {
      PermissionState::Ask
    }
  }
}

impl fmt::Display for PermissionState {
  fn fmt(&self, f: &mut fmt::Formatter<'_>) -> fmt::Result {
    match self {
      PermissionState::Allow => f.pad("granted"),
      PermissionState::Ask => f.pad("prompt"),
      PermissionState::Deny => f.pad("denied"),
    }
  }
}

impl Default for PermissionState {
  fn default() -> Self {
    PermissionState::Ask
  }
}

#[derive(Clone, Debug, Default)]
pub struct DenoPermissions {
  // Keep in sync with cli/js/permissions.ts
<<<<<<< HEAD
  pub allow_read: PermissionAccessor,
  pub read_whitelist: Arc<HashSet<String>>,
  pub allow_write: PermissionAccessor,
  pub write_whitelist: Arc<HashSet<String>>,
  pub allow_net: PermissionAccessor,
  pub net_whitelist: Arc<HashSet<String>>,
  pub allow_env: PermissionAccessor,
  pub allow_run: PermissionAccessor,
  pub allow_plugin: PermissionAccessor,
  pub allow_hrtime: PermissionAccessor,
=======
  pub allow_read: PermissionState,
  pub read_whitelist: HashSet<String>,
  pub allow_write: PermissionState,
  pub write_whitelist: HashSet<String>,
  pub allow_net: PermissionState,
  pub net_whitelist: HashSet<String>,
  pub allow_env: PermissionState,
  pub allow_run: PermissionState,
  pub allow_hrtime: PermissionState,
>>>>>>> bca23e64
}

impl DenoPermissions {
  pub fn from_flags(flags: &DenoFlags) -> Self {
    Self {
<<<<<<< HEAD
      allow_read: PermissionAccessor::from(flags.allow_read),
      read_whitelist: Arc::new(flags.read_whitelist.iter().cloned().collect()),
      allow_write: PermissionAccessor::from(flags.allow_write),
      write_whitelist: Arc::new(
        flags.write_whitelist.iter().cloned().collect(),
      ),
      allow_net: PermissionAccessor::from(flags.allow_net),
      net_whitelist: Arc::new(flags.net_whitelist.iter().cloned().collect()),
      allow_env: PermissionAccessor::from(flags.allow_env),
      allow_run: PermissionAccessor::from(flags.allow_run),
      allow_plugin: PermissionAccessor::from(flags.allow_plugin),
      allow_hrtime: PermissionAccessor::from(flags.allow_hrtime),
=======
      allow_read: PermissionState::from(flags.allow_read),
      read_whitelist: flags.read_whitelist.iter().cloned().collect(),
      allow_write: PermissionState::from(flags.allow_write),
      write_whitelist: flags.write_whitelist.iter().cloned().collect(),
      allow_net: PermissionState::from(flags.allow_net),
      net_whitelist: flags.net_whitelist.iter().cloned().collect(),
      allow_env: PermissionState::from(flags.allow_env),
      allow_run: PermissionState::from(flags.allow_run),
      allow_hrtime: PermissionState::from(flags.allow_hrtime),
>>>>>>> bca23e64
    }
  }

  pub fn check_run(&self) -> Result<(), ErrBox> {
    self.allow_run.check(
      "access to run a subprocess",
      "run again with the --allow-run flag",
    )
  }

  fn get_state_read(&self, filename: &Option<&str>) -> PermissionState {
    if check_path_white_list(filename, &self.read_whitelist) {
      return PermissionState::Allow;
    }
    self.allow_read
  }

  pub fn check_read(&self, filename: &str) -> Result<(), ErrBox> {
    self.get_state_read(&Some(filename)).check(
      &format!("read access to \"{}\"", filename),
      "run again with the --allow-read flag",
    )
  }

  fn get_state_write(&self, filename: &Option<&str>) -> PermissionState {
    if check_path_white_list(filename, &self.write_whitelist) {
      return PermissionState::Allow;
    }
    self.allow_write
  }

  pub fn check_write(&self, filename: &str) -> Result<(), ErrBox> {
    self.get_state_write(&Some(filename)).check(
      &format!("write access to \"{}\"", filename),
      "run again with the --allow-write flag",
    )
  }

  fn get_state_net(&self, host: &str, port: Option<u16>) -> PermissionState {
    if check_host_and_port_whitelist(host, port, &self.net_whitelist) {
      return PermissionState::Allow;
    }
    self.allow_net
  }

  fn get_state_net_url(
    &self,
    url: &Option<&str>,
  ) -> Result<PermissionState, ErrBox> {
    if url.is_none() {
      return Ok(self.allow_net);
    }
    let url: &str = url.unwrap();
    // If url is invalid, then throw a TypeError.
    let parsed = Url::parse(url)
      .map_err(|_| type_error(format!("Invalid url: {}", url)))?;
    Ok(
      self.get_state_net(&format!("{}", parsed.host().unwrap()), parsed.port()),
    )
  }

  pub fn check_net(&self, hostname: &str, port: u16) -> Result<(), ErrBox> {
    self.get_state_net(hostname, Some(port)).check(
      &format!("network access to \"{}:{}\"", hostname, port),
      "run again with the --allow-net flag",
    )
  }

  pub fn check_net_url(&self, url: &url::Url) -> Result<(), ErrBox> {
    self
      .get_state_net(&format!("{}", url.host().unwrap()), url.port())
      .check(
        &format!("network access to \"{}\"", url),
        "run again with the --allow-net flag",
      )
  }

  pub fn check_env(&self) -> Result<(), ErrBox> {
    self.allow_env.check(
      "access to environment variables",
      "run again with the --allow-env flag",
    )
  }

<<<<<<< HEAD
  pub fn check_plugin(&self, filename: &str) -> Result<(), ErrBox> {
    self.allow_plugin.get_state().check(
      &format!("access to open a native plugin: {}", filename),
      "run again with the --allow-plugin flag",
    )
  }

  pub fn request_run(&self) -> PermissionAccessorState {
=======
  pub fn request_run(&mut self) -> PermissionState {
>>>>>>> bca23e64
    self
      .allow_run
      .request("Deno requests to access to run a subprocess.")
  }

  pub fn request_read(&mut self, path: &Option<&str>) -> PermissionState {
    if check_path_white_list(path, &self.read_whitelist) {
      return PermissionState::Allow;
    };
    self.allow_write.request(&match path {
      None => "Deno requests read access.".to_string(),
      Some(path) => format!("Deno requests read access to \"{}\".", path),
    })
  }

  pub fn request_write(&mut self, path: &Option<&str>) -> PermissionState {
    if check_path_white_list(path, &self.write_whitelist) {
      return PermissionState::Allow;
    };
    self.allow_write.request(&match path {
      None => "Deno requests write access.".to_string(),
      Some(path) => format!("Deno requests write access to \"{}\".", path),
    })
  }

  pub fn request_net(
    &mut self,
    url: &Option<&str>,
  ) -> Result<PermissionState, ErrBox> {
    if self.get_state_net_url(url)? == PermissionState::Ask {
      return Ok(self.allow_run.request(&match url {
        None => "Deno requests network access.".to_string(),
        Some(url) => format!("Deno requests network access to \"{}\".", url),
      }));
    };
    self.get_state_net_url(url)
  }

  pub fn request_env(&mut self) -> PermissionState {
    self
      .allow_env
      .request("Deno requests to access to environment variables.")
  }

  pub fn request_hrtime(&mut self) -> PermissionState {
    self
      .allow_hrtime
      .request("Deno requests to access to high precision time.")
  }

  pub fn request_plugin(&self) -> PermissionAccessorState {
    self
      .allow_plugin
      .request("Deno requests to open native plugins.")
  }

  pub fn get_permission_state(
    &self,
    name: &str,
    url: &Option<&str>,
    path: &Option<&str>,
  ) -> Result<PermissionState, ErrBox> {
    match name {
      "run" => Ok(self.allow_run),
      "read" => Ok(self.get_state_read(path)),
      "write" => Ok(self.get_state_write(path)),
      "net" => self.get_state_net_url(url),
<<<<<<< HEAD
      "env" => Ok(self.allow_env.get_state()),
      "plugin" => Ok(self.allow_plugin.get_state()),
      "hrtime" => Ok(self.allow_hrtime.get_state()),
=======
      "env" => Ok(self.allow_env),
      "hrtime" => Ok(self.allow_hrtime),
>>>>>>> bca23e64
      n => Err(type_error(format!("No such permission name: {}", n))),
    }
  }
}

/// Shows the permission prompt and returns the answer according to the user input.
/// This loops until the user gives the proper input.
#[cfg(not(test))]
fn permission_prompt(message: &str) -> bool {
  if !atty::is(atty::Stream::Stdin) || !atty::is(atty::Stream::Stderr) {
    return false;
  };
  let msg = format!(
    "️{}  {}. Grant? [g/d (g = grant, d = deny)] ",
    PERMISSION_EMOJI, message
  );
  // print to stderr so that if deno is > to a file this is still displayed.
  eprint!("{}", Style::new().bold().paint(msg));
  loop {
    let mut input = String::new();
    let stdin = io::stdin();
    let result = stdin.read_line(&mut input);
    if result.is_err() {
      return false;
    };
    let ch = input.chars().next().unwrap();
    match ch.to_ascii_lowercase() {
      'g' => return true,
      'd' => return false,
      _ => {
        // If we don't get a recognized option try again.
        let msg_again =
          format!("Unrecognized option '{}' [g/d (g = grant, d = deny)] ", ch);
        eprint!("{}", Style::new().bold().paint(msg_again));
      }
    };
  }
}

#[cfg(test)]
static STUB_PROMPT_VALUE: AtomicBool = AtomicBool::new(true);

#[cfg(test)]
fn set_prompt_result(value: bool) {
  STUB_PROMPT_VALUE.store(value, Ordering::SeqCst);
}

// When testing, permission prompt returns the value of STUB_PROMPT_VALUE
// which we set from the test functions.
#[cfg(test)]
fn permission_prompt(_message: &str) -> bool {
  STUB_PROMPT_VALUE.load(Ordering::SeqCst)
}

fn log_perm_access(message: &str) {
  if log_enabled!(log::Level::Info) {
    eprintln!(
      "{}",
      Style::new()
        .bold()
        .paint(format!("{}️  Granted {}", PERMISSION_EMOJI, message))
    );
  }
}

fn check_path_white_list(
  filename: &Option<&str>,
  white_list: &HashSet<String>,
) -> bool {
  if filename.is_none() {
    return false;
  }
  let mut path_buf = PathBuf::from(filename.unwrap());
  loop {
    if white_list.contains(path_buf.to_str().unwrap()) {
      return true;
    }
    if !path_buf.pop() {
      break;
    }
  }
  false
}

fn check_host_and_port_whitelist(
  host: &str,
  port: Option<u16>,
  whitelist: &HashSet<String>,
) -> bool {
  whitelist.contains(host)
    || (port.is_some()
      && whitelist.contains(&format!("{}:{}", host, port.unwrap())))
}

#[cfg(test)]
mod tests {
  use super::*;

  // Creates vector of strings, Vec<String>
  macro_rules! svec {
      ($($x:expr),*) => (vec![$($x.to_string()),*]);
  }

  #[test]
  fn check_paths() {
    let whitelist = svec!["/a/specific/dir/name", "/a/specific", "/b/c"];

    let perms = DenoPermissions::from_flags(&DenoFlags {
      read_whitelist: whitelist.clone(),
      write_whitelist: whitelist.clone(),
      ..Default::default()
    });

    // Inside of /a/specific and /a/specific/dir/name
    assert!(perms.check_read("/a/specific/dir/name").is_ok());
    assert!(perms.check_write("/a/specific/dir/name").is_ok());

    // Inside of /a/specific but outside of /a/specific/dir/name
    assert!(perms.check_read("/a/specific/dir").is_ok());
    assert!(perms.check_write("/a/specific/dir").is_ok());

    // Inside of /a/specific and /a/specific/dir/name
    assert!(perms.check_read("/a/specific/dir/name/inner").is_ok());
    assert!(perms.check_write("/a/specific/dir/name/inner").is_ok());

    // Inside of /a/specific but outside of /a/specific/dir/name
    assert!(perms.check_read("/a/specific/other/dir").is_ok());
    assert!(perms.check_write("/a/specific/other/dir").is_ok());

    // Exact match with /b/c
    assert!(perms.check_read("/b/c").is_ok());
    assert!(perms.check_write("/b/c").is_ok());

    // Sub path within /b/c
    assert!(perms.check_read("/b/c/sub/path").is_ok());
    assert!(perms.check_write("/b/c/sub/path").is_ok());

    // Inside of /b but outside of /b/c
    assert!(perms.check_read("/b/e").is_err());
    assert!(perms.check_write("/b/e").is_err());

    // Inside of /a but outside of /a/specific
    assert!(perms.check_read("/a/b").is_err());
    assert!(perms.check_write("/a/b").is_err());
  }

  #[test]
  fn test_check_net() {
    let perms = DenoPermissions::from_flags(&DenoFlags {
      net_whitelist: svec![
        "localhost",
        "deno.land",
        "github.com:3000",
        "127.0.0.1",
        "172.16.0.2:8000"
      ],
      ..Default::default()
    });

    let domain_tests = vec![
      ("localhost", 1234, true),
      ("deno.land", 0, true),
      ("deno.land", 3000, true),
      ("deno.lands", 0, false),
      ("deno.lands", 3000, false),
      ("github.com", 3000, true),
      ("github.com", 0, false),
      ("github.com", 2000, false),
      ("github.net", 3000, false),
      ("127.0.0.1", 0, true),
      ("127.0.0.1", 3000, true),
      ("127.0.0.2", 0, false),
      ("127.0.0.2", 3000, false),
      ("172.16.0.2", 8000, true),
      ("172.16.0.2", 0, false),
      ("172.16.0.2", 6000, false),
      ("172.16.0.1", 8000, false),
      // Just some random hosts that should err
      ("somedomain", 0, false),
      ("192.168.0.1", 0, false),
    ];

    let url_tests = vec![
      // Any protocol + port for localhost should be ok, since we don't specify
      ("http://localhost", true),
      ("https://localhost", true),
      ("https://localhost:4443", true),
      ("tcp://localhost:5000", true),
      ("udp://localhost:6000", true),
      // Correct domain + any port and protocol should be ok incorrect shouldn't
      ("https://deno.land/std/example/welcome.ts", true),
      ("https://deno.land:3000/std/example/welcome.ts", true),
      ("https://deno.lands/std/example/welcome.ts", false),
      ("https://deno.lands:3000/std/example/welcome.ts", false),
      // Correct domain + port should be ok all other combinations should err
      ("https://github.com:3000/denoland/deno", true),
      ("https://github.com/denoland/deno", false),
      ("https://github.com:2000/denoland/deno", false),
      ("https://github.net:3000/denoland/deno", false),
      // Correct ipv4 address + any port should be ok others should err
      ("tcp://127.0.0.1", true),
      ("https://127.0.0.1", true),
      ("tcp://127.0.0.1:3000", true),
      ("https://127.0.0.1:3000", true),
      ("tcp://127.0.0.2", false),
      ("https://127.0.0.2", false),
      ("tcp://127.0.0.2:3000", false),
      ("https://127.0.0.2:3000", false),
      // Correct address + port should be ok all other combinations should err
      ("tcp://172.16.0.2:8000", true),
      ("https://172.16.0.2:8000", true),
      ("tcp://172.16.0.2", false),
      ("https://172.16.0.2", false),
      ("tcp://172.16.0.2:6000", false),
      ("https://172.16.0.2:6000", false),
      ("tcp://172.16.0.1:8000", false),
      ("https://172.16.0.1:8000", false),
    ];

    for (url_str, is_ok) in url_tests.iter() {
      let u = url::Url::parse(url_str).unwrap();
      assert_eq!(*is_ok, perms.check_net_url(&u).is_ok());
    }

    for (host, port, is_ok) in domain_tests.iter() {
      assert_eq!(*is_ok, perms.check_net(host, *port).is_ok());
    }
  }

  #[test]
  fn test_permissions_request_run() {
    let mut perms0 = DenoPermissions::from_flags(&DenoFlags {
      ..Default::default()
    });
    set_prompt_result(true);
    assert_eq!(perms0.request_run(), PermissionState::Allow);

    let mut perms1 = DenoPermissions::from_flags(&DenoFlags {
      ..Default::default()
    });
    set_prompt_result(false);
    assert_eq!(perms1.request_run(), PermissionState::Deny);
  }

  #[test]
  fn test_permissions_request_read() {
    let whitelist = svec!["/foo/bar"];
    let mut perms0 = DenoPermissions::from_flags(&DenoFlags {
      read_whitelist: whitelist.clone(),
      ..Default::default()
    });
    set_prompt_result(false);
    // If the whitelist contains the path, then the result is `allow`
    // regardless of prompt result
    assert_eq!(
      perms0.request_read(&Some("/foo/bar")),
      PermissionState::Allow
    );

    let mut perms1 = DenoPermissions::from_flags(&DenoFlags {
      read_whitelist: whitelist.clone(),
      ..Default::default()
    });
    set_prompt_result(true);
    assert_eq!(
      perms1.request_read(&Some("/foo/baz")),
      PermissionState::Allow
    );

    let mut perms2 = DenoPermissions::from_flags(&DenoFlags {
      read_whitelist: whitelist.clone(),
      ..Default::default()
    });
    set_prompt_result(false);
    assert_eq!(
      perms2.request_read(&Some("/foo/baz")),
      PermissionState::Deny
    );
  }

  #[test]
  fn test_permissions_request_write() {
    let whitelist = svec!["/foo/bar"];
    let mut perms0 = DenoPermissions::from_flags(&DenoFlags {
      write_whitelist: whitelist.clone(),
      ..Default::default()
    });
    set_prompt_result(false);
    // If the whitelist contains the path, then the result is `allow`
    // regardless of prompt result
    assert_eq!(
      perms0.request_write(&Some("/foo/bar")),
      PermissionState::Allow
    );

    let mut perms1 = DenoPermissions::from_flags(&DenoFlags {
      write_whitelist: whitelist.clone(),
      ..Default::default()
    });
    set_prompt_result(true);
    assert_eq!(
      perms1.request_write(&Some("/foo/baz")),
      PermissionState::Allow
    );

    let mut perms2 = DenoPermissions::from_flags(&DenoFlags {
      write_whitelist: whitelist.clone(),
      ..Default::default()
    });
    set_prompt_result(false);
    assert_eq!(
      perms2.request_write(&Some("/foo/baz")),
      PermissionState::Deny
    );
  }

  #[test]
  fn test_permission_request_net() {
    let whitelist = svec!["localhost:8080"];

    let mut perms0 = DenoPermissions::from_flags(&DenoFlags {
      net_whitelist: whitelist.clone(),
      ..Default::default()
    });
    set_prompt_result(false);
    // If the url matches the whitelist item, then the result is `allow`
    // regardless of prompt result
    assert_eq!(
      perms0
        .request_net(&Some("http://localhost:8080/"))
        .expect("Testing expect"),
      PermissionState::Allow
    );

    let mut perms1 = DenoPermissions::from_flags(&DenoFlags {
      net_whitelist: whitelist.clone(),
      ..Default::default()
    });
    set_prompt_result(true);
    assert_eq!(
      perms1
        .request_net(&Some("http://deno.land/"))
        .expect("Testing expect"),
      PermissionState::Allow
    );

    let mut perms2 = DenoPermissions::from_flags(&DenoFlags {
      net_whitelist: whitelist.clone(),
      ..Default::default()
    });
    set_prompt_result(false);
    assert_eq!(
      perms2
        .request_net(&Some("http://deno.land/"))
        .expect("Testing expect"),
      PermissionState::Deny
    );

    let mut perms3 = DenoPermissions::from_flags(&DenoFlags {
      net_whitelist: whitelist.clone(),
      ..Default::default()
    });
    set_prompt_result(true);
    assert!(perms3.request_net(&Some(":")).is_err());
  }

  #[test]
  fn test_permissions_request_env() {
    let mut perms0 = DenoPermissions::from_flags(&DenoFlags {
      ..Default::default()
    });
    set_prompt_result(true);
    assert_eq!(perms0.request_env(), PermissionState::Allow);

    let mut perms1 = DenoPermissions::from_flags(&DenoFlags {
      ..Default::default()
    });
    set_prompt_result(false);
    assert_eq!(perms1.request_env(), PermissionState::Deny);
  }

  #[test]
  fn test_permissions_request_plugin() {
    let perms0 = DenoPermissions::from_flags(&DenoFlags {
      ..Default::default()
    });
    set_prompt_result(true);
    assert_eq!(perms0.request_plugin(), PermissionAccessorState::Allow);

    let perms1 = DenoPermissions::from_flags(&DenoFlags {
      ..Default::default()
    });
    set_prompt_result(false);
    assert_eq!(perms1.request_plugin(), PermissionAccessorState::Deny);
  }

  #[test]
  fn test_permissions_request_hrtime() {
    let mut perms0 = DenoPermissions::from_flags(&DenoFlags {
      ..Default::default()
    });
    set_prompt_result(true);
    assert_eq!(perms0.request_hrtime(), PermissionState::Allow);

    let mut perms1 = DenoPermissions::from_flags(&DenoFlags {
      ..Default::default()
    });
    set_prompt_result(false);
    assert_eq!(perms1.request_hrtime(), PermissionState::Deny);
  }
}<|MERGE_RESOLUTION|>--- conflicted
+++ resolved
@@ -100,18 +100,6 @@
 #[derive(Clone, Debug, Default)]
 pub struct DenoPermissions {
   // Keep in sync with cli/js/permissions.ts
-<<<<<<< HEAD
-  pub allow_read: PermissionAccessor,
-  pub read_whitelist: Arc<HashSet<String>>,
-  pub allow_write: PermissionAccessor,
-  pub write_whitelist: Arc<HashSet<String>>,
-  pub allow_net: PermissionAccessor,
-  pub net_whitelist: Arc<HashSet<String>>,
-  pub allow_env: PermissionAccessor,
-  pub allow_run: PermissionAccessor,
-  pub allow_plugin: PermissionAccessor,
-  pub allow_hrtime: PermissionAccessor,
-=======
   pub allow_read: PermissionState,
   pub read_whitelist: HashSet<String>,
   pub allow_write: PermissionState,
@@ -120,27 +108,13 @@
   pub net_whitelist: HashSet<String>,
   pub allow_env: PermissionState,
   pub allow_run: PermissionState,
+  pub allow_plugin: PermissionState,
   pub allow_hrtime: PermissionState,
->>>>>>> bca23e64
 }
 
 impl DenoPermissions {
   pub fn from_flags(flags: &DenoFlags) -> Self {
     Self {
-<<<<<<< HEAD
-      allow_read: PermissionAccessor::from(flags.allow_read),
-      read_whitelist: Arc::new(flags.read_whitelist.iter().cloned().collect()),
-      allow_write: PermissionAccessor::from(flags.allow_write),
-      write_whitelist: Arc::new(
-        flags.write_whitelist.iter().cloned().collect(),
-      ),
-      allow_net: PermissionAccessor::from(flags.allow_net),
-      net_whitelist: Arc::new(flags.net_whitelist.iter().cloned().collect()),
-      allow_env: PermissionAccessor::from(flags.allow_env),
-      allow_run: PermissionAccessor::from(flags.allow_run),
-      allow_plugin: PermissionAccessor::from(flags.allow_plugin),
-      allow_hrtime: PermissionAccessor::from(flags.allow_hrtime),
-=======
       allow_read: PermissionState::from(flags.allow_read),
       read_whitelist: flags.read_whitelist.iter().cloned().collect(),
       allow_write: PermissionState::from(flags.allow_write),
@@ -149,8 +123,8 @@
       net_whitelist: flags.net_whitelist.iter().cloned().collect(),
       allow_env: PermissionState::from(flags.allow_env),
       allow_run: PermissionState::from(flags.allow_run),
+      allow_plugin: PermissionState::from(flags.allow_plugin),
       allow_hrtime: PermissionState::from(flags.allow_hrtime),
->>>>>>> bca23e64
     }
   }
 
@@ -235,18 +209,14 @@
     )
   }
 
-<<<<<<< HEAD
   pub fn check_plugin(&self, filename: &str) -> Result<(), ErrBox> {
-    self.allow_plugin.get_state().check(
+    self.allow_plugin.check(
       &format!("access to open a native plugin: {}", filename),
       "run again with the --allow-plugin flag",
     )
   }
 
-  pub fn request_run(&self) -> PermissionAccessorState {
-=======
   pub fn request_run(&mut self) -> PermissionState {
->>>>>>> bca23e64
     self
       .allow_run
       .request("Deno requests to access to run a subprocess.")
@@ -314,14 +284,9 @@
       "read" => Ok(self.get_state_read(path)),
       "write" => Ok(self.get_state_write(path)),
       "net" => self.get_state_net_url(url),
-<<<<<<< HEAD
-      "env" => Ok(self.allow_env.get_state()),
-      "plugin" => Ok(self.allow_plugin.get_state()),
-      "hrtime" => Ok(self.allow_hrtime.get_state()),
-=======
       "env" => Ok(self.allow_env),
+      "plugin" => Ok(self.allow_plugin),
       "hrtime" => Ok(self.allow_hrtime),
->>>>>>> bca23e64
       n => Err(type_error(format!("No such permission name: {}", n))),
     }
   }
