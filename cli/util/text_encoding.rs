// Copyright 2018-2024 the Deno authors. All rights reserved. MIT license.

use std::ops::Range;

use base64::prelude::BASE64_STANDARD;
use base64::Engine;
use deno_core::ModuleSourceCode;

static SOURCE_MAP_PREFIX: &[u8] =
  b"//# sourceMappingURL=data:application/json;base64,";

pub fn source_map_from_code(code: &[u8]) -> Option<Vec<u8>> {
  let range = find_source_map_range(code)?;
  let source_map_range = &code[range];
  let input = source_map_range.split_at(SOURCE_MAP_PREFIX.len()).1;
<<<<<<< HEAD
  let decoded_map = BASE64_STANDARD
    .decode(input)
    .expect("Unable to decode source map from emitted file.");
=======
  let decoded_map = BASE64_STANDARD.decode(input).ok()?;
>>>>>>> 7ed90a20
  Some(decoded_map)
}

/// Truncate the source code before the source map.
pub fn code_without_source_map(code: ModuleSourceCode) -> ModuleSourceCode {
  use deno_core::ModuleCodeBytes;

  match code {
    ModuleSourceCode::String(mut code) => {
      if let Some(range) = find_source_map_range(code.as_bytes()) {
        code.truncate(range.start);
<<<<<<< HEAD
      }
      ModuleSourceCode::String(code)
    }
    ModuleSourceCode::Bytes(code) => {
      if let Some(range) = find_source_map_range(code.as_bytes()) {
        let source_map_index = range.start;
        ModuleSourceCode::Bytes(match code {
          ModuleCodeBytes::Static(bytes) => {
            ModuleCodeBytes::Static(&bytes[..source_map_index])
          }
          ModuleCodeBytes::Boxed(bytes) => {
            // todo(dsherret): should be possible without cloning
            ModuleCodeBytes::Boxed(
              bytes[..source_map_index].to_vec().into_boxed_slice(),
            )
          }
          ModuleCodeBytes::Arc(bytes) => ModuleCodeBytes::Boxed(
            bytes[..source_map_index].to_vec().into_boxed_slice(),
          ),
        })
      } else {
        ModuleSourceCode::Bytes(code)
      }
    }
  }
}

fn find_source_map_range(code: &[u8]) -> Option<Range<usize>> {
  fn last_non_blank_line_range(code: &[u8]) -> Option<Range<usize>> {
    let mut hit_non_whitespace = false;
    let mut range_end = code.len();
    for i in (0..code.len()).rev() {
      match code[i] {
        b' ' | b'\t' => {
          if !hit_non_whitespace {
            range_end = i;
          }
        }
        b'\n' | b'\r' => {
          if hit_non_whitespace {
            return Some(i + 1..range_end);
          }
          range_end = i;
        }
        _ => {
          hit_non_whitespace = true;
        }
      }
    }
=======
      }
      ModuleSourceCode::String(code)
    }
    ModuleSourceCode::Bytes(code) => {
      if let Some(range) = find_source_map_range(code.as_bytes()) {
        let source_map_index = range.start;
        ModuleSourceCode::Bytes(match code {
          ModuleCodeBytes::Static(bytes) => {
            ModuleCodeBytes::Static(&bytes[..source_map_index])
          }
          ModuleCodeBytes::Boxed(bytes) => {
            // todo(dsherret): should be possible without cloning
            ModuleCodeBytes::Boxed(
              bytes[..source_map_index].to_vec().into_boxed_slice(),
            )
          }
          ModuleCodeBytes::Arc(bytes) => ModuleCodeBytes::Boxed(
            bytes[..source_map_index].to_vec().into_boxed_slice(),
          ),
        })
      } else {
        ModuleSourceCode::Bytes(code)
      }
    }
  }
}

fn find_source_map_range(code: &[u8]) -> Option<Range<usize>> {
  fn last_non_blank_line_range(code: &[u8]) -> Option<Range<usize>> {
    let mut hit_non_whitespace = false;
    let mut range_end = code.len();
    for i in (0..code.len()).rev() {
      match code[i] {
        b' ' | b'\t' => {
          if !hit_non_whitespace {
            range_end = i;
          }
        }
        b'\n' | b'\r' => {
          if hit_non_whitespace {
            return Some(i + 1..range_end);
          }
          range_end = i;
        }
        _ => {
          hit_non_whitespace = true;
        }
      }
    }
>>>>>>> 7ed90a20
    None
  }

  let range = last_non_blank_line_range(code)?;
  if code[range.start..range.end].starts_with(SOURCE_MAP_PREFIX) {
    Some(range)
  } else {
    None
  }
}

#[cfg(test)]
mod tests {
  use std::sync::Arc;

  use deno_core::ModuleCodeBytes;
  use deno_core::ModuleCodeString;

  use super::*;

  #[test]
  fn test_source_map_from_code() {
    let to_string =
      |bytes: Vec<u8>| -> String { String::from_utf8(bytes).unwrap() };
    assert_eq!(
      source_map_from_code(
        b"test\n//# sourceMappingURL=data:application/json;base64,dGVzdGluZ3Rlc3Rpbmc=",
      ).map(to_string),
      Some("testingtesting".to_string())
    );
    assert_eq!(
      source_map_from_code(
        b"test\n//# sourceMappingURL=data:application/json;base64,dGVzdGluZ3Rlc3Rpbmc=\n  \n",
      ).map(to_string),
      Some("testingtesting".to_string())
    );
    assert_eq!(
      source_map_from_code(
        b"test\n//# sourceMappingURL=data:application/json;base64,dGVzdGluZ3Rlc3Rpbmc=\n  test\n",
      ),
      None
    );
<<<<<<< HEAD
=======
    assert_eq!(
      source_map_from_code(
        b"\"use strict\";

throw new Error(\"Hello world!\");
//# sourceMappingURL=data:application/json;base64,{",
      ),
      None
    );
>>>>>>> 7ed90a20
  }

  #[test]
  fn test_source_without_source_map() {
    run_test("", "");
    run_test("\n", "\n");
    run_test("\r\n", "\r\n");
    run_test("a", "a");
    run_test("a\n", "a\n");
    run_test("a\r\n", "a\r\n");
    run_test("a\r\nb", "a\r\nb");
    run_test("a\nb\n", "a\nb\n");
    run_test("a\r\nb\r\n", "a\r\nb\r\n");
    run_test(
      "test\n//# sourceMappingURL=data:application/json;base64,test",
      "test\n",
    );
    run_test(
      "test\r\n//# sourceMappingURL=data:application/json;base64,test",
      "test\r\n",
    );
    run_test(
      "\n//# sourceMappingURL=data:application/json;base64,test",
      "\n",
    );
    run_test(
      "test\n//# sourceMappingURL=data:application/json;base64,test\n\n",
      "test\n",
    );
    run_test(
      "test\n//# sourceMappingURL=data:application/json;base64,test\n   \n  ",
      "test\n",
    );

    fn run_test(input: &'static str, output: &'static str) {
      let forms = [
        ModuleSourceCode::String(ModuleCodeString::from_static(input)),
        ModuleSourceCode::String({
          let text: Arc<str> = input.into();
          text.into()
        }),
        ModuleSourceCode::String({
          let text: String = input.into();
          text.into()
        }),
        ModuleSourceCode::Bytes(ModuleCodeBytes::Static(input.as_bytes())),
        ModuleSourceCode::Bytes(ModuleCodeBytes::Boxed(
          input.as_bytes().to_vec().into_boxed_slice(),
        )),
        ModuleSourceCode::Bytes(ModuleCodeBytes::Arc(
          input.as_bytes().to_vec().into(),
        )),
      ];
      for form in forms {
        let result = code_without_source_map(form);
        let bytes = result.as_bytes();
        assert_eq!(bytes, output.as_bytes());
      }
    }
  }
}<|MERGE_RESOLUTION|>--- conflicted
+++ resolved
@@ -13,13 +13,7 @@
   let range = find_source_map_range(code)?;
   let source_map_range = &code[range];
   let input = source_map_range.split_at(SOURCE_MAP_PREFIX.len()).1;
-<<<<<<< HEAD
-  let decoded_map = BASE64_STANDARD
-    .decode(input)
-    .expect("Unable to decode source map from emitted file.");
-=======
   let decoded_map = BASE64_STANDARD.decode(input).ok()?;
->>>>>>> 7ed90a20
   Some(decoded_map)
 }
 
@@ -31,7 +25,6 @@
     ModuleSourceCode::String(mut code) => {
       if let Some(range) = find_source_map_range(code.as_bytes()) {
         code.truncate(range.start);
-<<<<<<< HEAD
       }
       ModuleSourceCode::String(code)
     }
@@ -81,57 +74,6 @@
         }
       }
     }
-=======
-      }
-      ModuleSourceCode::String(code)
-    }
-    ModuleSourceCode::Bytes(code) => {
-      if let Some(range) = find_source_map_range(code.as_bytes()) {
-        let source_map_index = range.start;
-        ModuleSourceCode::Bytes(match code {
-          ModuleCodeBytes::Static(bytes) => {
-            ModuleCodeBytes::Static(&bytes[..source_map_index])
-          }
-          ModuleCodeBytes::Boxed(bytes) => {
-            // todo(dsherret): should be possible without cloning
-            ModuleCodeBytes::Boxed(
-              bytes[..source_map_index].to_vec().into_boxed_slice(),
-            )
-          }
-          ModuleCodeBytes::Arc(bytes) => ModuleCodeBytes::Boxed(
-            bytes[..source_map_index].to_vec().into_boxed_slice(),
-          ),
-        })
-      } else {
-        ModuleSourceCode::Bytes(code)
-      }
-    }
-  }
-}
-
-fn find_source_map_range(code: &[u8]) -> Option<Range<usize>> {
-  fn last_non_blank_line_range(code: &[u8]) -> Option<Range<usize>> {
-    let mut hit_non_whitespace = false;
-    let mut range_end = code.len();
-    for i in (0..code.len()).rev() {
-      match code[i] {
-        b' ' | b'\t' => {
-          if !hit_non_whitespace {
-            range_end = i;
-          }
-        }
-        b'\n' | b'\r' => {
-          if hit_non_whitespace {
-            return Some(i + 1..range_end);
-          }
-          range_end = i;
-        }
-        _ => {
-          hit_non_whitespace = true;
-        }
-      }
-    }
->>>>>>> 7ed90a20
     None
   }
 
@@ -174,8 +116,6 @@
       ),
       None
     );
-<<<<<<< HEAD
-=======
     assert_eq!(
       source_map_from_code(
         b"\"use strict\";
@@ -185,7 +125,6 @@
       ),
       None
     );
->>>>>>> 7ed90a20
   }
 
   #[test]
