--- conflicted
+++ resolved
@@ -107,11 +107,7 @@
             .map_err(|e| uri_error(format!("{e:?}")))?;
           let mime = data_url.mime_type();
           let (media_type, _) =
-<<<<<<< HEAD
-            map_content_type(specifier, Some(format!("{mime}")));
-=======
-            map_content_type(specifier, Some(&format!("{}", mime)));
->>>>>>> 7f38f30a
+            map_content_type(specifier, Some(&format!("{mime}")));
           let extension = if media_type == MediaType::Unknown {
             ""
           } else {
