--- conflicted
+++ resolved
@@ -135,7 +135,6 @@
   }
 }
 
-<<<<<<< HEAD
 #[derive(Debug, Clone)]
 pub(crate) enum AssetOrDocument {
   Document(Document),
@@ -190,7 +189,8 @@
   pub fn document_version(&self) -> Option<i32> {
     self.document().map(|d| d.maybe_lsp_version()).flatten()
   }
-=======
+}
+
 // TODO(@kitsonk) expose the synthetic module from deno_graph
 #[derive(Debug)]
 struct SyntheticModule {
@@ -242,9 +242,7 @@
       specifier,
     }
   }
->>>>>>> a632dc5b
-}
-
+}
 #[derive(Debug)]
 struct DocumentInner {
   line_index: Arc<LineIndex>,
@@ -759,10 +757,7 @@
     specifier: &ModuleSpecifier,
     version: i32,
     changes: Vec<lsp::TextDocumentContentChangeEvent>,
-<<<<<<< HEAD
   ) -> Result<Document, AnyError> {
-=======
-  ) -> Result<(), AnyError> {
     // this duplicates the .get_resolver() method, because there is no easy
     // way to avoid the double borrow of self that occurs here with getting the
     // mut doc out.
@@ -771,7 +766,6 @@
     } else {
       self.maybe_import_map.as_ref().map(|im| im.as_resolver())
     };
->>>>>>> a632dc5b
     let doc = self.docs.get_mut(specifier).map_or_else(
       || {
         Err(custom_error(
@@ -782,16 +776,12 @@
       Ok,
     )?;
     self.dirty = true;
-<<<<<<< HEAD
     *doc = doc.with_change(
       version,
       changes,
-      self.maybe_import_map.as_ref().map(|r| r.as_resolver()),
+      maybe_resolver,
     )?;
     Ok(doc.clone())
-=======
-    doc.change(version, changes, maybe_resolver)
->>>>>>> a632dc5b
   }
 
   fn close(&mut self, specifier: &ModuleSpecifier) -> Result<(), AnyError> {
@@ -862,7 +852,6 @@
     self.docs.get(&specifier)
   }
 
-<<<<<<< HEAD
   fn get_cached(&mut self, specifier: &ModuleSpecifier) -> Option<&Document> {
     let specifier = self
       .resolve_specifier(specifier)
@@ -870,23 +859,6 @@
     // this does not use `self.get` since that lazily adds documents, and we
     // only care about documents already in the cache.
     self.docs.get(&specifier)
-=======
-  fn get_maybe_dependency(
-    &mut self,
-    specifier: &ModuleSpecifier,
-    position: &lsp::Position,
-  ) -> Option<(String, deno_graph::Dependency, deno_graph::Range)> {
-    let doc = self.get(specifier)?;
-    let module = doc.maybe_module.as_ref()?.as_ref().ok()?;
-    let position = deno_graph::Position {
-      line: position.line as usize,
-      character: position.character as usize,
-    };
-    module.dependencies.iter().find_map(|(s, dep)| {
-      dep
-        .includes(&position)
-        .map(|r| (s.clone(), dep.clone(), r.clone()))
-    })
   }
 
   fn get_maybe_resolver(&self) -> Option<&dyn deno_graph::source::Resolver> {
@@ -895,27 +867,6 @@
     } else {
       self.maybe_import_map.as_ref().map(|im| im.as_resolver())
     }
-  }
-
-  fn get_maybe_types_for_dependency(
-    &mut self,
-    dependency: &deno_graph::Dependency,
-  ) -> deno_graph::Resolved {
-    let code_dep = dependency.maybe_code.as_ref()?;
-    let (specifier, _) = code_dep.as_ref().ok()?;
-    let doc = self.get(specifier)?;
-    doc.maybe_types_dependency()
-  }
-
-  fn get_navigation_tree(
-    &mut self,
-    specifier: &ModuleSpecifier,
-  ) -> Option<Arc<tsc::NavigationTree>> {
-    self
-      .get(specifier)
-      .map(|d| d.maybe_navigation_tree.clone())
-      .flatten()
->>>>>>> a632dc5b
   }
 
   fn get_path(&self, specifier: &ModuleSpecifier) -> Option<PathBuf> {
@@ -954,14 +905,9 @@
     version: i32,
     language_id: LanguageId,
     content: Arc<String>,
-<<<<<<< HEAD
   ) -> Document {
+    let maybe_resolver = self.get_maybe_resolver();
     let document = Document::open(
-=======
-  ) {
-    let maybe_resolver = self.get_maybe_resolver();
-    let document_data = Document::open(
->>>>>>> a632dc5b
       specifier.clone(),
       version,
       language_id,
@@ -1130,15 +1076,6 @@
       })
       .collect()
   }
-<<<<<<< HEAD
-=======
-
-  fn text_info(
-    &mut self,
-    specifier: &ModuleSpecifier,
-  ) -> Option<SourceTextInfo> {
-    self.get(specifier).map(|d| d.source.clone())
-  }
 
   fn update_config(
     &mut self,
@@ -1170,13 +1107,6 @@
     self.dirty = true;
   }
 
-  fn version(&mut self, specifier: &ModuleSpecifier) -> Option<String> {
-    self.get(specifier).map(|d| {
-      d.maybe_lsp_version
-        .map_or_else(|| d.version.clone(), |v| v.to_string())
-    })
-  }
->>>>>>> a632dc5b
 }
 
 #[derive(Debug, Clone, Default)]
@@ -1287,28 +1217,6 @@
       .lock()
       .set_navigation_tree(specifier, navigation_tree)
   }
-<<<<<<< HEAD
-=======
-
-  /// Return a vector of specifiers that are contained in the document store,
-  /// where `open_only` flag would provide only those documents currently open
-  /// in the editor and `diagnosable_only` would provide only those documents
-  /// that the language server can provide diagnostics for.
-  pub fn specifiers(
-    &self,
-    open_only: bool,
-    diagnosable_only: bool,
-  ) -> Vec<ModuleSpecifier> {
-    self.0.lock().specifiers(open_only, diagnosable_only)
-  }
-
-  /// Return the current text info for a given specifier.
-  pub fn text_info(
-    &self,
-    specifier: &ModuleSpecifier,
-  ) -> Option<SourceTextInfo> {
-    self.0.lock().text_info(specifier)
-  }
 
   pub fn update_config(
     &self,
@@ -1320,12 +1228,6 @@
       .lock()
       .update_config(maybe_import_map, maybe_config_file)
   }
-
-  /// Return the version of a document in the document cache.
-  pub fn version(&self, specifier: &ModuleSpecifier) -> Option<String> {
-    self.0.lock().version(specifier)
-  }
->>>>>>> a632dc5b
 }
 
 #[cfg(test)]
