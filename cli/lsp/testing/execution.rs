--- conflicted
+++ resolved
@@ -165,35 +165,7 @@
         stderr: StdioPipe::File(sender.stderr()),
       },
     );
-<<<<<<< HEAD
-
-    worker.enable_test();
-
-    worker
-      .execute_script(
-        &located_script_name!(),
-        "Deno.core.enableOpCallTracing();",
-      )
-      .unwrap();
-
-    if mode != test::TestMode::Documentation {
-      worker.execute_side_module(&specifier).await?;
-    }
-
-    worker.dispatch_load_event(&located_script_name!())?;
-
-    worker.run_tests(&None).await?;
-
-    loop {
-      if !worker.dispatch_beforeunload_event(&located_script_name!())? {
-        break;
-      }
-      worker.run_event_loop(false).await?;
-    }
-    worker.dispatch_unload_event(&located_script_name!())?;
-=======
     worker.run_lsp_test_specifier(mode).await?;
->>>>>>> 39fb32df
   }
 
   Ok(())
