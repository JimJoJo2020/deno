// Copyright 2018-2023 the Deno authors. All rights reserved. MIT license.

use deno_ast::MediaType;
use deno_core::anyhow::anyhow;
use deno_core::error::AnyError;
use deno_core::resolve_url;
use deno_core::serde_json;
use deno_core::serde_json::json;
use deno_core::serde_json::Value;
use deno_core::ModuleSpecifier;
use deno_runtime::deno_web::BlobStore;
use import_map::ImportMap;
use log::error;
use log::warn;
use serde_json::from_value;
use std::collections::HashMap;
use std::env;
use std::fmt::Write as _;
use std::path::PathBuf;
use std::sync::Arc;
use tower_lsp::jsonrpc::Error as LspError;
use tower_lsp::jsonrpc::Result as LspResult;
use tower_lsp::lsp_types::request::*;
use tower_lsp::lsp_types::*;

use super::analysis::fix_ts_import_changes;
use super::analysis::ts_changes_to_edit;
use super::analysis::CodeActionCollection;
use super::analysis::CodeActionData;
use super::cache;
use super::capabilities;
use super::client::Client;
use super::code_lens;
use super::completions;
use super::config::Config;
use super::config::SETTINGS_SECTION;
use super::diagnostics;
use super::diagnostics::DiagnosticsServer;
use super::documents::to_hover_text;
use super::documents::to_lsp_range;
use super::documents::AssetOrDocument;
use super::documents::Document;
use super::documents::Documents;
use super::documents::LanguageId;
use super::logging::lsp_log;
use super::lsp_custom;
use super::parent_process_checker;
use super::performance::Performance;
use super::performance::PerformanceMark;
use super::refactor;
use super::registries::ModuleRegistry;
use super::testing;
use super::text;
use super::tsc;
use super::tsc::Assets;
use super::tsc::AssetsSnapshot;
use super::tsc::TsServer;
use super::urls;
use crate::args::get_root_cert_store;
use crate::args::resolve_import_map_from_specifier;
use crate::args::CaData;
use crate::args::CacheSetting;
use crate::args::CliOptions;
use crate::args::ConfigFile;
use crate::args::Flags;
use crate::args::FmtOptions;
use crate::args::LintOptions;
use crate::args::TsConfig;
use crate::cache::DenoDir;
use crate::cache::HttpCache;
use crate::file_fetcher::FileFetcher;
use crate::graph_util;
use crate::http_util::HttpClient;
use crate::npm::NpmCache;
use crate::npm::NpmPackageResolver;
use crate::npm::NpmRegistryApi;
use crate::proc_state::ProcState;
use crate::tools::fmt::format_file;
use crate::tools::fmt::format_parsed_source;
use crate::util::fs::remove_dir_all_if_exists;
use crate::util::path::ensure_directory_specifier;
use crate::util::path::specifier_to_file_path;
use crate::util::progress_bar::ProgressBar;
use crate::util::progress_bar::ProgressBarStyle;

#[derive(Debug, Clone)]
pub struct LanguageServer(Arc<tokio::sync::RwLock<Inner>>);

/// Snapshot of the state used by TSC.
#[derive(Debug, Default)]
pub struct StateSnapshot {
  pub assets: AssetsSnapshot,
  pub cache_metadata: cache::CacheMetadata,
  pub documents: Documents,
  pub maybe_import_map: Option<Arc<ImportMap>>,
  pub root_uri: Option<Url>,
  pub maybe_npm_resolver: Option<NpmPackageResolver>,
}

#[derive(Debug)]
pub struct Inner {
  /// Cached versions of "fixed" assets that can either be inlined in Rust or
  /// are part of the TypeScript snapshot and have to be fetched out.
  assets: Assets,
  /// A representation of metadata associated with specifiers in the DENO_DIR
  /// which is used by the language server
  cache_metadata: cache::CacheMetadata,
  /// The LSP client that this LSP server is connected to.
  pub client: Client,
  /// Configuration information.
  pub config: Config,
  deps_http_cache: HttpCache,
  diagnostics_server: diagnostics::DiagnosticsServer,
  /// The collection of documents that the server is currently handling, either
  /// on disk or "open" within the client.
  pub documents: Documents,
  http_client: HttpClient,
  /// Handles module registries, which allow discovery of modules
  module_registries: ModuleRegistry,
  /// The path to the module registries cache
  module_registries_location: PathBuf,
  /// An optional path to the DENO_DIR which has been specified in the client
  /// options.
  maybe_cache_path: Option<PathBuf>,
  /// An optional configuration file which has been specified in the client
  /// options.
  maybe_config_file: Option<ConfigFile>,
  /// An optional import map which is used to resolve modules.
  maybe_import_map: Option<Arc<ImportMap>>,
  /// The URL for the import map which is used to determine relative imports.
  maybe_import_map_uri: Option<Url>,
  /// Configuration for formatter which has been taken from specified config file.
  fmt_options: FmtOptions,
  /// An optional configuration for linter which has been taken from specified config file.
  lint_options: LintOptions,
  /// A lazily create "server" for handling test run requests.
  maybe_testing_server: Option<testing::TestServer>,
  /// Resolver for npm packages.
  npm_resolver: NpmPackageResolver,
  /// A collection of measurements which instrument that performance of the LSP.
  performance: Arc<Performance>,
  /// A memoized version of fixable diagnostic codes retrieved from TypeScript.
  ts_fixable_diagnostics: Vec<String>,
  /// An abstraction that handles interactions with TypeScript.
  pub ts_server: Arc<TsServer>,
  /// A map of specifiers and URLs used to translate over the LSP.
  pub url_map: urls::LspUrlMap,
}

impl LanguageServer {
  pub fn new(client: Client) -> Self {
    Self(Arc::new(tokio::sync::RwLock::new(Inner::new(client))))
  }

  /// Similar to `deno cache` on the command line, where modules will be cached
  /// in the Deno cache, including any of their dependencies.
  pub async fn cache_request(
    &self,
    params: Option<Value>,
  ) -> LspResult<Option<Value>> {
    async fn create_graph_for_caching(
      cli_options: CliOptions,
      roots: Vec<ModuleSpecifier>,
      open_docs: Vec<Document>,
    ) -> Result<(), AnyError> {
      let open_docs = open_docs
        .into_iter()
        .map(|d| (d.specifier().clone(), d))
        .collect::<HashMap<_, _>>();
      let ps = ProcState::from_options(Arc::new(cli_options)).await?;
      let mut inner_loader = ps.create_graph_loader();
      let mut loader = crate::lsp::documents::OpenDocumentsGraphLoader {
        inner_loader: &mut inner_loader,
        open_docs: &open_docs,
      };
      let graph = ps
        .create_graph_with_loader(roots.clone(), &mut loader)
        .await?;
      graph_util::graph_valid(
        &graph,
        &roots,
        graph_util::GraphValidOptions {
          is_vendoring: false,
          follow_type_only: true,
          check_js: false,
        },
      )?;
      Ok(())
    }

    match params.map(serde_json::from_value) {
      Some(Ok(params)) => {
        // do as much as possible in a read, then do a write outside
        let result = {
          let inner = self.0.read().await; // ensure dropped
          inner.prepare_cache(params)?
        };
        if let Some(result) = result {
          let cli_options = result.cli_options;
          let roots = result.roots;
          let open_docs = result.open_docs;
          let handle = tokio::task::spawn_local(async move {
            create_graph_for_caching(cli_options, roots, open_docs).await
          });
          if let Err(err) = handle.await.unwrap() {
            self
              .0
              .read()
              .await
              .client
              .show_message(MessageType::WARNING, err)
              .await;
          }
          // do npm resolution in a write—we should have everything
          // cached by this point anyway
          self.0.write().await.refresh_npm_specifiers().await;
          // now refresh the data in a read
          self.0.read().await.post_cache(result.mark).await;
        }
        Ok(Some(json!(true)))
      }
      Some(Err(err)) => Err(LspError::invalid_params(err.to_string())),
      None => Err(LspError::invalid_params("Missing parameters")),
    }
  }

  pub async fn performance_request(&self) -> LspResult<Option<Value>> {
    Ok(Some(self.0.read().await.get_performance()))
  }

  pub async fn reload_import_registries_request(
    &self,
  ) -> LspResult<Option<Value>> {
    self.0.write().await.reload_import_registries().await
  }

  pub async fn task_request(&self) -> LspResult<Option<Value>> {
    self.0.read().await.get_tasks()
  }

  pub async fn test_run_request(
    &self,
    params: Option<Value>,
  ) -> LspResult<Option<Value>> {
    let inner = self.0.read().await;
    if let Some(testing_server) = &inner.maybe_testing_server {
      match params.map(serde_json::from_value) {
        Some(Ok(params)) => testing_server
          .run_request(params, inner.config.get_workspace_settings()),
        Some(Err(err)) => Err(LspError::invalid_params(err.to_string())),
        None => Err(LspError::invalid_params("Missing parameters")),
      }
    } else {
      Err(LspError::invalid_request())
    }
  }

  pub async fn test_run_cancel_request(
    &self,
    params: Option<Value>,
  ) -> LspResult<Option<Value>> {
    if let Some(testing_server) = &self.0.read().await.maybe_testing_server {
      match params.map(serde_json::from_value) {
        Some(Ok(params)) => testing_server.run_cancel_request(params),
        Some(Err(err)) => Err(LspError::invalid_params(err.to_string())),
        None => Err(LspError::invalid_params("Missing parameters")),
      }
    } else {
      Err(LspError::invalid_request())
    }
  }

  pub async fn inlay_hint(
    &self,
    params: InlayHintParams,
  ) -> LspResult<Option<Vec<InlayHint>>> {
    self.0.read().await.inlay_hint(params).await
  }

  pub async fn virtual_text_document(
    &self,
    params: Option<Value>,
  ) -> LspResult<Option<Value>> {
    match params.map(serde_json::from_value) {
      Some(Ok(params)) => Ok(Some(
        serde_json::to_value(
          self.0.read().await.virtual_text_document(params)?,
        )
        .map_err(|err| {
          error!(
            "Failed to serialize virtual_text_document response: {}",
            err
          );
          LspError::internal_error()
        })?,
      )),
      Some(Err(err)) => Err(LspError::invalid_params(err.to_string())),
      None => Err(LspError::invalid_params("Missing parameters")),
    }
  }
}

fn create_lsp_npm_resolver(
  dir: &DenoDir,
  http_client: HttpClient,
) -> NpmPackageResolver {
<<<<<<< HEAD
  let registry_url = NpmRegistryApi::default_url().to_owned();
=======
  let registry_url = NpmRegistryApi::default_url();
>>>>>>> 3479bc76
  let progress_bar = ProgressBar::new(ProgressBarStyle::TextOnly);
  let npm_cache = NpmCache::from_deno_dir(
    dir,
    // Use an "only" cache setting in order to make the
    // user do an explicit "cache" command and prevent
    // the cache from being filled with lots of packages while
    // the user is typing.
    CacheSetting::Only,
    http_client.clone(),
    progress_bar.clone(),
  );
  let api = NpmRegistryApi::new(
<<<<<<< HEAD
    registry_url,
=======
    registry_url.clone(),
>>>>>>> 3479bc76
    npm_cache.clone(),
    http_client,
    progress_bar,
  );
  NpmPackageResolver::new(npm_cache, api)
}

impl Inner {
  fn new(client: Client) -> Self {
    let maybe_custom_root = env::var("DENO_DIR").map(String::into).ok();
    let dir =
      DenoDir::new(maybe_custom_root).expect("could not access DENO_DIR");
    let module_registries_location = dir.registries_folder_path();
    let http_client = HttpClient::new(None, None).unwrap();
    let module_registries =
      ModuleRegistry::new(&module_registries_location, http_client.clone())
        .unwrap();
    let location = dir.deps_folder_path();
    let documents = Documents::new(&location);
    let deps_http_cache = HttpCache::new(&location);
    let cache_metadata = cache::CacheMetadata::new(deps_http_cache.clone());
    let performance = Arc::new(Performance::default());
    let ts_server = Arc::new(TsServer::new(performance.clone()));
    let config = Config::new();
    let diagnostics_server = DiagnosticsServer::new(
      client.clone(),
      performance.clone(),
      ts_server.clone(),
    );
    let assets = Assets::new(ts_server.clone());
    let npm_resolver = create_lsp_npm_resolver(&dir, http_client.clone());

    Self {
      assets,
      cache_metadata,
      client,
      config,
      deps_http_cache,
      diagnostics_server,
      documents,
      http_client,
      maybe_cache_path: None,
      maybe_config_file: None,
      maybe_import_map: None,
      maybe_import_map_uri: None,
      fmt_options: Default::default(),
      lint_options: Default::default(),
      maybe_testing_server: None,
      module_registries,
      module_registries_location,
      npm_resolver,
      performance,
      ts_fixable_diagnostics: Default::default(),
      ts_server,
      url_map: Default::default(),
    }
  }

  /// Searches assets and documents for the provided
  /// specifier erroring if it doesn't exist.
  pub fn get_asset_or_document(
    &self,
    specifier: &ModuleSpecifier,
  ) -> LspResult<AssetOrDocument> {
    self.get_maybe_asset_or_document(specifier).map_or_else(
      || {
        Err(LspError::invalid_params(format!(
          "Unable to find asset or document for: {specifier}"
        )))
      },
      Ok,
    )
  }

  /// Searches assets and documents for the provided specifier.
  pub fn get_maybe_asset_or_document(
    &self,
    specifier: &ModuleSpecifier,
  ) -> Option<AssetOrDocument> {
    if specifier.scheme() == "asset" {
      self.assets.get(specifier).map(AssetOrDocument::Asset)
    } else {
      self.documents.get(specifier).map(AssetOrDocument::Document)
    }
  }

  pub async fn get_navigation_tree(
    &self,
    specifier: &ModuleSpecifier,
  ) -> Result<Arc<tsc::NavigationTree>, AnyError> {
    let mark = self.performance.mark(
      "get_navigation_tree",
      Some(json!({ "specifier": specifier })),
    );
    let asset_or_doc = self.get_asset_or_document(specifier)?;
    let navigation_tree =
      if let Some(navigation_tree) = asset_or_doc.maybe_navigation_tree() {
        navigation_tree
      } else {
        let navigation_tree: tsc::NavigationTree = self
          .ts_server
          .request(
            self.snapshot(),
            tsc::RequestMethod::GetNavigationTree(specifier.clone()),
          )
          .await?;
        let navigation_tree = Arc::new(navigation_tree);
        match asset_or_doc {
          AssetOrDocument::Asset(_) => self
            .assets
            .cache_navigation_tree(specifier, navigation_tree.clone())?,
          AssetOrDocument::Document(doc) => {
            self.documents.try_cache_navigation_tree(
              specifier,
              &doc.script_version(),
              navigation_tree.clone(),
            )?
          }
        }
        navigation_tree
      };
    self.performance.measure(mark);
    Ok(navigation_tree)
  }

  /// Returns a tuple with parsed `ConfigFile` and `Url` pointing to that file.
  /// If there's no config file specified in settings returns `None`.
  fn get_config_file(&self) -> Result<Option<ConfigFile>, AnyError> {
    let workspace_settings = self.config.get_workspace_settings();
    let maybe_config = workspace_settings.config;
    if let Some(config_str) = &maybe_config {
      if !config_str.is_empty() {
        lsp_log!("Setting Deno configuration from: \"{}\"", config_str);
        let config_url = if let Ok(url) = Url::from_file_path(config_str) {
          Ok(url)
        } else if let Some(root_uri) = &self.config.root_uri {
          root_uri.join(config_str).map_err(|_| {
            anyhow!("Bad file path for configuration file: \"{}\"", config_str)
          })
        } else {
          Err(anyhow!(
            "The path to the configuration file (\"{}\") is not resolvable.",
            config_str
          ))
        }?;
        lsp_log!("  Resolved configuration file: \"{}\"", config_url);

        let config_file = ConfigFile::from_specifier(&config_url)?;
        return Ok(Some(config_file));
      }
    }

    // Auto-discover config

    // It is possible that root_uri is not set, for example when having a single
    // file open and not a workspace.  In those situations we can't
    // automatically discover the configuration
    if let Some(root_uri) = &self.config.root_uri {
      let root_path = specifier_to_file_path(root_uri)?;
      let mut checked = std::collections::HashSet::new();
      let maybe_config = ConfigFile::discover_from(&root_path, &mut checked)?;
      Ok(maybe_config.map(|c| {
        lsp_log!("  Auto-resolved configuration file: \"{}\"", c.specifier);
        c
      }))
    } else {
      Ok(None)
    }
  }

  fn is_diagnosable(&self, specifier: &ModuleSpecifier) -> bool {
    if specifier.scheme() == "asset" {
      matches!(
        MediaType::from(specifier),
        MediaType::JavaScript
          | MediaType::Jsx
          | MediaType::Mjs
          | MediaType::Cjs
          | MediaType::TypeScript
          | MediaType::Tsx
          | MediaType::Mts
          | MediaType::Cts
          | MediaType::Dts
          | MediaType::Dmts
          | MediaType::Dcts
      )
    } else {
      self
        .documents
        .get(specifier)
        .map(|d| d.is_diagnosable())
        .unwrap_or(false)
    }
  }

  fn merge_user_tsconfig(
    &self,
    tsconfig: &mut TsConfig,
  ) -> Result<(), AnyError> {
    if let Some(config_file) = self.maybe_config_file.as_ref() {
      let (value, maybe_ignored_options) = config_file.to_compiler_options()?;
      tsconfig.merge(&value);
      if let Some(ignored_options) = maybe_ignored_options {
        // TODO(@kitsonk) turn these into diagnostics that can be sent to the
        // client
        warn!("{}", ignored_options);
      }
    }

    Ok(())
  }

  pub fn snapshot(&self) -> Arc<StateSnapshot> {
    Arc::new(StateSnapshot {
      assets: self.assets.snapshot(),
      cache_metadata: self.cache_metadata.clone(),
      documents: self.documents.clone(),
      maybe_import_map: self.maybe_import_map.clone(),
      maybe_npm_resolver: Some(self.npm_resolver.snapshotted()),
      root_uri: self.config.root_uri.clone(),
    })
  }

  pub fn update_cache(&mut self) -> Result<(), AnyError> {
    let mark = self.performance.mark("update_cache", None::<()>);
    self.performance.measure(mark);
    let maybe_cache = self.config.get_workspace_settings().cache;
    let maybe_cache_path = if let Some(cache_str) = &maybe_cache {
      lsp_log!("Setting cache path from: \"{}\"", cache_str);
      let cache_url = if let Ok(url) = Url::from_file_path(cache_str) {
        Ok(url)
      } else if let Some(root_uri) = &self.config.root_uri {
        let root_path = specifier_to_file_path(root_uri)?;
        let cache_path = root_path.join(cache_str);
        Url::from_file_path(cache_path).map_err(|_| {
          anyhow!("Bad file path for import path: {:?}", cache_str)
        })
      } else {
        Err(anyhow!(
          "The path to the cache path (\"{}\") is not resolvable.",
          cache_str
        ))
      }?;
      let cache_path = specifier_to_file_path(&cache_url)?;
      lsp_log!(
        "  Resolved cache path: \"{}\"",
        cache_path.to_string_lossy()
      );
      Some(cache_path)
    } else {
      None
    };
    if self.maybe_cache_path != maybe_cache_path {
      self.recreate_http_client_and_dependents(maybe_cache_path)?;
    }
    Ok(())
  }

  /// Recreates the http client and all dependent structs.
  fn recreate_http_client_and_dependents(
    &mut self,
    new_cache_path: Option<PathBuf>,
  ) -> Result<(), AnyError> {
    let maybe_custom_root = new_cache_path
      .clone()
      .or_else(|| env::var("DENO_DIR").map(String::into).ok());
    let dir = DenoDir::new(maybe_custom_root)?;
    let workspace_settings = self.config.get_workspace_settings();
    let maybe_root_path = self
      .config
      .root_uri
      .as_ref()
      .and_then(|uri| specifier_to_file_path(uri).ok());
    let root_cert_store = Some(get_root_cert_store(
      maybe_root_path,
      workspace_settings.certificate_stores,
      workspace_settings.tls_certificate.map(CaData::File),
    )?);
    let module_registries_location = dir.registries_folder_path();
    self.http_client = HttpClient::new(
      root_cert_store,
      workspace_settings.unsafely_ignore_certificate_errors,
    )?;
    self.module_registries = ModuleRegistry::new(
      &module_registries_location,
      self.http_client.clone(),
    )?;
    self.module_registries_location = module_registries_location;
    self.npm_resolver = create_lsp_npm_resolver(&dir, self.http_client.clone());
    // update the cache path
    let location = dir.deps_folder_path();
    self.documents.set_location(&location);
    self.cache_metadata.set_location(&location);
    self.maybe_cache_path = new_cache_path;
    Ok(())
  }

  pub async fn update_import_map(&mut self) -> Result<(), AnyError> {
    let mark = self.performance.mark("update_import_map", None::<()>);

    let maybe_import_map_url = self.resolve_import_map_specifier()?;
    if let Some(import_map_url) = maybe_import_map_url {
      if import_map_url.scheme() != "data" {
        lsp_log!("  Resolved import map: \"{}\"", import_map_url);
      }

      let import_map = self
        .fetch_import_map(&import_map_url, CacheSetting::RespectHeaders)
        .await?;
      self.maybe_import_map_uri = Some(import_map_url);
      self.maybe_import_map = Some(Arc::new(import_map));
    } else {
      self.maybe_import_map_uri = None;
      self.maybe_import_map = None;
    }
    self.performance.measure(mark);
    Ok(())
  }

  async fn fetch_import_map(
    &self,
    import_map_url: &ModuleSpecifier,
    cache_setting: CacheSetting,
  ) -> Result<ImportMap, AnyError> {
    resolve_import_map_from_specifier(
      import_map_url,
      self.maybe_config_file.as_ref(),
      &self.create_file_fetcher(cache_setting),
    )
    .await
    .map_err(|err| {
      anyhow!(
        "Failed to load the import map at: {}. {:#}",
        import_map_url,
        err
      )
    })
  }

  fn create_file_fetcher(&self, cache_setting: CacheSetting) -> FileFetcher {
    let mut file_fetcher = FileFetcher::new(
      self.deps_http_cache.clone(),
      cache_setting,
      true,
      self.http_client.clone(),
      BlobStore::default(),
      None,
    );
    file_fetcher.set_download_log_level(super::logging::lsp_log_level());
    file_fetcher
  }

  fn resolve_import_map_specifier(
    &self,
  ) -> Result<Option<ModuleSpecifier>, AnyError> {
    Ok(
      if let Some(import_map_str) = self
        .config
        .get_workspace_settings()
        .import_map
        .and_then(|s| if s.is_empty() { None } else { Some(s) })
      {
        lsp_log!(
          "Setting import map from workspace settings: \"{}\"",
          import_map_str
        );
        if let Some(config_file) = &self.maybe_config_file {
          if let Some(import_map_path) = config_file.to_import_map_path() {
            lsp_log!("Warning: Import map \"{}\" configured in \"{}\" being ignored due to an import map being explicitly configured in workspace settings.", import_map_path, config_file.specifier);
          }
        }
        if let Ok(url) = Url::from_file_path(&import_map_str) {
          Some(url)
        } else if import_map_str.starts_with("data:") {
          let import_map_url = Url::parse(&import_map_str).map_err(|_| {
            anyhow!("Bad data url for import map: {}", import_map_str)
          })?;
          Some(import_map_url)
        } else if let Some(root_uri) = &self.config.root_uri {
          let root_path = specifier_to_file_path(root_uri)?;
          let import_map_path = root_path.join(&import_map_str);
          let import_map_url =
            Url::from_file_path(import_map_path).map_err(|_| {
              anyhow!("Bad file path for import map: {}", import_map_str)
            })?;
          Some(import_map_url)
        } else {
          return Err(anyhow!(
            "The path to the import map (\"{}\") is not resolvable.",
            import_map_str
          ));
        }
      } else if let Some(config_file) = &self.maybe_config_file {
        if config_file.is_an_import_map() {
          lsp_log!(
            "Setting import map defined in configuration file: \"{}\"",
            config_file.specifier
          );
          let import_map_url = config_file.specifier.clone();
          Some(import_map_url)
        } else if let Some(import_map_path) = config_file.to_import_map_path() {
          lsp_log!(
            "Setting import map from configuration file: \"{}\"",
            import_map_path
          );
          let specifier = if let Ok(config_file_path) =
            config_file.specifier.to_file_path()
          {
            let import_map_file_path = config_file_path
              .parent()
              .ok_or_else(|| {
                anyhow!("Bad config file specifier: {}", config_file.specifier)
              })?
              .join(&import_map_path);
            ModuleSpecifier::from_file_path(import_map_file_path).unwrap()
          } else {
            deno_core::resolve_import(
              &import_map_path,
              config_file.specifier.as_str(),
            )?
          };
          Some(specifier)
        } else {
          None
        }
      } else {
        None
      },
    )
  }

  pub fn update_debug_flag(&self) {
    let internal_debug = self.config.get_workspace_settings().internal_debug;
    super::logging::set_lsp_debug_flag(internal_debug)
  }

  async fn update_registries(&mut self) -> Result<(), AnyError> {
    let mark = self.performance.mark("update_registries", None::<()>);
    self.recreate_http_client_and_dependents(self.maybe_cache_path.clone())?;
    let workspace_settings = self.config.get_workspace_settings();
    for (registry, enabled) in workspace_settings.suggest.imports.hosts.iter() {
      if *enabled {
        lsp_log!("Enabling import suggestions for: {}", registry);
        self.module_registries.enable(registry).await?;
      } else {
        self.module_registries.disable(registry).await?;
      }
    }
    self.performance.measure(mark);
    Ok(())
  }

  fn update_config_file(&mut self) -> Result<(), AnyError> {
    self.maybe_config_file = None;
    self.fmt_options = Default::default();
    self.lint_options = Default::default();

    if let Some(config_file) = self.get_config_file()? {
      let lint_options = config_file
        .to_lint_config()
        .and_then(|maybe_lint_config| {
          LintOptions::resolve(maybe_lint_config, None)
        })
        .map_err(|err| {
          anyhow!("Unable to update lint configuration: {:?}", err)
        })?;
      let fmt_options = config_file
        .to_fmt_config()
        .and_then(|maybe_fmt_config| {
          FmtOptions::resolve(maybe_fmt_config, None)
        })
        .map_err(|err| {
          anyhow!("Unable to update formatter configuration: {:?}", err)
        })?;

      self.maybe_config_file = Some(config_file);
      self.lint_options = lint_options;
      self.fmt_options = fmt_options;
    }

    Ok(())
  }

  async fn update_tsconfig(&mut self) -> Result<(), AnyError> {
    let mark = self.performance.mark("update_tsconfig", None::<()>);
    let mut tsconfig = TsConfig::new(json!({
      "allowJs": true,
      "esModuleInterop": true,
      "experimentalDecorators": true,
      "isolatedModules": true,
      "jsx": "react",
      "lib": ["deno.ns", "deno.window"],
      "module": "esnext",
      "moduleDetection": "force",
      "noEmit": true,
      "resolveJsonModule": true,
      "strict": true,
      "target": "esnext",
      "useDefineForClassFields": true,
      // TODO(@kitsonk) remove for Deno 1.15
      "useUnknownInCatchVariables": false,
    }));
    let config = &self.config;
    let workspace_settings = config.get_workspace_settings();
    if workspace_settings.unstable {
      let unstable_libs = json!({
        "lib": ["deno.ns", "deno.window", "deno.unstable"]
      });
      tsconfig.merge(&unstable_libs);
    }
    if let Err(err) = self.merge_user_tsconfig(&mut tsconfig) {
      self.client.show_message(MessageType::WARNING, err).await;
    }
    let _ok: bool = self
      .ts_server
      .request(self.snapshot(), tsc::RequestMethod::Configure(tsconfig))
      .await?;
    self.performance.measure(mark);
    Ok(())
  }
}

// lspower::LanguageServer methods. This file's LanguageServer delegates to us.
impl Inner {
  async fn initialize(
    &mut self,
    params: InitializeParams,
  ) -> LspResult<InitializeResult> {
    lsp_log!("Starting Deno language server...");
    let mark = self.performance.mark("initialize", Some(&params));

    // exit this process when the parent is lost
    if let Some(parent_pid) = params.process_id {
      parent_process_checker::start(parent_pid)
    }

    let capabilities = capabilities::server_capabilities(&params.capabilities);

    let version = format!(
      "{} ({}, {})",
      crate::version::deno(),
      env!("PROFILE"),
      env!("TARGET")
    );
    lsp_log!("  version: {}", version);
    if let Ok(path) = std::env::current_exe() {
      lsp_log!("  executable: {}", path.to_string_lossy());
    }

    let server_info = ServerInfo {
      name: "deno-language-server".to_string(),
      version: Some(version),
    };

    if let Some(client_info) = params.client_info {
      lsp_log!(
        "Connected to \"{}\" {}",
        client_info.name,
        client_info.version.unwrap_or_default(),
      );
    }

    {
      // sometimes this root uri may not have a trailing slash, so force it to
      self.config.root_uri = params
        .root_uri
        .map(|s| self.url_map.normalize_url(&s))
        .map(ensure_directory_specifier);

      if let Some(value) = params.initialization_options {
        self.config.set_workspace_settings(value).map_err(|err| {
          error!("Cannot set workspace settings: {}", err);
          LspError::internal_error()
        })?;
      }
      self.config.workspace_folders = params.workspace_folders.map(|folders| {
        folders
          .into_iter()
          .map(|folder| (self.url_map.normalize_url(&folder.uri), folder))
          .collect()
      });
      self.config.update_capabilities(&params.capabilities);
    }

    self.update_debug_flag();
    // Check to see if we need to change the cache path
    if let Err(err) = self.update_cache() {
      self.client.show_message(MessageType::WARNING, err).await;
    }
    if let Err(err) = self.update_config_file() {
      self.client.show_message(MessageType::WARNING, err).await;
    }
    if let Err(err) = self.update_tsconfig().await {
      self.client.show_message(MessageType::WARNING, err).await;
    }

    if capabilities.code_action_provider.is_some() {
      let fixable_diagnostics: Vec<String> = self
        .ts_server
        .request(self.snapshot(), tsc::RequestMethod::GetSupportedCodeFixes)
        .await
        .map_err(|err| {
          error!("Unable to get fixable diagnostics: {}", err);
          LspError::internal_error()
        })?;
      self.ts_fixable_diagnostics = fixable_diagnostics;
    }

    // Check to see if we need to setup the import map
    if let Err(err) = self.update_import_map().await {
      self.client.show_message(MessageType::WARNING, err).await;
    }
    // Check to see if we need to setup any module registries
    if let Err(err) = self.update_registries().await {
      self.client.show_message(MessageType::WARNING, err).await;
    }
    self.documents.update_config(
      self.maybe_import_map.clone(),
      self.maybe_config_file.as_ref(),
      self.npm_resolver.api().clone(),
      self.npm_resolver.resolution().clone(),
    );

    self.assets.intitialize(self.snapshot()).await;

    self.performance.measure(mark);
    Ok(InitializeResult {
      capabilities,
      server_info: Some(server_info),
      offset_encoding: None,
    })
  }

  async fn initialized(&mut self, _: InitializedParams) {
    if self
      .config
      .client_capabilities
      .workspace_did_change_watched_files
    {
      // we are going to watch all the JSON files in the workspace, and the
      // notification handler will pick up any of the changes of those files we
      // are interested in.
      let watch_registration_options =
        DidChangeWatchedFilesRegistrationOptions {
          watchers: vec![FileSystemWatcher {
            glob_pattern: "**/*.{json,jsonc}".to_string(),
            kind: Some(WatchKind::Change),
          }],
        };
      let registration = Registration {
        id: "workspace/didChangeWatchedFiles".to_string(),
        method: "workspace/didChangeWatchedFiles".to_string(),
        register_options: Some(
          serde_json::to_value(watch_registration_options).unwrap(),
        ),
      };
      if let Err(err) =
        self.client.register_capability(vec![registration]).await
      {
        warn!("Client errored on capabilities.\n{:#}", err);
      }
    }
    self.config.update_enabled_paths(self.client.clone()).await;

    if self.config.client_capabilities.testing_api {
      let test_server = testing::TestServer::new(
        self.client.clone(),
        self.performance.clone(),
        self.config.root_uri.clone(),
      );
      self.maybe_testing_server = Some(test_server);
    }

    lsp_log!("Server ready.");
  }

  async fn shutdown(&self) -> LspResult<()> {
    Ok(())
  }

  async fn did_open(
    &mut self,
    specifier: &ModuleSpecifier,
    params: DidOpenTextDocumentParams,
  ) -> Document {
    let mark = self.performance.mark("did_open", Some(&params));
    let language_id =
      params
        .text_document
        .language_id
        .parse()
        .unwrap_or_else(|err| {
          error!("{}", err);
          LanguageId::Unknown
        });
    if language_id == LanguageId::Unknown {
      warn!(
        "Unsupported language id \"{}\" received for document \"{}\".",
        params.text_document.language_id, params.text_document.uri
      );
    }
    let document = self.documents.open(
      specifier.clone(),
      params.text_document.version,
      params.text_document.language_id.parse().unwrap(),
      params.text_document.text.into(),
    );

    self.performance.measure(mark);
    document
  }

  async fn did_change(&mut self, params: DidChangeTextDocumentParams) {
    let mark = self.performance.mark("did_change", Some(&params));
    let specifier = self.url_map.normalize_url(&params.text_document.uri);
    match self.documents.change(
      &specifier,
      params.text_document.version,
      params.content_changes,
    ) {
      Ok(document) => {
        if document.is_diagnosable() {
          self.refresh_npm_specifiers().await;
          self
            .diagnostics_server
            .invalidate(&self.documents.dependents(&specifier));
          self.send_diagnostics_update();
          self.send_testing_update();
        }
      }
      Err(err) => error!("{}", err),
    }
    self.performance.measure(mark);
  }

  async fn refresh_npm_specifiers(&mut self) {
    let package_reqs = self.documents.npm_package_reqs();
    if let Err(err) = self.npm_resolver.set_package_reqs(package_reqs).await {
      warn!("Could not set npm package requirements. {:#}", err);
    }
  }

  async fn did_close(&mut self, params: DidCloseTextDocumentParams) {
    let mark = self.performance.mark("did_close", Some(&params));
    if params.text_document.uri.scheme() == "deno" {
      // we can ignore virtual text documents closing, as they don't need to
      // be tracked in memory, as they are static assets that won't change
      // already managed by the language service
      return;
    }
    let specifier = self.url_map.normalize_url(&params.text_document.uri);

    if let Err(err) = self.documents.close(&specifier) {
      error!("{}", err);
    }
    if self.is_diagnosable(&specifier) {
      self.refresh_npm_specifiers().await;
      let mut specifiers = self.documents.dependents(&specifier);
      specifiers.push(specifier);
      self.diagnostics_server.invalidate(&specifiers);
      self.send_diagnostics_update();
      self.send_testing_update();
    }
    self.performance.measure(mark);
  }

  async fn did_change_configuration(
    &mut self,
    client_workspace_config: Option<Value>,
    params: DidChangeConfigurationParams,
  ) {
    let maybe_config =
      if self.config.client_capabilities.workspace_configuration {
        client_workspace_config
      } else {
        params
          .settings
          .as_object()
          .and_then(|settings| settings.get(SETTINGS_SECTION))
          .cloned()
      };

    if let Some(value) = maybe_config {
      if let Err(err) = self.config.set_workspace_settings(value) {
        error!("failed to update settings: {}", err);
      }
    }

    self.update_debug_flag();
    if let Err(err) = self.update_cache() {
      self.client.show_message(MessageType::WARNING, err).await;
    }
    if let Err(err) = self.update_registries().await {
      self.client.show_message(MessageType::WARNING, err).await;
    }
    if let Err(err) = self.update_config_file() {
      self.client.show_message(MessageType::WARNING, err).await;
    }
    if let Err(err) = self.update_import_map().await {
      self.client.show_message(MessageType::WARNING, err).await;
    }
    if let Err(err) = self.update_tsconfig().await {
      self.client.show_message(MessageType::WARNING, err).await;
    }

    self.documents.update_config(
      self.maybe_import_map.clone(),
      self.maybe_config_file.as_ref(),
      self.npm_resolver.api().clone(),
      self.npm_resolver.resolution().clone(),
    );

    self.send_diagnostics_update();
    self.send_testing_update();
  }

  async fn did_change_watched_files(
    &mut self,
    params: DidChangeWatchedFilesParams,
  ) {
    let mark = self
      .performance
      .mark("did_change_watched_files", Some(&params));
    let mut touched = false;
    let changes: Vec<Url> = params
      .changes
      .iter()
      .map(|f| self.url_map.normalize_url(&f.uri))
      .collect();

    // if the current tsconfig has changed, we need to reload it
    if let Some(config_file) = &self.maybe_config_file {
      if changes.iter().any(|uri| config_file.specifier == *uri) {
        if let Err(err) = self.update_config_file() {
          self.client.show_message(MessageType::WARNING, err).await;
        }
        if let Err(err) = self.update_tsconfig().await {
          self.client.show_message(MessageType::WARNING, err).await;
        }
        touched = true;
      }
    }
    // if the current import map, or config file has changed, we need to reload
    // reload the import map
    if let Some(import_map_uri) = &self.maybe_import_map_uri {
      if changes.iter().any(|uri| import_map_uri == uri) || touched {
        if let Err(err) = self.update_import_map().await {
          self.client.show_message(MessageType::WARNING, err).await;
        }
        touched = true;
      }
    }
    if touched {
      self.documents.update_config(
        self.maybe_import_map.clone(),
        self.maybe_config_file.as_ref(),
        self.npm_resolver.api().clone(),
        self.npm_resolver.resolution().clone(),
      );
      self.refresh_npm_specifiers().await;
      self.diagnostics_server.invalidate_all();
      self.restart_ts_server().await;
      self.send_diagnostics_update();
      self.send_testing_update();
    }
    self.performance.measure(mark);
  }

  async fn did_change_workspace_folders(
    &mut self,
    params: DidChangeWorkspaceFoldersParams,
  ) {
    let mark = self
      .performance
      .mark("did_change_workspace_folders", Some(&params));
    let mut workspace_folders = params
      .event
      .added
      .into_iter()
      .map(|folder| (self.url_map.normalize_url(&folder.uri), folder))
      .collect::<Vec<(ModuleSpecifier, WorkspaceFolder)>>();
    if let Some(current_folders) = &self.config.workspace_folders {
      for (specifier, folder) in current_folders {
        if !params.event.removed.is_empty()
          && params.event.removed.iter().any(|f| f.uri == folder.uri)
        {
          continue;
        }
        workspace_folders.push((specifier.clone(), folder.clone()));
      }
    }

    self.config.workspace_folders = Some(workspace_folders);
    self.performance.measure(mark);
  }

  async fn document_symbol(
    &self,
    params: DocumentSymbolParams,
  ) -> LspResult<Option<DocumentSymbolResponse>> {
    let specifier = self.url_map.normalize_url(&params.text_document.uri);
    if !self.is_diagnosable(&specifier)
      || !self.config.specifier_enabled(&specifier)
    {
      return Ok(None);
    }

    let mark = self.performance.mark("document_symbol", Some(&params));
    let asset_or_document = self.get_asset_or_document(&specifier)?;
    let line_index = asset_or_document.line_index();

    let navigation_tree =
      self.get_navigation_tree(&specifier).await.map_err(|err| {
        error!(
          "Error getting document symbols for \"{}\": {}",
          specifier, err
        );
        LspError::internal_error()
      })?;

    let response = if let Some(child_items) = &navigation_tree.child_items {
      let mut document_symbols = Vec::<DocumentSymbol>::new();
      for item in child_items {
        item
          .collect_document_symbols(line_index.clone(), &mut document_symbols);
      }
      Some(DocumentSymbolResponse::Nested(document_symbols))
    } else {
      None
    };
    self.performance.measure(mark);
    Ok(response)
  }

  async fn formatting(
    &self,
    params: DocumentFormattingParams,
  ) -> LspResult<Option<Vec<TextEdit>>> {
    let specifier = self.url_map.normalize_url(&params.text_document.uri);
    let document = match self.documents.get(&specifier) {
      Some(doc) if doc.is_open() => doc,
      _ => return Ok(None),
    };
    let mark = self.performance.mark("formatting", Some(&params));
    let file_path = specifier_to_file_path(&specifier).map_err(|err| {
      error!("{}", err);
      LspError::invalid_request()
    })?;

    // skip formatting any files ignored by the config file
    if !self.fmt_options.files.matches_specifier(&specifier) {
      return Ok(None);
    }

    let format_result = match document.maybe_parsed_source() {
      Some(Ok(parsed_source)) => {
        format_parsed_source(&parsed_source, &self.fmt_options.options)
      }
      Some(Err(err)) => Err(anyhow!("{}", err)),
      None => {
        // the file path is only used to determine what formatter should
        // be used to format the file, so give the filepath an extension
        // that matches what the user selected as the language
        let file_path = document
          .maybe_language_id()
          .and_then(|id| id.as_extension())
          .map(|ext| file_path.with_extension(ext))
          .unwrap_or(file_path);
        // it's not a js/ts file, so attempt to format its contents
        format_file(&file_path, &document.content(), &self.fmt_options.options)
      }
    };

    let text_edits = match format_result {
      Ok(Some(new_text)) => Some(text::get_edits(
        &document.content(),
        &new_text,
        document.line_index().as_ref(),
      )),
      Ok(None) => Some(Vec::new()),
      Err(err) => {
        // TODO(lucacasonato): handle error properly
        warn!("Format error: {:#}", err);
        None
      }
    };

    self.performance.measure(mark);
    if let Some(text_edits) = text_edits {
      if text_edits.is_empty() {
        Ok(None)
      } else {
        Ok(Some(text_edits))
      }
    } else {
      self.client.show_message(MessageType::WARNING, format!("Unable to format \"{specifier}\". Likely due to unrecoverable syntax errors in the file.")).await;
      Ok(None)
    }
  }

  async fn hover(&self, params: HoverParams) -> LspResult<Option<Hover>> {
    let specifier = self
      .url_map
      .normalize_url(&params.text_document_position_params.text_document.uri);
    if !self.is_diagnosable(&specifier)
      || !self.config.specifier_enabled(&specifier)
    {
      return Ok(None);
    }

    let mark = self.performance.mark("hover", Some(&params));
    let asset_or_doc = self.get_asset_or_document(&specifier)?;
    let hover = if let Some((_, dep, range)) = asset_or_doc
      .get_maybe_dependency(&params.text_document_position_params.position)
    {
      let dep_maybe_types_dependency = dep
        .get_code()
        .and_then(|s| self.documents.get(s))
        .map(|d| d.maybe_types_dependency());
      let value = match (dep.maybe_code.is_none(), dep.maybe_type.is_none(), &dep_maybe_types_dependency) {
        (false, false, None) => format!(
          "**Resolved Dependency**\n\n**Code**: {}\n\n**Types**: {}\n",
          to_hover_text(&dep.maybe_code),
          to_hover_text(&dep.maybe_type)
        ),
        (false, false, Some(types_dep)) if !types_dep.is_none() => format!(
          "**Resolved Dependency**\n\n**Code**: {}\n**Types**: {}\n**Import Types**: {}\n",
          to_hover_text(&dep.maybe_code),
          to_hover_text(&dep.maybe_type),
          to_hover_text(types_dep)
        ),
        (false, false, Some(_)) => format!(
          "**Resolved Dependency**\n\n**Code**: {}\n\n**Types**: {}\n",
          to_hover_text(&dep.maybe_code),
          to_hover_text(&dep.maybe_type)
        ),
        (false, true, Some(types_dep)) if !types_dep.is_none() => format!(
          "**Resolved Dependency**\n\n**Code**: {}\n\n**Types**: {}\n",
          to_hover_text(&dep.maybe_code),
          to_hover_text(types_dep)
        ),
        (false, true, _) => format!(
          "**Resolved Dependency**\n\n**Code**: {}\n",
          to_hover_text(&dep.maybe_code)
        ),
        (true, false, _) => format!(
          "**Resolved Dependency**\n\n**Types**: {}\n",
          to_hover_text(&dep.maybe_type)
        ),
        (true, true, _) => unreachable!("{}", json!(params)),
      };
      let value =
        if let Some(docs) = self.module_registries.get_hover(&dep).await {
          format!("{value}\n\n---\n\n{docs}")
        } else {
          value
        };
      Some(Hover {
        contents: HoverContents::Markup(MarkupContent {
          kind: MarkupKind::Markdown,
          value,
        }),
        range: Some(to_lsp_range(&range)),
      })
    } else {
      let line_index = asset_or_doc.line_index();
      let req = tsc::RequestMethod::GetQuickInfo((
        specifier,
        line_index.offset_tsc(params.text_document_position_params.position)?,
      ));
      let maybe_quick_info: Option<tsc::QuickInfo> = self
        .ts_server
        .request(self.snapshot(), req)
        .await
        .map_err(|err| {
          error!("Unable to get quick info: {}", err);
          LspError::internal_error()
        })?;
      maybe_quick_info.map(|qi| qi.to_hover(line_index, self))
    };
    self.performance.measure(mark);
    Ok(hover)
  }

  async fn code_action(
    &self,
    params: CodeActionParams,
  ) -> LspResult<Option<CodeActionResponse>> {
    let specifier = self.url_map.normalize_url(&params.text_document.uri);
    if !self.is_diagnosable(&specifier)
      || !self.config.specifier_enabled(&specifier)
    {
      return Ok(None);
    }

    let mark = self.performance.mark("code_action", Some(&params));
    let mut all_actions = CodeActionResponse::new();
    let asset_or_doc = self.get_asset_or_document(&specifier)?;
    let line_index = asset_or_doc.line_index();

    // QuickFix
    let fixable_diagnostics: Vec<&Diagnostic> = params
      .context
      .diagnostics
      .iter()
      .filter(|d| match &d.source {
        Some(source) => match source.as_str() {
          "deno-ts" => match &d.code {
            Some(NumberOrString::String(code)) => {
              self.ts_fixable_diagnostics.contains(code)
            }
            Some(NumberOrString::Number(code)) => {
              self.ts_fixable_diagnostics.contains(&code.to_string())
            }
            _ => false,
          },
          "deno-lint" => matches!(&d.code, Some(_)),
          "deno" => diagnostics::DenoDiagnostic::is_fixable(d),
          _ => false,
        },
        None => false,
      })
      .collect();
    if !fixable_diagnostics.is_empty() {
      let mut code_actions = CodeActionCollection::default();
      let file_diagnostics = self
        .diagnostics_server
        .get_ts_diagnostics(&specifier, asset_or_doc.document_lsp_version());
      for diagnostic in &fixable_diagnostics {
        match diagnostic.source.as_deref() {
          Some("deno-ts") => {
            let code = match diagnostic.code.as_ref().unwrap() {
              NumberOrString::String(code) => code.to_string(),
              NumberOrString::Number(code) => code.to_string(),
            };
            let codes = vec![code];
            let req = tsc::RequestMethod::GetCodeFixes((
              specifier.clone(),
              line_index.offset_tsc(diagnostic.range.start)?,
              line_index.offset_tsc(diagnostic.range.end)?,
              codes,
            ));
            let actions: Vec<tsc::CodeFixAction> =
              match self.ts_server.request(self.snapshot(), req).await {
                Ok(items) => items,
                Err(err) => {
                  // sometimes tsc reports errors when retrieving code actions
                  // because they don't reflect the current state of the document
                  // so we will log them to the output, but we won't send an error
                  // message back to the client.
                  error!("Error getting actions from TypeScript: {}", err);
                  Vec::new()
                }
              };
            for action in actions {
              code_actions
                .add_ts_fix_action(&specifier, &action, diagnostic, self)
                .map_err(|err| {
                  error!("Unable to convert fix: {}", err);
                  LspError::internal_error()
                })?;
              if code_actions.is_fix_all_action(
                &action,
                diagnostic,
                &file_diagnostics,
              ) {
                code_actions
                  .add_ts_fix_all_action(&action, &specifier, diagnostic);
              }
            }
          }
          Some("deno") => code_actions
            .add_deno_fix_action(&specifier, diagnostic)
            .map_err(|err| {
              error!("{}", err);
              LspError::internal_error()
            })?,
          Some("deno-lint") => code_actions
            .add_deno_lint_ignore_action(
              &specifier,
              diagnostic,
              asset_or_doc.document().map(|d| d.text_info()),
              asset_or_doc.maybe_parsed_source().and_then(|r| r.ok()),
            )
            .map_err(|err| {
              error!("Unable to fix lint error: {}", err);
              LspError::internal_error()
            })?,
          _ => (),
        }
      }
      code_actions.set_preferred_fixes();
      all_actions.extend(code_actions.get_response());
    }

    // Refactor
    let start = line_index.offset_tsc(params.range.start)?;
    let length = line_index.offset_tsc(params.range.end)? - start;
    let only =
      params
        .context
        .only
        .as_ref()
        .map_or(String::default(), |values| {
          values
            .first()
            .map_or(String::default(), |v| v.as_str().to_owned())
        });
    let req = tsc::RequestMethod::GetApplicableRefactors((
      specifier.clone(),
      tsc::TextSpan { start, length },
      only,
    ));
    let refactor_infos: Vec<tsc::ApplicableRefactorInfo> = self
      .ts_server
      .request(self.snapshot(), req)
      .await
      .map_err(|err| {
        error!("Failed to request to tsserver {}", err);
        LspError::invalid_request()
      })?;
    let mut refactor_actions = Vec::<CodeAction>::new();
    for refactor_info in refactor_infos.iter() {
      refactor_actions
        .extend(refactor_info.to_code_actions(&specifier, &params.range));
    }
    all_actions.extend(
      refactor::prune_invalid_actions(refactor_actions, 5)
        .into_iter()
        .map(CodeActionOrCommand::CodeAction),
    );

    let code_action_disabled_support =
      self.config.client_capabilities.code_action_disabled_support;
    let actions: Vec<CodeActionOrCommand> = all_actions.into_iter().filter(|ca| {
      code_action_disabled_support
        || matches!(ca, CodeActionOrCommand::CodeAction(ca) if ca.disabled.is_none())
    }).collect();
    let response = if actions.is_empty() {
      None
    } else {
      Some(actions)
    };

    self.performance.measure(mark);
    Ok(response)
  }

  async fn code_action_resolve(
    &self,
    params: CodeAction,
  ) -> LspResult<CodeAction> {
    if params.kind.is_none() || params.data.is_none() {
      return Ok(params);
    }

    let mark = self.performance.mark("code_action_resolve", Some(&params));
    let kind = params.kind.clone().unwrap();
    let data = params.data.clone().unwrap();

    let result = if kind.as_str().starts_with(CodeActionKind::QUICKFIX.as_str())
    {
      let snapshot = self.snapshot();
      let code_action_data: CodeActionData =
        from_value(data).map_err(|err| {
          error!("Unable to decode code action data: {}", err);
          LspError::invalid_params("The CodeAction's data is invalid.")
        })?;
      let req = tsc::RequestMethod::GetCombinedCodeFix((
        code_action_data.specifier.clone(),
        json!(code_action_data.fix_id.clone()),
      ));
      let combined_code_actions: tsc::CombinedCodeActions = self
        .ts_server
        .request(snapshot.clone(), req)
        .await
        .map_err(|err| {
          error!("Unable to get combined fix from TypeScript: {}", err);
          LspError::internal_error()
        })?;
      if combined_code_actions.commands.is_some() {
        error!("Deno does not support code actions with commands.");
        return Err(LspError::invalid_request());
      }

      let changes = if code_action_data.fix_id == "fixMissingImport" {
        fix_ts_import_changes(
          &code_action_data.specifier,
          &combined_code_actions.changes,
          &self.documents,
        )
        .map_err(|err| {
          error!("Unable to remap changes: {}", err);
          LspError::internal_error()
        })?
      } else {
        combined_code_actions.changes
      };
      let mut code_action = params;
      code_action.edit = ts_changes_to_edit(&changes, self).map_err(|err| {
        error!("Unable to convert changes to edits: {}", err);
        LspError::internal_error()
      })?;
      code_action
    } else if kind.as_str().starts_with(CodeActionKind::REFACTOR.as_str()) {
      let snapshot = self.snapshot();
      let mut code_action = params;
      let action_data: refactor::RefactorCodeActionData = from_value(data)
        .map_err(|err| {
          error!("Unable to decode code action data: {}", err);
          LspError::invalid_params("The CodeAction's data is invalid.")
        })?;
      let asset_or_doc = self.get_asset_or_document(&action_data.specifier)?;
      let line_index = asset_or_doc.line_index();
      let start = line_index.offset_tsc(action_data.range.start)?;
      let length = line_index.offset_tsc(action_data.range.end)? - start;
      let req = tsc::RequestMethod::GetEditsForRefactor((
        action_data.specifier,
        tsc::TextSpan { start, length },
        action_data.refactor_name,
        action_data.action_name,
      ));
      let refactor_edit_info: tsc::RefactorEditInfo =
        self.ts_server.request(snapshot, req).await.map_err(|err| {
          error!("Failed to request to tsserver {}", err);
          LspError::invalid_request()
        })?;
      code_action.edit = refactor_edit_info
        .to_workspace_edit(self)
        .await
        .map_err(|err| {
          error!("Unable to convert changes to edits: {}", err);
          LspError::internal_error()
        })?;
      code_action
    } else {
      // The code action doesn't need to be resolved
      params
    };

    self.performance.measure(mark);
    Ok(result)
  }

  async fn code_lens(
    &self,
    params: CodeLensParams,
  ) -> LspResult<Option<Vec<CodeLens>>> {
    let specifier = self.url_map.normalize_url(&params.text_document.uri);
    if !self.is_diagnosable(&specifier)
      || !self.config.specifier_enabled(&specifier)
      || !(self.config.get_workspace_settings().enabled_code_lens()
        || self.config.specifier_code_lens_test(&specifier))
    {
      return Ok(None);
    }

    let mark = self.performance.mark("code_lens", Some(&params));
    let asset_or_doc = self.get_asset_or_document(&specifier)?;
    let navigation_tree =
      self.get_navigation_tree(&specifier).await.map_err(|err| {
        error!("Error getting code lenses for \"{}\": {}", specifier, err);
        LspError::internal_error()
      })?;
    let parsed_source = asset_or_doc.maybe_parsed_source().and_then(|r| r.ok());
    let line_index = asset_or_doc.line_index();
    let code_lenses = code_lens::collect(
      &specifier,
      parsed_source,
      &self.config,
      line_index,
      &navigation_tree,
    )
    .await
    .map_err(|err| {
      error!("Error getting code lenses for \"{}\": {}", specifier, err);
      LspError::internal_error()
    })?;
    self.performance.measure(mark);

    Ok(Some(code_lenses))
  }

  async fn code_lens_resolve(
    &self,
    code_lens: CodeLens,
  ) -> LspResult<CodeLens> {
    let mark = self.performance.mark("code_lens_resolve", Some(&code_lens));
    let result = if code_lens.data.is_some() {
      code_lens::resolve_code_lens(code_lens, self)
        .await
        .map_err(|err| {
          error!("Error resolving code lens: {}", err);
          LspError::internal_error()
        })
    } else {
      Err(LspError::invalid_params(
        "Code lens is missing the \"data\" property.",
      ))
    };
    self.performance.measure(mark);
    result
  }

  async fn document_highlight(
    &self,
    params: DocumentHighlightParams,
  ) -> LspResult<Option<Vec<DocumentHighlight>>> {
    let specifier = self
      .url_map
      .normalize_url(&params.text_document_position_params.text_document.uri);
    if !self.is_diagnosable(&specifier)
      || !self.config.specifier_enabled(&specifier)
    {
      return Ok(None);
    }

    let mark = self.performance.mark("document_highlight", Some(&params));
    let asset_or_doc = self.get_asset_or_document(&specifier)?;
    let line_index = asset_or_doc.line_index();
    let files_to_search = vec![specifier.clone()];
    let req = tsc::RequestMethod::GetDocumentHighlights((
      specifier,
      line_index.offset_tsc(params.text_document_position_params.position)?,
      files_to_search,
    ));
    let maybe_document_highlights: Option<Vec<tsc::DocumentHighlights>> = self
      .ts_server
      .request(self.snapshot(), req)
      .await
      .map_err(|err| {
        error!("Unable to get document highlights from TypeScript: {}", err);
        LspError::internal_error()
      })?;

    if let Some(document_highlights) = maybe_document_highlights {
      let result = document_highlights
        .into_iter()
        .flat_map(|dh| dh.to_highlight(line_index.clone()))
        .collect();
      self.performance.measure(mark);
      Ok(Some(result))
    } else {
      self.performance.measure(mark);
      Ok(None)
    }
  }

  async fn references(
    &self,
    params: ReferenceParams,
  ) -> LspResult<Option<Vec<Location>>> {
    let specifier = self
      .url_map
      .normalize_url(&params.text_document_position.text_document.uri);
    if !self.is_diagnosable(&specifier)
      || !self.config.specifier_enabled(&specifier)
    {
      return Ok(None);
    }

    let mark = self.performance.mark("references", Some(&params));
    let asset_or_doc = self.get_asset_or_document(&specifier)?;
    let line_index = asset_or_doc.line_index();
    let req = tsc::RequestMethod::GetReferences((
      specifier.clone(),
      line_index.offset_tsc(params.text_document_position.position)?,
    ));
    let maybe_references: Option<Vec<tsc::ReferenceEntry>> = self
      .ts_server
      .request(self.snapshot(), req)
      .await
      .map_err(|err| {
        error!("Unable to get references from TypeScript: {}", err);
        LspError::internal_error()
      })?;

    if let Some(references) = maybe_references {
      let mut results = Vec::new();
      for reference in references {
        if !params.context.include_declaration && reference.is_definition {
          continue;
        }
        let reference_specifier =
          resolve_url(&reference.document_span.file_name).unwrap();
        let reference_line_index = if reference_specifier == specifier {
          line_index.clone()
        } else {
          let asset_or_doc =
            self.get_asset_or_document(&reference_specifier)?;
          asset_or_doc.line_index()
        };
        results
          .push(reference.to_location(reference_line_index, &self.url_map));
      }

      self.performance.measure(mark);
      Ok(Some(results))
    } else {
      self.performance.measure(mark);
      Ok(None)
    }
  }

  async fn goto_definition(
    &self,
    params: GotoDefinitionParams,
  ) -> LspResult<Option<GotoDefinitionResponse>> {
    let specifier = self
      .url_map
      .normalize_url(&params.text_document_position_params.text_document.uri);
    if !self.is_diagnosable(&specifier)
      || !self.config.specifier_enabled(&specifier)
    {
      return Ok(None);
    }

    let mark = self.performance.mark("goto_definition", Some(&params));
    let asset_or_doc = self.get_asset_or_document(&specifier)?;
    let line_index = asset_or_doc.line_index();
    let req = tsc::RequestMethod::GetDefinition((
      specifier,
      line_index.offset_tsc(params.text_document_position_params.position)?,
    ));
    let maybe_definition: Option<tsc::DefinitionInfoAndBoundSpan> = self
      .ts_server
      .request(self.snapshot(), req)
      .await
      .map_err(|err| {
        error!("Unable to get definition from TypeScript: {}", err);
        LspError::internal_error()
      })?;

    if let Some(definition) = maybe_definition {
      let results = definition.to_definition(line_index, self).await;
      self.performance.measure(mark);
      Ok(results)
    } else {
      self.performance.measure(mark);
      Ok(None)
    }
  }

  async fn goto_type_definition(
    &self,
    params: GotoTypeDefinitionParams,
  ) -> LspResult<Option<GotoTypeDefinitionResponse>> {
    let specifier = self
      .url_map
      .normalize_url(&params.text_document_position_params.text_document.uri);
    if !self.is_diagnosable(&specifier)
      || !self.config.specifier_enabled(&specifier)
    {
      return Ok(None);
    }

    let mark = self.performance.mark("goto_definition", Some(&params));
    let asset_or_doc = self.get_asset_or_document(&specifier)?;
    let line_index = asset_or_doc.line_index();
    let req = tsc::RequestMethod::GetTypeDefinition {
      specifier,
      position: line_index
        .offset_tsc(params.text_document_position_params.position)?,
    };
    let maybe_definition_info: Option<Vec<tsc::DefinitionInfo>> = self
      .ts_server
      .request(self.snapshot(), req)
      .await
      .map_err(|err| {
        error!("Unable to get type definition from TypeScript: {}", err);
        LspError::internal_error()
      })?;

    let response = if let Some(definition_info) = maybe_definition_info {
      let mut location_links = Vec::new();
      for info in definition_info {
        if let Some(link) = info.document_span.to_link(line_index.clone(), self)
        {
          location_links.push(link);
        }
      }
      Some(GotoTypeDefinitionResponse::Link(location_links))
    } else {
      None
    };

    self.performance.measure(mark);
    Ok(response)
  }

  async fn completion(
    &self,
    params: CompletionParams,
  ) -> LspResult<Option<CompletionResponse>> {
    let specifier = self
      .url_map
      .normalize_url(&params.text_document_position.text_document.uri);
    if !self.is_diagnosable(&specifier)
      || !self.config.specifier_enabled(&specifier)
    {
      return Ok(None);
    }

    let mark = self.performance.mark("completion", Some(&params));
    let asset_or_doc = self.get_asset_or_document(&specifier)?;
    // Import specifiers are something wholly internal to Deno, so for
    // completions, we will use internal logic and if there are completions
    // for imports, we will return those and not send a message into tsc, where
    // other completions come from.
    let response = if let Some(response) = completions::get_import_completions(
      &specifier,
      &params.text_document_position.position,
      &self.config.snapshot(),
      self.client.clone(),
      &self.module_registries,
      &self.documents,
      self.maybe_import_map.clone(),
    )
    .await
    {
      Some(response)
    } else {
      let line_index = asset_or_doc.line_index();
      let (trigger_character, trigger_kind) =
        if let Some(context) = &params.context {
          (
            context.trigger_character.clone(),
            Some(context.trigger_kind.into()),
          )
        } else {
          (None, None)
        };
      let position =
        line_index.offset_tsc(params.text_document_position.position)?;
      let use_snippets = self.config.client_capabilities.snippet_support;
      let req = tsc::RequestMethod::GetCompletions((
        specifier.clone(),
        position,
        tsc::GetCompletionsAtPositionOptions {
          user_preferences: tsc::UserPreferences {
            allow_incomplete_completions: Some(true),
            allow_text_changes_in_new_files: Some(specifier.scheme() == "file"),
            import_module_specifier_ending: Some(
              tsc::ImportModuleSpecifierEnding::Index,
            ),
            include_automatic_optional_chain_completions: Some(true),
            include_completions_for_import_statements: Some(
              self.config.get_workspace_settings().suggest.auto_imports,
            ),
            include_completions_for_module_exports: Some(true),
            include_completions_with_object_literal_method_snippets: Some(
              use_snippets,
            ),
            include_completions_with_class_member_snippets: Some(use_snippets),
            include_completions_with_insert_text: Some(true),
            include_completions_with_snippet_text: Some(use_snippets),
            jsx_attribute_completion_style: Some(
              tsc::JsxAttributeCompletionStyle::Auto,
            ),
            provide_prefix_and_suffix_text_for_rename: Some(true),
            provide_refactor_not_applicable_reason: Some(true),
            use_label_details_in_completion_entries: Some(true),
            ..Default::default()
          },
          trigger_character,
          trigger_kind,
        },
      ));
      let snapshot = self.snapshot();
      let maybe_completion_info: Option<tsc::CompletionInfo> =
        self.ts_server.request(snapshot, req).await.map_err(|err| {
          error!("Unable to get completion info from TypeScript: {}", err);
          LspError::internal_error()
        })?;

      if let Some(completions) = maybe_completion_info {
        let results = completions.as_completion_response(
          line_index,
          &self.config.get_workspace_settings().suggest,
          &specifier,
          position,
        );
        Some(results)
      } else {
        None
      }
    };
    self.performance.measure(mark);
    Ok(response)
  }

  async fn completion_resolve(
    &self,
    params: CompletionItem,
  ) -> LspResult<CompletionItem> {
    let mark = self.performance.mark("completion_resolve", Some(&params));
    let completion_item = if let Some(data) = &params.data {
      let data: completions::CompletionItemData =
        serde_json::from_value(data.clone()).map_err(|err| {
          error!("{}", err);
          LspError::invalid_params(
            "Could not decode data field of completion item.",
          )
        })?;
      if let Some(data) = &data.tsc {
        let specifier = &data.specifier;
        let req = tsc::RequestMethod::GetCompletionDetails(data.into());
        let result: Result<Option<tsc::CompletionEntryDetails>, _> =
          self.ts_server.request(self.snapshot(), req).await;
        match result {
          Ok(maybe_completion_info) => {
            if let Some(completion_info) = maybe_completion_info {
              completion_info
                .as_completion_item(&params, data, specifier, self)
                .map_err(|err| {
                  error!(
                    "Failed to serialize virtual_text_document response: {}",
                    err
                  );
                  LspError::internal_error()
                })?
            } else {
              error!(
                "Received an undefined response from tsc for completion details."
              );
              params
            }
          }
          Err(err) => {
            error!("Unable to get completion info from TypeScript: {}", err);
            return Ok(params);
          }
        }
      } else if let Some(url) = data.documentation {
        CompletionItem {
          documentation: self.module_registries.get_documentation(&url).await,
          data: None,
          ..params
        }
      } else {
        params
      }
    } else {
      params
    };
    self.performance.measure(mark);
    Ok(completion_item)
  }

  async fn goto_implementation(
    &self,
    params: GotoImplementationParams,
  ) -> LspResult<Option<GotoImplementationResponse>> {
    let specifier = self
      .url_map
      .normalize_url(&params.text_document_position_params.text_document.uri);
    if !self.is_diagnosable(&specifier)
      || !self.config.specifier_enabled(&specifier)
    {
      return Ok(None);
    }

    let mark = self.performance.mark("goto_implementation", Some(&params));
    let asset_or_doc = self.get_asset_or_document(&specifier)?;
    let line_index = asset_or_doc.line_index();

    let req = tsc::RequestMethod::GetImplementation((
      specifier,
      line_index.offset_tsc(params.text_document_position_params.position)?,
    ));
    let maybe_implementations: Option<Vec<tsc::ImplementationLocation>> = self
      .ts_server
      .request(self.snapshot(), req)
      .await
      .map_err(|err| {
        error!("Failed to request to tsserver {}", err);
        LspError::invalid_request()
      })?;

    let result = if let Some(implementations) = maybe_implementations {
      let mut links = Vec::new();
      for implementation in implementations {
        if let Some(link) = implementation.to_link(line_index.clone(), self) {
          links.push(link)
        }
      }
      Some(GotoDefinitionResponse::Link(links))
    } else {
      None
    };

    self.performance.measure(mark);
    Ok(result)
  }

  async fn folding_range(
    &self,
    params: FoldingRangeParams,
  ) -> LspResult<Option<Vec<FoldingRange>>> {
    let specifier = self.url_map.normalize_url(&params.text_document.uri);
    if !self.is_diagnosable(&specifier)
      || !self.config.specifier_enabled(&specifier)
    {
      return Ok(None);
    }

    let mark = self.performance.mark("folding_range", Some(&params));
    let asset_or_doc = self.get_asset_or_document(&specifier)?;

    let req = tsc::RequestMethod::GetOutliningSpans(specifier);
    let outlining_spans: Vec<tsc::OutliningSpan> = self
      .ts_server
      .request(self.snapshot(), req)
      .await
      .map_err(|err| {
        error!("Failed to request to tsserver {}", err);
        LspError::invalid_request()
      })?;

    let response = if !outlining_spans.is_empty() {
      Some(
        outlining_spans
          .iter()
          .map(|span| {
            span.to_folding_range(
              asset_or_doc.line_index(),
              asset_or_doc.text().as_bytes(),
              self.config.client_capabilities.line_folding_only,
            )
          })
          .collect::<Vec<FoldingRange>>(),
      )
    } else {
      None
    };
    self.performance.measure(mark);
    Ok(response)
  }

  async fn incoming_calls(
    &self,
    params: CallHierarchyIncomingCallsParams,
  ) -> LspResult<Option<Vec<CallHierarchyIncomingCall>>> {
    let specifier = self.url_map.normalize_url(&params.item.uri);
    if !self.is_diagnosable(&specifier)
      || !self.config.specifier_enabled(&specifier)
    {
      return Ok(None);
    }

    let mark = self.performance.mark("incoming_calls", Some(&params));
    let asset_or_doc = self.get_asset_or_document(&specifier)?;
    let line_index = asset_or_doc.line_index();

    let req = tsc::RequestMethod::ProvideCallHierarchyIncomingCalls((
      specifier,
      line_index.offset_tsc(params.item.selection_range.start)?,
    ));
    let incoming_calls: Vec<tsc::CallHierarchyIncomingCall> = self
      .ts_server
      .request(self.snapshot(), req)
      .await
      .map_err(|err| {
        error!("Failed to request to tsserver {}", err);
        LspError::invalid_request()
      })?;

    let maybe_root_path_owned = self
      .config
      .root_uri
      .as_ref()
      .and_then(|uri| specifier_to_file_path(uri).ok());
    let mut resolved_items = Vec::<CallHierarchyIncomingCall>::new();
    for item in incoming_calls.iter() {
      if let Some(resolved) = item.try_resolve_call_hierarchy_incoming_call(
        self,
        maybe_root_path_owned.as_deref(),
      ) {
        resolved_items.push(resolved);
      }
    }
    self.performance.measure(mark);
    Ok(Some(resolved_items))
  }

  async fn outgoing_calls(
    &self,
    params: CallHierarchyOutgoingCallsParams,
  ) -> LspResult<Option<Vec<CallHierarchyOutgoingCall>>> {
    let specifier = self.url_map.normalize_url(&params.item.uri);
    if !self.is_diagnosable(&specifier)
      || !self.config.specifier_enabled(&specifier)
    {
      return Ok(None);
    }

    let mark = self.performance.mark("outgoing_calls", Some(&params));
    let asset_or_doc = self.get_asset_or_document(&specifier)?;
    let line_index = asset_or_doc.line_index();

    let req = tsc::RequestMethod::ProvideCallHierarchyOutgoingCalls((
      specifier,
      line_index.offset_tsc(params.item.selection_range.start)?,
    ));
    let outgoing_calls: Vec<tsc::CallHierarchyOutgoingCall> = self
      .ts_server
      .request(self.snapshot(), req)
      .await
      .map_err(|err| {
        error!("Failed to request to tsserver {}", err);
        LspError::invalid_request()
      })?;

    let maybe_root_path_owned = self
      .config
      .root_uri
      .as_ref()
      .and_then(|uri| specifier_to_file_path(uri).ok());
    let mut resolved_items = Vec::<CallHierarchyOutgoingCall>::new();
    for item in outgoing_calls.iter() {
      if let Some(resolved) = item.try_resolve_call_hierarchy_outgoing_call(
        line_index.clone(),
        self,
        maybe_root_path_owned.as_deref(),
      ) {
        resolved_items.push(resolved);
      }
    }
    self.performance.measure(mark);
    Ok(Some(resolved_items))
  }

  async fn prepare_call_hierarchy(
    &self,
    params: CallHierarchyPrepareParams,
  ) -> LspResult<Option<Vec<CallHierarchyItem>>> {
    let specifier = self
      .url_map
      .normalize_url(&params.text_document_position_params.text_document.uri);
    if !self.is_diagnosable(&specifier)
      || !self.config.specifier_enabled(&specifier)
    {
      return Ok(None);
    }

    let mark = self
      .performance
      .mark("prepare_call_hierarchy", Some(&params));
    let asset_or_doc = self.get_asset_or_document(&specifier)?;
    let line_index = asset_or_doc.line_index();

    let req = tsc::RequestMethod::PrepareCallHierarchy((
      specifier,
      line_index.offset_tsc(params.text_document_position_params.position)?,
    ));
    let maybe_one_or_many: Option<tsc::OneOrMany<tsc::CallHierarchyItem>> =
      self
        .ts_server
        .request(self.snapshot(), req)
        .await
        .map_err(|err| {
          error!("Failed to request to tsserver {}", err);
          LspError::invalid_request()
        })?;

    let response = if let Some(one_or_many) = maybe_one_or_many {
      let maybe_root_path_owned = self
        .config
        .root_uri
        .as_ref()
        .and_then(|uri| specifier_to_file_path(uri).ok());
      let mut resolved_items = Vec::<CallHierarchyItem>::new();
      match one_or_many {
        tsc::OneOrMany::One(item) => {
          if let Some(resolved) = item.try_resolve_call_hierarchy_item(
            self,
            maybe_root_path_owned.as_deref(),
          ) {
            resolved_items.push(resolved)
          }
        }
        tsc::OneOrMany::Many(items) => {
          for item in items.iter() {
            if let Some(resolved) = item.try_resolve_call_hierarchy_item(
              self,
              maybe_root_path_owned.as_deref(),
            ) {
              resolved_items.push(resolved);
            }
          }
        }
      }
      Some(resolved_items)
    } else {
      None
    };
    self.performance.measure(mark);
    Ok(response)
  }

  async fn rename(
    &self,
    params: RenameParams,
  ) -> LspResult<Option<WorkspaceEdit>> {
    let specifier = self
      .url_map
      .normalize_url(&params.text_document_position.text_document.uri);
    if !self.is_diagnosable(&specifier)
      || !self.config.specifier_enabled(&specifier)
    {
      return Ok(None);
    }

    let mark = self.performance.mark("rename", Some(&params));
    let asset_or_doc = self.get_asset_or_document(&specifier)?;
    let line_index = asset_or_doc.line_index();

    let req = tsc::RequestMethod::FindRenameLocations {
      specifier,
      position: line_index
        .offset_tsc(params.text_document_position.position)?,
      find_in_strings: false,
      find_in_comments: false,
      provide_prefix_and_suffix_text_for_rename: false,
    };

    let maybe_locations: Option<Vec<tsc::RenameLocation>> = self
      .ts_server
      .request(self.snapshot(), req)
      .await
      .map_err(|err| {
        error!("Failed to request to tsserver {}", err);
        LspError::invalid_request()
      })?;

    if let Some(locations) = maybe_locations {
      let rename_locations = tsc::RenameLocations { locations };
      let workspace_edits = rename_locations
        .into_workspace_edit(&params.new_name, self)
        .await
        .map_err(|err| {
          error!("Failed to get workspace edits: {}", err);
          LspError::internal_error()
        })?;
      self.performance.measure(mark);
      Ok(Some(workspace_edits))
    } else {
      self.performance.measure(mark);
      Ok(None)
    }
  }

  async fn selection_range(
    &self,
    params: SelectionRangeParams,
  ) -> LspResult<Option<Vec<SelectionRange>>> {
    let specifier = self.url_map.normalize_url(&params.text_document.uri);
    if !self.is_diagnosable(&specifier)
      || !self.config.specifier_enabled(&specifier)
    {
      return Ok(None);
    }

    let mark = self.performance.mark("selection_range", Some(&params));
    let asset_or_doc = self.get_asset_or_document(&specifier)?;
    let line_index = asset_or_doc.line_index();

    let mut selection_ranges = Vec::<SelectionRange>::new();
    for position in params.positions {
      let req = tsc::RequestMethod::GetSmartSelectionRange((
        specifier.clone(),
        line_index.offset_tsc(position)?,
      ));

      let selection_range: tsc::SelectionRange = self
        .ts_server
        .request(self.snapshot(), req)
        .await
        .map_err(|err| {
          error!("Failed to request to tsserver {}", err);
          LspError::invalid_request()
        })?;

      selection_ranges
        .push(selection_range.to_selection_range(line_index.clone()));
    }
    self.performance.measure(mark);
    Ok(Some(selection_ranges))
  }

  async fn semantic_tokens_full(
    &self,
    params: SemanticTokensParams,
  ) -> LspResult<Option<SemanticTokensResult>> {
    let specifier = self.url_map.normalize_url(&params.text_document.uri);
    if !self.is_diagnosable(&specifier)
      || !self.config.specifier_enabled(&specifier)
    {
      return Ok(None);
    }

    let mark = self.performance.mark("semantic_tokens_full", Some(&params));
    let asset_or_doc = self.get_asset_or_document(&specifier)?;
    let line_index = asset_or_doc.line_index();

    let req = tsc::RequestMethod::GetEncodedSemanticClassifications((
      specifier,
      tsc::TextSpan {
        start: 0,
        length: line_index.text_content_length_utf16().into(),
      },
    ));
    let semantic_classification: tsc::Classifications = self
      .ts_server
      .request(self.snapshot(), req)
      .await
      .map_err(|err| {
        error!("Failed to request to tsserver {}", err);
        LspError::invalid_request()
      })?;

    let semantic_tokens =
      semantic_classification.to_semantic_tokens(&asset_or_doc, line_index)?;
    let response = if !semantic_tokens.data.is_empty() {
      Some(SemanticTokensResult::Tokens(semantic_tokens))
    } else {
      None
    };
    self.performance.measure(mark);
    Ok(response)
  }

  async fn semantic_tokens_range(
    &self,
    params: SemanticTokensRangeParams,
  ) -> LspResult<Option<SemanticTokensRangeResult>> {
    let specifier = self.url_map.normalize_url(&params.text_document.uri);
    if !self.is_diagnosable(&specifier)
      || !self.config.specifier_enabled(&specifier)
    {
      return Ok(None);
    }

    let mark = self
      .performance
      .mark("semantic_tokens_range", Some(&params));
    let asset_or_doc = self.get_asset_or_document(&specifier)?;
    let line_index = asset_or_doc.line_index();

    let start = line_index.offset_tsc(params.range.start)?;
    let length = line_index.offset_tsc(params.range.end)? - start;
    let req = tsc::RequestMethod::GetEncodedSemanticClassifications((
      specifier,
      tsc::TextSpan { start, length },
    ));
    let semantic_classification: tsc::Classifications = self
      .ts_server
      .request(self.snapshot(), req)
      .await
      .map_err(|err| {
        error!("Failed to request to tsserver {}", err);
        LspError::invalid_request()
      })?;

    let semantic_tokens =
      semantic_classification.to_semantic_tokens(&asset_or_doc, line_index)?;
    let response = if !semantic_tokens.data.is_empty() {
      Some(SemanticTokensRangeResult::Tokens(semantic_tokens))
    } else {
      None
    };
    self.performance.measure(mark);
    Ok(response)
  }

  async fn signature_help(
    &self,
    params: SignatureHelpParams,
  ) -> LspResult<Option<SignatureHelp>> {
    let specifier = self
      .url_map
      .normalize_url(&params.text_document_position_params.text_document.uri);
    if !self.is_diagnosable(&specifier)
      || !self.config.specifier_enabled(&specifier)
    {
      return Ok(None);
    }

    let mark = self.performance.mark("signature_help", Some(&params));
    let asset_or_doc = self.get_asset_or_document(&specifier)?;
    let line_index = asset_or_doc.line_index();
    let options = if let Some(context) = params.context {
      tsc::SignatureHelpItemsOptions {
        trigger_reason: Some(tsc::SignatureHelpTriggerReason {
          kind: context.trigger_kind.into(),
          trigger_character: context.trigger_character,
        }),
      }
    } else {
      tsc::SignatureHelpItemsOptions {
        trigger_reason: None,
      }
    };
    let req = tsc::RequestMethod::GetSignatureHelpItems((
      specifier,
      line_index.offset_tsc(params.text_document_position_params.position)?,
      options,
    ));
    let maybe_signature_help_items: Option<tsc::SignatureHelpItems> = self
      .ts_server
      .request(self.snapshot(), req)
      .await
      .map_err(|err| {
        error!("Failed to request to tsserver: {}", err);
        LspError::invalid_request()
      })?;

    if let Some(signature_help_items) = maybe_signature_help_items {
      let signature_help = signature_help_items.into_signature_help(self);
      self.performance.measure(mark);
      Ok(Some(signature_help))
    } else {
      self.performance.measure(mark);
      Ok(None)
    }
  }

  async fn symbol(
    &self,
    params: WorkspaceSymbolParams,
  ) -> LspResult<Option<Vec<SymbolInformation>>> {
    let mark = self.performance.mark("symbol", Some(&params));

    let req = tsc::RequestMethod::GetNavigateToItems {
      search: params.query,
      // this matches vscode's hard coded result count
      max_result_count: Some(256),
      file: None,
    };

    let navigate_to_items: Vec<tsc::NavigateToItem> = self
      .ts_server
      .request(self.snapshot(), req)
      .await
      .map_err(|err| {
        error!("Failed request to tsserver: {}", err);
        LspError::invalid_request()
      })?;

    let maybe_symbol_information = if navigate_to_items.is_empty() {
      None
    } else {
      let mut symbol_information = Vec::new();
      for item in navigate_to_items {
        if let Some(info) = item.to_symbol_information(self) {
          symbol_information.push(info);
        }
      }
      Some(symbol_information)
    };

    self.performance.measure(mark);
    Ok(maybe_symbol_information)
  }

  fn send_diagnostics_update(&self) {
    let snapshot = (
      self.snapshot(),
      self.config.snapshot(),
      self.lint_options.clone(),
    );
    if let Err(err) = self.diagnostics_server.update(snapshot) {
      error!("Cannot update diagnostics: {}", err);
    }
  }

  /// Send a message to the testing server to look for any changes in tests and
  /// update the client.
  fn send_testing_update(&self) {
    if let Some(testing_server) = &self.maybe_testing_server {
      if let Err(err) = testing_server.update(self.snapshot()) {
        error!("Cannot update testing server: {}", err);
      }
    }
  }
}

#[tower_lsp::async_trait]
impl tower_lsp::LanguageServer for LanguageServer {
  async fn initialize(
    &self,
    params: InitializeParams,
  ) -> LspResult<InitializeResult> {
    let mut language_server = self.0.write().await;
    language_server.diagnostics_server.start();
    language_server.initialize(params).await
  }

  async fn initialized(&self, params: InitializedParams) {
    self.0.write().await.initialized(params).await
  }

  async fn shutdown(&self) -> LspResult<()> {
    self.0.write().await.shutdown().await
  }

  async fn did_open(&self, params: DidOpenTextDocumentParams) {
    if params.text_document.uri.scheme() == "deno" {
      // we can ignore virtual text documents opening, as they don't need to
      // be tracked in memory, as they are static assets that won't change
      // already managed by the language service
      return;
    }

    let (client, uri, specifier, had_specifier_settings) = {
      let mut inner = self.0.write().await;
      let client = inner.client.clone();
      let uri = params.text_document.uri.clone();
      let specifier = inner.url_map.normalize_url(&uri);
      let document = inner.did_open(&specifier, params).await;
      let has_specifier_settings =
        inner.config.has_specifier_settings(&specifier);
      if document.is_diagnosable() {
        inner.refresh_npm_specifiers().await;
        let specifiers = inner.documents.dependents(&specifier);
        inner.diagnostics_server.invalidate(&specifiers);
        // don't send diagnostics yet if we don't have the specifier settings
        if has_specifier_settings {
          inner.send_diagnostics_update();
          inner.send_testing_update();
        }
      }
      (client, uri, specifier, has_specifier_settings)
    };

    // retrieve the specifier settings outside the lock if
    // they haven't been asked for yet on its own time
    if !had_specifier_settings {
      let language_server = self.clone();
      tokio::spawn(async move {
        let response = client.specifier_configuration(&uri).await;
        let mut inner = language_server.0.write().await;
        match response {
          Ok(specifier_settings) => {
            // now update the config and send a diagnostics update
            inner.config.set_specifier_settings(
              specifier.clone(),
              uri,
              specifier_settings,
            );
          }
          Err(err) => {
            error!("{}", err);
          }
        }
        if inner
          .documents
          .get(&specifier)
          .map(|d| d.is_diagnosable())
          .unwrap_or(false)
        {
          inner.send_diagnostics_update();
          inner.send_testing_update();
        }
      });
    }
  }

  async fn did_change(&self, params: DidChangeTextDocumentParams) {
    self.0.write().await.did_change(params).await
  }

  async fn did_save(&self, _params: DidSaveTextDocumentParams) {
    // We don't need to do anything on save at the moment, but if this isn't
    // implemented, lspower complains about it not being implemented.
  }

  async fn did_close(&self, params: DidCloseTextDocumentParams) {
    self.0.write().await.did_close(params).await
  }

  async fn did_change_configuration(
    &self,
    params: DidChangeConfigurationParams,
  ) {
    let (has_workspace_capability, client, specifiers, mark) = {
      let inner = self.0.write().await;
      let mark = inner
        .performance
        .mark("did_change_configuration", Some(&params));

      let specifiers =
        if inner.config.client_capabilities.workspace_configuration {
          Some(inner.config.get_specifiers_with_client_uris())
        } else {
          None
        };
      (
        inner.config.client_capabilities.workspace_configuration,
        inner.client.clone(),
        specifiers,
        mark,
      )
    };

    // start retrieving all the specifiers' settings outside the lock on its own
    // time
    if let Some(specifiers) = specifiers {
      let language_server = self.clone();
      let client = client.clone();
      tokio::spawn(async move {
        if let Ok(configs) = client
          .specifier_configurations(
            specifiers.iter().map(|s| s.client_uri.clone()).collect(),
          )
          .await
        {
          let mut inner = language_server.0.write().await;
          for (i, value) in configs.into_iter().enumerate() {
            match value {
              Ok(specifier_settings) => {
                let entry = specifiers[i].clone();
                inner.config.set_specifier_settings(
                  entry.specifier,
                  entry.client_uri,
                  specifier_settings,
                );
              }
              Err(err) => {
                error!("{}", err);
              }
            }
          }
        }
        let mut ls = language_server.0.write().await;
        if ls.config.update_enabled_paths(client).await {
          ls.diagnostics_server.invalidate_all();
          // this will be called in the inner did_change_configuration, but the
          // problem then becomes, if there was a change, the snapshot used
          // will be an out of date one, so we will call it again here if the
          // workspace folders have been touched
          ls.send_diagnostics_update();
        }
      });
    }

    // Get the configuration from the client outside of the lock
    // in order to prevent potential deadlocking scenarios where
    // the server holds a lock and calls into the client, which
    // calls into the server which deadlocks acquiring the lock.
    // There is a gap here between when the configuration is
    // received and acquiring the lock, but most likely there
    // won't be any racing here.
    let client_workspace_config = if has_workspace_capability {
      let config_response = client.workspace_configuration().await;
      match config_response {
        Ok(value) => Some(value),
        Err(err) => {
          error!("{}", err);
          None
        }
      }
    } else {
      None
    };

    // now update the inner state
    let mut inner = self.0.write().await;
    inner
      .did_change_configuration(client_workspace_config, params)
      .await;
    inner.performance.measure(mark);
  }

  async fn did_change_watched_files(
    &self,
    params: DidChangeWatchedFilesParams,
  ) {
    self.0.write().await.did_change_watched_files(params).await
  }

  async fn did_change_workspace_folders(
    &self,
    params: DidChangeWorkspaceFoldersParams,
  ) {
    let client = {
      let mut inner = self.0.write().await;
      inner.did_change_workspace_folders(params).await;
      inner.client.clone()
    };
    let language_server = self.clone();
    tokio::spawn(async move {
      let mut ls = language_server.0.write().await;
      if ls.config.update_enabled_paths(client).await {
        ls.diagnostics_server.invalidate_all();
        ls.send_diagnostics_update();
      }
    });
  }

  async fn document_symbol(
    &self,
    params: DocumentSymbolParams,
  ) -> LspResult<Option<DocumentSymbolResponse>> {
    self.0.read().await.document_symbol(params).await
  }

  async fn formatting(
    &self,
    params: DocumentFormattingParams,
  ) -> LspResult<Option<Vec<TextEdit>>> {
    self.0.read().await.formatting(params).await
  }

  async fn hover(&self, params: HoverParams) -> LspResult<Option<Hover>> {
    self.0.read().await.hover(params).await
  }

  async fn code_action(
    &self,
    params: CodeActionParams,
  ) -> LspResult<Option<CodeActionResponse>> {
    self.0.read().await.code_action(params).await
  }

  async fn code_action_resolve(
    &self,
    params: CodeAction,
  ) -> LspResult<CodeAction> {
    self.0.read().await.code_action_resolve(params).await
  }

  async fn code_lens(
    &self,
    params: CodeLensParams,
  ) -> LspResult<Option<Vec<CodeLens>>> {
    self.0.read().await.code_lens(params).await
  }

  async fn code_lens_resolve(&self, params: CodeLens) -> LspResult<CodeLens> {
    self.0.read().await.code_lens_resolve(params).await
  }

  async fn document_highlight(
    &self,
    params: DocumentHighlightParams,
  ) -> LspResult<Option<Vec<DocumentHighlight>>> {
    self.0.read().await.document_highlight(params).await
  }

  async fn references(
    &self,
    params: ReferenceParams,
  ) -> LspResult<Option<Vec<Location>>> {
    self.0.read().await.references(params).await
  }

  async fn goto_definition(
    &self,
    params: GotoDefinitionParams,
  ) -> LspResult<Option<GotoDefinitionResponse>> {
    self.0.read().await.goto_definition(params).await
  }

  async fn goto_type_definition(
    &self,
    params: GotoTypeDefinitionParams,
  ) -> LspResult<Option<GotoTypeDefinitionResponse>> {
    self.0.read().await.goto_type_definition(params).await
  }

  async fn completion(
    &self,
    params: CompletionParams,
  ) -> LspResult<Option<CompletionResponse>> {
    self.0.read().await.completion(params).await
  }

  async fn completion_resolve(
    &self,
    params: CompletionItem,
  ) -> LspResult<CompletionItem> {
    self.0.read().await.completion_resolve(params).await
  }

  async fn goto_implementation(
    &self,
    params: GotoImplementationParams,
  ) -> LspResult<Option<GotoImplementationResponse>> {
    self.0.read().await.goto_implementation(params).await
  }

  async fn folding_range(
    &self,
    params: FoldingRangeParams,
  ) -> LspResult<Option<Vec<FoldingRange>>> {
    self.0.read().await.folding_range(params).await
  }

  async fn incoming_calls(
    &self,
    params: CallHierarchyIncomingCallsParams,
  ) -> LspResult<Option<Vec<CallHierarchyIncomingCall>>> {
    self.0.read().await.incoming_calls(params).await
  }

  async fn outgoing_calls(
    &self,
    params: CallHierarchyOutgoingCallsParams,
  ) -> LspResult<Option<Vec<CallHierarchyOutgoingCall>>> {
    self.0.read().await.outgoing_calls(params).await
  }

  async fn prepare_call_hierarchy(
    &self,
    params: CallHierarchyPrepareParams,
  ) -> LspResult<Option<Vec<CallHierarchyItem>>> {
    self.0.read().await.prepare_call_hierarchy(params).await
  }

  async fn rename(
    &self,
    params: RenameParams,
  ) -> LspResult<Option<WorkspaceEdit>> {
    self.0.read().await.rename(params).await
  }

  async fn selection_range(
    &self,
    params: SelectionRangeParams,
  ) -> LspResult<Option<Vec<SelectionRange>>> {
    self.0.read().await.selection_range(params).await
  }

  async fn semantic_tokens_full(
    &self,
    params: SemanticTokensParams,
  ) -> LspResult<Option<SemanticTokensResult>> {
    self.0.read().await.semantic_tokens_full(params).await
  }

  async fn semantic_tokens_range(
    &self,
    params: SemanticTokensRangeParams,
  ) -> LspResult<Option<SemanticTokensRangeResult>> {
    self.0.read().await.semantic_tokens_range(params).await
  }

  async fn signature_help(
    &self,
    params: SignatureHelpParams,
  ) -> LspResult<Option<SignatureHelp>> {
    self.0.read().await.signature_help(params).await
  }

  async fn symbol(
    &self,
    params: WorkspaceSymbolParams,
  ) -> LspResult<Option<Vec<SymbolInformation>>> {
    self.0.read().await.symbol(params).await
  }
}

struct PrepareCacheResult {
  cli_options: CliOptions,
  roots: Vec<ModuleSpecifier>,
  open_docs: Vec<Document>,
  mark: PerformanceMark,
}

// These are implementations of custom commands supported by the LSP
impl Inner {
  fn prepare_cache(
    &self,
    params: lsp_custom::CacheParams,
  ) -> LspResult<Option<PrepareCacheResult>> {
    let referrer = self.url_map.normalize_url(&params.referrer.uri);
    if !self.is_diagnosable(&referrer) {
      return Ok(None);
    }

    let mark = self.performance.mark("cache", Some(&params));
    let roots = if !params.uris.is_empty() {
      params
        .uris
        .iter()
        .map(|t| self.url_map.normalize_url(&t.uri))
        .collect()
    } else {
      vec![referrer]
    };

    let mut cli_options = CliOptions::new(
      Flags {
        cache_path: self.maybe_cache_path.clone(),
        ca_stores: None,
        ca_data: None,
        unsafely_ignore_certificate_errors: None,
        // this is to allow loading npm specifiers, so we can remove this
        // once stabilizing them
        unstable: true,
        ..Default::default()
      },
      self.maybe_config_file.clone(),
      // TODO(#16510): add support for lockfile
      None,
      // TODO(bartlomieju): handle package.json dependencies here
      None,
    );
    cli_options.set_import_map_specifier(self.maybe_import_map_uri.clone());

    let open_docs = self.documents.documents(true, true);
    Ok(Some(PrepareCacheResult {
      cli_options,
      open_docs,
      roots,
      mark,
    }))
  }

  async fn post_cache(&self, mark: PerformanceMark) {
    // Now that we have dependencies loaded, we need to re-analyze all the files.
    // For that we're invalidating all the existing diagnostics and restarting
    // the language server for TypeScript (as it might hold to some stale
    // documents).
    self.diagnostics_server.invalidate_all();
    self.restart_ts_server().await;
    self.send_diagnostics_update();
    self.send_testing_update();

    self.performance.measure(mark);
  }

  async fn restart_ts_server(&self) {
    let _: bool = self
      .ts_server
      .request(self.snapshot(), tsc::RequestMethod::Restart)
      .await
      .unwrap();
  }

  fn get_performance(&self) -> Value {
    let averages = self.performance.averages();
    json!({ "averages": averages })
  }

  fn get_tasks(&self) -> LspResult<Option<Value>> {
    Ok(
      self
        .maybe_config_file
        .as_ref()
        .and_then(|cf| cf.to_lsp_tasks()),
    )
  }

  async fn inlay_hint(
    &self,
    params: InlayHintParams,
  ) -> LspResult<Option<Vec<InlayHint>>> {
    let specifier = self.url_map.normalize_url(&params.text_document.uri);
    let workspace_settings = self.config.get_workspace_settings();
    if !self.is_diagnosable(&specifier)
      || !self.config.specifier_enabled(&specifier)
      || !workspace_settings.enabled_inlay_hints()
    {
      return Ok(None);
    }

    let mark = self.performance.mark("inlay_hint", Some(&params));
    let asset_or_doc = self.get_asset_or_document(&specifier)?;
    let line_index = asset_or_doc.line_index();
    let range = tsc::TextSpan::from_range(&params.range, line_index.clone())
      .map_err(|err| {
        error!("Failed to convert range to text_span: {}", err);
        LspError::internal_error()
      })?;
    let req = tsc::RequestMethod::ProvideInlayHints((
      specifier,
      range,
      (&workspace_settings).into(),
    ));
    let maybe_inlay_hints: Option<Vec<tsc::InlayHint>> = self
      .ts_server
      .request(self.snapshot(), req)
      .await
      .map_err(|err| {
        error!("Unable to get inlay hints: {}", err);
        LspError::internal_error()
      })?;
    let maybe_inlay_hints = maybe_inlay_hints.map(|hints| {
      hints
        .iter()
        .map(|hint| hint.to_lsp(line_index.clone()))
        .collect()
    });
    self.performance.measure(mark);
    Ok(maybe_inlay_hints)
  }

  async fn reload_import_registries(&mut self) -> LspResult<Option<Value>> {
    remove_dir_all_if_exists(&self.module_registries_location)
      .await
      .map_err(|err| {
        error!("Unable to remove registries cache: {}", err);
        LspError::internal_error()
      })?;
    self.update_registries().await.map_err(|err| {
      error!("Unable to update registries: {}", err);
      LspError::internal_error()
    })?;
    Ok(Some(json!(true)))
  }

  fn virtual_text_document(
    &self,
    params: lsp_custom::VirtualTextDocumentParams,
  ) -> LspResult<Option<String>> {
    let mark = self
      .performance
      .mark("virtual_text_document", Some(&params));
    let specifier = self.url_map.normalize_url(&params.text_document.uri);
    let contents = if specifier.as_str() == "deno:/status.md" {
      let mut contents = String::new();
      let mut documents_specifiers = self
        .documents
        .documents(false, false)
        .into_iter()
        .map(|d| d.specifier().clone())
        .collect::<Vec<_>>();
      documents_specifiers.sort();
      let measures = self.performance.to_vec();
      let workspace_settings = self.config.get_workspace_settings();

      write!(
        contents,
        r#"# Deno Language Server Status

## Workspace Settings

```json
{}
```

## Workspace Details

  - <details><summary>Documents in memory: {}</summary>

    - {}

  </details>

  - <details><summary>Performance measures: {}</summary>

    - {}

  </details>
"#,
        serde_json::to_string_pretty(&workspace_settings).unwrap(),
        documents_specifiers.len(),
        documents_specifiers
          .into_iter()
          .map(|s| s.to_string())
          .collect::<Vec<String>>()
          .join("\n    - "),
        measures.len(),
        measures
          .iter()
          .map(|m| m.to_string())
          .collect::<Vec<String>>()
          .join("\n    - ")
      )
      .unwrap();
      contents
        .push_str("\n## Performance\n\n|Name|Duration|Count|\n|---|---|---|\n");
      let mut averages = self.performance.averages();
      averages.sort();
      for average in averages {
        writeln!(
          contents,
          "|{}|{}ms|{}|",
          average.name, average.average_duration, average.count
        )
        .unwrap();
      }
      Some(contents)
    } else {
      let asset_or_doc = self.get_maybe_asset_or_document(&specifier);
      if let Some(asset_or_doc) = asset_or_doc {
        Some(asset_or_doc.text().to_string())
      } else {
        error!("The source was not found: {}", specifier);
        None
      }
    };
    self.performance.measure(mark);
    Ok(contents)
  }
}<|MERGE_RESOLUTION|>--- conflicted
+++ resolved
@@ -304,11 +304,7 @@
   dir: &DenoDir,
   http_client: HttpClient,
 ) -> NpmPackageResolver {
-<<<<<<< HEAD
-  let registry_url = NpmRegistryApi::default_url().to_owned();
-=======
   let registry_url = NpmRegistryApi::default_url();
->>>>>>> 3479bc76
   let progress_bar = ProgressBar::new(ProgressBarStyle::TextOnly);
   let npm_cache = NpmCache::from_deno_dir(
     dir,
@@ -321,11 +317,7 @@
     progress_bar.clone(),
   );
   let api = NpmRegistryApi::new(
-<<<<<<< HEAD
-    registry_url,
-=======
     registry_url.clone(),
->>>>>>> 3479bc76
     npm_cache.clone(),
     http_client,
     progress_bar,
