// Copyright 2018-2023 the Deno authors. All rights reserved. MIT license.

use super::code_lens;
use super::config;
use super::documents::AssetOrDocument;
use super::documents::DocumentsFilter;
use super::language_server;
use super::language_server::StateSnapshot;
use super::performance::Performance;
use super::refactor::RefactorCodeActionData;
use super::refactor::ALL_KNOWN_REFACTOR_ACTION_KINDS;
use super::refactor::EXTRACT_CONSTANT;
use super::refactor::EXTRACT_INTERFACE;
use super::refactor::EXTRACT_TYPE;
use super::semantic_tokens;
use super::semantic_tokens::SemanticTokensBuilder;
use super::text::LineIndex;
use super::urls::LspClientUrl;
use super::urls::LspUrlMap;
use super::urls::INVALID_SPECIFIER;

use crate::args::TsConfig;
use crate::lsp::logging::lsp_warn;
use crate::tsc;
use crate::tsc::ResolveArgs;
use crate::util::path::relative_specifier;
use crate::util::path::specifier_to_file_path;

use deno_core::anyhow::anyhow;
use deno_core::error::custom_error;
use deno_core::error::AnyError;
use deno_core::located_script_name;
use deno_core::op;
use deno_core::parking_lot::Mutex;
use deno_core::resolve_url;
use deno_core::serde::de;
use deno_core::serde::Deserialize;
use deno_core::serde::Serialize;
use deno_core::serde_json;
use deno_core::serde_json::json;
use deno_core::serde_json::Value;
use deno_core::JsRuntime;
use deno_core::ModuleSpecifier;
use deno_core::OpState;
use deno_core::RuntimeOptions;
use deno_runtime::tokio_util::create_basic_runtime;
use once_cell::sync::Lazy;
use regex::Captures;
use regex::Regex;
use serde_repr::Deserialize_repr;
use serde_repr::Serialize_repr;
use std::cmp;
use std::collections::HashMap;
use std::collections::HashSet;
use std::path::Path;
use std::sync::Arc;
use std::thread;
use text_size::TextRange;
use text_size::TextSize;
use tokio::sync::mpsc;
use tokio::sync::oneshot;
use tokio_util::sync::CancellationToken;
use tower_lsp::jsonrpc::Error as LspError;
use tower_lsp::jsonrpc::Result as LspResult;
use tower_lsp::lsp_types as lsp;

static BRACKET_ACCESSOR_RE: Lazy<Regex> =
  Lazy::new(|| Regex::new(r#"^\[['"](.+)[\['"]\]$"#).unwrap());
static CAPTION_RE: Lazy<Regex> = Lazy::new(|| {
  Regex::new(r"<caption>(.*?)</caption>\s*\r?\n((?:\s|\S)*)").unwrap()
});
static CODEBLOCK_RE: Lazy<Regex> =
  Lazy::new(|| Regex::new(r"^\s*[~`]{3}").unwrap());
static EMAIL_MATCH_RE: Lazy<Regex> =
  Lazy::new(|| Regex::new(r"(.+)\s<([-.\w]+@[-.\w]+)>").unwrap());
static HTTP_RE: Lazy<Regex> =
  Lazy::new(|| Regex::new(r#"(?i)^https?:"#).unwrap());
static JSDOC_LINKS_RE: Lazy<Regex> = Lazy::new(|| {
  Regex::new(r"(?i)\{@(link|linkplain|linkcode) (https?://[^ |}]+?)(?:[| ]([^{}\n]+?))?\}").unwrap()
});
static PART_KIND_MODIFIER_RE: Lazy<Regex> =
  Lazy::new(|| Regex::new(r",|\s+").unwrap());
static PART_RE: Lazy<Regex> =
  Lazy::new(|| Regex::new(r"^(\S+)\s*-?\s*").unwrap());
static SCOPE_RE: Lazy<Regex> = Lazy::new(|| Regex::new(r"scope_(\d)").unwrap());

const FILE_EXTENSION_KIND_MODIFIERS: &[&str] =
  &[".d.ts", ".ts", ".tsx", ".js", ".jsx", ".json"];

type Request = (
  RequestMethod,
  Arc<StateSnapshot>,
  oneshot::Sender<Result<Value, AnyError>>,
  CancellationToken,
);

#[derive(Clone, Debug)]
pub struct TsServer(mpsc::UnboundedSender<Request>);

impl TsServer {
  pub fn new(performance: Arc<Performance>) -> Self {
    let (tx, mut rx) = mpsc::unbounded_channel::<Request>();
    let _join_handle = thread::spawn(move || {
      let mut ts_runtime = js_runtime(performance);

      let runtime = create_basic_runtime();
      runtime.block_on(async {
        let mut started = false;
        while let Some((req, state_snapshot, tx, token)) = rx.recv().await {
          if !started {
            // TODO(@kitsonk) need to reflect the debug state of the lsp here
            start(&mut ts_runtime, false).unwrap();
            started = true;
          }
          let value = request(&mut ts_runtime, state_snapshot, req, token);
          if tx.send(value).is_err() {
            lsp_warn!("Unable to send result to client.");
          }
        }
      })
    });

    Self(tx)
  }

  pub async fn request<R>(
    &self,
    snapshot: Arc<StateSnapshot>,
    req: RequestMethod,
  ) -> Result<R, AnyError>
  where
    R: de::DeserializeOwned,
  {
    self
      .request_with_cancellation(snapshot, req, Default::default())
      .await
  }

  pub async fn request_with_cancellation<R>(
    &self,
    snapshot: Arc<StateSnapshot>,
    req: RequestMethod,
    token: CancellationToken,
  ) -> Result<R, AnyError>
  where
    R: de::DeserializeOwned,
  {
    let (tx, rx) = oneshot::channel::<Result<Value, AnyError>>();
    if self.0.send((req, snapshot, tx, token)).is_err() {
      return Err(anyhow!("failed to send request to tsc thread"));
    }
    rx.await?.map(|v| serde_json::from_value::<R>(v).unwrap())
  }
}

#[derive(Debug, Clone)]
struct AssetDocumentInner {
  specifier: ModuleSpecifier,
  text: Arc<str>,
  line_index: Arc<LineIndex>,
  maybe_navigation_tree: Option<Arc<NavigationTree>>,
}

/// An lsp representation of an asset in memory, that has either been retrieved
/// from static assets built into Rust, or static assets built into tsc.
#[derive(Debug, Clone)]
pub struct AssetDocument(Arc<AssetDocumentInner>);

impl AssetDocument {
  pub fn new(specifier: ModuleSpecifier, text: impl AsRef<str>) -> Self {
    let text = text.as_ref();
    Self(Arc::new(AssetDocumentInner {
      specifier,
      text: text.into(),
      line_index: Arc::new(LineIndex::new(text)),
      maybe_navigation_tree: None,
    }))
  }

  pub fn specifier(&self) -> &ModuleSpecifier {
    &self.0.specifier
  }

  pub fn with_navigation_tree(
    &self,
    tree: Arc<NavigationTree>,
  ) -> AssetDocument {
    AssetDocument(Arc::new(AssetDocumentInner {
      maybe_navigation_tree: Some(tree),
      ..(*self.0).clone()
    }))
  }

  pub fn text(&self) -> Arc<str> {
    self.0.text.clone()
  }

  pub fn line_index(&self) -> Arc<LineIndex> {
    self.0.line_index.clone()
  }

  pub fn maybe_navigation_tree(&self) -> Option<Arc<NavigationTree>> {
    self.0.maybe_navigation_tree.clone()
  }
}

type AssetsMap = HashMap<ModuleSpecifier, AssetDocument>;

fn new_assets_map() -> Arc<Mutex<AssetsMap>> {
  let assets = tsc::LAZILY_LOADED_STATIC_ASSETS
    .iter()
    .map(|(k, v)| {
      let url_str = format!("asset:///{k}");
      let specifier = resolve_url(&url_str).unwrap();
      let asset = AssetDocument::new(specifier.clone(), v);
      (specifier, asset)
    })
    .collect::<AssetsMap>();
  Arc::new(Mutex::new(assets))
}

/// Snapshot of Assets.
#[derive(Debug, Clone)]
pub struct AssetsSnapshot(Arc<Mutex<AssetsMap>>);

impl Default for AssetsSnapshot {
  fn default() -> Self {
    Self(new_assets_map())
  }
}

impl AssetsSnapshot {
  pub fn contains_key(&self, k: &ModuleSpecifier) -> bool {
    self.0.lock().contains_key(k)
  }

  pub fn get(&self, k: &ModuleSpecifier) -> Option<AssetDocument> {
    self.0.lock().get(k).cloned()
  }
}

/// Assets are never updated and so we can safely use this struct across
/// multiple threads without needing to worry about race conditions.
#[derive(Debug, Clone)]
pub struct Assets {
  ts_server: Arc<TsServer>,
  assets: Arc<Mutex<AssetsMap>>,
}

impl Assets {
  pub fn new(ts_server: Arc<TsServer>) -> Self {
    Self {
      ts_server,
      assets: new_assets_map(),
    }
  }

  /// Initializes with the assets in the isolate.
  pub async fn intitialize(&self, state_snapshot: Arc<StateSnapshot>) {
    let assets = get_isolate_assets(&self.ts_server, state_snapshot).await;
    let mut assets_map = self.assets.lock();
    for asset in assets {
      if !assets_map.contains_key(asset.specifier()) {
        assets_map.insert(asset.specifier().clone(), asset);
      }
    }
  }

  pub fn snapshot(&self) -> AssetsSnapshot {
    // it's ok to not make a complete copy for snapshotting purposes
    // because assets are static
    AssetsSnapshot(self.assets.clone())
  }

  pub fn get(&self, specifier: &ModuleSpecifier) -> Option<AssetDocument> {
    self.assets.lock().get(specifier).cloned()
  }

  pub fn cache_navigation_tree(
    &self,
    specifier: &ModuleSpecifier,
    navigation_tree: Arc<NavigationTree>,
  ) -> Result<(), AnyError> {
    let mut assets = self.assets.lock();
    let doc = assets
      .get_mut(specifier)
      .ok_or_else(|| anyhow!("Missing asset."))?;
    *doc = doc.with_navigation_tree(navigation_tree);
    Ok(())
  }
}

/// Get all the assets stored in the tsc isolate.
async fn get_isolate_assets(
  ts_server: &TsServer,
  state_snapshot: Arc<StateSnapshot>,
) -> Vec<AssetDocument> {
  let res: Value = ts_server
    .request(state_snapshot, RequestMethod::GetAssets)
    .await
    .unwrap();
  let response_assets = match res {
    Value::Array(value) => value,
    _ => unreachable!(),
  };
  let mut assets = Vec::with_capacity(response_assets.len());

  for asset in response_assets {
    let mut obj = match asset {
      Value::Object(obj) => obj,
      _ => unreachable!(),
    };
    let specifier_str = obj.get("specifier").unwrap().as_str().unwrap();
    let specifier = ModuleSpecifier::parse(specifier_str).unwrap();
    let text = match obj.remove("text").unwrap() {
      Value::String(text) => text,
      _ => unreachable!(),
    };
    assets.push(AssetDocument::new(specifier, text));
  }

  assets
}

fn get_tag_body_text(
  tag: &JsDocTagInfo,
  language_server: &language_server::Inner,
) -> Option<String> {
  tag.text.as_ref().map(|display_parts| {
    // TODO(@kitsonk) check logic in vscode about handling this API change in
    // tsserver
    let text = display_parts_to_string(display_parts, language_server);
    match tag.name.as_str() {
      "example" => {
        if CAPTION_RE.is_match(&text) {
          CAPTION_RE
            .replace(&text, |c: &Captures| {
              format!("{}\n\n{}", &c[1], make_codeblock(&c[2]))
            })
            .to_string()
        } else {
          make_codeblock(&text)
        }
      }
      "author" => EMAIL_MATCH_RE
        .replace(&text, |c: &Captures| format!("{} {}", &c[1], &c[2]))
        .to_string(),
      "default" => make_codeblock(&text),
      _ => replace_links(&text),
    }
  })
}

fn get_tag_documentation(
  tag: &JsDocTagInfo,
  language_server: &language_server::Inner,
) -> String {
  match tag.name.as_str() {
    "augments" | "extends" | "param" | "template" => {
      if let Some(display_parts) = &tag.text {
        // TODO(@kitsonk) check logic in vscode about handling this API change
        // in tsserver
        let text = display_parts_to_string(display_parts, language_server);
        let body: Vec<&str> = PART_RE.split(&text).collect();
        if body.len() == 3 {
          let param = body[1];
          let doc = body[2];
          let label = format!("*@{}* `{}`", tag.name, param);
          if doc.is_empty() {
            return label;
          }
          if doc.contains('\n') {
            return format!("{}  \n{}", label, replace_links(doc));
          } else {
            return format!("{} - {}", label, replace_links(doc));
          }
        }
      }
    }
    _ => (),
  }
  let label = format!("*@{}*", tag.name);
  let maybe_text = get_tag_body_text(tag, language_server);
  if let Some(text) = maybe_text {
    if text.contains('\n') {
      format!("{label}  \n{text}")
    } else {
      format!("{label} - {text}")
    }
  } else {
    label
  }
}

fn make_codeblock(text: &str) -> String {
  if CODEBLOCK_RE.is_match(text) {
    text.to_string()
  } else {
    format!("```\n{text}\n```")
  }
}

/// Replace JSDoc like links (`{@link http://example.com}`) with markdown links
fn replace_links<S: AsRef<str>>(text: S) -> String {
  JSDOC_LINKS_RE
    .replace_all(text.as_ref(), |c: &Captures| match &c[1] {
      "linkcode" => format!(
        "[`{}`]({})",
        if c.get(3).is_none() {
          &c[2]
        } else {
          c[3].trim()
        },
        &c[2]
      ),
      _ => format!(
        "[{}]({})",
        if c.get(3).is_none() {
          &c[2]
        } else {
          c[3].trim()
        },
        &c[2]
      ),
    })
    .to_string()
}

fn parse_kind_modifier(kind_modifiers: &str) -> HashSet<&str> {
  PART_KIND_MODIFIER_RE.split(kind_modifiers).collect()
}

#[derive(Debug, Deserialize)]
#[serde(untagged)]
pub enum OneOrMany<T> {
  One(T),
  Many(Vec<T>),
}

#[derive(Debug, Clone, Deserialize, Serialize, PartialEq, Eq)]
pub enum ScriptElementKind {
  #[serde(rename = "")]
  Unknown,
  #[serde(rename = "warning")]
  Warning,
  #[serde(rename = "keyword")]
  Keyword,
  #[serde(rename = "script")]
  ScriptElement,
  #[serde(rename = "module")]
  ModuleElement,
  #[serde(rename = "class")]
  ClassElement,
  #[serde(rename = "local class")]
  LocalClassElement,
  #[serde(rename = "interface")]
  InterfaceElement,
  #[serde(rename = "type")]
  TypeElement,
  #[serde(rename = "enum")]
  EnumElement,
  #[serde(rename = "enum member")]
  EnumMemberElement,
  #[serde(rename = "var")]
  VariableElement,
  #[serde(rename = "local var")]
  LocalVariableElement,
  #[serde(rename = "function")]
  FunctionElement,
  #[serde(rename = "local function")]
  LocalFunctionElement,
  #[serde(rename = "method")]
  MemberFunctionElement,
  #[serde(rename = "getter")]
  MemberGetAccessorElement,
  #[serde(rename = "setter")]
  MemberSetAccessorElement,
  #[serde(rename = "property")]
  MemberVariableElement,
  #[serde(rename = "constructor")]
  ConstructorImplementationElement,
  #[serde(rename = "call")]
  CallSignatureElement,
  #[serde(rename = "index")]
  IndexSignatureElement,
  #[serde(rename = "construct")]
  ConstructSignatureElement,
  #[serde(rename = "parameter")]
  ParameterElement,
  #[serde(rename = "type parameter")]
  TypeParameterElement,
  #[serde(rename = "primitive type")]
  PrimitiveType,
  #[serde(rename = "label")]
  Label,
  #[serde(rename = "alias")]
  Alias,
  #[serde(rename = "const")]
  ConstElement,
  #[serde(rename = "let")]
  LetElement,
  #[serde(rename = "directory")]
  Directory,
  #[serde(rename = "external module name")]
  ExternalModuleName,
  #[serde(rename = "JSX attribute")]
  JsxAttribute,
  #[serde(rename = "string")]
  String,
  #[serde(rename = "link")]
  Link,
  #[serde(rename = "link name")]
  LinkName,
  #[serde(rename = "link text")]
  LinkText,
}

impl Default for ScriptElementKind {
  fn default() -> Self {
    Self::Unknown
  }
}

/// This mirrors the method `convertKind` in `completions.ts` in vscode
impl From<ScriptElementKind> for lsp::CompletionItemKind {
  fn from(kind: ScriptElementKind) -> Self {
    match kind {
      ScriptElementKind::PrimitiveType | ScriptElementKind::Keyword => {
        lsp::CompletionItemKind::KEYWORD
      }
      ScriptElementKind::ConstElement
      | ScriptElementKind::LetElement
      | ScriptElementKind::VariableElement
      | ScriptElementKind::LocalVariableElement
      | ScriptElementKind::Alias
      | ScriptElementKind::ParameterElement => {
        lsp::CompletionItemKind::VARIABLE
      }
      ScriptElementKind::MemberVariableElement
      | ScriptElementKind::MemberGetAccessorElement
      | ScriptElementKind::MemberSetAccessorElement => {
        lsp::CompletionItemKind::FIELD
      }
      ScriptElementKind::FunctionElement
      | ScriptElementKind::LocalFunctionElement => {
        lsp::CompletionItemKind::FUNCTION
      }
      ScriptElementKind::MemberFunctionElement
      | ScriptElementKind::ConstructSignatureElement
      | ScriptElementKind::CallSignatureElement
      | ScriptElementKind::IndexSignatureElement => {
        lsp::CompletionItemKind::METHOD
      }
      ScriptElementKind::EnumElement => lsp::CompletionItemKind::ENUM,
      ScriptElementKind::EnumMemberElement => {
        lsp::CompletionItemKind::ENUM_MEMBER
      }
      ScriptElementKind::ModuleElement
      | ScriptElementKind::ExternalModuleName => {
        lsp::CompletionItemKind::MODULE
      }
      ScriptElementKind::ClassElement | ScriptElementKind::TypeElement => {
        lsp::CompletionItemKind::CLASS
      }
      ScriptElementKind::InterfaceElement => lsp::CompletionItemKind::INTERFACE,
      ScriptElementKind::Warning => lsp::CompletionItemKind::TEXT,
      ScriptElementKind::ScriptElement => lsp::CompletionItemKind::FILE,
      ScriptElementKind::Directory => lsp::CompletionItemKind::FOLDER,
      ScriptElementKind::String => lsp::CompletionItemKind::CONSTANT,
      _ => lsp::CompletionItemKind::PROPERTY,
    }
  }
}

/// This mirrors `fromProtocolScriptElementKind` in vscode
impl From<ScriptElementKind> for lsp::SymbolKind {
  fn from(kind: ScriptElementKind) -> Self {
    match kind {
      ScriptElementKind::ModuleElement => Self::MODULE,
      // this is only present in `getSymbolKind` in `workspaceSymbols` in
      // vscode, but seems strange it isn't consistent.
      ScriptElementKind::TypeElement => Self::CLASS,
      ScriptElementKind::ClassElement => Self::CLASS,
      ScriptElementKind::EnumElement => Self::ENUM,
      ScriptElementKind::EnumMemberElement => Self::ENUM_MEMBER,
      ScriptElementKind::InterfaceElement => Self::INTERFACE,
      ScriptElementKind::IndexSignatureElement => Self::METHOD,
      ScriptElementKind::CallSignatureElement => Self::METHOD,
      ScriptElementKind::MemberFunctionElement => Self::METHOD,
      // workspaceSymbols in vscode treats them as fields, which does seem more
      // semantically correct while `fromProtocolScriptElementKind` treats them
      // as properties.
      ScriptElementKind::MemberVariableElement => Self::FIELD,
      ScriptElementKind::MemberGetAccessorElement => Self::FIELD,
      ScriptElementKind::MemberSetAccessorElement => Self::FIELD,
      ScriptElementKind::VariableElement => Self::VARIABLE,
      ScriptElementKind::LetElement => Self::VARIABLE,
      ScriptElementKind::ConstElement => Self::VARIABLE,
      ScriptElementKind::LocalVariableElement => Self::VARIABLE,
      ScriptElementKind::Alias => Self::VARIABLE,
      ScriptElementKind::FunctionElement => Self::FUNCTION,
      ScriptElementKind::LocalFunctionElement => Self::FUNCTION,
      ScriptElementKind::ConstructSignatureElement => Self::CONSTRUCTOR,
      ScriptElementKind::ConstructorImplementationElement => Self::CONSTRUCTOR,
      ScriptElementKind::TypeParameterElement => Self::TYPE_PARAMETER,
      ScriptElementKind::String => Self::STRING,
      _ => Self::VARIABLE,
    }
  }
}

#[derive(Debug, Clone, Deserialize, Serialize, PartialEq, Eq)]
#[serde(rename_all = "camelCase")]
pub struct TextSpan {
  pub start: u32,
  pub length: u32,
}

impl TextSpan {
  pub fn from_range(
    range: &lsp::Range,
    line_index: Arc<LineIndex>,
  ) -> Result<Self, AnyError> {
    let start = line_index.offset_tsc(range.start)?;
    let length = line_index.offset_tsc(range.end)? - start;
    Ok(Self { start, length })
  }

  pub fn to_range(&self, line_index: Arc<LineIndex>) -> lsp::Range {
    lsp::Range {
      start: line_index.position_tsc(self.start.into()),
      end: line_index.position_tsc(TextSize::from(self.start + self.length)),
    }
  }
}

#[derive(Debug, Serialize, Deserialize, Clone)]
#[serde(rename_all = "camelCase")]
pub struct SymbolDisplayPart {
  text: String,
  kind: String,
  // This is only on `JSDocLinkDisplayPart` which extends `SymbolDisplayPart`
  // but is only used as an upcast of a `SymbolDisplayPart` and not explicitly
  // returned by any API, so it is safe to add it as an optional value.
  target: Option<DocumentSpan>,
}

#[derive(Debug, Deserialize, Serialize)]
#[serde(rename_all = "camelCase")]
pub struct JsDocTagInfo {
  name: String,
  text: Option<Vec<SymbolDisplayPart>>,
}

// Note: the tsc protocol contains fields that are part of the protocol but
// not currently used.  They are commented out in the structures so it is clear
// that they exist.

#[derive(Debug, Deserialize)]
#[serde(rename_all = "camelCase")]
pub struct QuickInfo {
  // kind: ScriptElementKind,
  // kind_modifiers: String,
  text_span: TextSpan,
  display_parts: Option<Vec<SymbolDisplayPart>>,
  documentation: Option<Vec<SymbolDisplayPart>>,
  tags: Option<Vec<JsDocTagInfo>>,
}

#[derive(Default)]
struct Link {
  name: Option<String>,
  target: Option<DocumentSpan>,
  text: Option<String>,
  linkcode: bool,
}

/// Takes `SymbolDisplayPart` items and converts them into a string, handling
/// any `{@link Symbol}` and `{@linkcode Symbol}` JSDoc tags and linking them
/// to the their source location.
fn display_parts_to_string(
  parts: &[SymbolDisplayPart],
  language_server: &language_server::Inner,
) -> String {
  let mut out = Vec::<String>::new();

  let mut current_link: Option<Link> = None;
  for part in parts {
    match part.kind.as_str() {
      "link" => {
        if let Some(link) = current_link.as_mut() {
          if let Some(target) = &link.target {
            if let Some(specifier) = target.to_target(language_server) {
              let link_text = link.text.clone().unwrap_or_else(|| {
                link
                  .name
                  .clone()
                  .map(|ref n| n.replace('`', "\\`"))
                  .unwrap_or_else(|| "".to_string())
              });
              let link_str = if link.linkcode {
                format!("[`{link_text}`]({specifier})")
              } else {
                format!("[{link_text}]({specifier})")
              };
              out.push(link_str);
            }
          } else {
            let maybe_text = link.text.clone().or_else(|| link.name.clone());
            if let Some(text) = maybe_text {
              if HTTP_RE.is_match(&text) {
                let parts: Vec<&str> = text.split(' ').collect();
                if parts.len() == 1 {
                  out.push(parts[0].to_string());
                } else {
                  let link_text = parts[1..].join(" ").replace('`', "\\`");
                  let link_str = if link.linkcode {
                    format!("[`{}`]({})", link_text, parts[0])
                  } else {
                    format!("[{}]({})", link_text, parts[0])
                  };
                  out.push(link_str);
                }
              } else {
                out.push(text.replace('`', "\\`"));
              }
            }
          }
          current_link = None;
        } else {
          current_link = Some(Link {
            linkcode: part.text.as_str() == "{@linkcode ",
            ..Default::default()
          });
        }
      }
      "linkName" => {
        if let Some(link) = current_link.as_mut() {
          link.name = Some(part.text.clone());
          link.target = part.target.clone();
        }
      }
      "linkText" => {
        if let Some(link) = current_link.as_mut() {
          link.name = Some(part.text.clone());
        }
      }
      _ => out.push(part.text.clone()),
    }
  }

  replace_links(out.join(""))
}

impl QuickInfo {
  pub fn to_hover(
    &self,
    line_index: Arc<LineIndex>,
    language_server: &language_server::Inner,
  ) -> lsp::Hover {
    let mut parts = Vec::<lsp::MarkedString>::new();
    if let Some(display_string) = self
      .display_parts
      .clone()
      .map(|p| display_parts_to_string(&p, language_server))
    {
      parts.push(lsp::MarkedString::from_language_code(
        "typescript".to_string(),
        display_string,
      ));
    }
    if let Some(documentation) = self
      .documentation
      .clone()
      .map(|p| display_parts_to_string(&p, language_server))
    {
      parts.push(lsp::MarkedString::from_markdown(documentation));
    }
    if let Some(tags) = &self.tags {
      let tags_preview = tags
        .iter()
        .map(|tag_info| get_tag_documentation(tag_info, language_server))
        .collect::<Vec<String>>()
        .join("  \n\n");
      if !tags_preview.is_empty() {
        parts.push(lsp::MarkedString::from_markdown(format!(
          "\n\n{tags_preview}"
        )));
      }
    }
    lsp::Hover {
      contents: lsp::HoverContents::Array(parts),
      range: Some(self.text_span.to_range(line_index)),
    }
  }
}

#[derive(Debug, Clone, Deserialize, Serialize)]
#[serde(rename_all = "camelCase")]
pub struct DocumentSpan {
  text_span: TextSpan,
  pub file_name: String,
  original_text_span: Option<TextSpan>,
  // original_file_name: Option<String>,
  context_span: Option<TextSpan>,
  original_context_span: Option<TextSpan>,
}

impl DocumentSpan {
  pub fn to_link(
    &self,
    line_index: Arc<LineIndex>,
    language_server: &language_server::Inner,
  ) -> Option<lsp::LocationLink> {
    let target_specifier = normalize_specifier(&self.file_name).ok()?;
    let target_asset_or_doc =
      language_server.get_maybe_asset_or_document(&target_specifier)?;
    let target_line_index = target_asset_or_doc.line_index();
    let target_uri = language_server
      .url_map
      .normalize_specifier(&target_specifier)
      .ok()?;
    let (target_range, target_selection_range) =
      if let Some(context_span) = &self.context_span {
        (
          context_span.to_range(target_line_index.clone()),
          self.text_span.to_range(target_line_index),
        )
      } else {
        (
          self.text_span.to_range(target_line_index.clone()),
          self.text_span.to_range(target_line_index),
        )
      };
    let origin_selection_range =
      if let Some(original_context_span) = &self.original_context_span {
        Some(original_context_span.to_range(line_index))
      } else {
        self
          .original_text_span
          .as_ref()
          .map(|original_text_span| original_text_span.to_range(line_index))
      };
    let link = lsp::LocationLink {
      origin_selection_range,
      target_uri: target_uri.into_url(),
      target_range,
      target_selection_range,
    };
    Some(link)
  }

  /// Convert the `DocumentSpan` into a specifier that can be sent to the client
  /// to link to the target document span. Used for converting JSDoc symbol
  /// links to markdown links.
  fn to_target(
    &self,
    language_server: &language_server::Inner,
  ) -> Option<ModuleSpecifier> {
    let specifier = normalize_specifier(&self.file_name).ok()?;
    let asset_or_doc =
      language_server.get_maybe_asset_or_document(&specifier)?;
    let line_index = asset_or_doc.line_index();
    let range = self.text_span.to_range(line_index);
    let mut target = language_server
      .url_map
      .normalize_specifier(&specifier)
      .ok()?
      .into_url();
    target.set_fragment(Some(&format!(
      "L{},{}",
      range.start.line + 1,
      range.start.character + 1
    )));

    Some(target)
  }
}

#[derive(Debug, Clone, Deserialize)]
pub enum MatchKind {
  #[serde(rename = "exact")]
  Exact,
  #[serde(rename = "prefix")]
  Prefix,
  #[serde(rename = "substring")]
  Substring,
  #[serde(rename = "camelCase")]
  CamelCase,
}

#[derive(Debug, Clone, Deserialize)]
#[serde(rename_all = "camelCase")]
pub struct NavigateToItem {
  name: String,
  kind: ScriptElementKind,
  kind_modifiers: String,
  // match_kind: MatchKind,
  // is_case_sensitive: bool,
  file_name: String,
  text_span: TextSpan,
  container_name: Option<String>,
  // container_kind: ScriptElementKind,
}

impl NavigateToItem {
  pub fn to_symbol_information(
    &self,
    language_server: &language_server::Inner,
  ) -> Option<lsp::SymbolInformation> {
    let specifier = normalize_specifier(&self.file_name).ok()?;
    let asset_or_doc =
      language_server.get_asset_or_document(&specifier).ok()?;
    let line_index = asset_or_doc.line_index();
    let uri = language_server
      .url_map
      .normalize_specifier(&specifier)
      .ok()?;
    let range = self.text_span.to_range(line_index);
    let location = lsp::Location {
      uri: uri.into_url(),
      range,
    };

    let mut tags: Option<Vec<lsp::SymbolTag>> = None;
    let kind_modifiers = parse_kind_modifier(&self.kind_modifiers);
    if kind_modifiers.contains("deprecated") {
      tags = Some(vec![lsp::SymbolTag::DEPRECATED]);
    }

    // The field `deprecated` is deprecated but SymbolInformation does not have
    // a default, therefore we have to supply the deprecated deprecated
    // field. It is like a bad version of Inception.
    #[allow(deprecated)]
    Some(lsp::SymbolInformation {
      name: self.name.clone(),
      kind: self.kind.clone().into(),
      tags,
      deprecated: None,
      location,
      container_name: self.container_name.clone(),
    })
  }
}

#[derive(Debug, Clone, Deserialize)]
pub enum InlayHintKind {
  Type,
  Parameter,
  Enum,
}

impl InlayHintKind {
  pub fn to_lsp(&self) -> Option<lsp::InlayHintKind> {
    match self {
      Self::Enum => None,
      Self::Parameter => Some(lsp::InlayHintKind::PARAMETER),
      Self::Type => Some(lsp::InlayHintKind::TYPE),
    }
  }
}

#[derive(Debug, Clone, Deserialize)]
#[serde(rename_all = "camelCase")]
pub struct InlayHint {
  pub text: String,
  pub position: u32,
  pub kind: InlayHintKind,
  pub whitespace_before: Option<bool>,
  pub whitespace_after: Option<bool>,
}

impl InlayHint {
  pub fn to_lsp(&self, line_index: Arc<LineIndex>) -> lsp::InlayHint {
    lsp::InlayHint {
      position: line_index.position_tsc(self.position.into()),
      label: lsp::InlayHintLabel::String(self.text.clone()),
      kind: self.kind.to_lsp(),
      padding_left: self.whitespace_before,
      padding_right: self.whitespace_after,
      text_edits: None,
      tooltip: None,
      data: None,
    }
  }
}

#[derive(Debug, Clone, Deserialize)]
#[serde(rename_all = "camelCase")]
pub struct NavigationTree {
  pub text: String,
  pub kind: ScriptElementKind,
  pub kind_modifiers: String,
  pub spans: Vec<TextSpan>,
  pub name_span: Option<TextSpan>,
  pub child_items: Option<Vec<NavigationTree>>,
}

impl NavigationTree {
  pub fn to_code_lens(
    &self,
    line_index: Arc<LineIndex>,
    specifier: &ModuleSpecifier,
    source: &code_lens::CodeLensSource,
  ) -> lsp::CodeLens {
    let range = if let Some(name_span) = &self.name_span {
      name_span.to_range(line_index)
    } else if !self.spans.is_empty() {
      let span = &self.spans[0];
      span.to_range(line_index)
    } else {
      lsp::Range::default()
    };
    lsp::CodeLens {
      range,
      command: None,
      data: Some(json!({
        "specifier": specifier,
        "source": source
      })),
    }
  }

  pub fn collect_document_symbols(
    &self,
    line_index: Arc<LineIndex>,
    document_symbols: &mut Vec<lsp::DocumentSymbol>,
  ) -> bool {
    let mut should_include = self.should_include_entry();
    if !should_include
      && self
        .child_items
        .as_ref()
        .map(|v| v.is_empty())
        .unwrap_or(true)
    {
      return false;
    }

    let children = self
      .child_items
      .as_deref()
      .unwrap_or(&[] as &[NavigationTree]);
    for span in self.spans.iter() {
      let range = TextRange::at(span.start.into(), span.length.into());
      let mut symbol_children = Vec::<lsp::DocumentSymbol>::new();
      for child in children.iter() {
        let should_traverse_child = child
          .spans
          .iter()
          .map(|child_span| {
            TextRange::at(child_span.start.into(), child_span.length.into())
          })
          .any(|child_range| range.intersect(child_range).is_some());
        if should_traverse_child {
          let included_child = child
            .collect_document_symbols(line_index.clone(), &mut symbol_children);
          should_include = should_include || included_child;
        }
      }

      if should_include {
        let mut selection_span = span;
        if let Some(name_span) = self.name_span.as_ref() {
          let name_range =
            TextRange::at(name_span.start.into(), name_span.length.into());
          if range.contains_range(name_range) {
            selection_span = name_span;
          }
        }

        let name = match self.kind {
          ScriptElementKind::MemberGetAccessorElement => {
            format!("(get) {}", self.text)
          }
          ScriptElementKind::MemberSetAccessorElement => {
            format!("(set) {}", self.text)
          }
          _ => self.text.clone(),
        };

        let mut tags: Option<Vec<lsp::SymbolTag>> = None;
        let kind_modifiers = parse_kind_modifier(&self.kind_modifiers);
        if kind_modifiers.contains("deprecated") {
          tags = Some(vec![lsp::SymbolTag::DEPRECATED]);
        }

        let children = if !symbol_children.is_empty() {
          Some(symbol_children)
        } else {
          None
        };

        // The field `deprecated` is deprecated but DocumentSymbol does not have
        // a default, therefore we have to supply the deprecated deprecated
        // field. It is like a bad version of Inception.
        #[allow(deprecated)]
        document_symbols.push(lsp::DocumentSymbol {
          name,
          kind: self.kind.clone().into(),
          range: span.to_range(line_index.clone()),
          selection_range: selection_span.to_range(line_index.clone()),
          tags,
          children,
          detail: None,
          deprecated: None,
        })
      }
    }

    should_include
  }

  fn should_include_entry(&self) -> bool {
    if let ScriptElementKind::Alias = self.kind {
      return false;
    }

    !self.text.is_empty() && self.text != "<function>" && self.text != "<class>"
  }

  pub fn walk<F>(&self, callback: &F)
  where
    F: Fn(&NavigationTree, Option<&NavigationTree>),
  {
    callback(self, None);
    if let Some(child_items) = &self.child_items {
      for child in child_items {
        child.walk_child(callback, self);
      }
    }
  }

  fn walk_child<F>(&self, callback: &F, parent: &NavigationTree)
  where
    F: Fn(&NavigationTree, Option<&NavigationTree>),
  {
    callback(self, Some(parent));
    if let Some(child_items) = &self.child_items {
      for child in child_items {
        child.walk_child(callback, self);
      }
    }
  }
}

#[derive(Debug, Deserialize)]
#[serde(rename_all = "camelCase")]
pub struct ImplementationLocation {
  #[serde(flatten)]
  pub document_span: DocumentSpan,
  // ImplementationLocation props
  // kind: ScriptElementKind,
  // display_parts: Vec<SymbolDisplayPart>,
}

impl ImplementationLocation {
  pub fn to_location(
    &self,
    line_index: Arc<LineIndex>,
    language_server: &language_server::Inner,
  ) -> lsp::Location {
    let specifier = normalize_specifier(&self.document_span.file_name)
      .unwrap_or_else(|_| ModuleSpecifier::parse("deno://invalid").unwrap());
    let uri = language_server
      .url_map
      .normalize_specifier(&specifier)
      .unwrap_or_else(|_| {
        LspClientUrl::new(ModuleSpecifier::parse("deno://invalid").unwrap())
      });
    lsp::Location {
      uri: uri.into_url(),
      range: self.document_span.text_span.to_range(line_index),
    }
  }

  pub fn to_link(
    &self,
    line_index: Arc<LineIndex>,
    language_server: &language_server::Inner,
  ) -> Option<lsp::LocationLink> {
    self.document_span.to_link(line_index, language_server)
  }
}

#[derive(Debug, Deserialize)]
#[serde(rename_all = "camelCase")]
pub struct RenameLocation {
  #[serde(flatten)]
  document_span: DocumentSpan,
  // RenameLocation props
  // prefix_text: Option<String>,
  // suffix_text: Option<String>,
}

pub struct RenameLocations {
  pub locations: Vec<RenameLocation>,
}

impl RenameLocations {
  pub async fn into_workspace_edit(
    self,
    new_name: &str,
    language_server: &language_server::Inner,
  ) -> Result<lsp::WorkspaceEdit, AnyError> {
    let mut text_document_edit_map: HashMap<
      LspClientUrl,
      lsp::TextDocumentEdit,
    > = HashMap::new();
    for location in self.locations.iter() {
      let specifier = normalize_specifier(&location.document_span.file_name)?;
      let uri = language_server.url_map.normalize_specifier(&specifier)?;
      let asset_or_doc = language_server.get_asset_or_document(&specifier)?;

      // ensure TextDocumentEdit for `location.file_name`.
      if text_document_edit_map.get(&uri).is_none() {
        text_document_edit_map.insert(
          uri.clone(),
          lsp::TextDocumentEdit {
            text_document: lsp::OptionalVersionedTextDocumentIdentifier {
              uri: uri.as_url().clone(),
              version: asset_or_doc.document_lsp_version(),
            },
            edits:
              Vec::<lsp::OneOf<lsp::TextEdit, lsp::AnnotatedTextEdit>>::new(),
          },
        );
      }

      // push TextEdit for ensured `TextDocumentEdit.edits`.
      let document_edit = text_document_edit_map.get_mut(&uri).unwrap();
      document_edit.edits.push(lsp::OneOf::Left(lsp::TextEdit {
        range: location
          .document_span
          .text_span
          .to_range(asset_or_doc.line_index()),
        new_text: new_name.to_string(),
      }));
    }

    Ok(lsp::WorkspaceEdit {
      change_annotations: None,
      changes: None,
      document_changes: Some(lsp::DocumentChanges::Edits(
        text_document_edit_map.values().cloned().collect(),
      )),
    })
  }
}

#[derive(Debug, Deserialize)]
pub enum HighlightSpanKind {
  #[serde(rename = "none")]
  None,
  #[serde(rename = "definition")]
  Definition,
  #[serde(rename = "reference")]
  Reference,
  #[serde(rename = "writtenReference")]
  WrittenReference,
}

#[derive(Debug, Deserialize)]
#[serde(rename_all = "camelCase")]
pub struct HighlightSpan {
  // file_name: Option<String>,
  // is_in_string: Option<bool>,
  text_span: TextSpan,
  // context_span: Option<TextSpan>,
  kind: HighlightSpanKind,
}

#[derive(Debug, Deserialize)]
#[serde(rename_all = "camelCase")]
pub struct DefinitionInfo {
  // kind: ScriptElementKind,
  // name: String,
  // container_kind: Option<ScriptElementKind>,
  // container_name: Option<String>,
  #[serde(flatten)]
  pub document_span: DocumentSpan,
}

#[derive(Debug, Deserialize)]
#[serde(rename_all = "camelCase")]
pub struct DefinitionInfoAndBoundSpan {
  pub definitions: Option<Vec<DefinitionInfo>>,
  // text_span: TextSpan,
}

impl DefinitionInfoAndBoundSpan {
  pub async fn to_definition(
    &self,
    line_index: Arc<LineIndex>,
    language_server: &language_server::Inner,
  ) -> Option<lsp::GotoDefinitionResponse> {
    if let Some(definitions) = &self.definitions {
      let mut location_links = Vec::<lsp::LocationLink>::new();
      for di in definitions {
        if let Some(link) = di
          .document_span
          .to_link(line_index.clone(), language_server)
        {
          location_links.push(link);
        }
      }
      Some(lsp::GotoDefinitionResponse::Link(location_links))
    } else {
      None
    }
  }
}

#[derive(Debug, Deserialize)]
#[serde(rename_all = "camelCase")]
pub struct DocumentHighlights {
  // file_name: String,
  highlight_spans: Vec<HighlightSpan>,
}

impl DocumentHighlights {
  pub fn to_highlight(
    &self,
    line_index: Arc<LineIndex>,
  ) -> Vec<lsp::DocumentHighlight> {
    self
      .highlight_spans
      .iter()
      .map(|hs| lsp::DocumentHighlight {
        range: hs.text_span.to_range(line_index.clone()),
        kind: match hs.kind {
          HighlightSpanKind::WrittenReference => {
            Some(lsp::DocumentHighlightKind::WRITE)
          }
          _ => Some(lsp::DocumentHighlightKind::READ),
        },
      })
      .collect()
  }
}

#[derive(Debug, Clone, Deserialize, Serialize, PartialEq, Eq)]
#[serde(rename_all = "camelCase")]
pub struct TextChange {
  pub span: TextSpan,
  pub new_text: String,
}

impl TextChange {
  pub fn as_text_edit(&self, line_index: Arc<LineIndex>) -> lsp::TextEdit {
    lsp::TextEdit {
      range: self.span.to_range(line_index),
      new_text: self.new_text.clone(),
    }
  }

  pub fn as_text_or_annotated_text_edit(
    &self,
    line_index: Arc<LineIndex>,
  ) -> lsp::OneOf<lsp::TextEdit, lsp::AnnotatedTextEdit> {
    lsp::OneOf::Left(lsp::TextEdit {
      range: self.span.to_range(line_index),
      new_text: self.new_text.clone(),
    })
  }
}

#[derive(Debug, Clone, Deserialize, Serialize, PartialEq, Eq)]
#[serde(rename_all = "camelCase")]
pub struct FileTextChanges {
  pub file_name: String,
  pub text_changes: Vec<TextChange>,
  #[serde(skip_serializing_if = "Option::is_none")]
  pub is_new_file: Option<bool>,
}

impl FileTextChanges {
  pub fn to_text_document_edit(
    &self,
    language_server: &language_server::Inner,
  ) -> Result<lsp::TextDocumentEdit, AnyError> {
    let specifier = normalize_specifier(&self.file_name)?;
    let asset_or_doc = language_server.get_asset_or_document(&specifier)?;
    let edits = self
      .text_changes
      .iter()
      .map(|tc| tc.as_text_or_annotated_text_edit(asset_or_doc.line_index()))
      .collect();
    Ok(lsp::TextDocumentEdit {
      text_document: lsp::OptionalVersionedTextDocumentIdentifier {
        uri: specifier,
        version: asset_or_doc.document_lsp_version(),
      },
      edits,
    })
  }

  pub fn to_text_document_change_ops(
    &self,
    language_server: &language_server::Inner,
  ) -> Result<Vec<lsp::DocumentChangeOperation>, AnyError> {
    let mut ops = Vec::<lsp::DocumentChangeOperation>::new();
    let specifier = normalize_specifier(&self.file_name)?;
    let maybe_asset_or_document = if !self.is_new_file.unwrap_or(false) {
      let asset_or_doc = language_server.get_asset_or_document(&specifier)?;
      Some(asset_or_doc)
    } else {
      None
    };
    let line_index = maybe_asset_or_document
      .as_ref()
      .map(|d| d.line_index())
      .unwrap_or_else(|| Arc::new(LineIndex::new("")));

    if self.is_new_file.unwrap_or(false) {
      ops.push(lsp::DocumentChangeOperation::Op(lsp::ResourceOp::Create(
        lsp::CreateFile {
          uri: specifier.clone(),
          options: Some(lsp::CreateFileOptions {
            ignore_if_exists: Some(true),
            overwrite: None,
          }),
          annotation_id: None,
        },
      )));
    }

    let edits = self
      .text_changes
      .iter()
      .map(|tc| tc.as_text_or_annotated_text_edit(line_index.clone()))
      .collect();
    ops.push(lsp::DocumentChangeOperation::Edit(lsp::TextDocumentEdit {
      text_document: lsp::OptionalVersionedTextDocumentIdentifier {
        uri: specifier,
        version: maybe_asset_or_document.and_then(|d| d.document_lsp_version()),
      },
      edits,
    }));

    Ok(ops)
  }
}

#[derive(Debug, Deserialize)]
#[serde(rename_all = "camelCase")]
pub struct Classifications {
  spans: Vec<u32>,
}

impl Classifications {
  pub fn to_semantic_tokens(
    &self,
    asset_or_doc: &AssetOrDocument,
    line_index: Arc<LineIndex>,
  ) -> LspResult<lsp::SemanticTokens> {
    let token_count = self.spans.len() / 3;
    let mut builder = SemanticTokensBuilder::new();
    for i in 0..token_count {
      let src_offset = 3 * i;
      let offset = self.spans[src_offset];
      let length = self.spans[src_offset + 1];
      let ts_classification = self.spans[src_offset + 2];

      let token_type =
        Classifications::get_token_type_from_classification(ts_classification);
      let token_modifiers =
        Classifications::get_token_modifier_from_classification(
          ts_classification,
        );

      let start_pos = line_index.position_tsc(offset.into());
      let end_pos = line_index.position_tsc(TextSize::from(offset + length));

      if start_pos.line == end_pos.line
        && start_pos.character <= end_pos.character
      {
        builder.push(
          start_pos.line,
          start_pos.character,
          end_pos.character - start_pos.character,
          token_type,
          token_modifiers,
        );
      } else {
        log::error!(
          "unexpected positions\nspecifier: {}\nopen: {}\nstart_pos: {:?}\nend_pos: {:?}",
          asset_or_doc.specifier(),
          asset_or_doc.is_open(),
          start_pos,
          end_pos
        );
        return Err(LspError::internal_error());
      }
    }
    Ok(builder.build(None))
  }

  fn get_token_type_from_classification(ts_classification: u32) -> u32 {
    assert!(ts_classification > semantic_tokens::MODIFIER_MASK);
    (ts_classification >> semantic_tokens::TYPE_OFFSET) - 1
  }

  fn get_token_modifier_from_classification(ts_classification: u32) -> u32 {
    ts_classification & semantic_tokens::MODIFIER_MASK
  }
}

#[derive(Debug, Deserialize)]
#[serde(rename_all = "camelCase")]
pub struct RefactorActionInfo {
  name: String,
  description: String,
  #[serde(skip_serializing_if = "Option::is_none")]
  not_applicable_reason: Option<String>,
  #[serde(skip_serializing_if = "Option::is_none")]
  kind: Option<String>,
}

impl RefactorActionInfo {
  pub fn get_action_kind(&self) -> lsp::CodeActionKind {
    if let Some(kind) = &self.kind {
      kind.clone().into()
    } else {
      let maybe_match = ALL_KNOWN_REFACTOR_ACTION_KINDS
        .iter()
        .find(|action| action.matches(&self.name));
      maybe_match
        .map(|action| action.kind.clone())
        .unwrap_or(lsp::CodeActionKind::REFACTOR)
    }
  }

  pub fn is_preferred(&self, all_actions: &[RefactorActionInfo]) -> bool {
    if EXTRACT_CONSTANT.matches(&self.name) {
      let get_scope = |name: &str| -> Option<u32> {
        if let Some(captures) = SCOPE_RE.captures(name) {
          captures[1].parse::<u32>().ok()
        } else {
          None
        }
      };

      return if let Some(scope) = get_scope(&self.name) {
        all_actions
          .iter()
          .filter(|other| {
            !std::ptr::eq(&self, other) && EXTRACT_CONSTANT.matches(&other.name)
          })
          .all(|other| {
            if let Some(other_scope) = get_scope(&other.name) {
              scope < other_scope
            } else {
              true
            }
          })
      } else {
        false
      };
    }
    if EXTRACT_TYPE.matches(&self.name) || EXTRACT_INTERFACE.matches(&self.name)
    {
      return true;
    }
    false
  }
}

#[derive(Debug, Deserialize)]
#[serde(rename_all = "camelCase")]
pub struct ApplicableRefactorInfo {
  name: String,
  // description: String,
  // #[serde(skip_serializing_if = "Option::is_none")]
  // inlineable: Option<bool>,
  actions: Vec<RefactorActionInfo>,
}

impl ApplicableRefactorInfo {
  pub fn to_code_actions(
    &self,
    specifier: &ModuleSpecifier,
    range: &lsp::Range,
  ) -> Vec<lsp::CodeAction> {
    let mut code_actions = Vec::<lsp::CodeAction>::new();
    // All typescript refactoring actions are inlineable
    for action in self.actions.iter() {
      code_actions
        .push(self.as_inline_code_action(action, specifier, range, &self.name));
    }
    code_actions
  }

  fn as_inline_code_action(
    &self,
    action: &RefactorActionInfo,
    specifier: &ModuleSpecifier,
    range: &lsp::Range,
    refactor_name: &str,
  ) -> lsp::CodeAction {
    let disabled = action.not_applicable_reason.as_ref().map(|reason| {
      lsp::CodeActionDisabled {
        reason: reason.clone(),
      }
    });

    lsp::CodeAction {
      title: action.description.to_string(),
      kind: Some(action.get_action_kind()),
      is_preferred: Some(action.is_preferred(&self.actions)),
      disabled,
      data: Some(
        serde_json::to_value(RefactorCodeActionData {
          specifier: specifier.clone(),
          range: *range,
          refactor_name: refactor_name.to_owned(),
          action_name: action.name.clone(),
        })
        .unwrap(),
      ),
      ..Default::default()
    }
  }
}

#[derive(Debug, Deserialize)]
#[serde(rename_all = "camelCase")]
pub struct RefactorEditInfo {
  edits: Vec<FileTextChanges>,
  #[serde(skip_serializing_if = "Option::is_none")]
  pub rename_location: Option<u32>,
}

impl RefactorEditInfo {
  pub async fn to_workspace_edit(
    &self,
    language_server: &language_server::Inner,
  ) -> Result<Option<lsp::WorkspaceEdit>, AnyError> {
    let mut all_ops = Vec::<lsp::DocumentChangeOperation>::new();
    for edit in self.edits.iter() {
      let ops = edit.to_text_document_change_ops(language_server)?;
      all_ops.extend(ops);
    }

    Ok(Some(lsp::WorkspaceEdit {
      document_changes: Some(lsp::DocumentChanges::Operations(all_ops)),
      ..Default::default()
    }))
  }
}

#[derive(Debug, Deserialize, Serialize)]
#[serde(rename_all = "camelCase")]
pub struct CodeAction {
  description: String,
  changes: Vec<FileTextChanges>,
  #[serde(skip_serializing_if = "Option::is_none")]
  commands: Option<Vec<Value>>,
}

#[derive(Debug, Clone, Deserialize, Serialize, PartialEq, Eq)]
#[serde(rename_all = "camelCase")]
pub struct CodeFixAction {
  pub description: String,
  pub changes: Vec<FileTextChanges>,
  // These are opaque types that should just be passed back when applying the
  // action.
  #[serde(skip_serializing_if = "Option::is_none")]
  pub commands: Option<Vec<Value>>,
  pub fix_name: String,
  // It appears currently that all fixIds are strings, but the protocol
  // specifies an opaque type, the problem is that we need to use the id as a
  // hash key, and `Value` does not implement hash (and it could provide a false
  // positive depending on JSON whitespace, so we deserialize it but it might
  // break in the future)
  #[serde(skip_serializing_if = "Option::is_none")]
  pub fix_id: Option<String>,
  #[serde(skip_serializing_if = "Option::is_none")]
  pub fix_all_description: Option<String>,
}

#[derive(Debug, Clone, Deserialize)]
#[serde(rename_all = "camelCase")]
pub struct CombinedCodeActions {
  pub changes: Vec<FileTextChanges>,
  pub commands: Option<Vec<Value>>,
}

#[derive(Debug, Deserialize)]
#[serde(rename_all = "camelCase")]
pub struct ReferenceEntry {
  // is_write_access: bool,
  #[serde(default)]
  pub is_definition: bool,
  // is_in_string: Option<bool>,
  #[serde(flatten)]
  pub document_span: DocumentSpan,
}

impl ReferenceEntry {
  pub fn to_location(
    &self,
    line_index: Arc<LineIndex>,
    url_map: &LspUrlMap,
  ) -> lsp::Location {
    let specifier = normalize_specifier(&self.document_span.file_name)
      .unwrap_or_else(|_| INVALID_SPECIFIER.clone());
    let uri = url_map
      .normalize_specifier(&specifier)
      .unwrap_or_else(|_| LspClientUrl::new(INVALID_SPECIFIER.clone()));
    lsp::Location {
      uri: uri.into_url(),
      range: self.document_span.text_span.to_range(line_index),
    }
  }
}

#[derive(Debug, Deserialize)]
#[serde(rename_all = "camelCase")]
pub struct CallHierarchyItem {
  name: String,
  kind: ScriptElementKind,
  #[serde(skip_serializing_if = "Option::is_none")]
  kind_modifiers: Option<String>,
  file: String,
  span: TextSpan,
  selection_span: TextSpan,
  #[serde(skip_serializing_if = "Option::is_none")]
  container_name: Option<String>,
}

impl CallHierarchyItem {
  pub fn try_resolve_call_hierarchy_item(
    &self,
    language_server: &language_server::Inner,
    maybe_root_path: Option<&Path>,
  ) -> Option<lsp::CallHierarchyItem> {
    let target_specifier = normalize_specifier(&self.file).ok()?;
    let target_asset_or_doc =
      language_server.get_maybe_asset_or_document(&target_specifier)?;

    Some(self.to_call_hierarchy_item(
      target_asset_or_doc.line_index(),
      language_server,
      maybe_root_path,
    ))
  }

  pub fn to_call_hierarchy_item(
    &self,
    line_index: Arc<LineIndex>,
    language_server: &language_server::Inner,
    maybe_root_path: Option<&Path>,
  ) -> lsp::CallHierarchyItem {
    let target_specifier = normalize_specifier(&self.file)
      .unwrap_or_else(|_| INVALID_SPECIFIER.clone());
    let uri = language_server
      .url_map
      .normalize_specifier(&target_specifier)
      .unwrap_or_else(|_| LspClientUrl::new(INVALID_SPECIFIER.clone()));

    let use_file_name = self.is_source_file_item();
    let maybe_file_path = if uri.as_url().scheme() == "file" {
      specifier_to_file_path(uri.as_url()).ok()
    } else {
      None
    };
    let name = if use_file_name {
      if let Some(file_path) = maybe_file_path.as_ref() {
        file_path.file_name().unwrap().to_string_lossy().to_string()
      } else {
        uri.as_str().to_string()
      }
    } else {
      self.name.clone()
    };
    let detail = if use_file_name {
      if let Some(file_path) = maybe_file_path.as_ref() {
        // TODO: update this to work with multi root workspaces
        let parent_dir = file_path.parent().unwrap();
        if let Some(root_path) = maybe_root_path {
          parent_dir
            .strip_prefix(root_path)
            .unwrap_or(parent_dir)
            .to_string_lossy()
            .to_string()
        } else {
          parent_dir.to_string_lossy().to_string()
        }
      } else {
        String::new()
      }
    } else {
      self.container_name.as_ref().cloned().unwrap_or_default()
    };

    let mut tags: Option<Vec<lsp::SymbolTag>> = None;
    if let Some(modifiers) = self.kind_modifiers.as_ref() {
      let kind_modifiers = parse_kind_modifier(modifiers);
      if kind_modifiers.contains("deprecated") {
        tags = Some(vec![lsp::SymbolTag::DEPRECATED]);
      }
    }

    lsp::CallHierarchyItem {
      name,
      tags,
      uri: uri.into_url(),
      detail: Some(detail),
      kind: self.kind.clone().into(),
      range: self.span.to_range(line_index.clone()),
      selection_range: self.selection_span.to_range(line_index),
      data: None,
    }
  }

  fn is_source_file_item(&self) -> bool {
    self.kind == ScriptElementKind::ScriptElement
      || self.kind == ScriptElementKind::ModuleElement
        && self.selection_span.start == 0
  }
}

#[derive(Debug, Deserialize)]
#[serde(rename_all = "camelCase")]
pub struct CallHierarchyIncomingCall {
  from: CallHierarchyItem,
  from_spans: Vec<TextSpan>,
}

impl CallHierarchyIncomingCall {
  pub fn try_resolve_call_hierarchy_incoming_call(
    &self,
    language_server: &language_server::Inner,
    maybe_root_path: Option<&Path>,
  ) -> Option<lsp::CallHierarchyIncomingCall> {
    let target_specifier = normalize_specifier(&self.from.file).ok()?;
    let target_asset_or_doc =
      language_server.get_maybe_asset_or_document(&target_specifier)?;

    Some(lsp::CallHierarchyIncomingCall {
      from: self.from.to_call_hierarchy_item(
        target_asset_or_doc.line_index(),
        language_server,
        maybe_root_path,
      ),
      from_ranges: self
        .from_spans
        .iter()
        .map(|span| span.to_range(target_asset_or_doc.line_index()))
        .collect(),
    })
  }
}

#[derive(Debug, Deserialize)]
#[serde(rename_all = "camelCase")]
pub struct CallHierarchyOutgoingCall {
  to: CallHierarchyItem,
  from_spans: Vec<TextSpan>,
}

impl CallHierarchyOutgoingCall {
  pub fn try_resolve_call_hierarchy_outgoing_call(
    &self,
    line_index: Arc<LineIndex>,
    language_server: &language_server::Inner,
    maybe_root_path: Option<&Path>,
  ) -> Option<lsp::CallHierarchyOutgoingCall> {
    let target_specifier = normalize_specifier(&self.to.file).ok()?;
    let target_asset_or_doc =
      language_server.get_maybe_asset_or_document(&target_specifier)?;

    Some(lsp::CallHierarchyOutgoingCall {
      to: self.to.to_call_hierarchy_item(
        target_asset_or_doc.line_index(),
        language_server,
        maybe_root_path,
      ),
      from_ranges: self
        .from_spans
        .iter()
        .map(|span| span.to_range(line_index.clone()))
        .collect(),
    })
  }
}

/// Used to convert completion code actions into a command and additional text
/// edits to pass in the completion item.
fn parse_code_actions(
  maybe_code_actions: Option<&Vec<CodeAction>>,
  data: &CompletionItemData,
  specifier: &ModuleSpecifier,
  language_server: &language_server::Inner,
) -> Result<(Option<lsp::Command>, Option<Vec<lsp::TextEdit>>), AnyError> {
  if let Some(code_actions) = maybe_code_actions {
    let mut additional_text_edits: Vec<lsp::TextEdit> = Vec::new();
    let mut has_remaining_commands_or_edits = false;
    for ts_action in code_actions {
      if ts_action.commands.is_some() {
        has_remaining_commands_or_edits = true;
      }

      let asset_or_doc =
        language_server.get_asset_or_document(&data.specifier)?;
      for change in &ts_action.changes {
        let change_specifier = normalize_specifier(&change.file_name)?;
        if data.specifier == change_specifier {
          additional_text_edits.extend(change.text_changes.iter().map(|tc| {
            update_import_statement(
              tc.as_text_edit(asset_or_doc.line_index()),
              data,
            )
          }));
        } else {
          has_remaining_commands_or_edits = true;
        }
      }
    }

    let mut command: Option<lsp::Command> = None;
    if has_remaining_commands_or_edits {
      let actions: Vec<Value> = code_actions
        .iter()
        .map(|ca| {
          let changes: Vec<FileTextChanges> = ca
            .changes
            .clone()
            .into_iter()
            .filter(|ch| {
              normalize_specifier(&ch.file_name).unwrap() == data.specifier
            })
            .collect();
          json!({
            "commands": ca.commands,
            "description": ca.description,
            "changes": changes,
          })
        })
        .collect();
      command = Some(lsp::Command {
        title: "".to_string(),
        command: "_typescript.applyCompletionCodeAction".to_string(),
        arguments: Some(vec![json!(specifier.to_string()), json!(actions)]),
      });
    }

    if additional_text_edits.is_empty() {
      Ok((command, None))
    } else {
      Ok((command, Some(additional_text_edits)))
    }
  } else {
    Ok((None, None))
  }
}

#[derive(Debug, Deserialize, Serialize)]
#[serde(rename_all = "camelCase")]
pub struct CompletionEntryDetails {
  display_parts: Vec<SymbolDisplayPart>,
  documentation: Option<Vec<SymbolDisplayPart>>,
  tags: Option<Vec<JsDocTagInfo>>,
  name: String,
  kind: ScriptElementKind,
  kind_modifiers: String,
  code_actions: Option<Vec<CodeAction>>,
  source_display: Option<Vec<SymbolDisplayPart>>,
}

impl CompletionEntryDetails {
  pub fn as_completion_item(
    &self,
    original_item: &lsp::CompletionItem,
    data: &CompletionItemData,
    specifier: &ModuleSpecifier,
    language_server: &language_server::Inner,
  ) -> Result<lsp::CompletionItem, AnyError> {
    let detail = if original_item.detail.is_some() {
      original_item.detail.clone()
    } else if !self.display_parts.is_empty() {
      Some(replace_links(display_parts_to_string(
        &self.display_parts,
        language_server,
      )))
    } else {
      None
    };
    let documentation = if let Some(parts) = &self.documentation {
      let mut value = display_parts_to_string(parts, language_server);
      if let Some(tags) = &self.tags {
        let tag_documentation = tags
          .iter()
          .map(|tag_info| get_tag_documentation(tag_info, language_server))
          .collect::<Vec<String>>()
          .join("");
        value = format!("{value}\n\n{tag_documentation}");
      }
      Some(lsp::Documentation::MarkupContent(lsp::MarkupContent {
        kind: lsp::MarkupKind::Markdown,
        value,
      }))
    } else {
      None
    };
    let (command, additional_text_edits) = parse_code_actions(
      self.code_actions.as_ref(),
      data,
      specifier,
      language_server,
    )?;
    // TODO(@kitsonk) add `use_code_snippet`

    Ok(lsp::CompletionItem {
      data: None,
      detail,
      documentation,
      command,
      additional_text_edits,
      // NOTE(bartlomieju): it's not entirely clear to me why we need to do that,
      // but when `completionItem/resolve` is called, we get a list of commit chars
      // even though we might have returned an empty list in `completion` request.
      commit_characters: None,
      ..original_item.clone()
    })
  }
}

#[derive(Debug, Deserialize, Serialize)]
#[serde(rename_all = "camelCase")]
pub struct CompletionInfo {
  entries: Vec<CompletionEntry>,
  // this is only used by Microsoft's telemetrics, which Deno doesn't use and
  // there are issues with the value not matching the type definitions.
  // flags: Option<CompletionInfoFlags>,
  is_global_completion: bool,
  is_member_completion: bool,
  is_new_identifier_location: bool,
  metadata: Option<Value>,
  optional_replacement_span: Option<TextSpan>,
}

impl CompletionInfo {
  pub fn as_completion_response(
    &self,
    line_index: Arc<LineIndex>,
    settings: &config::CompletionSettings,
    specifier: &ModuleSpecifier,
    position: u32,
  ) -> lsp::CompletionResponse {
    let items = self
      .entries
      .iter()
      .map(|entry| {
        entry.as_completion_item(
          line_index.clone(),
          self,
          settings,
          specifier,
          position,
        )
      })
      .collect();
    let is_incomplete = self
      .metadata
      .clone()
      .map(|v| {
        v.as_object()
          .unwrap()
          .get("isIncomplete")
          .unwrap_or(&json!(false))
          .as_bool()
          .unwrap()
      })
      .unwrap_or(false);
    lsp::CompletionResponse::List(lsp::CompletionList {
      is_incomplete,
      items,
    })
  }
}

#[derive(Debug, Deserialize, Serialize)]
#[serde(rename_all = "camelCase")]
pub struct CompletionItemData {
  pub specifier: ModuleSpecifier,
  pub position: u32,
  pub name: String,
  #[serde(skip_serializing_if = "Option::is_none")]
  pub source: Option<String>,
  #[serde(skip_serializing_if = "Option::is_none")]
  pub data: Option<Value>,
  pub use_code_snippet: bool,
}

#[derive(Debug, Deserialize, Serialize)]
#[serde(rename_all = "camelCase")]
struct CompletionEntryDataImport {
  module_specifier: String,
  file_name: String,
}

/// Modify an import statement text replacement to have the correct import
/// specifier to work with Deno module resolution.
fn update_import_statement(
  mut text_edit: lsp::TextEdit,
  item_data: &CompletionItemData,
) -> lsp::TextEdit {
  if let Some(data) = &item_data.data {
    if let Ok(import_data) =
      serde_json::from_value::<CompletionEntryDataImport>(data.clone())
    {
      if let Ok(import_specifier) = normalize_specifier(&import_data.file_name)
      {
        if let Some(new_module_specifier) =
          relative_specifier(&item_data.specifier, &import_specifier)
        {
          text_edit.new_text = text_edit
            .new_text
            .replace(&import_data.module_specifier, &new_module_specifier);
        }
      }
    }
  }
  text_edit
}

#[derive(Debug, Default, Deserialize, Serialize)]
#[serde(rename_all = "camelCase")]
pub struct CompletionEntry {
  name: String,
  kind: ScriptElementKind,
  #[serde(skip_serializing_if = "Option::is_none")]
  kind_modifiers: Option<String>,
  sort_text: String,
  #[serde(skip_serializing_if = "Option::is_none")]
  insert_text: Option<String>,
  #[serde(skip_serializing_if = "Option::is_none")]
  is_snippet: Option<bool>,
  #[serde(skip_serializing_if = "Option::is_none")]
  replacement_span: Option<TextSpan>,
  #[serde(skip_serializing_if = "Option::is_none")]
  has_action: Option<bool>,
  #[serde(skip_serializing_if = "Option::is_none")]
  source: Option<String>,
  #[serde(skip_serializing_if = "Option::is_none")]
  source_display: Option<Vec<SymbolDisplayPart>>,
  #[serde(skip_serializing_if = "Option::is_none")]
  label_details: Option<CompletionEntryLabelDetails>,
  #[serde(skip_serializing_if = "Option::is_none")]
  is_recommended: Option<bool>,
  #[serde(skip_serializing_if = "Option::is_none")]
  is_from_unchecked_file: Option<bool>,
  #[serde(skip_serializing_if = "Option::is_none")]
  is_package_json_import: Option<bool>,
  #[serde(skip_serializing_if = "Option::is_none")]
  is_import_statement_completion: Option<bool>,
  #[serde(skip_serializing_if = "Option::is_none")]
  data: Option<Value>,
}

impl CompletionEntry {
  fn get_commit_characters(
    &self,
    info: &CompletionInfo,
    settings: &config::CompletionSettings,
  ) -> Option<Vec<String>> {
    if info.is_new_identifier_location {
      return None;
    }

    let mut commit_characters = vec![];
    match self.kind {
      ScriptElementKind::MemberGetAccessorElement
      | ScriptElementKind::MemberSetAccessorElement
      | ScriptElementKind::ConstructSignatureElement
      | ScriptElementKind::CallSignatureElement
      | ScriptElementKind::IndexSignatureElement
      | ScriptElementKind::EnumElement
      | ScriptElementKind::InterfaceElement => {
        commit_characters.push(".");
        commit_characters.push(";");
      }
      ScriptElementKind::ModuleElement
      | ScriptElementKind::Alias
      | ScriptElementKind::ConstElement
      | ScriptElementKind::LetElement
      | ScriptElementKind::VariableElement
      | ScriptElementKind::LocalVariableElement
      | ScriptElementKind::MemberVariableElement
      | ScriptElementKind::ClassElement
      | ScriptElementKind::FunctionElement
      | ScriptElementKind::MemberFunctionElement
      | ScriptElementKind::Keyword
      | ScriptElementKind::ParameterElement => {
        commit_characters.push(".");
        commit_characters.push(",");
        commit_characters.push(";");
        if !settings.complete_function_calls {
          commit_characters.push("(");
        }
      }
      _ => (),
    }

    if commit_characters.is_empty() {
      None
    } else {
      Some(commit_characters.into_iter().map(String::from).collect())
    }
  }

  fn get_filter_text(&self) -> Option<String> {
    if self.name.starts_with('#') {
      if let Some(insert_text) = &self.insert_text {
        if insert_text.starts_with("this.#") {
          return Some(insert_text.replace("this.#", ""));
        } else {
          return Some(insert_text.clone());
        }
      } else {
        return None;
      }
    }

    if let Some(insert_text) = &self.insert_text {
      if insert_text.starts_with("this.") {
        return None;
      }
      if insert_text.starts_with('[') {
        return Some(
          BRACKET_ACCESSOR_RE
            .replace(insert_text, |caps: &Captures| format!(".{}", &caps[1]))
            .to_string(),
        );
      }
    }

    self.insert_text.clone()
  }

  pub fn as_completion_item(
    &self,
    line_index: Arc<LineIndex>,
    info: &CompletionInfo,
    settings: &config::CompletionSettings,
    specifier: &ModuleSpecifier,
    position: u32,
  ) -> lsp::CompletionItem {
    let mut label = self.name.clone();
    let mut kind: Option<lsp::CompletionItemKind> =
      Some(self.kind.clone().into());

    let sort_text = if self.source.is_some() {
      Some(format!("\u{ffff}{}", self.sort_text))
    } else {
      Some(self.sort_text.clone())
    };

    let preselect = self.is_recommended;
    let use_code_snippet = settings.complete_function_calls
      && (kind == Some(lsp::CompletionItemKind::FUNCTION)
        || kind == Some(lsp::CompletionItemKind::METHOD));
    let commit_characters = self.get_commit_characters(info, settings);
    let mut insert_text = self.insert_text.clone();
    let insert_text_format = match self.is_snippet {
      Some(true) => Some(lsp::InsertTextFormat::SNIPPET),
      _ => None,
    };
    let range = self.replacement_span.clone();
    let mut filter_text = self.get_filter_text();
    let mut tags = None;
    let mut detail = None;

    if let Some(kind_modifiers) = &self.kind_modifiers {
      let kind_modifiers = parse_kind_modifier(kind_modifiers);
      if kind_modifiers.contains("optional") {
        if insert_text.is_none() {
          insert_text = Some(label.clone());
        }
        if filter_text.is_none() {
          filter_text = Some(label.clone());
        }
        label += "?";
      }
      if kind_modifiers.contains("deprecated") {
        tags = Some(vec![lsp::CompletionItemTag::DEPRECATED]);
      }
      if kind_modifiers.contains("color") {
        kind = Some(lsp::CompletionItemKind::COLOR);
      }
      if self.kind == ScriptElementKind::ScriptElement {
        for ext_modifier in FILE_EXTENSION_KIND_MODIFIERS {
          if kind_modifiers.contains(ext_modifier) {
            detail = if self.name.to_lowercase().ends_with(ext_modifier) {
              Some(self.name.clone())
            } else {
              Some(format!("{}{}", self.name, ext_modifier))
            };
            break;
          }
        }
      }
    }

    let text_edit =
      if let (Some(text_span), Some(new_text)) = (range, &insert_text) {
        let range = text_span.to_range(line_index);
        let insert_replace_edit = lsp::InsertReplaceEdit {
          new_text: new_text.clone(),
          insert: range,
          replace: range,
        };
        Some(insert_replace_edit.into())
      } else {
        None
      };

    let tsc = CompletionItemData {
      specifier: specifier.clone(),
      position,
      name: self.name.clone(),
      source: self.source.clone(),
      data: self.data.clone(),
      use_code_snippet,
    };

    lsp::CompletionItem {
      label,
      kind,
      sort_text,
      preselect,
      text_edit,
      filter_text,
      insert_text,
      insert_text_format,
      detail,
      tags,
      commit_characters,
      data: Some(json!({ "tsc": tsc })),
      ..Default::default()
    }
  }
}

#[derive(Debug, Default, Deserialize, Serialize)]
#[serde(rename_all = "camelCase")]
struct CompletionEntryLabelDetails {
  #[serde(skip_serializing_if = "Option::is_none")]
  detail: Option<String>,
  #[serde(skip_serializing_if = "Option::is_none")]
  description: Option<String>,
}

#[derive(Debug, Deserialize)]
pub enum OutliningSpanKind {
  #[serde(rename = "comment")]
  Comment,
  #[serde(rename = "region")]
  Region,
  #[serde(rename = "code")]
  Code,
  #[serde(rename = "imports")]
  Imports,
}

#[derive(Debug, Deserialize)]
#[serde(rename_all = "camelCase")]
pub struct OutliningSpan {
  text_span: TextSpan,
  // hint_span: TextSpan,
  // banner_text: String,
  // auto_collapse: bool,
  kind: OutliningSpanKind,
}

const FOLD_END_PAIR_CHARACTERS: &[u8] = &[b'}', b']', b')', b'`'];

impl OutliningSpan {
  pub fn to_folding_range(
    &self,
    line_index: Arc<LineIndex>,
    content: &[u8],
    line_folding_only: bool,
  ) -> lsp::FoldingRange {
    let range = self.text_span.to_range(line_index.clone());
    lsp::FoldingRange {
      start_line: range.start.line,
      start_character: if line_folding_only {
        None
      } else {
        Some(range.start.character)
      },
      end_line: self.adjust_folding_end_line(
        &range,
        line_index,
        content,
        line_folding_only,
      ),
      end_character: if line_folding_only {
        None
      } else {
        Some(range.end.character)
      },
      kind: self.get_folding_range_kind(&self.kind),
    }
  }

  fn adjust_folding_end_line(
    &self,
    range: &lsp::Range,
    line_index: Arc<LineIndex>,
    content: &[u8],
    line_folding_only: bool,
  ) -> u32 {
    if line_folding_only && range.end.line > 0 && range.end.character > 0 {
      let offset_end: usize = line_index.offset(range.end).unwrap().into();
      let fold_end_char = content[offset_end - 1];
      if FOLD_END_PAIR_CHARACTERS.contains(&fold_end_char) {
        return cmp::max(range.end.line - 1, range.start.line);
      }
    }

    range.end.line
  }

  fn get_folding_range_kind(
    &self,
    span_kind: &OutliningSpanKind,
  ) -> Option<lsp::FoldingRangeKind> {
    match span_kind {
      OutliningSpanKind::Comment => Some(lsp::FoldingRangeKind::Comment),
      OutliningSpanKind::Region => Some(lsp::FoldingRangeKind::Region),
      OutliningSpanKind::Imports => Some(lsp::FoldingRangeKind::Imports),
      _ => None,
    }
  }
}

#[derive(Debug, Deserialize)]
#[serde(rename_all = "camelCase")]
pub struct SignatureHelpItems {
  items: Vec<SignatureHelpItem>,
  // applicable_span: TextSpan,
  selected_item_index: u32,
  argument_index: u32,
  // argument_count: u32,
}

impl SignatureHelpItems {
  pub fn into_signature_help(
    self,
    language_server: &language_server::Inner,
  ) -> lsp::SignatureHelp {
    lsp::SignatureHelp {
      signatures: self
        .items
        .into_iter()
        .map(|item| item.into_signature_information(language_server))
        .collect(),
      active_parameter: Some(self.argument_index),
      active_signature: Some(self.selected_item_index),
    }
  }
}

#[derive(Debug, Deserialize)]
#[serde(rename_all = "camelCase")]
pub struct SignatureHelpItem {
  // is_variadic: bool,
  prefix_display_parts: Vec<SymbolDisplayPart>,
  suffix_display_parts: Vec<SymbolDisplayPart>,
  // separator_display_parts: Vec<SymbolDisplayPart>,
  parameters: Vec<SignatureHelpParameter>,
  documentation: Vec<SymbolDisplayPart>,
  // tags: Vec<JsDocTagInfo>,
}

impl SignatureHelpItem {
  pub fn into_signature_information(
    self,
    language_server: &language_server::Inner,
  ) -> lsp::SignatureInformation {
    let prefix_text =
      display_parts_to_string(&self.prefix_display_parts, language_server);
    let params_text = self
      .parameters
      .iter()
      .map(|param| {
        display_parts_to_string(&param.display_parts, language_server)
      })
      .collect::<Vec<String>>()
      .join(", ");
    let suffix_text =
      display_parts_to_string(&self.suffix_display_parts, language_server);
    let documentation =
      display_parts_to_string(&self.documentation, language_server);
    lsp::SignatureInformation {
      label: format!("{prefix_text}{params_text}{suffix_text}"),
      documentation: Some(lsp::Documentation::MarkupContent(
        lsp::MarkupContent {
          kind: lsp::MarkupKind::Markdown,
          value: documentation,
        },
      )),
      parameters: Some(
        self
          .parameters
          .into_iter()
          .map(|param| param.into_parameter_information(language_server))
          .collect(),
      ),
      active_parameter: None,
    }
  }
}

#[derive(Debug, Deserialize)]
#[serde(rename_all = "camelCase")]
pub struct SignatureHelpParameter {
  // name: String,
  documentation: Vec<SymbolDisplayPart>,
  display_parts: Vec<SymbolDisplayPart>,
  // is_optional: bool,
}

impl SignatureHelpParameter {
  pub fn into_parameter_information(
    self,
    language_server: &language_server::Inner,
  ) -> lsp::ParameterInformation {
    let documentation =
      display_parts_to_string(&self.documentation, language_server);
    lsp::ParameterInformation {
      label: lsp::ParameterLabel::Simple(display_parts_to_string(
        &self.display_parts,
        language_server,
      )),
      documentation: Some(lsp::Documentation::MarkupContent(
        lsp::MarkupContent {
          kind: lsp::MarkupKind::Markdown,
          value: documentation,
        },
      )),
    }
  }
}

#[derive(Debug, Clone, Deserialize)]
#[serde(rename_all = "camelCase")]
pub struct SelectionRange {
  text_span: TextSpan,
  #[serde(skip_serializing_if = "Option::is_none")]
  parent: Option<Box<SelectionRange>>,
}

impl SelectionRange {
  pub fn to_selection_range(
    &self,
    line_index: Arc<LineIndex>,
  ) -> lsp::SelectionRange {
    lsp::SelectionRange {
      range: self.text_span.to_range(line_index.clone()),
      parent: self.parent.as_ref().map(|parent_selection| {
        Box::new(parent_selection.to_selection_range(line_index))
      }),
    }
  }
}

#[derive(Debug, Clone, Deserialize)]
struct Response {
  // id: usize,
  data: Value,
}

struct State {
  last_id: usize,
  performance: Arc<Performance>,
  response: Option<Response>,
  state_snapshot: Arc<StateSnapshot>,
  specifiers: HashMap<String, String>,
  token: CancellationToken,
}

impl State {
  fn new(
    state_snapshot: Arc<StateSnapshot>,
    performance: Arc<Performance>,
  ) -> Self {
    Self {
      last_id: 1,
      performance,
      response: None,
      state_snapshot,
      specifiers: HashMap::default(),
      token: Default::default(),
    }
  }

  /// If a normalized version of the specifier has been stored for tsc, this
  /// will "restore" it for communicating back to the tsc language server,
  /// otherwise it will just convert the specifier to a string.
  fn denormalize_specifier(&self, specifier: &ModuleSpecifier) -> String {
    let specifier_str = specifier.to_string();
    self
      .specifiers
      .get(&specifier_str)
      .unwrap_or(&specifier_str)
      .to_string()
  }

  /// In certain situations, tsc can request "invalid" specifiers and this will
  /// normalize and memoize the specifier.
  fn normalize_specifier<S: AsRef<str>>(
    &mut self,
    specifier: S,
  ) -> Result<ModuleSpecifier, AnyError> {
    let specifier_str = specifier.as_ref().replace(".d.ts.d.ts", ".d.ts");
    if specifier_str != specifier.as_ref() {
      self
        .specifiers
        .insert(specifier_str.clone(), specifier.as_ref().to_string());
    }
    ModuleSpecifier::parse(&specifier_str).map_err(|err| err.into())
  }

  fn get_asset_or_document(
    &self,
    specifier: &ModuleSpecifier,
  ) -> Option<AssetOrDocument> {
    let snapshot = &self.state_snapshot;
    if specifier.scheme() == "asset" {
      snapshot.assets.get(specifier).map(AssetOrDocument::Asset)
    } else {
      snapshot
        .documents
        .get(specifier)
        .map(AssetOrDocument::Document)
    }
  }

  fn script_version(&self, specifier: &ModuleSpecifier) -> Option<String> {
    if specifier.scheme() == "asset" {
      if self.state_snapshot.assets.contains_key(specifier) {
        Some("1".to_string())
      } else {
        None
      }
    } else {
      self
        .state_snapshot
        .documents
        .get(specifier)
        .map(|d| d.script_version())
    }
  }
}

fn normalize_specifier<S: AsRef<str>>(
  specifier: S,
) -> Result<ModuleSpecifier, AnyError> {
  resolve_url(specifier.as_ref().replace(".d.ts.d.ts", ".d.ts").as_str())
    .map_err(|err| err.into())
}

#[derive(Debug, Deserialize, Serialize)]
#[serde(rename_all = "camelCase")]
struct SpecifierArgs {
  specifier: String,
}

#[op]
fn op_is_cancelled(state: &mut OpState) -> bool {
  let state = state.borrow_mut::<State>();
  state.token.is_cancelled()
}

#[op]
fn op_is_node_file(state: &mut OpState, path: String) -> bool {
  let state = state.borrow::<State>();
  match ModuleSpecifier::parse(&path) {
    Ok(specifier) => state
      .state_snapshot
      .maybe_npm_resolver
      .as_ref()
      .map(|r| r.in_npm_package(&specifier))
      .unwrap_or(false),
    Err(_) => false,
  }
}

#[op]
fn op_load(
  state: &mut OpState,
  args: SpecifierArgs,
) -> Result<Value, AnyError> {
  let state = state.borrow_mut::<State>();
  let mark = state.performance.mark("op_load", Some(&args));
  let specifier = state.normalize_specifier(args.specifier)?;
  let asset_or_document = state.get_asset_or_document(&specifier);
  state.performance.measure(mark);
  Ok(match asset_or_document {
    Some(doc) => {
      json!({
        "data": doc.text(),
        "scriptKind": crate::tsc::as_ts_script_kind(doc.media_type()),
        "version": state.script_version(&specifier),
      })
    }
    None => Value::Null,
  })
}

#[op]
fn op_resolve(
  state: &mut OpState,
  args: ResolveArgs,
) -> Result<Vec<Option<(String, String)>>, AnyError> {
  let state = state.borrow_mut::<State>();
  let mark = state.performance.mark("op_resolve", Some(&args));
  let referrer = state.normalize_specifier(&args.base)?;
  let result = match state.get_asset_or_document(&referrer) {
    Some(referrer_doc) => {
      let resolved = state.state_snapshot.documents.resolve(
        args.specifiers,
        &referrer_doc,
        state.state_snapshot.maybe_npm_resolver.as_ref(),
      );
      Ok(
        resolved
          .into_iter()
          .map(|o| {
            o.map(|(s, mt)| (s.to_string(), mt.as_ts_extension().to_string()))
          })
          .collect(),
      )
    }
    None => Err(custom_error(
      "NotFound",
      format!(
        "Error resolving. Referring specifier \"{}\" was not found.",
        args.base
      ),
    )),
  };

  state.performance.measure(mark);
  result
}

#[op]
fn op_respond(state: &mut OpState, args: Response) -> bool {
  let state = state.borrow_mut::<State>();
  state.response = Some(args);
  true
}

#[op]
fn op_script_names(state: &mut OpState) -> Vec<String> {
  let state = state.borrow_mut::<State>();
  let documents = &state.state_snapshot.documents;
<<<<<<< HEAD
  let all_docs = documents.documents(DocumentsFilter::AllDiagnosable);
=======
  let open_docs = documents.documents(DocumentsFilter::OpenDiagnosable);
  let mut result = Vec::new();
>>>>>>> 3abc53f8
  let mut seen = HashSet::new();
  let mut result = Vec::new();

  if documents.has_injected_types_node_package() {
    // ensure this is first so it resolves the node types first
    let specifier = "asset:///node_types.d.ts";
    result.push(specifier.to_string());
    seen.insert(specifier);
  }

  // inject these next because they're global
  for import in documents.module_graph_imports() {
    if seen.insert(import.as_str()) {
      result.push(import.to_string());
    }
  }

  // finally include the documents and all their dependencies
  for doc in &all_docs {
    let specifiers = std::iter::once(doc.specifier()).chain(
      doc
        .dependencies()
        .values()
        .filter_map(|dep| dep.get_type().or_else(|| dep.get_code())),
    );
    for specifier in specifiers {
      if seen.insert(specifier.as_str()) && documents.exists(specifier) {
        // only include dependencies we know to exist otherwise typescript will error
        result.push(specifier.to_string());
      }
    }
  }

  result
}

#[derive(Debug, Deserialize, Serialize)]
#[serde(rename_all = "camelCase")]
struct ScriptVersionArgs {
  specifier: String,
}

#[op]
fn op_script_version(
  state: &mut OpState,
  args: ScriptVersionArgs,
) -> Result<Option<String>, AnyError> {
  let state = state.borrow_mut::<State>();
  // this op is very "noisy" and measuring its performance is not useful, so we
  // don't measure it uniquely anymore.
  let specifier = state.normalize_specifier(args.specifier)?;
  Ok(state.script_version(&specifier))
}

/// Create and setup a JsRuntime based on a snapshot. It is expected that the
/// supplied snapshot is an isolate that contains the TypeScript language
/// server.
fn js_runtime(performance: Arc<Performance>) -> JsRuntime {
  JsRuntime::new(RuntimeOptions {
    extensions: vec![deno_tsc::init_ops(performance)],
    startup_snapshot: Some(tsc::compiler_snapshot()),
    ..Default::default()
  })
}

deno_core::extension!(deno_tsc,
  ops = [
    op_is_cancelled,
    op_is_node_file,
    op_load,
    op_resolve,
    op_respond,
    op_script_names,
    op_script_version,
  ],
  options = {
    performance: Arc<Performance>
  },
  state = |state, options| {
    state.put(State::new(
      Arc::new(StateSnapshot::default()),
      options.performance,
    ));
  },
  customizer = |ext: &mut deno_core::ExtensionBuilder| {
    ext.force_op_registration();
  },
);

/// Instruct a language server runtime to start the language server and provide
/// it with a minimal bootstrap configuration.
fn start(runtime: &mut JsRuntime, debug: bool) -> Result<(), AnyError> {
  let init_config = json!({ "debug": debug });
  let init_src = format!("globalThis.serverInit({init_config});");

  runtime.execute_script(located_script_name!(), init_src)?;
  Ok(())
}

#[derive(Debug, Deserialize_repr, Serialize_repr)]
#[repr(u32)]
pub enum CompletionTriggerKind {
  Invoked = 1,
  TriggerCharacter = 2,
  TriggerForIncompleteCompletions = 3,
}

impl From<lsp::CompletionTriggerKind> for CompletionTriggerKind {
  fn from(kind: lsp::CompletionTriggerKind) -> Self {
    match kind {
      lsp::CompletionTriggerKind::INVOKED => Self::Invoked,
      lsp::CompletionTriggerKind::TRIGGER_CHARACTER => Self::TriggerCharacter,
      lsp::CompletionTriggerKind::TRIGGER_FOR_INCOMPLETE_COMPLETIONS => {
        Self::TriggerForIncompleteCompletions
      }
      _ => Self::Invoked,
    }
  }
}

#[derive(Debug, Serialize)]
#[serde(rename_all = "kebab-case")]
#[allow(dead_code)]
pub enum QuotePreference {
  Auto,
  Double,
  Single,
}

#[derive(Debug, Serialize)]
#[serde(rename_all = "kebab-case")]
#[allow(dead_code)]
pub enum ImportModuleSpecifierPreference {
  Auto,
  Relative,
  NonRelative,
}

#[derive(Debug, Serialize)]
#[serde(rename_all = "kebab-case")]
#[allow(dead_code)]
pub enum ImportModuleSpecifierEnding {
  Auto,
  Minimal,
  Index,
  Js,
}

#[derive(Debug, Serialize)]
#[serde(rename_all = "kebab-case")]
#[allow(dead_code)]
pub enum IncludeInlayParameterNameHints {
  None,
  Literals,
  All,
}

impl From<&config::InlayHintsParamNamesEnabled>
  for IncludeInlayParameterNameHints
{
  fn from(setting: &config::InlayHintsParamNamesEnabled) -> Self {
    match setting {
      config::InlayHintsParamNamesEnabled::All => Self::All,
      config::InlayHintsParamNamesEnabled::Literals => Self::Literals,
      config::InlayHintsParamNamesEnabled::None => Self::None,
    }
  }
}

#[derive(Debug, Serialize)]
#[serde(rename_all = "kebab-case")]
#[allow(dead_code)]
pub enum IncludePackageJsonAutoImports {
  Auto,
  On,
  Off,
}

#[derive(Debug, Serialize)]
#[serde(rename_all = "kebab-case")]
#[allow(dead_code)]
pub enum JsxAttributeCompletionStyle {
  Auto,
  Braces,
  None,
}

#[derive(Debug, Default, Serialize)]
#[serde(rename_all = "camelCase")]
pub struct GetCompletionsAtPositionOptions {
  #[serde(flatten)]
  pub user_preferences: UserPreferences,
  #[serde(skip_serializing_if = "Option::is_none")]
  pub trigger_character: Option<String>,
  #[serde(skip_serializing_if = "Option::is_none")]
  pub trigger_kind: Option<CompletionTriggerKind>,
}

#[derive(Debug, Default, Serialize)]
#[serde(rename_all = "camelCase")]
pub struct UserPreferences {
  #[serde(skip_serializing_if = "Option::is_none")]
  pub disable_suggestions: Option<bool>,
  #[serde(skip_serializing_if = "Option::is_none")]
  pub quote_preference: Option<QuotePreference>,
  #[serde(skip_serializing_if = "Option::is_none")]
  pub include_completions_for_module_exports: Option<bool>,
  #[serde(skip_serializing_if = "Option::is_none")]
  pub include_completions_for_import_statements: Option<bool>,
  #[serde(skip_serializing_if = "Option::is_none")]
  pub include_completions_with_snippet_text: Option<bool>,
  #[serde(skip_serializing_if = "Option::is_none")]
  pub include_automatic_optional_chain_completions: Option<bool>,
  #[serde(skip_serializing_if = "Option::is_none")]
  pub include_completions_with_insert_text: Option<bool>,
  #[serde(skip_serializing_if = "Option::is_none")]
  pub include_completions_with_class_member_snippets: Option<bool>,
  #[serde(skip_serializing_if = "Option::is_none")]
  pub include_completions_with_object_literal_method_snippets: Option<bool>,
  #[serde(skip_serializing_if = "Option::is_none")]
  pub use_label_details_in_completion_entries: Option<bool>,
  #[serde(skip_serializing_if = "Option::is_none")]
  pub allow_incomplete_completions: Option<bool>,
  #[serde(skip_serializing_if = "Option::is_none")]
  pub import_module_specifier_preference:
    Option<ImportModuleSpecifierPreference>,
  #[serde(skip_serializing_if = "Option::is_none")]
  pub import_module_specifier_ending: Option<ImportModuleSpecifierEnding>,
  #[serde(skip_serializing_if = "Option::is_none")]
  pub allow_text_changes_in_new_files: Option<bool>,
  #[serde(skip_serializing_if = "Option::is_none")]
  pub provide_prefix_and_suffix_text_for_rename: Option<bool>,
  #[serde(skip_serializing_if = "Option::is_none")]
  pub include_package_json_auto_imports: Option<IncludePackageJsonAutoImports>,
  #[serde(skip_serializing_if = "Option::is_none")]
  pub provide_refactor_not_applicable_reason: Option<bool>,
  #[serde(skip_serializing_if = "Option::is_none")]
  pub jsx_attribute_completion_style: Option<JsxAttributeCompletionStyle>,
  #[serde(skip_serializing_if = "Option::is_none")]
  pub include_inlay_parameter_name_hints:
    Option<IncludeInlayParameterNameHints>,
  #[serde(skip_serializing_if = "Option::is_none")]
  pub include_inlay_parameter_name_hints_when_argument_matches_name:
    Option<bool>,
  #[serde(skip_serializing_if = "Option::is_none")]
  pub include_inlay_function_parameter_type_hints: Option<bool>,
  #[serde(skip_serializing_if = "Option::is_none")]
  pub include_inlay_variable_type_hints: Option<bool>,
  #[serde(skip_serializing_if = "Option::is_none")]
  pub include_inlay_variable_type_hints_when_type_matches_name: Option<bool>,
  #[serde(skip_serializing_if = "Option::is_none")]
  pub include_inlay_property_declaration_type_hints: Option<bool>,
  #[serde(skip_serializing_if = "Option::is_none")]
  pub include_inlay_function_like_return_type_hints: Option<bool>,
  #[serde(skip_serializing_if = "Option::is_none")]
  pub include_inlay_enum_member_value_hints: Option<bool>,
  #[serde(skip_serializing_if = "Option::is_none")]
  pub allow_rename_of_import_path: Option<bool>,
  #[serde(skip_serializing_if = "Option::is_none")]
  pub auto_import_file_exclude_patterns: Option<Vec<String>>,
}

impl From<&config::WorkspaceSettings> for UserPreferences {
  fn from(workspace_settings: &config::WorkspaceSettings) -> Self {
    let inlay_hints = &workspace_settings.inlay_hints;
    Self {
      include_inlay_parameter_name_hints: Some(
        (&inlay_hints.parameter_names.enabled).into(),
      ),
      include_inlay_parameter_name_hints_when_argument_matches_name: Some(
        !inlay_hints
          .parameter_names
          .suppress_when_argument_matches_name,
      ),
      include_inlay_function_parameter_type_hints: Some(
        inlay_hints.parameter_types.enabled,
      ),
      include_inlay_variable_type_hints: Some(
        inlay_hints.variable_types.enabled,
      ),
      include_inlay_variable_type_hints_when_type_matches_name: Some(
        !inlay_hints.variable_types.suppress_when_type_matches_name,
      ),
      include_inlay_property_declaration_type_hints: Some(
        inlay_hints.property_declaration_types.enabled,
      ),
      include_inlay_function_like_return_type_hints: Some(
        inlay_hints.function_like_return_types.enabled,
      ),
      include_inlay_enum_member_value_hints: Some(
        inlay_hints.enum_member_values.enabled,
      ),
      ..Default::default()
    }
  }
}

#[derive(Debug, Serialize)]
#[serde(rename_all = "camelCase")]
pub struct SignatureHelpItemsOptions {
  #[serde(skip_serializing_if = "Option::is_none")]
  pub trigger_reason: Option<SignatureHelpTriggerReason>,
}

#[derive(Debug, Serialize)]
pub enum SignatureHelpTriggerKind {
  #[serde(rename = "characterTyped")]
  CharacterTyped,
  #[serde(rename = "invoked")]
  Invoked,
  #[serde(rename = "retrigger")]
  Retrigger,
  #[serde(rename = "unknown")]
  Unknown,
}

impl From<lsp::SignatureHelpTriggerKind> for SignatureHelpTriggerKind {
  fn from(kind: lsp::SignatureHelpTriggerKind) -> Self {
    match kind {
      lsp::SignatureHelpTriggerKind::INVOKED => Self::Invoked,
      lsp::SignatureHelpTriggerKind::TRIGGER_CHARACTER => Self::CharacterTyped,
      lsp::SignatureHelpTriggerKind::CONTENT_CHANGE => Self::Retrigger,
      _ => Self::Unknown,
    }
  }
}

#[derive(Debug, Serialize)]
#[serde(rename_all = "camelCase")]
pub struct SignatureHelpTriggerReason {
  pub kind: SignatureHelpTriggerKind,
  #[serde(skip_serializing_if = "Option::is_none")]
  pub trigger_character: Option<String>,
}

#[derive(Debug, Serialize)]
#[serde(rename_all = "camelCase")]
pub struct GetCompletionDetailsArgs {
  pub specifier: ModuleSpecifier,
  pub position: u32,
  pub name: String,
  #[serde(skip_serializing_if = "Option::is_none")]
  pub source: Option<String>,
  #[serde(skip_serializing_if = "Option::is_none")]
  pub preferences: Option<UserPreferences>,
  #[serde(skip_serializing_if = "Option::is_none")]
  pub data: Option<Value>,
}

impl From<&CompletionItemData> for GetCompletionDetailsArgs {
  fn from(item_data: &CompletionItemData) -> Self {
    Self {
      specifier: item_data.specifier.clone(),
      position: item_data.position,
      name: item_data.name.clone(),
      source: item_data.source.clone(),
      preferences: None,
      data: item_data.data.clone(),
    }
  }
}

/// Methods that are supported by the Language Service in the compiler isolate.
#[derive(Debug)]
pub enum RequestMethod {
  /// Configure the compilation settings for the server.
  Configure(TsConfig),
  /// Get rename locations at a given position.
  FindRenameLocations {
    specifier: ModuleSpecifier,
    position: u32,
    find_in_strings: bool,
    find_in_comments: bool,
    provide_prefix_and_suffix_text_for_rename: bool,
  },
  GetAssets,
  /// Retrieve the possible refactor info for a range of a file.
  GetApplicableRefactors((ModuleSpecifier, TextSpan, String)),
  /// Retrieve the refactor edit info for a range.
  GetEditsForRefactor((ModuleSpecifier, TextSpan, String, String)),
  /// Retrieve code fixes for a range of a file with the provided error codes.
  GetCodeFixes((ModuleSpecifier, u32, u32, Vec<String>)),
  /// Get completion information at a given position (IntelliSense).
  GetCompletions((ModuleSpecifier, u32, GetCompletionsAtPositionOptions)),
  /// Get details about a specific completion entry.
  GetCompletionDetails(GetCompletionDetailsArgs),
  /// Retrieve the combined code fixes for a fix id for a module.
  GetCombinedCodeFix((ModuleSpecifier, Value)),
  /// Get declaration information for a specific position.
  GetDefinition((ModuleSpecifier, u32)),
  /// Return diagnostics for given file.
  GetDiagnostics(Vec<ModuleSpecifier>),
  /// Return document highlights at position.
  GetDocumentHighlights((ModuleSpecifier, u32, Vec<ModuleSpecifier>)),
  /// Get semantic highlights information for a particular file.
  GetEncodedSemanticClassifications((ModuleSpecifier, TextSpan)),
  /// Get implementation information for a specific position.
  GetImplementation((ModuleSpecifier, u32)),
  /// Get "navigate to" items, which are converted to workspace symbols
  GetNavigateToItems {
    search: String,
    max_result_count: Option<u32>,
    file: Option<String>,
  },
  /// Get a "navigation tree" for a specifier.
  GetNavigationTree(ModuleSpecifier),
  /// Get outlining spans for a specifier.
  GetOutliningSpans(ModuleSpecifier),
  /// Return quick info at position (hover information).
  GetQuickInfo((ModuleSpecifier, u32)),
  /// Get document references for a specific position.
  GetReferences((ModuleSpecifier, u32)),
  /// Get signature help items for a specific position.
  GetSignatureHelpItems((ModuleSpecifier, u32, SignatureHelpItemsOptions)),
  /// Get a selection range for a specific position.
  GetSmartSelectionRange((ModuleSpecifier, u32)),
  /// Get the diagnostic codes that support some form of code fix.
  GetSupportedCodeFixes,
  /// Get the type definition information for a specific position.
  GetTypeDefinition {
    specifier: ModuleSpecifier,
    position: u32,
  },
  /// Resolve a call hierarchy item for a specific position.
  PrepareCallHierarchy((ModuleSpecifier, u32)),
  /// Resolve incoming call hierarchy items for a specific position.
  ProvideCallHierarchyIncomingCalls((ModuleSpecifier, u32)),
  /// Resolve outgoing call hierarchy items for a specific position.
  ProvideCallHierarchyOutgoingCalls((ModuleSpecifier, u32)),
  /// Resolve inlay hints for a specific text span
  ProvideInlayHints((ModuleSpecifier, TextSpan, UserPreferences)),

  // Special request, used only internally by the LSP
  Restart,
}

impl RequestMethod {
  fn to_value(&self, state: &State, id: usize) -> Value {
    match self {
      RequestMethod::Configure(config) => json!({
        "id": id,
        "method": "configure",
        "compilerOptions": config,
      }),
      RequestMethod::FindRenameLocations {
        specifier,
        position,
        find_in_strings,
        find_in_comments,
        provide_prefix_and_suffix_text_for_rename,
      } => {
        json!({
          "id": id,
          "method": "findRenameLocations",
          "specifier": state.denormalize_specifier(specifier),
          "position": position,
          "findInStrings": find_in_strings,
          "findInComments": find_in_comments,
          "providePrefixAndSuffixTextForRename": provide_prefix_and_suffix_text_for_rename
        })
      }
      RequestMethod::GetAssets => json!({
        "id": id,
        "method": "getAssets",
      }),
      RequestMethod::GetApplicableRefactors((specifier, span, kind)) => json!({
        "id": id,
        "method": "getApplicableRefactors",
        "specifier": state.denormalize_specifier(specifier),
        "range": { "pos": span.start, "end": span.start + span.length },
        "kind": kind,
      }),
      RequestMethod::GetEditsForRefactor((
        specifier,
        span,
        refactor_name,
        action_name,
      )) => json!({
        "id": id,
        "method": "getEditsForRefactor",
        "specifier": state.denormalize_specifier(specifier),
        "range": { "pos": span.start, "end": span.start + span.length},
        "refactorName": refactor_name,
        "actionName": action_name,
      }),
      RequestMethod::GetCodeFixes((
        specifier,
        start_pos,
        end_pos,
        error_codes,
      )) => json!({
        "id": id,
        "method": "getCodeFixes",
        "specifier": state.denormalize_specifier(specifier),
        "startPosition": start_pos,
        "endPosition": end_pos,
        "errorCodes": error_codes,
      }),
      RequestMethod::GetCombinedCodeFix((specifier, fix_id)) => json!({
        "id": id,
        "method": "getCombinedCodeFix",
        "specifier": state.denormalize_specifier(specifier),
        "fixId": fix_id,
      }),
      RequestMethod::GetCompletionDetails(args) => json!({
        "id": id,
        "method": "getCompletionDetails",
        "args": args
      }),
      RequestMethod::GetCompletions((specifier, position, preferences)) => {
        json!({
          "id": id,
          "method": "getCompletions",
          "specifier": state.denormalize_specifier(specifier),
          "position": position,
          "preferences": preferences,
        })
      }
      RequestMethod::GetDefinition((specifier, position)) => json!({
        "id": id,
        "method": "getDefinition",
        "specifier": state.denormalize_specifier(specifier),
        "position": position,
      }),
      RequestMethod::GetDiagnostics(specifiers) => json!({
        "id": id,
        "method": "getDiagnostics",
        "specifiers": specifiers.iter().map(|s| state.denormalize_specifier(s)).collect::<Vec<String>>(),
      }),
      RequestMethod::GetDocumentHighlights((
        specifier,
        position,
        files_to_search,
      )) => json!({
        "id": id,
        "method": "getDocumentHighlights",
        "specifier": state.denormalize_specifier(specifier),
        "position": position,
        "filesToSearch": files_to_search,
      }),
      RequestMethod::GetEncodedSemanticClassifications((specifier, span)) => {
        json!({
          "id": id,
          "method": "getEncodedSemanticClassifications",
          "specifier": state.denormalize_specifier(specifier),
          "span": span,
        })
      }
      RequestMethod::GetImplementation((specifier, position)) => json!({
        "id": id,
        "method": "getImplementation",
        "specifier": state.denormalize_specifier(specifier),
        "position": position,
      }),
      RequestMethod::GetNavigateToItems {
        search,
        max_result_count,
        file,
      } => json!({
        "id": id,
        "method": "getNavigateToItems",
        "search": search,
        "maxResultCount": max_result_count,
        "file": file,
      }),
      RequestMethod::GetNavigationTree(specifier) => json!({
        "id": id,
        "method": "getNavigationTree",
        "specifier": state.denormalize_specifier(specifier),
      }),
      RequestMethod::GetOutliningSpans(specifier) => json!({
        "id": id,
        "method": "getOutliningSpans",
        "specifier": state.denormalize_specifier(specifier),
      }),
      RequestMethod::GetQuickInfo((specifier, position)) => json!({
        "id": id,
        "method": "getQuickInfo",
        "specifier": state.denormalize_specifier(specifier),
        "position": position,
      }),
      RequestMethod::GetReferences((specifier, position)) => json!({
        "id": id,
        "method": "getReferences",
        "specifier": state.denormalize_specifier(specifier),
        "position": position,
      }),
      RequestMethod::GetSignatureHelpItems((specifier, position, options)) => {
        json!({
          "id": id,
          "method": "getSignatureHelpItems",
          "specifier": state.denormalize_specifier(specifier),
          "position": position,
          "options": options,
        })
      }
      RequestMethod::GetSmartSelectionRange((specifier, position)) => {
        json!({
          "id": id,
          "method": "getSmartSelectionRange",
          "specifier": state.denormalize_specifier(specifier),
          "position": position
        })
      }
      RequestMethod::GetSupportedCodeFixes => json!({
        "id": id,
        "method": "getSupportedCodeFixes",
      }),
      RequestMethod::GetTypeDefinition {
        specifier,
        position,
      } => json!({
        "id": id,
        "method": "getTypeDefinition",
        "specifier": state.denormalize_specifier(specifier),
        "position": position
      }),
      RequestMethod::PrepareCallHierarchy((specifier, position)) => {
        json!({
          "id": id,
          "method": "prepareCallHierarchy",
          "specifier": state.denormalize_specifier(specifier),
          "position": position
        })
      }
      RequestMethod::ProvideCallHierarchyIncomingCalls((
        specifier,
        position,
      )) => {
        json!({
          "id": id,
          "method": "provideCallHierarchyIncomingCalls",
          "specifier": state.denormalize_specifier(specifier),
          "position": position
        })
      }
      RequestMethod::ProvideCallHierarchyOutgoingCalls((
        specifier,
        position,
      )) => {
        json!({
          "id": id,
          "method": "provideCallHierarchyOutgoingCalls",
          "specifier": state.denormalize_specifier(specifier),
          "position": position
        })
      }
      RequestMethod::ProvideInlayHints((specifier, span, preferences)) => {
        json!({
          "id": id,
          "method": "provideInlayHints",
          "specifier": state.denormalize_specifier(specifier),
          "span": span,
          "preferences": preferences,
        })
      }
      RequestMethod::Restart => json!({
        "id": id,
        "method": "restart",
      }),
    }
  }
}

/// Send a request into a runtime and return the JSON value of the response.
pub fn request(
  runtime: &mut JsRuntime,
  state_snapshot: Arc<StateSnapshot>,
  method: RequestMethod,
  token: CancellationToken,
) -> Result<Value, AnyError> {
  let (performance, request_params) = {
    let op_state = runtime.op_state();
    let mut op_state = op_state.borrow_mut();
    let state = op_state.borrow_mut::<State>();
    state.state_snapshot = state_snapshot;
    state.token = token;
    state.last_id += 1;
    let id = state.last_id;
    (state.performance.clone(), method.to_value(state, id))
  };
  let mark = performance.mark("request", Some(request_params.clone()));
  let request_src = format!("globalThis.serverRequest({request_params});");
  runtime.execute_script(located_script_name!(), request_src)?;

  let op_state = runtime.op_state();
  let mut op_state = op_state.borrow_mut();
  let state = op_state.borrow_mut::<State>();

  performance.measure(mark);
  if let Some(response) = state.response.clone() {
    state.response = None;
    Ok(response.data)
  } else {
    Err(custom_error(
      "RequestError",
      "The response was not received for the request.",
    ))
  }
}

#[cfg(test)]
mod tests {
  use super::*;
  use crate::cache::HttpCache;
  use crate::http_util::HeadersMap;
  use crate::lsp::config::WorkspaceSettings;
  use crate::lsp::documents::Documents;
  use crate::lsp::documents::LanguageId;
  use crate::lsp::text::LineIndex;
  use crate::tsc::AssetText;
  use pretty_assertions::assert_eq;
  use std::path::Path;
  use std::path::PathBuf;
  use test_util::TempDir;

  fn mock_state_snapshot(
    fixtures: &[(&str, &str, i32, LanguageId)],
    location: &Path,
  ) -> StateSnapshot {
    let mut documents = Documents::new(location);
    for (specifier, source, version, language_id) in fixtures {
      let specifier =
        resolve_url(specifier).expect("failed to create specifier");
      documents.open(
        specifier.clone(),
        *version,
        *language_id,
        (*source).into(),
      );
    }
    StateSnapshot {
      documents,
      ..Default::default()
    }
  }

  fn setup(
    temp_dir: &TempDir,
    debug: bool,
    config: Value,
    sources: &[(&str, &str, i32, LanguageId)],
  ) -> (JsRuntime, Arc<StateSnapshot>, PathBuf) {
    let location = temp_dir.path().join("deps");
    let state_snapshot = Arc::new(mock_state_snapshot(sources, &location));
    let mut runtime = js_runtime(Default::default());
    start(&mut runtime, debug).unwrap();
    let ts_config = TsConfig::new(config);
    assert_eq!(
      request(
        &mut runtime,
        state_snapshot.clone(),
        RequestMethod::Configure(ts_config),
        Default::default(),
      )
      .expect("failed request"),
      json!(true)
    );
    (runtime, state_snapshot, location)
  }

  #[test]
  fn test_replace_links() {
    let actual = replace_links(r"test {@link http://deno.land/x/mod.ts} test");
    assert_eq!(
      actual,
      r"test [http://deno.land/x/mod.ts](http://deno.land/x/mod.ts) test"
    );
    let actual =
      replace_links(r"test {@link http://deno.land/x/mod.ts a link} test");
    assert_eq!(actual, r"test [a link](http://deno.land/x/mod.ts) test");
    let actual =
      replace_links(r"test {@linkcode http://deno.land/x/mod.ts a link} test");
    assert_eq!(actual, r"test [`a link`](http://deno.land/x/mod.ts) test");
  }

  #[test]
  fn test_project_configure() {
    let temp_dir = TempDir::new();
    setup(
      &temp_dir,
      false,
      json!({
        "target": "esnext",
        "module": "esnext",
        "noEmit": true,
      }),
      &[],
    );
  }

  #[test]
  fn test_project_reconfigure() {
    let temp_dir = TempDir::new();
    let (mut runtime, state_snapshot, _) = setup(
      &temp_dir,
      false,
      json!({
        "target": "esnext",
        "module": "esnext",
        "noEmit": true,
      }),
      &[],
    );
    let ts_config = TsConfig::new(json!({
      "target": "esnext",
      "module": "esnext",
      "noEmit": true,
      "lib": ["deno.ns", "deno.worker"]
    }));
    let result = request(
      &mut runtime,
      state_snapshot,
      RequestMethod::Configure(ts_config),
      Default::default(),
    );
    assert!(result.is_ok());
    let response = result.unwrap();
    assert_eq!(response, json!(true));
  }

  #[test]
  fn test_get_diagnostics() {
    let temp_dir = TempDir::new();
    let (mut runtime, state_snapshot, _) = setup(
      &temp_dir,
      false,
      json!({
        "target": "esnext",
        "module": "esnext",
        "noEmit": true,
      }),
      &[(
        "file:///a.ts",
        r#"console.log("hello deno");"#,
        1,
        LanguageId::TypeScript,
      )],
    );
    let specifier = resolve_url("file:///a.ts").expect("could not resolve url");
    let result = request(
      &mut runtime,
      state_snapshot,
      RequestMethod::GetDiagnostics(vec![specifier]),
      Default::default(),
    );
    assert!(result.is_ok());
    let response = result.unwrap();
    assert_eq!(
      response,
      json!({
        "file:///a.ts": [
          {
            "start": {
              "line": 0,
              "character": 0,
            },
            "end": {
              "line": 0,
              "character": 7
            },
            "fileName": "file:///a.ts",
            "messageText": "Cannot find name 'console'. Do you need to change your target library? Try changing the \'lib\' compiler option to include 'dom'.",
            "sourceLine": "console.log(\"hello deno\");",
            "category": 1,
            "code": 2584
          }
        ]
      })
    );
  }

  #[test]
  fn test_get_diagnostics_lib() {
    let temp_dir = TempDir::new();
    let (mut runtime, state_snapshot, _) = setup(
      &temp_dir,
      false,
      json!({
        "target": "esnext",
        "module": "esnext",
        "jsx": "react",
        "lib": ["esnext", "dom", "deno.ns"],
        "noEmit": true,
      }),
      &[(
        "file:///a.ts",
        r#"console.log(document.location);"#,
        1,
        LanguageId::TypeScript,
      )],
    );
    let specifier = resolve_url("file:///a.ts").expect("could not resolve url");
    let result = request(
      &mut runtime,
      state_snapshot,
      RequestMethod::GetDiagnostics(vec![specifier]),
      Default::default(),
    );
    assert!(result.is_ok());
    let response = result.unwrap();
    assert_eq!(response, json!({ "file:///a.ts": [] }));
  }

  #[test]
  fn test_module_resolution() {
    let temp_dir = TempDir::new();
    let (mut runtime, state_snapshot, _) = setup(
      &temp_dir,
      false,
      json!({
        "target": "esnext",
        "module": "esnext",
        "lib": ["deno.ns", "deno.window"],
        "noEmit": true,
      }),
      &[(
        "file:///a.ts",
        r#"
        import { B } from "https://deno.land/x/b/mod.ts";

        const b = new B();

        console.log(b);
      "#,
        1,
        LanguageId::TypeScript,
      )],
    );
    let specifier = resolve_url("file:///a.ts").expect("could not resolve url");
    let result = request(
      &mut runtime,
      state_snapshot,
      RequestMethod::GetDiagnostics(vec![specifier]),
      Default::default(),
    );
    assert!(result.is_ok());
    let response = result.unwrap();
    assert_eq!(response, json!({ "file:///a.ts": [] }));
  }

  #[test]
  fn test_bad_module_specifiers() {
    let temp_dir = TempDir::new();
    let (mut runtime, state_snapshot, _) = setup(
      &temp_dir,
      false,
      json!({
        "target": "esnext",
        "module": "esnext",
        "lib": ["deno.ns", "deno.window"],
        "noEmit": true,
      }),
      &[(
        "file:///a.ts",
        r#"
        import { A } from ".";
        "#,
        1,
        LanguageId::TypeScript,
      )],
    );
    let specifier = resolve_url("file:///a.ts").expect("could not resolve url");
    let result = request(
      &mut runtime,
      state_snapshot,
      RequestMethod::GetDiagnostics(vec![specifier]),
      Default::default(),
    );
    assert!(result.is_ok());
    let response = result.unwrap();
    assert_eq!(
      response,
      json!({
        "file:///a.ts": [{
          "start": {
            "line": 1,
            "character": 8
          },
          "end": {
            "line": 1,
            "character": 30
          },
          "fileName": "file:///a.ts",
          "messageText": "\'A\' is declared but its value is never read.",
          "sourceLine": "        import { A } from \".\";",
          "category": 2,
          "code": 6133,
          "reportsUnnecessary": true,
        }]
      })
    );
  }

  #[test]
  fn test_remote_modules() {
    let temp_dir = TempDir::new();
    let (mut runtime, state_snapshot, _) = setup(
      &temp_dir,
      false,
      json!({
        "target": "esnext",
        "module": "esnext",
        "lib": ["deno.ns", "deno.window"],
        "noEmit": true,
      }),
      &[(
        "file:///a.ts",
        r#"
        import { B } from "https://deno.land/x/b/mod.ts";

        const b = new B();

        console.log(b);
      "#,
        1,
        LanguageId::TypeScript,
      )],
    );
    let specifier = resolve_url("file:///a.ts").expect("could not resolve url");
    let result = request(
      &mut runtime,
      state_snapshot,
      RequestMethod::GetDiagnostics(vec![specifier]),
      Default::default(),
    );
    assert!(result.is_ok());
    let response = result.unwrap();
    assert_eq!(response, json!({ "file:///a.ts": [] }));
  }

  #[test]
  fn test_partial_modules() {
    let temp_dir = TempDir::new();
    let (mut runtime, state_snapshot, _) = setup(
      &temp_dir,
      false,
      json!({
        "target": "esnext",
        "module": "esnext",
        "lib": ["deno.ns", "deno.window"],
        "noEmit": true,
      }),
      &[(
        "file:///a.ts",
        r#"
        import {
          Application,
          Context,
          Router,
          Status,
        } from "https://deno.land/x/oak@v6.3.2/mod.ts";

        import * as test from
      "#,
        1,
        LanguageId::TypeScript,
      )],
    );
    let specifier = resolve_url("file:///a.ts").expect("could not resolve url");
    let result = request(
      &mut runtime,
      state_snapshot,
      RequestMethod::GetDiagnostics(vec![specifier]),
      Default::default(),
    );
    assert!(result.is_ok());
    let response = result.unwrap();
    assert_eq!(
      response,
      json!({
        "file:///a.ts": [{
          "start": {
            "line": 1,
            "character": 8
          },
          "end": {
            "line": 6,
            "character": 55,
          },
          "fileName": "file:///a.ts",
          "messageText": "All imports in import declaration are unused.",
          "sourceLine": "        import {",
          "category": 2,
          "code": 6192,
          "reportsUnnecessary": true
        }, {
          "start": {
            "line": 8,
            "character": 29
          },
          "end": {
            "line": 8,
            "character": 29
          },
          "fileName": "file:///a.ts",
          "messageText": "Expression expected.",
          "sourceLine": "        import * as test from",
          "category": 1,
          "code": 1109
        }]
      })
    );
  }

  #[test]
  fn test_no_debug_failure() {
    let temp_dir = TempDir::new();
    let (mut runtime, state_snapshot, _) = setup(
      &temp_dir,
      false,
      json!({
        "target": "esnext",
        "module": "esnext",
        "lib": ["deno.ns", "deno.window"],
        "noEmit": true,
      }),
      &[(
        "file:///a.ts",
        r#"const url = new URL("b.js", import."#,
        1,
        LanguageId::TypeScript,
      )],
    );
    let specifier = resolve_url("file:///a.ts").expect("could not resolve url");
    let result = request(
      &mut runtime,
      state_snapshot,
      RequestMethod::GetDiagnostics(vec![specifier]),
      Default::default(),
    );
    assert!(result.is_ok());
    let response = result.unwrap();
    assert_eq!(
      response,
      json!({
        "file:///a.ts": [
          {
            "start": {
              "line": 0,
              "character": 35,
            },
            "end": {
              "line": 0,
              "character": 35
            },
            "fileName": "file:///a.ts",
            "messageText": "Identifier expected.",
            "sourceLine": "const url = new URL(\"b.js\", import.",
            "category": 1,
            "code": 1003,
          }
        ]
      })
    );
  }

  #[test]
  fn test_request_assets() {
    let temp_dir = TempDir::new();
    let (mut runtime, state_snapshot, _) =
      setup(&temp_dir, false, json!({}), &[]);
    let result = request(
      &mut runtime,
      state_snapshot,
      RequestMethod::GetAssets,
      Default::default(),
    )
    .unwrap();
    let assets: Vec<AssetText> = serde_json::from_value(result).unwrap();
    let mut asset_names = assets
      .iter()
      .map(|a| {
        a.specifier
          .replace("asset:///lib.", "")
          .replace(".d.ts", "")
      })
      .collect::<Vec<_>>();
    let mut expected_asset_names: Vec<String> = serde_json::from_str(
      include_str!(concat!(env!("OUT_DIR"), "/lib_file_names.json")),
    )
    .unwrap();

    asset_names.sort();
    expected_asset_names.sort();

    // You might have found this assertion starts failing after upgrading TypeScript.
    // Ensure build.rs is updated so these match.
    assert_eq!(asset_names, expected_asset_names);

    // get some notification when the size of the assets grows
    let mut total_size = 0;
    for asset in assets {
      total_size += asset.text.len();
    }
    assert!(total_size > 0);
    assert!(total_size < 2_000_000); // currently as of TS 4.6, it's 0.7MB
  }

  #[test]
  fn test_modify_sources() {
    let temp_dir = TempDir::new();
    let (mut runtime, state_snapshot, location) = setup(
      &temp_dir,
      false,
      json!({
        "target": "esnext",
        "module": "esnext",
        "lib": ["deno.ns", "deno.window"],
        "noEmit": true,
      }),
      &[(
        "file:///a.ts",
        r#"
          import * as a from "https://deno.land/x/example/a.ts";
          if (a.a === "b") {
            console.log("fail");
          }
        "#,
        1,
        LanguageId::TypeScript,
      )],
    );
    let cache = HttpCache::new(&location);
    let specifier_dep =
      resolve_url("https://deno.land/x/example/a.ts").unwrap();
    cache
      .set(
        &specifier_dep,
        HeadersMap::default(),
        b"export const b = \"b\";\n",
      )
      .unwrap();
    let specifier = resolve_url("file:///a.ts").unwrap();
    let result = request(
      &mut runtime,
      state_snapshot.clone(),
      RequestMethod::GetDiagnostics(vec![specifier]),
      Default::default(),
    );
    assert!(result.is_ok());
    let response = result.unwrap();
    assert_eq!(
      response,
      json!({
        "file:///a.ts": [
          {
            "start": {
              "line": 2,
              "character": 16,
            },
            "end": {
              "line": 2,
              "character": 17
            },
            "fileName": "file:///a.ts",
            "messageText": "Property \'a\' does not exist on type \'typeof import(\"https://deno.land/x/example/a\")\'.",
            "sourceLine": "          if (a.a === \"b\") {",
            "code": 2339,
            "category": 1,
          }
        ]
      })
    );
    cache
      .set(
        &specifier_dep,
        HeadersMap::default(),
        b"export const b = \"b\";\n\nexport const a = \"b\";\n",
      )
      .unwrap();
    let specifier = resolve_url("file:///a.ts").unwrap();
    let result = request(
      &mut runtime,
      state_snapshot,
      RequestMethod::GetDiagnostics(vec![specifier]),
      Default::default(),
    );
    assert!(result.is_ok());
    let response = result.unwrap();
    assert_eq!(
      response,
      json!({
        "file:///a.ts": []
      })
    );
  }

  #[test]
  fn test_completion_entry_filter_text() {
    let fixture = CompletionEntry {
      kind: ScriptElementKind::MemberVariableElement,
      name: "['foo']".to_string(),
      insert_text: Some("['foo']".to_string()),
      ..Default::default()
    };
    let actual = fixture.get_filter_text();
    assert_eq!(actual, Some(".foo".to_string()));

    let fixture = CompletionEntry {
      kind: ScriptElementKind::MemberVariableElement,
      name: "#abc".to_string(),
      ..Default::default()
    };
    let actual = fixture.get_filter_text();
    assert_eq!(actual, None);

    let fixture = CompletionEntry {
      kind: ScriptElementKind::MemberVariableElement,
      name: "#abc".to_string(),
      insert_text: Some("this.#abc".to_string()),
      ..Default::default()
    };
    let actual = fixture.get_filter_text();
    assert_eq!(actual, Some("abc".to_string()));
  }

  #[test]
  fn test_completions() {
    let fixture = r#"
      import { B } from "https://deno.land/x/b/mod.ts";

      const b = new B();

      console.
    "#;
    let line_index = LineIndex::new(fixture);
    let position = line_index
      .offset_tsc(lsp::Position {
        line: 5,
        character: 16,
      })
      .unwrap();
    let temp_dir = TempDir::new();
    let (mut runtime, state_snapshot, _) = setup(
      &temp_dir,
      false,
      json!({
        "target": "esnext",
        "module": "esnext",
        "lib": ["deno.ns", "deno.window"],
        "noEmit": true,
      }),
      &[("file:///a.ts", fixture, 1, LanguageId::TypeScript)],
    );
    let specifier = resolve_url("file:///a.ts").expect("could not resolve url");
    let result = request(
      &mut runtime,
      state_snapshot.clone(),
      RequestMethod::GetDiagnostics(vec![specifier.clone()]),
      Default::default(),
    );
    assert!(result.is_ok());
    let result = request(
      &mut runtime,
      state_snapshot.clone(),
      RequestMethod::GetCompletions((
        specifier.clone(),
        position,
        GetCompletionsAtPositionOptions {
          user_preferences: UserPreferences {
            include_completions_with_insert_text: Some(true),
            ..Default::default()
          },
          trigger_character: Some(".".to_string()),
          trigger_kind: None,
        },
      )),
      Default::default(),
    );
    assert!(result.is_ok());
    let response: CompletionInfo =
      serde_json::from_value(result.unwrap()).unwrap();
    assert_eq!(response.entries.len(), 22);
    let result = request(
      &mut runtime,
      state_snapshot,
      RequestMethod::GetCompletionDetails(GetCompletionDetailsArgs {
        specifier,
        position,
        name: "log".to_string(),
        source: None,
        preferences: None,
        data: None,
      }),
      Default::default(),
    );
    assert!(result.is_ok());
    let response = result.unwrap();
    assert_eq!(
      response,
      json!({
        "name": "log",
        "kindModifiers": "declare",
        "kind": "method",
        "displayParts": [
          {
            "text": "(",
            "kind": "punctuation"
          },
          {
            "text": "method",
            "kind": "text"
          },
          {
            "text": ")",
            "kind": "punctuation"
          },
          {
            "text": " ",
            "kind": "space"
          },
          {
            "text": "Console",
            "kind": "interfaceName"
          },
          {
            "text": ".",
            "kind": "punctuation"
          },
          {
            "text": "log",
            "kind": "methodName"
          },
          {
            "text": "(",
            "kind": "punctuation"
          },
          {
            "text": "...",
            "kind": "punctuation"
          },
          {
            "text": "data",
            "kind": "parameterName"
          },
          {
            "text": ":",
            "kind": "punctuation"
          },
          {
            "text": " ",
            "kind": "space"
          },
          {
            "text": "any",
            "kind": "keyword"
          },
          {
            "text": "[",
            "kind": "punctuation"
          },
          {
            "text": "]",
            "kind": "punctuation"
          },
          {
            "text": ")",
            "kind": "punctuation"
          },
          {
            "text": ":",
            "kind": "punctuation"
          },
          {
            "text": " ",
            "kind": "space"
          },
          {
            "text": "void",
            "kind": "keyword"
          }
        ],
        "documentation": []
      })
    );
  }

  #[test]
  fn test_update_import_statement() {
    let fixtures = vec![
      (
        "file:///a/a.ts",
        "./b",
        "file:///a/b.ts",
        "import { b } from \"./b\";\n\n",
        "import { b } from \"./b.ts\";\n\n",
      ),
      (
        "file:///a/a.ts",
        "../b/b",
        "file:///b/b.ts",
        "import { b } from \"../b/b\";\n\n",
        "import { b } from \"../b/b.ts\";\n\n",
      ),
      ("file:///a/a.ts", "./b", "file:///a/b.ts", ", b", ", b"),
    ];

    for (
      specifier_text,
      module_specifier,
      file_name,
      orig_text,
      expected_text,
    ) in fixtures
    {
      let specifier = ModuleSpecifier::parse(specifier_text).unwrap();
      let item_data = CompletionItemData {
        specifier: specifier.clone(),
        position: 0,
        name: "b".to_string(),
        source: None,
        data: Some(json!({
          "moduleSpecifier": module_specifier,
          "fileName": file_name,
        })),
        use_code_snippet: false,
      };
      let actual = update_import_statement(
        lsp::TextEdit {
          range: lsp::Range {
            start: lsp::Position {
              line: 0,
              character: 0,
            },
            end: lsp::Position {
              line: 0,
              character: 0,
            },
          },
          new_text: orig_text.to_string(),
        },
        &item_data,
      );
      assert_eq!(
        actual,
        lsp::TextEdit {
          range: lsp::Range {
            start: lsp::Position {
              line: 0,
              character: 0,
            },
            end: lsp::Position {
              line: 0,
              character: 0,
            },
          },
          new_text: expected_text.to_string(),
        }
      );
    }
  }

  #[test]
  fn include_supress_inlay_hit_settings() {
    let mut settings = WorkspaceSettings::default();
    settings
      .inlay_hints
      .parameter_names
      .suppress_when_argument_matches_name = true;
    settings
      .inlay_hints
      .variable_types
      .suppress_when_type_matches_name = true;
    let user_preferences: UserPreferences = (&settings).into();
    assert_eq!(
      user_preferences.include_inlay_variable_type_hints_when_type_matches_name,
      Some(false)
    );
    assert_eq!(
      user_preferences
        .include_inlay_parameter_name_hints_when_argument_matches_name,
      Some(false)
    );
  }
}<|MERGE_RESOLUTION|>--- conflicted
+++ resolved
@@ -2761,12 +2761,7 @@
 fn op_script_names(state: &mut OpState) -> Vec<String> {
   let state = state.borrow_mut::<State>();
   let documents = &state.state_snapshot.documents;
-<<<<<<< HEAD
   let all_docs = documents.documents(DocumentsFilter::AllDiagnosable);
-=======
-  let open_docs = documents.documents(DocumentsFilter::OpenDiagnosable);
-  let mut result = Vec::new();
->>>>>>> 3abc53f8
   let mut seen = HashSet::new();
   let mut result = Vec::new();
 
