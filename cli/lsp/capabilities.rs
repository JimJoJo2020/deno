// Copyright 2018-2021 the Deno authors. All rights reserved. MIT license.

///!
///! Provides information about what capabilities that are supported by the
///! language server, which helps determine what messages are sent from the
///! client.
///!
use lspower::lsp::CallHierarchyServerCapability;
use lspower::lsp::ClientCapabilities;
use lspower::lsp::CodeActionKind;
use lspower::lsp::CodeActionOptions;
use lspower::lsp::CodeActionProviderCapability;
use lspower::lsp::CodeLensOptions;
use lspower::lsp::CompletionOptions;
use lspower::lsp::FoldingRangeProviderCapability;
use lspower::lsp::HoverProviderCapability;
use lspower::lsp::ImplementationProviderCapability;
use lspower::lsp::OneOf;
use lspower::lsp::SaveOptions;
use lspower::lsp::SelectionRangeProviderCapability;
use lspower::lsp::SemanticTokensFullOptions;
use lspower::lsp::SemanticTokensOptions;
use lspower::lsp::SemanticTokensServerCapabilities;
use lspower::lsp::ServerCapabilities;
use lspower::lsp::SignatureHelpOptions;
use lspower::lsp::TextDocumentSyncCapability;
use lspower::lsp::TextDocumentSyncKind;
use lspower::lsp::TextDocumentSyncOptions;
use lspower::lsp::WorkDoneProgressOptions;

use super::semantic_tokens::get_legend;

fn code_action_capabilities(
  client_capabilities: &ClientCapabilities,
) -> CodeActionProviderCapability {
  client_capabilities
    .text_document
    .as_ref()
    .and_then(|it| it.code_action.as_ref())
    .and_then(|it| it.code_action_literal_support.as_ref())
    .map_or(CodeActionProviderCapability::Simple(true), |_| {
      CodeActionProviderCapability::Options(CodeActionOptions {
        code_action_kinds: Some(vec![CodeActionKind::QUICKFIX]),
        resolve_provider: Some(true),
        work_done_progress_options: Default::default(),
      })
    })
}

pub fn server_capabilities(
  client_capabilities: &ClientCapabilities,
) -> ServerCapabilities {
  let code_action_provider = code_action_capabilities(client_capabilities);
  ServerCapabilities {
    text_document_sync: Some(TextDocumentSyncCapability::Options(
      TextDocumentSyncOptions {
        open_close: Some(true),
        change: Some(TextDocumentSyncKind::Incremental),
        will_save: None,
        will_save_wait_until: None,
        save: Some(SaveOptions::default().into()),
      },
    )),
    hover_provider: Some(HoverProviderCapability::Simple(true)),
    completion_provider: Some(CompletionOptions {
      all_commit_characters: Some(vec![
        ".".to_string(),
        ",".to_string(),
        ";".to_string(),
        "(".to_string(),
      ]),
      trigger_characters: Some(vec![
        ".".to_string(),
        "\"".to_string(),
        "'".to_string(),
        "`".to_string(),
        "/".to_string(),
        "@".to_string(),
        "<".to_string(),
        "#".to_string(),
      ]),
      resolve_provider: Some(true),
      work_done_progress_options: WorkDoneProgressOptions {
        work_done_progress: None,
      },
    }),
    signature_help_provider: Some(SignatureHelpOptions {
      trigger_characters: Some(vec![
        ",".to_string(),
        "(".to_string(),
        "<".to_string(),
      ]),
      retrigger_characters: Some(vec![")".to_string()]),
      work_done_progress_options: WorkDoneProgressOptions {
        work_done_progress: None,
      },
    }),
    declaration_provider: None,
    definition_provider: Some(OneOf::Left(true)),
    type_definition_provider: None,
    implementation_provider: Some(ImplementationProviderCapability::Simple(
      true,
    )),
    references_provider: Some(OneOf::Left(true)),
    document_highlight_provider: Some(OneOf::Left(true)),
    document_symbol_provider: None,
    workspace_symbol_provider: None,
    code_action_provider: Some(code_action_provider),
    code_lens_provider: Some(CodeLensOptions {
      resolve_provider: Some(true),
    }),
    document_formatting_provider: Some(OneOf::Left(true)),
    document_range_formatting_provider: None,
    document_on_type_formatting_provider: None,
    selection_range_provider: Some(SelectionRangeProviderCapability::Simple(
      true,
    )),
    folding_range_provider: Some(FoldingRangeProviderCapability::Simple(true)),
    rename_provider: Some(OneOf::Left(true)),
    document_link_provider: None,
    color_provider: None,
    execute_command_provider: None,
<<<<<<< HEAD
    call_hierarchy_provider: None,
    semantic_tokens_provider: Some(
      SemanticTokensServerCapabilities::SemanticTokensOptions(
        SemanticTokensOptions {
          legend: get_legend(),
          range: Some(true),
          full: Some(SemanticTokensFullOptions::Bool(true)),
          ..Default::default()
        },
      ),
    ),
=======
    call_hierarchy_provider: Some(CallHierarchyServerCapability::Simple(true)),
    semantic_tokens_provider: None,
>>>>>>> fe59e7ae
    workspace: None,
    experimental: None,
    linked_editing_range_provider: None,
    moniker_provider: None,
  }
}<|MERGE_RESOLUTION|>--- conflicted
+++ resolved
@@ -120,8 +120,7 @@
     document_link_provider: None,
     color_provider: None,
     execute_command_provider: None,
-<<<<<<< HEAD
-    call_hierarchy_provider: None,
+    call_hierarchy_provider: Some(CallHierarchyServerCapability::Simple(true)),
     semantic_tokens_provider: Some(
       SemanticTokensServerCapabilities::SemanticTokensOptions(
         SemanticTokensOptions {
@@ -132,10 +131,6 @@
         },
       ),
     ),
-=======
-    call_hierarchy_provider: Some(CallHierarchyServerCapability::Simple(true)),
-    semantic_tokens_provider: None,
->>>>>>> fe59e7ae
     workspace: None,
     experimental: None,
     linked_editing_range_provider: None,
