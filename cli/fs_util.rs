--- conflicted
+++ resolved
@@ -578,7 +578,6 @@
   result
 }
 
-<<<<<<< HEAD
 pub fn resolve_url_or_path_at_cwd(
   specifier: &str,
 ) -> Result<ModuleSpecifier, ModuleResolutionError> {
@@ -586,7 +585,8 @@
     ModuleResolutionError::InvalidPath(PathBuf::from(specifier))
   })?;
   deno_core::resolve_url_or_path(specifier, Some(&cwd))
-=======
+}
+
 /// Gets the total size (in bytes) of a directory.
 pub fn dir_size(path: &Path) -> std::io::Result<u64> {
   let entries = std::fs::read_dir(path)?;
@@ -599,7 +599,6 @@
     };
   }
   Ok(total)
->>>>>>> 3922ceda
 }
 
 #[cfg(test)]
