--- conflicted
+++ resolved
@@ -270,15 +270,10 @@
   };
 
   const workerRuntimeGlobalProperties = {
-<<<<<<< HEAD
-    WorkerGlobalScope: util.nonEnumerable(WorkerGlobalScope),
-    DedicatedWorkerGlobalScope: util.nonEnumerable(DedicatedWorkerGlobalScope),
-    navigator: util.readOnly(workerRuntimeNavigatorProperties),
-=======
     WorkerGlobalScope: globalInterfaces.workerGlobalScopeConstructorDescriptor,
     DedicatedWorkerGlobalScope:
       globalInterfaces.dedicatedWorkerGlobalScopeConstructorDescriptor,
->>>>>>> fec7fdc6
+    navigator: util.readOnly(workerRuntimeNavigatorProperties),
     self: util.readOnly(globalThis),
     onmessage: util.writable(onmessage),
     onerror: util.writable(onerror),
