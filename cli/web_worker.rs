// Copyright 2018-2020 the Deno authors. All rights reserved. MIT license.
use crate::ops;
use crate::state::ThreadSafeState;
use crate::worker::Worker;
use deno_core;
use deno_core::ErrBox;
use deno_core::StartupData;
use futures::future::FutureExt;
use std::future::Future;
use std::ops::Deref;
use std::ops::DerefMut;
use std::pin::Pin;
use std::task::Context;
use std::task::Poll;

/// This worker is implementation of `Worker` Web API
///
/// At the moment this type of worker supports only
/// communication with parent and creating new workers.
///
/// Each `WebWorker` is either a child of `MainWorker` or other
/// `WebWorker`.
pub struct WebWorker(Worker);

impl WebWorker {
  pub fn new(
    name: String,
    startup_data: StartupData,
    state: ThreadSafeState,
  ) -> Self {
    let state_ = state.clone();
    let mut worker = Worker::new(name, startup_data, state_);
    {
      let isolate = &mut worker.isolate;
      ops::runtime::init(isolate, &state);
      ops::web_worker::init(isolate, &state);
      ops::worker_host::init(isolate, &state);
      ops::errors::init(isolate, &state);
      ops::timers::init(isolate, &state);
      ops::fetch::init(isolate, &state);
    }

    Self(worker)
  }
}

impl Deref for WebWorker {
  type Target = Worker;
  fn deref(&self) -> &Self::Target {
    &self.0
  }
}

impl DerefMut for WebWorker {
  fn deref_mut(&mut self) -> &mut Self::Target {
    &mut self.0
  }
}

impl Future for WebWorker {
  type Output = Result<(), ErrBox>;

  fn poll(self: Pin<&mut Self>, cx: &mut Context) -> Poll<Self::Output> {
    let inner = self.get_mut();
    inner.0.poll_unpin(cx)
  }
}

#[cfg(test)]
mod tests {
  use super::*;
  use crate::startup_data;
  use crate::state::ThreadSafeState;
  use crate::tokio_util;

  fn create_test_worker() -> WebWorker {
<<<<<<< HEAD
    let state = ThreadSafeState::mock(vec![
      String::from("./deno"),
      String::from("hello.js"),
    ]);
=======
    let (int, ext) = ThreadSafeState::create_channels();
    let state = ThreadSafeState::mock("./hello.js", int);
>>>>>>> 7d115a2a
    let mut worker = WebWorker::new(
      "TEST".to_string(),
      startup_data::deno_isolate_init(),
      state,
    );
    worker.execute("bootstrapWorkerRuntime(\"TEST\")").unwrap();
    worker.execute("runWorkerMessageLoop()").unwrap();
    worker
  }

  #[test]
  fn test_worker_messages() {
    let mut worker = create_test_worker();
    let source = r#"
        onmessage = function(e) {
          console.log("msg from main script", e.data);
          if (e.data == "exit") {
            delete self.onmessage;
            return;
          } else {
            console.assert(e.data === "hi");
          }
          postMessage([1, 2, 3]);
          console.log("after postMessage");
        }
        "#;
    worker.execute(source).unwrap();

    let handle = worker.thread_safe_handle();
    let _ = tokio_util::spawn_thread(move || tokio_util::run_basic(worker));

    tokio_util::run_basic(async move {
      let msg = json!("hi").to_string().into_boxed_str().into_boxed_bytes();
      let r = handle.post_message(msg.clone()).await;
      assert!(r.is_ok());

      let maybe_msg = handle.get_message().await;
      assert!(maybe_msg.is_some());

      let r = handle.post_message(msg.clone()).await;
      assert!(r.is_ok());

      let maybe_msg = handle.get_message().await;
      assert!(maybe_msg.is_some());
      assert_eq!(*maybe_msg.unwrap(), *b"[1,2,3]");

      let msg = json!("exit")
        .to_string()
        .into_boxed_str()
        .into_boxed_bytes();
      let r = handle.post_message(msg).await;
      assert!(r.is_ok());
    });
  }

  #[test]
  fn removed_from_resource_table_on_close() {
    let mut worker = create_test_worker();
    let handle = worker.thread_safe_handle();
    let worker_complete_fut = tokio_util::spawn_thread(move || {
      worker
        .execute("onmessage = () => { delete self.onmessage; }")
        .unwrap();
      tokio_util::run_basic(worker)
    });

    let msg = json!("hi").to_string().into_boxed_str().into_boxed_bytes();
    tokio_util::run_basic(async move {
      let r = handle.post_message(msg).await;
      assert!(r.is_ok());
      let r = worker_complete_fut.await;
      assert!(r.is_ok());
    });
  }
}<|MERGE_RESOLUTION|>--- conflicted
+++ resolved
@@ -74,15 +74,7 @@
   use crate::tokio_util;
 
   fn create_test_worker() -> WebWorker {
-<<<<<<< HEAD
-    let state = ThreadSafeState::mock(vec![
-      String::from("./deno"),
-      String::from("hello.js"),
-    ]);
-=======
-    let (int, ext) = ThreadSafeState::create_channels();
-    let state = ThreadSafeState::mock("./hello.js", int);
->>>>>>> 7d115a2a
+    let state = ThreadSafeState::mock("./hello.js");
     let mut worker = WebWorker::new(
       "TEST".to_string(),
       startup_data::deno_isolate_init(),
