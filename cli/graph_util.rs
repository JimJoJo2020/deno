--- conflicted
+++ resolved
@@ -417,11 +417,7 @@
           .options
           .maybe_config_file()
           .as_ref()
-<<<<<<< HEAD
-          .and_then(|c| match config_to_workspace_member(&c) {
-=======
           .and_then(|c| match config_to_workspace_member(c) {
->>>>>>> 3f791d06
             Ok(m) => Some(vec![m]),
             Err(e) => {
               log::debug!("Deno config was not a package: {:#}", e);
