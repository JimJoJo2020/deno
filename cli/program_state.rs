// Copyright 2018-2021 the Deno authors. All rights reserved. MIT license.

use crate::deno_dir;
use crate::file_fetcher::CacheSetting;
use crate::file_fetcher::FileFetcher;
use crate::flags;
use crate::http_cache;
use crate::import_map::ImportMap;
use crate::lockfile::Lockfile;
use crate::module_graph::CheckOptions;
use crate::module_graph::GraphBuilder;
use crate::module_graph::TranspileOptions;
use crate::module_graph::TypeLib;
use crate::source_maps::SourceMapGetter;
use crate::specifier_handler::FetchHandler;
use crate::version;
use deno_runtime::inspector::InspectorServer;
use deno_runtime::permissions::Permissions;

use deno_core::error::anyhow;
use deno_core::error::get_custom_error_class;
use deno_core::error::AnyError;
use deno_core::error::Context;
use deno_core::url::Url;
use deno_core::ModuleSource;
use deno_core::ModuleSpecifier;
use std::collections::HashMap;
use std::env;
use std::fs::read;
use std::sync::Arc;
use std::sync::Mutex;

pub fn exit_unstable(api_name: &str) {
  eprintln!(
    "Unstable API '{}'. The --unstable flag must be provided.",
    api_name
  );
  std::process::exit(70);
}

/// This structure represents state of single "deno" program.
///
/// It is shared by all created workers (thus V8 isolates).
pub struct ProgramState {
  /// Flags parsed from `argv` contents.
  pub flags: flags::Flags,
  pub dir: deno_dir::DenoDir,
  pub coverage_dir: Option<String>,
  pub file_fetcher: FileFetcher,
  pub modules:
    Arc<Mutex<HashMap<ModuleSpecifier, Result<ModuleSource, AnyError>>>>,
  pub lockfile: Option<Arc<Mutex<Lockfile>>>,
  pub maybe_import_map: Option<ImportMap>,
  pub maybe_inspector_server: Option<Arc<InspectorServer>>,
  pub ca_data: Option<Vec<u8>>,
}

impl ProgramState {
  pub async fn build(flags: flags::Flags) -> Result<Arc<Self>, AnyError> {
    let custom_root = env::var("DENO_DIR").map(String::into).ok();
    let dir = deno_dir::DenoDir::new(custom_root)?;
    let deps_cache_location = dir.root.join("deps");
    let http_cache = http_cache::HttpCache::new(&deps_cache_location);
    let ca_file = flags.ca_file.clone().or_else(|| env::var("DENO_CERT").ok());
    let ca_data = match &ca_file {
      Some(ca_file) => Some(read(ca_file).context("Failed to open ca file")?),
      None => None,
    };

    let cache_usage = if flags.cached_only {
      CacheSetting::Only
    } else if !flags.cache_blocklist.is_empty() {
      CacheSetting::ReloadSome(flags.cache_blocklist.clone())
    } else if flags.reload {
      CacheSetting::ReloadAll
    } else {
      CacheSetting::Use
    };

    let file_fetcher = FileFetcher::new(
      http_cache,
      cache_usage,
      !flags.no_remote,
      ca_data.clone(),
    )?;

    let lockfile = if let Some(filename) = &flags.lock {
      let lockfile = Lockfile::new(filename.clone(), flags.lock_write)?;
      Some(Arc::new(Mutex::new(lockfile)))
    } else {
      None
    };

    let maybe_import_map: Option<ImportMap> =
      match flags.import_map_path.as_ref() {
        None => None,
<<<<<<< HEAD
        Some(file_path) => Some(ImportMap::load(file_path)?),
=======
        Some(import_map_url) => {
          if !flags.unstable {
            exit_unstable("--import-map")
          }
          let import_map_specifier =
            ModuleSpecifier::resolve_url_or_path(&import_map_url).context(
              format!("Bad URL (\"{}\") for import map.", import_map_url),
            )?;
          let file = file_fetcher
            .fetch(&import_map_specifier, &Permissions::allow_all())
            .await?;
          let import_map =
            ImportMap::from_json(import_map_specifier.as_str(), &file.source)?;
          Some(import_map)
        }
>>>>>>> f6d6b245
      };

    let maybe_inspect_host = flags.inspect.or(flags.inspect_brk);
    let maybe_inspector_server = match maybe_inspect_host {
      Some(host) => Some(Arc::new(InspectorServer::new(
        host,
        version::get_user_agent(),
      ))),
      None => None,
    };

    let coverage_dir = flags
      .coverage_dir
      .clone()
      .or_else(|| env::var("DENO_UNSTABLE_COVERAGE_DIR").ok());

    let program_state = ProgramState {
      dir,
      coverage_dir,
      flags,
      file_fetcher,
      modules: Default::default(),
      lockfile,
      maybe_import_map,
      maybe_inspector_server,
      ca_data,
    };
    Ok(Arc::new(program_state))
  }

  /// This function is called when new module load is
  /// initialized by the JsRuntime. Its resposibility is to collect
  /// all dependencies and if it is required then also perform TS typecheck
  /// and traspilation.
  pub async fn prepare_module_load(
    self: &Arc<Self>,
    specifier: ModuleSpecifier,
    lib: TypeLib,
    runtime_permissions: Permissions,
    is_dynamic: bool,
    maybe_import_map: Option<ImportMap>,
  ) -> Result<(), AnyError> {
    let specifier = specifier.clone();
    // Workers are subject to the current runtime permissions.  We do the
    // permission check here early to avoid "wasting" time building a module
    // graph for a module that cannot be loaded.
    if lib == TypeLib::DenoWorker || lib == TypeLib::UnstableDenoWorker {
      runtime_permissions.check_specifier(&specifier)?;
    }
    let handler =
      Arc::new(Mutex::new(FetchHandler::new(self, runtime_permissions)?));
    let mut builder =
      GraphBuilder::new(handler, maybe_import_map, self.lockfile.clone());
    builder.add(&specifier, is_dynamic).await?;
    let mut graph = builder.get_graph();
    let debug = self.flags.log_level == Some(log::Level::Debug);
    let maybe_config_path = self.flags.config_path.clone();

    let result_modules = if self.flags.no_check {
      let result_info = graph.transpile(TranspileOptions {
        debug,
        maybe_config_path,
        reload: self.flags.reload,
      })?;
      debug!("{}", result_info.stats);
      if let Some(ignored_options) = result_info.maybe_ignored_options {
        warn!("{}", ignored_options);
      }
      result_info.loadable_modules
    } else {
      let result_info = graph.check(CheckOptions {
        debug,
        emit: true,
        lib,
        maybe_config_path,
        reload: self.flags.reload,
      })?;

      debug!("{}", result_info.stats);
      if let Some(ignored_options) = result_info.maybe_ignored_options {
        eprintln!("{}", ignored_options);
      }
      if !result_info.diagnostics.is_empty() {
        return Err(anyhow!(result_info.diagnostics));
      }
      result_info.loadable_modules
    };

    let mut loadable_modules = self.modules.lock().unwrap();
    loadable_modules.extend(result_modules);

    if let Some(ref lockfile) = self.lockfile {
      let g = lockfile.lock().unwrap();
      g.write()?;
    }

    Ok(())
  }

  pub fn load(
    &self,
    specifier: ModuleSpecifier,
    maybe_referrer: Option<ModuleSpecifier>,
  ) -> Result<ModuleSource, AnyError> {
    let modules = self.modules.lock().unwrap();
    modules
      .get(&specifier)
      .map(|r| match r {
        Ok(module_source) => Ok(module_source.clone()),
        Err(err) => {
          // TODO(@kitsonk) this feels a bit hacky but it works, without
          // introducing another enum to have to try to deal with.
          if get_custom_error_class(err) == Some("NotFound") {
            let message = if let Some(referrer) = &maybe_referrer {
              format!("{}\n  From: {}\n    If the source module contains only types, use `import type` and `export type` to import it instead.", err, referrer)
            } else {
              format!("{}\n  If the source module contains only types, use `import type` and `export type` to import it instead.", err)
            };
            warn!("{}: {}", crate::colors::yellow("warning"), message);
            Ok(ModuleSource {
              code: "".to_string(),
              module_url_found: specifier.to_string(),
              module_url_specified: specifier.to_string(),
            })
          } else {
            // anyhow errors don't support cloning, so we have to manage this
            // ourselves
            Err(anyhow!(err.to_string()))
          }
        },
      })
      .unwrap_or_else(|| {
        if let Some(referrer) = maybe_referrer {
          Err(anyhow!(
            "Module \"{}\" is missing from the graph.\n  From: {}",
            specifier,
            referrer
          ))
        } else {
          Err(anyhow!(
            "Module \"{}\" is missing from the graph.",
            specifier
          ))
        }
      })
  }

  // TODO(@kitsonk) this should be refactored to get it from the module graph
  fn get_emit(&self, url: &Url) -> Option<(Vec<u8>, Option<Vec<u8>>)> {
    match url.scheme() {
      // we should only be looking for emits for schemes that denote external
      // modules, which the disk_cache supports
      "wasm" | "file" | "http" | "https" | "data" => (),
      _ => {
        return None;
      }
    }
    let emit_path = self
      .dir
      .gen_cache
      .get_cache_filename_with_extension(&url, "js")?;
    let emit_map_path = self
      .dir
      .gen_cache
      .get_cache_filename_with_extension(&url, "js.map")?;
    if let Ok(code) = self.dir.gen_cache.get(&emit_path) {
      let maybe_map = if let Ok(map) = self.dir.gen_cache.get(&emit_map_path) {
        Some(map)
      } else {
        None
      };
      Some((code, maybe_map))
    } else {
      None
    }
  }
}

// TODO(@kitsonk) this is only temporary, but should be refactored to somewhere
// else, like a refactored file_fetcher.
impl SourceMapGetter for ProgramState {
  fn get_source_map(&self, file_name: &str) -> Option<Vec<u8>> {
    if let Ok(specifier) = ModuleSpecifier::resolve_url(file_name) {
      if let Some((code, maybe_map)) = self.get_emit(&specifier.as_url()) {
        let code = String::from_utf8(code).unwrap();
        source_map_from_code(code).or(maybe_map)
      } else if let Ok(source) = self.load(specifier, None) {
        source_map_from_code(source.code)
      } else {
        None
      }
    } else {
      None
    }
  }

  fn get_source_line(
    &self,
    file_name: &str,
    line_number: usize,
  ) -> Option<String> {
    if let Ok(specifier) = ModuleSpecifier::resolve_url(file_name) {
      self.file_fetcher.get_source(&specifier).map(|out| {
        // Do NOT use .lines(): it skips the terminating empty line.
        // (due to internally using .split_terminator() instead of .split())
        let lines: Vec<&str> = out.source.split('\n').collect();
        assert!(lines.len() > line_number);
        lines[line_number].to_string()
      })
    } else {
      None
    }
  }
}

fn source_map_from_code(code: String) -> Option<Vec<u8>> {
  let lines: Vec<&str> = code.split('\n').collect();
  if let Some(last_line) = lines.last() {
    if last_line
      .starts_with("//# sourceMappingURL=data:application/json;base64,")
    {
      let input = last_line.trim_start_matches(
        "//# sourceMappingURL=data:application/json;base64,",
      );
      let decoded_map = base64::decode(input)
        .expect("Unable to decode source map from emitted file.");
      Some(decoded_map)
    } else {
      None
    }
  } else {
    None
  }
}<|MERGE_RESOLUTION|>--- conflicted
+++ resolved
@@ -94,13 +94,7 @@
     let maybe_import_map: Option<ImportMap> =
       match flags.import_map_path.as_ref() {
         None => None,
-<<<<<<< HEAD
-        Some(file_path) => Some(ImportMap::load(file_path)?),
-=======
         Some(import_map_url) => {
-          if !flags.unstable {
-            exit_unstable("--import-map")
-          }
           let import_map_specifier =
             ModuleSpecifier::resolve_url_or_path(&import_map_url).context(
               format!("Bad URL (\"{}\") for import map.", import_map_url),
@@ -112,7 +106,6 @@
             ImportMap::from_json(import_map_specifier.as_str(), &file.source)?;
           Some(import_map)
         }
->>>>>>> f6d6b245
       };
 
     let maybe_inspect_host = flags.inspect.or(flags.inspect_brk);
