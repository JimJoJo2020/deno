--- conflicted
+++ resolved
@@ -1,206 +1,23 @@
-<<<<<<< HEAD
-=======
-use crate::colors;
-use crate::flags::DenoSubcommand;
+// Copyright 2018-2021 the Deno authors. All rights reserved. MIT license.
+
+use crate::flags_rt::DenoSubcommand;
 use crate::flags::Flags;
-use crate::tokio_util;
-use crate::version;
->>>>>>> cbc21085
+use crate::rt::Metadata;
 use deno_core::error::bail;
 use deno_core::error::AnyError;
-<<<<<<< HEAD
-=======
-use deno_core::error::Context;
-use deno_core::futures::FutureExt;
-use deno_core::serde::Deserialize;
-use deno_core::serde::Serialize;
 use deno_core::serde_json;
-use deno_core::v8_set_flags;
-use deno_core::ModuleLoader;
-use deno_core::ModuleSpecifier;
-use deno_core::OpState;
-use deno_runtime::permissions::Permissions;
-use deno_runtime::worker::MainWorker;
-use deno_runtime::worker::WorkerOptions;
-use std::cell::RefCell;
-use std::convert::TryInto;
-use std::env::current_exe;
 use std::fs::read;
->>>>>>> cbc21085
 use std::fs::File;
 use std::io::Read;
 use std::io::Seek;
 use std::io::SeekFrom;
 use std::io::Write;
-use std::iter::once;
 use std::path::PathBuf;
-
-#[derive(Deserialize, Serialize)]
-struct Metadata {
-  flags: Flags,
-  ca_data: Option<Vec<u8>>,
-}
 
 const MAGIC_TRAILER: &[u8; 8] = b"d3n0l4nd";
 
-<<<<<<< HEAD
-=======
-/// This function will try to run this binary as a standalone binary
-/// produced by `deno compile`. It determines if this is a stanalone
-/// binary by checking for the magic trailer string `D3N0` at EOF-12.
-/// The magic trailer is followed by:
-/// - a u64 pointer to the JS bundle embedded in the binary
-/// - a u64 pointer to JSON metadata (serialized flags) embedded in the binary
-/// These are dereferenced, and the bundle is executed under the configuration
-/// specified by the metadata. If no magic trailer is present, this function
-/// exits with `Ok(())`.
-pub fn try_run_standalone_binary(args: Vec<String>) -> Result<(), AnyError> {
-  let current_exe_path = current_exe()?;
-
-  let mut current_exe = File::open(current_exe_path)?;
-  let trailer_pos = current_exe.seek(SeekFrom::End(-24))?;
-  let mut trailer = [0; 24];
-  current_exe.read_exact(&mut trailer)?;
-  let (magic_trailer, rest) = trailer.split_at(8);
-  if magic_trailer == MAGIC_TRAILER {
-    let (bundle_pos, rest) = rest.split_at(8);
-    let metadata_pos = rest;
-    let bundle_pos = u64_from_bytes(bundle_pos)?;
-    let metadata_pos = u64_from_bytes(metadata_pos)?;
-    let bundle_len = metadata_pos - bundle_pos;
-    let metadata_len = trailer_pos - metadata_pos;
-    current_exe.seek(SeekFrom::Start(bundle_pos))?;
-
-    let bundle = read_string_slice(&mut current_exe, bundle_pos, bundle_len)
-      .context("Failed to read source bundle from the current executable")?;
-    let metadata =
-      read_string_slice(&mut current_exe, metadata_pos, metadata_len)
-        .context("Failed to read metadata from the current executable")?;
-
-    let mut metadata: Metadata = serde_json::from_str(&metadata).unwrap();
-    metadata.flags.argv.append(&mut args[1..].to_vec());
-    if let Err(err) = tokio_util::run_basic(run(bundle, metadata)) {
-      eprintln!("{}: {}", colors::red_bold("error"), err.to_string());
-      std::process::exit(1);
-    }
-    std::process::exit(0);
-  } else {
-    Ok(())
-  }
-}
-
-fn u64_from_bytes(arr: &[u8]) -> Result<u64, AnyError> {
-  let fixed_arr: &[u8; 8] = arr
-    .try_into()
-    .context("Failed to convert the buffer into a fixed-size array")?;
-  Ok(u64::from_be_bytes(*fixed_arr))
-}
-
-fn read_string_slice(
-  file: &mut File,
-  pos: u64,
-  len: u64,
-) -> Result<String, AnyError> {
-  let mut string = String::new();
-  file.seek(SeekFrom::Start(pos))?;
-  file.take(len).read_to_string(&mut string)?;
-  // TODO: check amount of bytes read
-  Ok(string)
-}
-
-const SPECIFIER: &str = "file://$deno$/bundle.js";
-
-struct EmbeddedModuleLoader(String);
-
-impl ModuleLoader for EmbeddedModuleLoader {
-  fn resolve(
-    &self,
-    _op_state: Rc<RefCell<OpState>>,
-    specifier: &str,
-    _referrer: &str,
-    _is_main: bool,
-  ) -> Result<ModuleSpecifier, AnyError> {
-    if specifier != SPECIFIER {
-      return Err(type_error(
-        "Self-contained binaries don't support module loading",
-      ));
-    }
-    Ok(ModuleSpecifier::resolve_url(specifier)?)
-  }
-
-  fn load(
-    &self,
-    _op_state: Rc<RefCell<OpState>>,
-    module_specifier: &ModuleSpecifier,
-    _maybe_referrer: Option<ModuleSpecifier>,
-    _is_dynamic: bool,
-  ) -> Pin<Box<deno_core::ModuleSourceFuture>> {
-    let module_specifier = module_specifier.clone();
-    let code = self.0.to_string();
-    async move {
-      if module_specifier.to_string() != SPECIFIER {
-        return Err(type_error(
-          "Self-contained binaries don't support module loading",
-        ));
-      }
-      Ok(deno_core::ModuleSource {
-        code,
-        module_url_specified: module_specifier.to_string(),
-        module_url_found: module_specifier.to_string(),
-      })
-    }
-    .boxed_local()
-  }
-}
-
-async fn run(source_code: String, metadata: Metadata) -> Result<(), AnyError> {
-  let Metadata { flags, ca_data } = metadata;
-  let main_module = ModuleSpecifier::resolve_url(SPECIFIER)?;
-  let permissions = Permissions::from_options(&flags.clone().into());
-  let module_loader = Rc::new(EmbeddedModuleLoader(source_code));
-  let create_web_worker_cb = Arc::new(|_| {
-    todo!("Worker are currently not supported in standalone binaries");
-  });
-
-  // Keep in sync with `main.rs`.
-  v8_set_flags(
-    once("UNUSED_BUT_NECESSARY_ARG0".to_owned())
-      .chain(flags.v8_flags.iter().cloned())
-      .collect::<Vec<_>>(),
-  );
-  // TODO(nayeemrmn): Unify this Flags -> WorkerOptions mapping with `deno run`.
-  let options = WorkerOptions {
-    apply_source_maps: false,
-    args: flags.argv.clone(),
-    debug_flag: flags.log_level.map_or(false, |l| l == log::Level::Debug),
-    user_agent: crate::http_util::get_user_agent(),
-    unstable: flags.unstable,
-    ca_data,
-    seed: flags.seed,
-    js_error_create_fn: None,
-    create_web_worker_cb,
-    attach_inspector: false,
-    maybe_inspector_server: None,
-    should_break_on_first_statement: false,
-    module_loader,
-    runtime_version: version::deno(),
-    ts_version: version::TYPESCRIPT.to_string(),
-    no_color: !colors::use_color(),
-    get_error_class_fn: Some(&crate::errors::get_error_class_name),
-  };
-  let mut worker =
-    MainWorker::from_options(main_module.clone(), permissions, &options);
-  worker.bootstrap(&options);
-  worker.execute_module(&main_module).await?;
-  worker.execute("window.dispatchEvent(new Event('load'))")?;
-  worker.run_event_loop().await?;
-  worker.execute("window.dispatchEvent(new Event('unload'))")?;
-  Ok(())
-}
-
 /// This functions creates a standalone deno binary by appending a bundle
 /// and magic trailer to the currently executing binary.
->>>>>>> cbc21085
 pub async fn create_standalone_binary(
   source_code: String,
   flags: Flags,
