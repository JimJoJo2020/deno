--- conflicted
+++ resolved
@@ -137,25 +137,15 @@
     referrer: &str,
     _kind: ResolutionKind,
   ) -> Result<ModuleSpecifier, AnyError> {
-    // TODO(bartlomieju): ideally we shouldn't need to call `current_dir()` on each
-    // call
-    let cwd = std::env::current_dir().context("Unable to get CWD")?;
-
     // Try to follow redirects when resolving.
     let referrer = match self.eszip.get_module(referrer) {
       Some(eszip::Module { ref specifier, .. }) => {
-<<<<<<< HEAD
-        deno_core::resolve_url_or_path(specifier, &cwd)?
-      }
-      None => deno_core::resolve_url_or_path(referrer, &cwd)?,
-=======
         ModuleSpecifier::parse(specifier)?
       }
       None => {
         let cwd = std::env::current_dir().context("Unable to get CWD")?;
         deno_core::resolve_url_or_path(referrer, &cwd)?
       }
->>>>>>> 257dbce6
     };
 
     self.maybe_import_map_resolver.as_ref().map_or_else(
