// Copyright 2018-2023 the Deno authors. All rights reserved. MIT license.

use crate::args::CaData;
use crate::args::Flags;
use crate::colors;
use crate::file_fetcher::get_source_from_data_url;
use crate::ops;
use crate::proc_state::ProcState;
use crate::util::v8::construct_v8_flags;
use crate::version;
use crate::CliGraphResolver;
use deno_core::anyhow::Context;
use deno_core::error::type_error;
use deno_core::error::AnyError;
use deno_core::futures::io::AllowStdIo;
use deno_core::futures::AsyncReadExt;
use deno_core::futures::AsyncSeekExt;
use deno_core::futures::FutureExt;
use deno_core::located_script_name;
use deno_core::serde::Deserialize;
use deno_core::serde::Serialize;
use deno_core::serde_json;
use deno_core::url::Url;
use deno_core::v8_set_flags;
use deno_core::ModuleLoader;
use deno_core::ModuleSpecifier;
use deno_core::ResolutionKind;
use deno_graph::source::Resolver;
use deno_runtime::deno_broadcast_channel::InMemoryBroadcastChannel;
use deno_runtime::deno_web::BlobStore;
use deno_runtime::fmt_errors::format_js_error;
use deno_runtime::permissions::Permissions;
use deno_runtime::permissions::PermissionsContainer;
use deno_runtime::permissions::PermissionsOptions;
use deno_runtime::worker::MainWorker;
use deno_runtime::worker::WorkerOptions;
use deno_runtime::BootstrapOptions;
use import_map::parse_from_json;
use log::Level;
use std::env::current_exe;
use std::io::SeekFrom;
use std::pin::Pin;
use std::rc::Rc;
use std::sync::Arc;

#[derive(Deserialize, Serialize)]
pub struct Metadata {
  pub argv: Vec<String>,
  pub unstable: bool,
  pub seed: Option<u64>,
  pub permissions: PermissionsOptions,
  pub location: Option<Url>,
  pub v8_flags: Vec<String>,
  pub log_level: Option<Level>,
  pub ca_stores: Option<Vec<String>>,
  pub ca_data: Option<Vec<u8>>,
  pub unsafely_ignore_certificate_errors: Option<Vec<String>>,
  pub maybe_import_map: Option<(Url, String)>,
  pub entrypoint: ModuleSpecifier,
}

pub const MAGIC_TRAILER: &[u8; 8] = b"d3n0l4nd";

/// This function will try to run this binary as a standalone binary
/// produced by `deno compile`. It determines if this is a standalone
/// binary by checking for the magic trailer string `D3N0` at EOF-12.
/// The magic trailer is followed by:
/// - a u64 pointer to the JS bundle embedded in the binary
/// - a u64 pointer to JSON metadata (serialized flags) embedded in the binary
/// These are dereferenced, and the bundle is executed under the configuration
/// specified by the metadata. If no magic trailer is present, this function
/// exits with `Ok(None)`.
pub async fn extract_standalone(
  args: Vec<String>,
) -> Result<Option<(Metadata, eszip::EszipV2)>, AnyError> {
  let current_exe_path = current_exe()?;

  let file = std::fs::File::open(current_exe_path)?;

  let mut bufreader =
    deno_core::futures::io::BufReader::new(AllowStdIo::new(file));

  let trailer_pos = bufreader.seek(SeekFrom::End(-24)).await?;
  let mut trailer = [0; 24];
  bufreader.read_exact(&mut trailer).await?;
  let (magic_trailer, rest) = trailer.split_at(8);
  if magic_trailer != MAGIC_TRAILER {
    return Ok(None);
  }

  let (eszip_archive_pos, rest) = rest.split_at(8);
  let metadata_pos = rest;
  let eszip_archive_pos = u64_from_bytes(eszip_archive_pos)?;
  let metadata_pos = u64_from_bytes(metadata_pos)?;
  let metadata_len = trailer_pos - metadata_pos;

  bufreader.seek(SeekFrom::Start(eszip_archive_pos)).await?;

  let (eszip, loader) = eszip::EszipV2::parse(bufreader)
    .await
    .context("Failed to parse eszip header")?;

  let mut bufreader = loader.await.context("Failed to parse eszip archive")?;

  bufreader.seek(SeekFrom::Start(metadata_pos)).await?;

  let mut metadata = String::new();

  bufreader
    .take(metadata_len)
    .read_to_string(&mut metadata)
    .await
    .context("Failed to read metadata from the current executable")?;

  let mut metadata: Metadata = serde_json::from_str(&metadata).unwrap();
  metadata.argv.append(&mut args[1..].to_vec());

  Ok(Some((metadata, eszip)))
}

fn u64_from_bytes(arr: &[u8]) -> Result<u64, AnyError> {
  let fixed_arr: &[u8; 8] = arr
    .try_into()
    .context("Failed to convert the buffer into a fixed-size array")?;
  Ok(u64::from_be_bytes(*fixed_arr))
}

struct EmbeddedModuleLoader {
  eszip: eszip::EszipV2,
  maybe_import_map_resolver: Option<CliGraphResolver>,
}

impl ModuleLoader for EmbeddedModuleLoader {
  fn resolve(
    &self,
    specifier: &str,
    referrer: &str,
    _kind: ResolutionKind,
  ) -> Result<ModuleSpecifier, AnyError> {
    // Try to follow redirects when resolving.
    let referrer = match self.eszip.get_module(referrer) {
      Some(eszip::Module { ref specifier, .. }) => {
        deno_core::resolve_url_or_path(specifier)?
      }
      None => deno_core::resolve_url_or_path(referrer)?,
    };

    self.maybe_import_map_resolver.as_ref().map_or_else(
      || {
        deno_core::resolve_import(specifier, referrer.as_str())
          .map_err(|err| err.into())
      },
      |r| r.resolve(specifier, &referrer),
    )
  }

  fn load(
    &self,
    module_specifier: &ModuleSpecifier,
    _maybe_referrer: Option<ModuleSpecifier>,
    _is_dynamic: bool,
  ) -> Pin<Box<deno_core::ModuleSourceFuture>> {
    let is_data_uri = get_source_from_data_url(module_specifier).ok();
    let module = self
      .eszip
      .get_module(module_specifier.as_str())
      .ok_or_else(|| type_error("Module not found"));

    let module_specifier = module_specifier.clone();
    async move {
      if let Some((source, _)) = is_data_uri {
        return Ok(deno_core::ModuleSource {
          code: source.into_bytes().into_boxed_slice(),
          module_type: deno_core::ModuleType::JavaScript,
          module_url_specified: module_specifier.to_string(),
          module_url_found: module_specifier.to_string(),
        });
      }

      let module = module?;
      let code = module.source().await;
      let code = std::str::from_utf8(&code)
        .map_err(|_| type_error("Module source is not utf-8"))?
        .to_owned();

      Ok(deno_core::ModuleSource {
        code: code.into_bytes().into_boxed_slice(),
        module_type: match module.kind {
          eszip::ModuleKind::JavaScript => deno_core::ModuleType::JavaScript,
          eszip::ModuleKind::Json => deno_core::ModuleType::Json,
        },
        module_url_specified: module_specifier.to_string(),
        module_url_found: module_specifier.to_string(),
      })
    }
    .boxed_local()
  }
}

fn metadata_to_flags(metadata: &Metadata) -> Flags {
  let permissions = metadata.permissions.clone();
  Flags {
    argv: metadata.argv.clone(),
    unstable: metadata.unstable,
    seed: metadata.seed,
    location: metadata.location.clone(),
    allow_env: permissions.allow_env,
    allow_hrtime: permissions.allow_hrtime,
    allow_net: permissions.allow_net,
    allow_ffi: permissions.allow_ffi,
    allow_read: permissions.allow_read,
    allow_run: permissions.allow_run,
    allow_write: permissions.allow_write,
    v8_flags: metadata.v8_flags.clone(),
    log_level: metadata.log_level,
    ca_stores: metadata.ca_stores.clone(),
    ca_data: metadata.ca_data.clone().map(CaData::Bytes),
    ..Default::default()
  }
}

pub async fn run(
  eszip: eszip::EszipV2,
  metadata: Metadata,
) -> Result<(), AnyError> {
  let flags = metadata_to_flags(&metadata);
  let main_module = &metadata.entrypoint;
  let ps = ProcState::build(flags).await?;
  let permissions = PermissionsContainer::new(Permissions::from_options(
    &metadata.permissions,
  )?);
  let blob_store = BlobStore::default();
  let broadcast_channel = InMemoryBroadcastChannel::default();
  let module_loader = Rc::new(EmbeddedModuleLoader {
    eszip,
    maybe_import_map_resolver: metadata.maybe_import_map.map(
      |(base, source)| {
        CliGraphResolver::new(
          None,
          Some(Arc::new(
            parse_from_json(&base, &source).unwrap().import_map,
          )),
<<<<<<< HEAD
          ps.npm_resolver.api().clone(),
          ps.npm_resolver.resolution().clone(),
=======
          None,
>>>>>>> 4d1a14ca
        )
      },
    ),
  });
  let create_web_worker_cb = Arc::new(|_| {
    todo!("Workers are currently not supported in standalone binaries");
  });
  let web_worker_cb = Arc::new(|_| {
    todo!("Workers are currently not supported in standalone binaries");
  });

  v8_set_flags(construct_v8_flags(&metadata.v8_flags, vec![]));

  let root_cert_store = ps.root_cert_store.clone();

  let options = WorkerOptions {
    bootstrap: BootstrapOptions {
      args: metadata.argv,
      cpu_count: std::thread::available_parallelism()
        .map(|p| p.get())
        .unwrap_or(1),
      debug_flag: metadata.log_level.map_or(false, |l| l == Level::Debug),
      enable_testing_features: false,
      locale: deno_core::v8::icu::get_language_tag(),
      location: metadata.location,
      no_color: !colors::use_color(),
      is_tty: colors::is_tty(),
      runtime_version: version::deno(),
      ts_version: version::TYPESCRIPT.to_string(),
      unstable: metadata.unstable,
      user_agent: version::get_user_agent(),
      inspect: ps.options.is_inspecting(),
    },
    extensions: ops::cli_exts(ps),
    extensions_with_js: vec![],
    startup_snapshot: Some(crate::js::deno_isolate_init()),
    unsafely_ignore_certificate_errors: metadata
      .unsafely_ignore_certificate_errors,
    root_cert_store: Some(root_cert_store),
    seed: metadata.seed,
    source_map_getter: None,
    format_js_error_fn: Some(Arc::new(format_js_error)),
    create_web_worker_cb,
    web_worker_preload_module_cb: web_worker_cb.clone(),
    web_worker_pre_execute_module_cb: web_worker_cb,
    maybe_inspector_server: None,
    should_break_on_first_statement: false,
    should_wait_for_inspector_session: false,
    module_loader,
    npm_resolver: None, // not currently supported
    get_error_class_fn: Some(&get_error_class_name),
    cache_storage_dir: None,
    origin_storage_dir: None,
    blob_store,
    broadcast_channel,
    shared_array_buffer_store: None,
    compiled_wasm_module_store: None,
    stdio: Default::default(),
  };
  let mut worker = MainWorker::bootstrap_from_options(
    main_module.clone(),
    permissions,
    options,
  );
  worker.execute_main_module(main_module).await?;
  worker.dispatch_load_event(&located_script_name!())?;

  loop {
    worker.run_event_loop(false).await?;
    if !worker.dispatch_beforeunload_event(&located_script_name!())? {
      break;
    }
  }

  worker.dispatch_unload_event(&located_script_name!())?;
  std::process::exit(0);
}

fn get_error_class_name(e: &AnyError) -> &'static str {
  deno_runtime::errors::get_error_class_name(e).unwrap_or_else(|| {
    panic!(
      "Error '{}' contains boxed error of unsupported type:{}",
      e,
      e.chain().map(|e| format!("\n  {e:?}")).collect::<String>()
    );
  })
}<|MERGE_RESOLUTION|>--- conflicted
+++ resolved
@@ -240,12 +240,9 @@
           Some(Arc::new(
             parse_from_json(&base, &source).unwrap().import_map,
           )),
-<<<<<<< HEAD
           ps.npm_resolver.api().clone(),
           ps.npm_resolver.resolution().clone(),
-=======
           None,
->>>>>>> 4d1a14ca
         )
       },
     ),
