# Copyright 2018-2022 the Deno authors. All rights reserved. MIT license.

[package]
name = "deno"
version = "1.19.1"
authors = ["the Deno authors"]
default-run = "deno"
edition = "2021"
license = "MIT"
repository = "https://github.com/denoland/deno"
description = "Provides the deno executable"

[[bin]]
name = "deno"
path = "main.rs"

[[bench]]
name = "deno_bench"
harness = false
path = "./bench/main.rs"

[[bench]]
name = "lsp_bench_standalone"
harness = false
path = "./bench/lsp_bench_standalone.rs"

[build-dependencies]
<<<<<<< HEAD
deno_broadcast_channel = { version = "0.31.0", path = "../ext/broadcast_channel" }
deno_console = { version = "0.37.0", path = "../ext/console" }
deno_core = { version = "0.119.0", path = "../core", features = ["napi"] }
deno_crypto = { version = "0.51.0", path = "../ext/crypto" }
deno_fetch = { version = "0.60.0", path = "../ext/fetch" }
deno_net = { version = "0.29.0", path = "../ext/net" }
deno_url = { version = "0.37.0", path = "../ext/url" }
deno_web = { version = "0.68.0", path = "../ext/web" }
deno_webgpu = { version = "0.38.0", path = "../ext/webgpu" }
deno_websocket = { version = "0.42.0", path = "../ext/websocket" }
deno_webstorage = { version = "0.32.0", path = "../ext/webstorage" }
=======
deno_broadcast_channel = { version = "0.32.0", path = "../ext/broadcast_channel" }
deno_console = { version = "0.38.0", path = "../ext/console" }
deno_core = { version = "0.120.0", path = "../core" }
deno_crypto = { version = "0.52.0", path = "../ext/crypto" }
deno_fetch = { version = "0.61.0", path = "../ext/fetch" }
deno_net = { version = "0.30.0", path = "../ext/net" }
deno_url = { version = "0.38.0", path = "../ext/url" }
deno_web = { version = "0.69.0", path = "../ext/web" }
deno_webgpu = { version = "0.39.0", path = "../ext/webgpu" }
deno_websocket = { version = "0.43.0", path = "../ext/websocket" }
deno_webstorage = { version = "0.33.0", path = "../ext/webstorage" }
>>>>>>> 4a20435d
regex = "=1.5.4"
serde = { version = "=1.0.133", features = ["derive"] }
serde_json = "1"
zstd = '=0.9.2'

[target.'cfg(windows)'.build-dependencies]
winapi = "=0.3.9"
winres = "=0.1.11"

[dependencies]
<<<<<<< HEAD
deno_ast = { version = "0.11.0", features = ["bundler", "codegen", "dep_graph", "module_specifier", "proposal", "react", "sourcemap", "transforms", "transpiling", "typescript", "view", "visit"] }
deno_core = { version = "0.119.0", path = "../core", features = ["napi"] }
deno_doc = "0.31.0"
deno_graph = "0.23.0"
deno_lint = { version = "0.25.0", features = ["docs"] }
deno_runtime = { version = "0.45.0", path = "../runtime" }
napi_sym = { path = "./napi_sym", version = "0.0.1" }
=======
deno_ast = { version = "0.12.0", features = ["bundler", "codegen", "dep_graph", "module_specifier", "proposal", "react", "sourcemap", "transforms", "transpiling", "typescript", "view", "visit"] }
deno_core = { version = "0.120.0", path = "../core" }
deno_doc = "0.32.0"
deno_graph = "0.24.0"
deno_lint = { version = "0.26.0", features = ["docs"] }
deno_runtime = { version = "0.46.0", path = "../runtime" }
>>>>>>> 4a20435d

atty = "=0.2.14"
base64 = "=0.13.0"
cache_control = "=0.2.0"
chrono = "=0.4.19"
clap = "=3.0.7"
clap_complete = "=3.0.5"
clap_complete_fig = "=3.0.2"
data-url = "=0.1.1"
dissimilar = "=1.0.2"
dprint-plugin-json = "=0.14.1"
dprint-plugin-markdown = "=0.12.2"
dprint-plugin-typescript = "=0.64.3"
encoding_rs = "=0.8.29"
env_logger = "=0.8.4"
eszip = "=0.17.0"
fancy-regex = "=0.7.1"
http = "=0.2.4"
import_map = "=0.9.0"
jsonc-parser = { version = "=0.19.0", features = ["serde"] }
libc = "=0.2.106"
log = { version = "=0.4.14", features = ["serde"] }
lspower = "=1.4.0"
notify = "=5.0.0-pre.12"
once_cell = "=1.9.0"
percent-encoding = "=2.1.0"
pin-project = "=1.0.8"
rand = { version = "=0.8.4", features = ["small_rng"] }
regex = "=1.5.4"
ring = "=0.16.20"
rustyline = { version = "=9.1.2", default-features = false }
rustyline-derive = "=0.6.0"
semver-parser = "=0.10.2"
serde = { version = "=1.0.133", features = ["derive"] }
shell-escape = "=0.1.5"
sourcemap = "=6.0.1"
tempfile = "=3.2.0"
text-size = "=1.1.0"
text_lines = "=0.4.1"
tokio = { version = "=1.14", features = ["full"] }
tokio-util = "=0.6.9"
typed-arena = "2.0.1"
uuid = { version = "=0.8.2", features = ["v4", "serde"] }
walkdir = "=2.3.2"
zstd = '=0.9.2'

[target.'cfg(windows)'.dependencies]
fwdansi = "=1.1.0"
winapi = { version = "=0.3.9", features = ["knownfolders", "mswsock", "objbase", "shlobj", "tlhelp32", "winbase", "winerror", "winsock2"] }

[dev-dependencies]
deno_bench_util = { version = "0.32.0", path = "../bench_util" }
flaky_test = "=0.1.0"
os_pipe = "=0.9.2"
pretty_assertions = "=0.7.2"
test_util = { path = "../test_util" }
trust-dns-client = "=0.20.3"
trust-dns-server = "=0.20.3"

[target.'cfg(unix)'.dev-dependencies]
nix = { version = "=0.23.0", default-features = false }

[package.metadata.winres]
# This section defines the metadata that appears in the deno.exe PE header.
OriginalFilename = "deno.exe"
LegalCopyright = "© Deno contributors & Deno Land Inc. MIT licensed."
ProductName = "Deno"
FileDescription = "Deno: A secure runtime for JavaScript and TypeScript"<|MERGE_RESOLUTION|>--- conflicted
+++ resolved
@@ -25,19 +25,6 @@
 path = "./bench/lsp_bench_standalone.rs"
 
 [build-dependencies]
-<<<<<<< HEAD
-deno_broadcast_channel = { version = "0.31.0", path = "../ext/broadcast_channel" }
-deno_console = { version = "0.37.0", path = "../ext/console" }
-deno_core = { version = "0.119.0", path = "../core", features = ["napi"] }
-deno_crypto = { version = "0.51.0", path = "../ext/crypto" }
-deno_fetch = { version = "0.60.0", path = "../ext/fetch" }
-deno_net = { version = "0.29.0", path = "../ext/net" }
-deno_url = { version = "0.37.0", path = "../ext/url" }
-deno_web = { version = "0.68.0", path = "../ext/web" }
-deno_webgpu = { version = "0.38.0", path = "../ext/webgpu" }
-deno_websocket = { version = "0.42.0", path = "../ext/websocket" }
-deno_webstorage = { version = "0.32.0", path = "../ext/webstorage" }
-=======
 deno_broadcast_channel = { version = "0.32.0", path = "../ext/broadcast_channel" }
 deno_console = { version = "0.38.0", path = "../ext/console" }
 deno_core = { version = "0.120.0", path = "../core" }
@@ -49,7 +36,6 @@
 deno_webgpu = { version = "0.39.0", path = "../ext/webgpu" }
 deno_websocket = { version = "0.43.0", path = "../ext/websocket" }
 deno_webstorage = { version = "0.33.0", path = "../ext/webstorage" }
->>>>>>> 4a20435d
 regex = "=1.5.4"
 serde = { version = "=1.0.133", features = ["derive"] }
 serde_json = "1"
@@ -60,22 +46,13 @@
 winres = "=0.1.11"
 
 [dependencies]
-<<<<<<< HEAD
-deno_ast = { version = "0.11.0", features = ["bundler", "codegen", "dep_graph", "module_specifier", "proposal", "react", "sourcemap", "transforms", "transpiling", "typescript", "view", "visit"] }
-deno_core = { version = "0.119.0", path = "../core", features = ["napi"] }
-deno_doc = "0.31.0"
-deno_graph = "0.23.0"
-deno_lint = { version = "0.25.0", features = ["docs"] }
-deno_runtime = { version = "0.45.0", path = "../runtime" }
-napi_sym = { path = "./napi_sym", version = "0.0.1" }
-=======
 deno_ast = { version = "0.12.0", features = ["bundler", "codegen", "dep_graph", "module_specifier", "proposal", "react", "sourcemap", "transforms", "transpiling", "typescript", "view", "visit"] }
 deno_core = { version = "0.120.0", path = "../core" }
 deno_doc = "0.32.0"
 deno_graph = "0.24.0"
 deno_lint = { version = "0.26.0", features = ["docs"] }
 deno_runtime = { version = "0.46.0", path = "../runtime" }
->>>>>>> 4a20435d
+napi_sym = { path = "./napi_sym", version = "0.0.1" }
 
 atty = "=0.2.14"
 base64 = "=0.13.0"
