# Copyright 2018-2022 the Deno authors. All rights reserved. MIT license.

[package]
name = "deno"
version = "1.21.2"
authors = ["the Deno authors"]
default-run = "deno"
edition = "2021"
license = "MIT"
repository = "https://github.com/denoland/deno"
description = "Provides the deno executable"

[[bin]]
name = "deno"
path = "main.rs"

[[bench]]
name = "deno_bench"
harness = false
path = "./bench/main.rs"

[[bench]]
name = "lsp_bench_standalone"
harness = false
path = "./bench/lsp_bench_standalone.rs"

[build-dependencies]
deno_broadcast_channel = { version = "0.45.0", path = "../ext/broadcast_channel" }
deno_console = { version = "0.51.0", path = "../ext/console" }
deno_core = { version = "0.133.0", path = "../core" }
deno_crypto = { version = "0.65.0", path = "../ext/crypto" }
deno_fetch = { version = "0.74.0", path = "../ext/fetch" }
deno_net = { version = "0.43.0", path = "../ext/net" }
deno_url = { version = "0.51.0", path = "../ext/url" }
deno_web = { version = "0.82.0", path = "../ext/web" }
deno_webgpu = { version = "0.52.0", path = "../ext/webgpu" }
deno_websocket = { version = "0.56.0", path = "../ext/websocket" }
deno_webstorage = { version = "0.46.0", path = "../ext/webstorage" }
regex = "=1.5.5"
serde = { version = "=1.0.136", features = ["derive"] }
zstd = '=0.11.1'

[target.'cfg(windows)'.build-dependencies]
winapi = "=0.3.9"
winres = "=0.1.12"

[dependencies]
deno_ast = { version = "0.14.0", features = ["bundler", "cjs", "codegen", "dep_graph", "module_specifier", "proposal", "react", "sourcemap", "transforms", "transpiling", "typescript", "view", "visit"] }
deno_core = { version = "0.133.0", path = "../core" }
deno_doc = "0.34.0"
deno_graph = "0.26.0"
deno_lint = { version = "0.29.0", features = ["docs"] }
deno_runtime = { version = "0.59.0", path = "../runtime" }
deno_task_shell = "0.3.0"

atty = "=0.2.14"
base64 = "=0.13.0"
cache_control = "=0.2.0"
chrono = "=0.4.19"
clap = "=3.1.12"
clap_complete = "=3.1.2"
clap_complete_fig = "=3.1.5"
data-url = "=0.1.1"
dissimilar = "=1.0.3"
dprint-plugin-json = "=0.15.2"
dprint-plugin-markdown = "=0.13.2"
dprint-plugin-typescript = "=0.68.2"
encoding_rs = "=0.8.31"
env_logger = "=0.9.0"
eszip = "=0.19.0"
fancy-regex = "=0.9.0"
http = "=0.2.6"
import_map = "=0.9.0"
jsonc-parser = { version = "=0.19.0", features = ["serde"] }
libc = "=0.2.124"
log = { version = "=0.4.16", features = ["serde"] }
mitata = '=0.0.6'
node_resolver = "=0.1.1"
notify = "=5.0.0-pre.14"
once_cell = "=1.10.0"
os_pipe = "=1.0.1"
percent-encoding = "=2.1.0"
pin-project = "=1.0.10"
rand = { version = "=0.8.5", features = ["small_rng"] }
regex = "=1.5.5"
ring = "=0.16.20"
rustyline = { version = "=9.1.2", default-features = false }
rustyline-derive = "=0.6.0"
secure_tempfile = { version = "=3.3.0", package = "tempfile" } # different name to discourage use in tests
semver-parser = "=0.10.2"
serde = { version = "=1.0.136", features = ["derive"] }
shell-escape = "=0.1.5"
text-size = "=1.1.0"
text_lines = "=0.4.1"
tokio = { version = "=1.17", features = ["full"] }
tokio-util = "=0.7.1"
tower-lsp = "=0.17.0"
twox-hash = "=1.6.2"
typed-arena = "2.0.1"
uuid = { version = "=1.0.0", features = ["v4", "serde"] }
walkdir = "=2.3.2"
zstd = '=0.11.1'

[target.'cfg(windows)'.dependencies]
fwdansi = "=1.1.0"
winapi = { version = "=0.3.9", features = ["knownfolders", "mswsock", "objbase", "shlobj", "tlhelp32", "winbase", "winerror", "winsock2"] }

[dev-dependencies]
deno_bench_util = { version = "0.45.0", path = "../bench_util" }
flaky_test = "=0.1.0"
os_pipe = "=1.0.1"
pretty_assertions = "=1.2.1"
test_util = { path = "../test_util" }
<<<<<<< HEAD
trust-dns-client = "0.20.3"
trust-dns-server = "0.20.3"
=======
trust-dns-client = "=0.21.2"
trust-dns-server = "=0.21.2"
>>>>>>> bcd87503

[target.'cfg(unix)'.dev-dependencies]
nix = "=0.23.0"

[package.metadata.winres]
# This section defines the metadata that appears in the deno.exe PE header.
OriginalFilename = "deno.exe"
LegalCopyright = "© Deno contributors & Deno Land Inc. MIT licensed."
ProductName = "Deno"
FileDescription = "Deno: A secure runtime for JavaScript and TypeScript"<|MERGE_RESOLUTION|>--- conflicted
+++ resolved
@@ -111,13 +111,8 @@
 os_pipe = "=1.0.1"
 pretty_assertions = "=1.2.1"
 test_util = { path = "../test_util" }
-<<<<<<< HEAD
 trust-dns-client = "0.20.3"
 trust-dns-server = "0.20.3"
-=======
-trust-dns-client = "=0.21.2"
-trust-dns-server = "=0.21.2"
->>>>>>> bcd87503
 
 [target.'cfg(unix)'.dev-dependencies]
 nix = "=0.23.0"
