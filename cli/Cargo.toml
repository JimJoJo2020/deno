# Copyright 2018-2023 the Deno authors. All rights reserved. MIT license.

[package]
name = "deno"
version = "1.36.4"
authors.workspace = true
default-run = "deno"
edition.workspace = true
exclude = ["tests/testdata/npm/registry/*"]
license.workspace = true
repository.workspace = true
description = "Provides the deno executable"

[[bin]]
name = "deno"
path = "main.rs"
doc = false

[[bench]]
name = "deno_bench"
harness = false
path = "./bench/main.rs"

[[bench]]
name = "lsp_bench_standalone"
harness = false
path = "./bench/lsp_bench_standalone.rs"

[features]
# A dev feature to disable creations and loading of snapshots in favor of
# loading JS sources at runtime.
__runtime_js_sources = ["deno_runtime/__runtime_js_sources"]

[build-dependencies]
deno_runtime = { workspace = true, features = ["exclude_runtime_main_js", "include_js_files_for_snapshotting"] }
deno_core = { workspace = true, features = ["include_js_files_for_snapshotting"] }
lazy-regex.workspace = true
serde.workspace = true
serde_json.workspace = true
zstd.workspace = true
glibc_version = "0.1.2"

[target.'cfg(windows)'.build-dependencies]
winapi.workspace = true
winres.workspace = true

[dependencies]
deno_ast = { workspace = true, features = ["bundler", "cjs", "codegen", "dep_graph", "module_specifier", "proposal", "react", "sourcemap", "transforms", "typescript", "view", "visit"] }
<<<<<<< HEAD
deno_cache_dir = "=0.6.0"
deno_config = "=0.2.1"
=======
deno_cache_dir = "=0.5.2"
deno_config = "=0.2.4"
>>>>>>> be1fc754
deno_core = { workspace = true, features = ["include_js_files_for_snapshotting"] }
deno_doc = "=0.66.0"
deno_emit = "=0.27.0"
deno_graph = "=0.54.0"
deno_lint = { version = "=0.51.0", features = ["docs"] }
deno_lockfile.workspace = true
deno_npm.workspace = true
deno_runtime = { workspace = true, features = ["dont_create_runtime_snapshot", "exclude_runtime_main_js", "include_js_files_for_snapshotting"] }
deno_semver.workspace = true
deno_task_shell = "=0.13.2"
eszip = "=0.51.0"
napi_sym.workspace = true

async-trait.workspace = true
base32 = "=0.4.0"
base64.workspace = true
bincode = "=1.3.3"
cache_control.workspace = true
chrono.workspace = true
clap = { version = "=4.3.3", features = ["string"] }
clap_complete = "=4.3.1"
clap_complete_fig = "=4.3.1"
console_static_text.workspace = true
data-url.workspace = true
dissimilar = "=1.0.4"
dprint-plugin-json = "=0.17.4"
dprint-plugin-markdown = "=0.16.0"
dprint-plugin-typescript = "=0.87.1"
encoding_rs.workspace = true
env_logger = "=0.10.0"
fancy-regex = "=0.10.0"
fastwebsockets.workspace = true
flate2.workspace = true
fs3.workspace = true
glob = "0.3.1"
http.workspace = true
hyper.workspace = true
import_map = "=0.15.0"
indexmap.workspace = true
indexmap1.workspace = true
jsonc-parser = { version = "=0.21.1", features = ["serde"] }
lazy-regex.workspace = true
libc.workspace = true
log = { workspace = true, features = ["serde"] }
lsp-types.workspace = true
monch = "=0.4.3"
notify.workspace = true
once_cell.workspace = true
os_pipe.workspace = true
percent-encoding.workspace = true
pin-project.workspace = true
quick-junit = "^0.3.3"
rand = { workspace = true, features = ["small_rng"] }
regex.workspace = true
ring.workspace = true
rustyline = { version = "=10.0.0", default-features = false, features = ["custom-bindings"] }
rustyline-derive = "=0.7.0"
serde.workspace = true
serde_repr.workspace = true
shell-escape = "=0.1.5"
tar.workspace = true
tempfile.workspace = true
text-size = "=1.1.0"
text_lines = "=0.6.0"
thiserror.workspace = true
tokio.workspace = true
tokio-util.workspace = true
tower-lsp.workspace = true
twox-hash = "=1.6.3"
typed-arena = "=2.0.1"
uuid = { workspace = true, features = ["serde"] }
walkdir = "=2.3.2"
zstd.workspace = true

[target.'cfg(windows)'.dependencies]
fwdansi.workspace = true
junction = "=0.2.0"
winapi = { workspace = true, features = ["knownfolders", "mswsock", "objbase", "shlobj", "tlhelp32", "winbase", "winerror", "winsock2"] }

[target.'cfg(unix)'.dependencies]
nix.workspace = true

[dev-dependencies]
deno_bench_util.workspace = true
flaky_test = "=0.1.0"
once_cell.workspace = true
os_pipe.workspace = true
pretty_assertions.workspace = true
test_util.workspace = true
trust-dns-client = "=0.22.0"
trust-dns-server = "=0.22.1"

[package.metadata.winres]
# This section defines the metadata that appears in the deno.exe PE header.
OriginalFilename = "deno.exe"
LegalCopyright = "© Deno contributors & Deno Land Inc. MIT licensed."
ProductName = "Deno"
FileDescription = "Deno: A secure runtime for JavaScript and TypeScript"<|MERGE_RESOLUTION|>--- conflicted
+++ resolved
@@ -46,13 +46,8 @@
 
 [dependencies]
 deno_ast = { workspace = true, features = ["bundler", "cjs", "codegen", "dep_graph", "module_specifier", "proposal", "react", "sourcemap", "transforms", "typescript", "view", "visit"] }
-<<<<<<< HEAD
 deno_cache_dir = "=0.6.0"
-deno_config = "=0.2.1"
-=======
-deno_cache_dir = "=0.5.2"
 deno_config = "=0.2.4"
->>>>>>> be1fc754
 deno_core = { workspace = true, features = ["include_js_files_for_snapshotting"] }
 deno_doc = "=0.66.0"
 deno_emit = "=0.27.0"
