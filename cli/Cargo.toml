# Copyright 2018-2020 the Deno authors. All rights reserved. MIT license.

[package]
name = "deno"
version = "1.5.4"
license = "MIT"
authors = ["the Deno authors"]
edition = "2018"
description = "Provides the deno executable"
repository = "https://github.com/denoland/deno"
default-run = "deno"

[[bin]]
name = "deno"
path = "main.rs"

[[bench]]
name = "deno_bench"
harness = false
path = "./bench/main.rs"

[build-dependencies]
deno_crypto = { path = "../op_crates/crypto", version = "0.3.0" }
deno_core = { path = "../core", version = "0.69.0" }
deno_web = { path = "../op_crates/web", version = "0.20.0" }
deno_fetch = { path = "../op_crates/fetch", version = "0.12.0" }
regex = "1.3.9"
serde = { version = "1.0.116", features = ["derive"] }

[target.'cfg(windows)'.build-dependencies]
winres = "0.1.11"
winapi = "0.3.9"

[dependencies]
deno_core = { path = "../core", version = "0.69.0" }
deno_crypto = { path = "../op_crates/crypto", version = "0.3.0" }
deno_doc = "0.1.17"
deno_fetch = { path = "../op_crates/fetch", version = "0.12.0" }
deno_lint = "0.2.12"
deno_web = { path = "../op_crates/web", version = "0.20.0" }

atty = "0.2.14"
base64 = "0.12.3"
bytes = "0.5.6"
byteorder = "1.3.4"
clap = "2.33.3"
crossbeam-channel = "0.5.0"
dissimilar = "1.0.2"
dlopen = "0.1.8"
dprint-plugin-typescript = "0.35.0"
encoding_rs = "0.8.24"
env_logger = "0.7.1"
filetime = "0.2.12"
http = "0.2.1"
indexmap = "1.6.0"
jsonc-parser = "0.14.0"
lazy_static = "1.4.0"
libc = "0.2.77"
log = "0.4.11"
lsp-server = "0.5.0"
lsp-types = { version = "0.84.0", features = ["proposed"] }
notify = "5.0.0-pre.3"
percent-encoding = "2.1.0"
regex = "1.3.9"
ring = "0.16.15"
rustyline = { version = "7.0.0", default-features = false }
rustyline-derive = "0.4.0"
semver-parser = "0.9.0"
serde = { version = "1.0.116", features = ["derive"] }
shell-escape = "0.1.5"
sourcemap = "6.0.1"
swc_bundler = "0.17.5"
swc_common = { version = "0.10.6", features = ["sourcemap"] }
swc_ecmascript = { version = "0.14.4", features = ["codegen", "dep_graph", "parser", "react", "transforms", "visit"] }
sys-info = "0.7.0"
tempfile = "3.1.0"
termcolor = "1.1.0"
tokio = { version = "0.2.22", features = ["full"] }
tokio-rustls = "0.14.1"
# Keep in-sync with warp.
tokio-tungstenite = "0.11.0"
uuid = { version = "0.8.1", features = ["v4"] }
walkdir = "2.3.1"
warp = { version = "0.2.5", features = ["tls"] }
<<<<<<< HEAD
semver-parser = "0.9.0"
uuid = { version = "0.8.1", features = ["v4"] }
wgc = { package = "wgpu-core", version = "0.6.5" }
wgt = { package = "wgpu-types", version = "0.6.1" }
=======
webpki = "0.21.3"
webpki-roots = "=0.19.0" # Pinned to v0.19.0 to match 'reqwest'.
>>>>>>> b77d6cb2

[target.'cfg(windows)'.dependencies]
winapi = { version = "0.3.9", features = ["knownfolders", "mswsock", "objbase", "shlobj", "tlhelp32", "winbase", "winerror", "winsock2"] }
fwdansi = "1.1.0"

[target.'cfg(unix)'.dependencies]
nix = "0.19.0"

[dev-dependencies]
# Used in benchmark
chrono = "0.4.15"
os_pipe = "0.9.2"
test_util = { path = "../test_util" }

[target.'cfg(unix)'.dev-dependencies]
exec = "0.3.1" # Used in test_raw_tty

[package.metadata.winres]
# This section defines the metadata that appears in the deno.exe PE header.
OriginalFilename = "deno.exe"
LegalCopyright = "© Deno contributors & Deno Land Inc. MIT licensed."
ProductName = "Deno"
FileDescription = "A secure runtime for JavaScript and TypeScript."<|MERGE_RESOLUTION|>--- conflicted
+++ resolved
@@ -82,15 +82,10 @@
 uuid = { version = "0.8.1", features = ["v4"] }
 walkdir = "2.3.1"
 warp = { version = "0.2.5", features = ["tls"] }
-<<<<<<< HEAD
-semver-parser = "0.9.0"
-uuid = { version = "0.8.1", features = ["v4"] }
+webpki = "0.21.3"
+webpki-roots = "=0.19.0" # Pinned to v0.19.0 to match 'reqwest'.
 wgc = { package = "wgpu-core", version = "0.6.5" }
 wgt = { package = "wgpu-types", version = "0.6.1" }
-=======
-webpki = "0.21.3"
-webpki-roots = "=0.19.0" # Pinned to v0.19.0 to match 'reqwest'.
->>>>>>> b77d6cb2
 
 [target.'cfg(windows)'.dependencies]
 winapi = { version = "0.3.9", features = ["knownfolders", "mswsock", "objbase", "shlobj", "tlhelp32", "winbase", "winerror", "winsock2"] }
