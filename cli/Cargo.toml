# Copyright 2018-2022 the Deno authors. All rights reserved. MIT license.

[package]
name = "deno"
version = "1.24.2"
authors = ["the Deno authors"]
default-run = "deno"
edition = "2021"
license = "MIT"
repository = "https://github.com/denoland/deno"
description = "Provides the deno executable"

[[bin]]
name = "deno"
path = "main.rs"

[[bench]]
name = "deno_bench"
harness = false
path = "./bench/main.rs"

[[bench]]
name = "lsp_bench_standalone"
harness = false
path = "./bench/lsp_bench_standalone.rs"

[build-dependencies]
deno_broadcast_channel = { version = "0.58.0", path = "../ext/broadcast_channel" }
deno_console = { version = "0.64.0", path = "../ext/console" }
deno_core = { version = "0.146.0", path = "../core" }
deno_crypto = { version = "0.78.0", path = "../ext/crypto" }
deno_fetch = { version = "0.87.0", path = "../ext/fetch" }
deno_net = { version = "0.56.0", path = "../ext/net" }
deno_node = { version = "0.1.0", path = "../ext/node" }
deno_url = { version = "0.64.0", path = "../ext/url" }
deno_web = { version = "0.95.0", path = "../ext/web" }
deno_webgpu = { version = "0.65.0", path = "../ext/webgpu" }
deno_websocket = { version = "0.69.0", path = "../ext/websocket" }
deno_webstorage = { version = "0.59.0", path = "../ext/webstorage" }
regex = "=1.6.0"
serde = { version = "=1.0.141", features = ["derive"] }
zstd = '=0.11.1'

[target.'cfg(windows)'.build-dependencies]
winapi = "=0.3.9"
winres = "=0.1.12"

[dependencies]
deno_ast = { version = "0.17.0", features = ["bundler", "cjs", "codegen", "dep_graph", "module_specifier", "proposal", "react", "sourcemap", "transforms", "transpiling", "typescript", "view", "visit"] }
deno_core = { version = "0.146.0", path = "../core" }
deno_doc = "0.40.0"
deno_emit = "0.5.0"
deno_graph = "0.30.0"
deno_lint = { version = "0.32.0", features = ["docs"] }
<<<<<<< HEAD
deno_runtime = { version = "0.69.0", path = "../runtime" }
deno_task_shell = "0.4.0"
napi_sym = { path = "./napi_sym", version = "0.0.1" }
=======
deno_runtime = { version = "0.72.0", path = "../runtime" }
deno_task_shell = "0.5.0"
>>>>>>> bdd8ddbe

atty = "=0.2.14"
base64 = "=0.13.0"
cache_control = "=0.2.0"
chrono = "=0.4.19"
clap = "=3.1.12"
clap_complete = "=3.1.2"
clap_complete_fig = "=3.1.5"
data-url = "=0.1.1"
dissimilar = "=1.0.3"
dprint-plugin-json = "=0.15.5"
dprint-plugin-markdown = "=0.14.0"
dprint-plugin-typescript = "=0.71.2"
encoding_rs = "=0.8.31"
env_logger = "=0.9.0"
eszip = "=0.23.0"
fancy-regex = "=0.10.0"
http = "=0.2.6"
import_map = "=0.12.1"
indexmap = "1.8.1"
jsonc-parser = { version = "=0.21.0", features = ["serde"] }
libc = "=0.2.126"
log = { version = "=0.4.17", features = ["serde"] }
mitata = '=0.0.7'
node_resolver = "=0.1.1"
notify = "=5.0.0-pre.15"
once_cell = "=1.12.0"
os_pipe = "=1.0.1"
percent-encoding = "=2.1.0"
pin-project = "1.0.11" # don't pin because they yank crates from cargo
rand = { version = "=0.8.5", features = ["small_rng"] }
regex = "=1.6.0"
ring = "=0.16.20"
rustyline = { version = "=10.0.0", default-features = false, features = ["custom-bindings"] }
rustyline-derive = "=0.7.0"
secure_tempfile = { version = "=3.3.0", package = "tempfile" } # different name to discourage use in tests
semver-parser = "=0.10.2"
serde = { version = "=1.0.141", features = ["derive"] }
serde_repr = "=0.1.8"
shell-escape = "=0.1.5"
text-size = "=1.1.0"
text_lines = "=0.6.0"
tokio = { version = "=1.19", features = ["full"] }
tokio-util = "=0.7.2"
tower-lsp = "=0.17.0"
twox-hash = "=1.6.2"
typed-arena = "2.0.1"
uuid = { version = "=1.0.0", features = ["v4", "serde"] }
walkdir = "=2.3.2"
zstd = '=0.11.1'

[target.'cfg(windows)'.dependencies]
fwdansi = "=1.1.0"
winapi = { version = "=0.3.9", features = ["knownfolders", "mswsock", "objbase", "shlobj", "tlhelp32", "winbase", "winerror", "winsock2"] }

[dev-dependencies]
csv = "1.1.6"
deno_bench_util = { version = "0.58.0", path = "../bench_util" }
dotenv = "0.15.0"
flaky_test = "=0.1.0"
google-storage1 = "3.1.0"
once_cell = "=1.12.0"
os_pipe = "=1.0.1"
pretty_assertions = "=1.2.1"
test_util = { path = "../test_util" }
trust-dns-client = "=0.21.2"
trust-dns-server = "=0.21.2"

[target.'cfg(unix)'.dev-dependencies]
nix = "=0.24.2"

[package.metadata.winres]
# This section defines the metadata that appears in the deno.exe PE header.
OriginalFilename = "deno.exe"
LegalCopyright = "© Deno contributors & Deno Land Inc. MIT licensed."
ProductName = "Deno"
FileDescription = "Deno: A secure runtime for JavaScript and TypeScript"<|MERGE_RESOLUTION|>--- conflicted
+++ resolved
@@ -52,14 +52,9 @@
 deno_emit = "0.5.0"
 deno_graph = "0.30.0"
 deno_lint = { version = "0.32.0", features = ["docs"] }
-<<<<<<< HEAD
-deno_runtime = { version = "0.69.0", path = "../runtime" }
-deno_task_shell = "0.4.0"
-napi_sym = { path = "./napi_sym", version = "0.0.1" }
-=======
 deno_runtime = { version = "0.72.0", path = "../runtime" }
 deno_task_shell = "0.5.0"
->>>>>>> bdd8ddbe
+napi_sym = { path = "./napi_sym", version = "0.0.1" }
 
 atty = "=0.2.14"
 base64 = "=0.13.0"
