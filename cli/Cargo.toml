# Copyright 2018-2020 the Deno authors. All rights reserved. MIT license.

[package]
name = "deno"
version = "1.4.1"
license = "MIT"
authors = ["the Deno authors"]
edition = "2018"
description = "Provides the deno executable"
repository = "https://github.com/denoland/deno"
default-run = "deno"

[[bin]]
name = "deno"
path = "main.rs"

[[bench]]
name = "deno_bench"
harness = false
path = "./bench/main.rs"

[build-dependencies]
deno_core = { path = "../core", version = "0.58.0" }
deno_web = { path = "../op_crates/web", version = "0.9.0" }
deno_fetch = { path = "../op_crates/fetch", version = "0.1.0" }

[target.'cfg(windows)'.build-dependencies]
winres = "0.1.11"
winapi = "0.3.9"

[dependencies]
deno_core = { path = "../core", version = "0.58.0" }
deno_doc = "0.1.9"
deno_lint = { version = "0.2.0", features = ["json"] }
deno_web = { path = "../op_crates/web", version = "0.9.0" }
deno_fetch = { path = "../op_crates/fetch", version = "0.1.0" }

atty = "0.2.14"
base64 = "0.12.3"
bytes = "0.5.6"
byteorder = "1.3.4"
clap = "2.33.3"
dissimilar = "1.0.2"
dlopen = "0.1.8"
encoding_rs = "0.8.24"
dprint-plugin-typescript = "0.31.3"
futures = "0.3.5" # TODO(ry) Remove and use deno_core::futures
filetime = "0.2.12"
http = "0.2.1"
<<<<<<< HEAD
idna = "0.2.0"
indexmap = "1.5.2"
jsdoc = "0.5.1"
=======
indexmap = "1.6.0"
>>>>>>> 0a9d7e4e
jsonc-parser = "0.14.0"
lazy_static = "1.4.0"
libc = "0.2.77"
log = "0.4.11"
env_logger = "0.7.1"
notify = "5.0.0-pre.3"
rand = "0.7.3"
regex = "1.3.9"
ring = "0.16.15"
rustyline = { version = "6.3.0", default-features = false }
serde = { version = "1.0.116", features = ["derive"] }
serde_json = { version = "1.0.57", features = [ "preserve_order" ] } # TODO(ry) Remove and use deno_core::serde_json
sys-info = "0.7.0"
sourcemap = "6.0.1"
swc_common = { version = "=0.10.2", features = ["sourcemap"] }
swc_ecmascript = { version = "=0.7.7", features = ["codegen", "dep_graph", "parser", "react", "transforms", "visit"] }
tempfile = "3.1.0"
termcolor = "1.1.0"
tokio = { version = "0.2.22", features = ["full"] }
tokio-rustls = "0.14.1"
# Keep in-sync with warp.
tokio-tungstenite = "0.11.0"
webpki = "0.21.3"
webpki-roots = "=0.19.0" # Pinned to v0.19.0 to match 'reqwest'.
walkdir = "2.3.1"
warp = { version = "0.2.5", features = ["tls"] }
semver-parser = "0.9.0"
uuid = { version = "0.8.1", features = ["v4"] }

[target.'cfg(windows)'.dependencies]
winapi = { version = "0.3.9", features = ["knownfolders", "mswsock", "objbase", "shlobj", "tlhelp32", "winbase", "winerror", "winsock2"] }
fwdansi = "1.1.0"

[target.'cfg(unix)'.dependencies]
nix = "0.18.0"

[dev-dependencies]
# Used in benchmark
chrono = "0.4.15"
os_pipe = "0.9.2"
test_util = { path = "../test_util" }

[package.metadata.winres]
# This section defines the metadata that appears in the deno.exe PE header.
OriginalFilename = "deno.exe"
LegalCopyright = "© Deno contributors & Deno Land Inc. MIT licensed."
ProductName = "Deno"
FileDescription = "A secure runtime for JavaScript and TypeScript."<|MERGE_RESOLUTION|>--- conflicted
+++ resolved
@@ -47,13 +47,8 @@
 futures = "0.3.5" # TODO(ry) Remove and use deno_core::futures
 filetime = "0.2.12"
 http = "0.2.1"
-<<<<<<< HEAD
-idna = "0.2.0"
-indexmap = "1.5.2"
+indexmap = "1.6.0"
 jsdoc = "0.5.1"
-=======
-indexmap = "1.6.0"
->>>>>>> 0a9d7e4e
 jsonc-parser = "0.14.0"
 lazy_static = "1.4.0"
 libc = "0.2.77"
