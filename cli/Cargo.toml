# Copyright 2018-2020 the Deno authors. All rights reserved. MIT license.

[package]
name = "deno"
version = "1.3.1"
license = "MIT"
authors = ["the Deno authors"]
edition = "2018"
description = "Provides the deno executable"
repository = "https://github.com/denoland/deno"
default-run = "deno"

[[bin]]
name = "deno"
path = "main.rs"

[build-dependencies]
deno_core = { path = "../core", version = "0.54.0" }
deno_web = { path = "../op_crates/web", version = "0.4.0" }

[target.'cfg(windows)'.build-dependencies]
winres = "0.1.11"
winapi = "0.3.9"

[dependencies]
deno_core = { path = "../core", version = "0.54.0" }
deno_doc = { version = "0.1.1" }
deno_lint = { version = "0.1.24", features = ["json"] }

atty = "0.2.14"
base64 = "0.12.3"
bytes = "0.5.6"
byteorder = "1.3.4"
clap = "2.33.2"
dissimilar = "1.0.2"
dlopen = "0.1.8"
encoding_rs = "0.8.23"
dprint-plugin-typescript = "0.30.0"
futures = "0.3.5"
http = "0.2.1"
idna = "0.2.0"
indexmap = "1.5.1"
lazy_static = "1.4.0"
libc = "0.2.74"
log = "0.4.11"
notify = "5.0.0-pre.3"
rand = "0.7.3"
regex = "1.3.9"
reqwest = { version = "0.10.7", default-features = false, features = ["rustls-tls", "stream", "gzip", "brotli"] }
ring = "0.16.15"
rustyline = { version = "6.2.0", default-features = false }
serde = { version = "1.0.115", features = ["derive"] }
serde_derive = "1.0.115"
serde_json = { version = "1.0.57", features = [ "preserve_order" ] }
sys-info = "0.7.0"
sourcemap = "6.0.1"
swc_common = { version = "=0.9.1", features = ["sourcemap"] }
swc_ecmascript = { version = "=0.5.0", features = ["codegen", "parser", "transforms", "visit"] }
tempfile = "3.1.0"
termcolor = "1.1.0"
tokio = { version = "0.2.22", features = ["full"] }
<<<<<<< HEAD
tokio-rustls = "0.13.1"
tokio-tungstenite = { version = "0.10.1", features = ["connect"] }
=======
tokio-rustls = "0.14.0"
>>>>>>> aead9dc9
url = "2.1.1"
utime = "0.3.1"
webpki = "0.21.3"
webpki-roots = "0.19.0"
walkdir = "2.3.1"
warp = { version = "0.2.4", features = ["tls"] }
semver-parser = "0.9.0"
uuid = { version = "0.8.1", features = ["v4"] }

[target.'cfg(windows)'.dependencies]
winapi = { version = "0.3.9", features = ["knownfolders", "objbase", "shlobj",
"winbase", "winerror", "tlhelp32"] }
fwdansi = "1.1.0"

[target.'cfg(unix)'.dependencies]
nix = "0.17.0"

[dev-dependencies]
os_pipe = "0.9.2"
# Used for testing inspector. Keep in-sync with warp.
tokio-tungstenite = { version = "0.10.1", features = ["connect"] }
test_util = { path = "../test_util" }

[package.metadata.winres]
# This section defines the metadata that appears in the deno.exe PE header.
OriginalFilename = "deno.exe"
LegalCopyright = "© Deno contributors & Deno Land Inc. MIT licensed."
ProductName = "Deno"
FileDescription = "A secure runtime for JavaScript and TypeScript."<|MERGE_RESOLUTION|>--- conflicted
+++ resolved
@@ -59,12 +59,8 @@
 tempfile = "3.1.0"
 termcolor = "1.1.0"
 tokio = { version = "0.2.22", features = ["full"] }
-<<<<<<< HEAD
-tokio-rustls = "0.13.1"
 tokio-tungstenite = { version = "0.10.1", features = ["connect"] }
-=======
 tokio-rustls = "0.14.0"
->>>>>>> aead9dc9
 url = "2.1.1"
 utime = "0.3.1"
 webpki = "0.21.3"
