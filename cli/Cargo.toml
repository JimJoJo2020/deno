--- conflicted
+++ resolved
@@ -24,18 +24,11 @@
 path = "./bench/main.rs"
 
 [build-dependencies]
-<<<<<<< HEAD
-deno_core = { path = "../core", version = "0.78.0" }
-deno_fetch = { path = "../op_crates/fetch", version = "0.21.0" }
-deno_web = { path = "../op_crates/web", version = "0.29.0" }
-deno_websocket = { path = "../op_crates/websocket", version = "0.4.0" }
-deno_webgpu = { path = "../op_crates/webgpu", version = "0.1.0" }
-=======
 deno_core = { path = "../core", version = "0.79.0" }
 deno_fetch = { path = "../op_crates/fetch", version = "0.22.0" }
 deno_web = { path = "../op_crates/web", version = "0.30.0" }
 deno_websocket = { path = "../op_crates/websocket", version = "0.5.0" }
->>>>>>> 5873adeb
+deno_webgpu = { path = "../op_crates/webgpu", version = "0.1.0" }
 regex = "1.4.3"
 serde = { version = "1.0.123", features = ["derive"] }
 
