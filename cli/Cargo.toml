# Copyright 2018-2022 the Deno authors. All rights reserved. MIT license.

[package]
name = "deno"
version = "1.27.1"
authors = ["the Deno authors"]
default-run = "deno"
edition = "2021"
exclude = ["tests/testdata/npm/registry/*"]
license = "MIT"
repository = "https://github.com/denoland/deno"
description = "Provides the deno executable"

[[bin]]
name = "deno"
path = "main.rs"

[[bench]]
name = "deno_bench"
harness = false
path = "./bench/main.rs"

[[bench]]
name = "lsp_bench_standalone"
harness = false
path = "./bench/lsp_bench_standalone.rs"

[build-dependencies]
deno_broadcast_channel = { version = "0.69.0", path = "../ext/broadcast_channel" }
deno_cache = { version = "0.7.0", path = "../ext/cache" }
deno_console = { version = "0.75.0", path = "../ext/console" }
deno_core = { version = "0.157.0", path = "../core" }
deno_crypto = { version = "0.89.0", path = "../ext/crypto" }
deno_fetch = { version = "0.98.0", path = "../ext/fetch" }
deno_net = { version = "0.67.0", path = "../ext/net" }
deno_node = { version = "0.12.0", path = "../ext/node" }
deno_url = { version = "0.75.0", path = "../ext/url" }
deno_web = { version = "0.106.0", path = "../ext/web" }
deno_webgpu = { version = "0.76.0", path = "../ext/webgpu" }
deno_websocket = { version = "0.80.0", path = "../ext/websocket" }
deno_webstorage = { version = "0.70.0", path = "../ext/webstorage" }
regex = "=1.6.0"
serde = { version = "=1.0.144", features = ["derive"] }
serde_json = "1.0.64"
zstd = '=0.11.2'
glibc_version = "0.1.2"

[target.'cfg(windows)'.build-dependencies]
winapi = "=0.3.9"
winres = "=0.1.12"

[dependencies]
deno_ast = { version = "0.20.0", features = ["bundler", "cjs", "codegen", "dep_graph", "module_specifier", "proposal", "react", "sourcemap", "transforms", "transpiling", "typescript", "view", "visit"] }
deno_core = { version = "0.157.0", path = "../core" }
deno_doc = "0.48.0"
deno_emit = "0.10.0"
deno_graph = "0.37.1"
deno_lint = { version = "0.34.0", features = ["docs"] }
<<<<<<< HEAD
deno_runtime = { version = "0.82.0", path = "../runtime" }
deno_task_shell = "0.7.2"
napi_sym = { path = "./napi_sym", version = "0.4.0" }
=======
deno_runtime = { version = "0.83.0", path = "../runtime" }
deno_task_shell = "0.7.0"
napi_sym = { path = "./napi_sym", version = "0.5.0" }
>>>>>>> 0d52945d

atty = "=0.2.14"
base64 = "=0.13.1"
cache_control = "=0.2.0"
chrono = { version = "=0.4.22", default-features = false, features = ["clock"] }
clap = "=3.1.12"
clap_complete = "=3.1.2"
clap_complete_fig = "=3.1.5"
data-url = "=0.2.0"
dissimilar = "=1.0.4"
dprint-plugin-json = "=0.15.6"
dprint-plugin-markdown = "=0.14.1"
dprint-plugin-typescript = "=0.76.0"
encoding_rs = "=0.8.31"
env_logger = "=0.9.0"
eszip = "=0.29.0"
fancy-regex = "=0.10.0"
flate2 = "=1.0.24"
http = "=0.2.8"
import_map = "=0.12.1"
indexmap = "=1.9.1"
indicatif = "=0.17.1"
jsonc-parser = { version = "=0.21.0", features = ["serde"] }
libc = "=0.2.126"
log = { version = "=0.4.17", features = ["serde"] }
lsp-types = "=0.93.2" # used by tower-lsp and "proposed" feature is unstable in patch releases
mitata = "=0.0.7"
monch = "=0.4.0"
notify = "=5.0.0"
once_cell = "=1.14.0"
os_pipe = "=1.0.1"
percent-encoding = "=2.2.0"
pin-project = "1.0.11" # don't pin because they yank crates from cargo
rand = { version = "=0.8.5", features = ["small_rng"] }
regex = "=1.6.0"
ring = "=0.16.20"
rustyline = { version = "=10.0.0", default-features = false, features = ["custom-bindings"] }
rustyline-derive = "=0.7.0"
secure_tempfile = { version = "=3.3.0", package = "tempfile" } # different name to discourage use in tests
semver = "=1.0.14"
serde = { version = "=1.0.144", features = ["derive"] }
serde_repr = "=0.1.9"
shell-escape = "=0.1.5"
tar = "=0.4.38"
text-size = "=1.1.0"
text_lines = "=0.6.0"
tokio = { version = "=1.21.1", features = ["full"] }
tokio-util = "=0.7.4"
tower-lsp = { version = "=0.17.0", features = ["proposed"] }
twox-hash = "=1.6.3"
typed-arena = "=2.0.1"
uuid = { version = "=1.1.2", features = ["v4", "serde"] }
walkdir = "=2.3.2"
zstd = '=0.11.2'

[target.'cfg(windows)'.dependencies]
fwdansi = "=1.1.0"
junction = "=0.2.0"
winapi = { version = "=0.3.9", features = ["knownfolders", "mswsock", "objbase", "shlobj", "tlhelp32", "winbase", "winerror", "winsock2"] }

[target.'cfg(unix)'.dependencies]
nix = "=0.24.2"

[dev-dependencies]
deno_bench_util = { version = "0.69.0", path = "../bench_util" }
dotenv = "=0.15.0"
flaky_test = "=0.1.0"
once_cell = "=1.14.0"
os_pipe = "=1.0.1"
pretty_assertions = "=1.3.0"
test_util = { path = "../test_util" }
trust-dns-client = "=0.22.0"
trust-dns-server = "=0.22.0"

[package.metadata.winres]
# This section defines the metadata that appears in the deno.exe PE header.
OriginalFilename = "deno.exe"
LegalCopyright = "© Deno contributors & Deno Land Inc. MIT licensed."
ProductName = "Deno"
FileDescription = "Deno: A secure runtime for JavaScript and TypeScript"<|MERGE_RESOLUTION|>--- conflicted
+++ resolved
@@ -56,15 +56,9 @@
 deno_emit = "0.10.0"
 deno_graph = "0.37.1"
 deno_lint = { version = "0.34.0", features = ["docs"] }
-<<<<<<< HEAD
-deno_runtime = { version = "0.82.0", path = "../runtime" }
+deno_runtime = { version = "0.83.0", path = "../runtime" }
 deno_task_shell = "0.7.2"
-napi_sym = { path = "./napi_sym", version = "0.4.0" }
-=======
-deno_runtime = { version = "0.83.0", path = "../runtime" }
-deno_task_shell = "0.7.0"
 napi_sym = { path = "./napi_sym", version = "0.5.0" }
->>>>>>> 0d52945d
 
 atty = "=0.2.14"
 base64 = "=0.13.1"
