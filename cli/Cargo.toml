# Copyright 2018-2024 the Deno authors. All rights reserved. MIT license.

[package]
name = "deno"
version = "1.43.3"
authors.workspace = true
default-run = "deno"
edition.workspace = true
exclude = ["bench/testdata/lsp_benchdata/"]
license.workspace = true
repository.workspace = true
description = "Provides the deno executable"

[[bin]]
name = "deno"
path = "main.rs"
doc = false

[[bin]]
name = "denort"
path = "mainrt.rs"
doc = false

[[test]]
name = "integration"
path = "integration_tests_runner.rs"
harness = false

[[bench]]
name = "deno_bench"
harness = false
path = "./bench/main.rs"

[[bench]]
name = "lsp_bench_standalone"
harness = false
path = "./bench/lsp_bench_standalone.rs"

[features]
default = ["upgrade", "__vendored_zlib_ng"]
# A feature that enables the upgrade subcommand and the background check for
# available updates (of deno binary). This is typically disabled for (Linux)
# distribution packages.
upgrade = []
# A dev feature to disable creations and loading of snapshots in favor of
# loading JS sources at runtime.
__runtime_js_sources = ["deno_runtime/__runtime_js_sources"]
# Vendor zlib as zlib-ng
__vendored_zlib_ng = ["flate2/zlib-ng-compat", "libz-sys/zlib-ng"]

[build-dependencies]
deno_runtime = { workspace = true, features = ["include_js_files_for_snapshotting", "only_snapshotted_js_sources"] }
deno_core = { workspace = true, features = ["include_js_files_for_snapshotting"] }
lazy-regex.workspace = true
serde.workspace = true
serde_json.workspace = true
zstd.workspace = true
glibc_version = "0.1.2"
flate2 = { workspace = true, features = ["default"] }

[target.'cfg(windows)'.build-dependencies]
winapi.workspace = true
winres.workspace = true

[dependencies]
deno_ast = { workspace = true, features = ["bundler", "cjs", "codegen", "proposal", "react", "sourcemap", "transforms", "typescript", "view", "visit"] }
deno_cache_dir = { workspace = true }
deno_config = "=0.16.3"
deno_core = { workspace = true, features = ["include_js_files_for_snapshotting"] }
deno_doc = { version = "=0.133.0", features = ["html", "syntect"] }
deno_emit = "=0.40.2"
deno_graph = { version = "=0.74.5", features = ["tokio_executor"] }
deno_lint = { version = "=0.58.4", features = ["docs"] }
deno_lockfile.workspace = true
<<<<<<< HEAD
deno_npm = "=0.20.0"
=======
deno_npm = "=0.20.1"
>>>>>>> 03a76f33
deno_runtime = { workspace = true, features = ["include_js_files_for_snapshotting"] }
deno_semver = "=0.5.4"
deno_task_shell = "=0.16.1"
deno_terminal.workspace = true
eszip = "=0.68.4"
napi_sym.workspace = true

async-trait.workspace = true
base32.workspace = true
base64.workspace = true
bincode = "=1.3.3"
bytes.workspace = true
cache_control.workspace = true
chrono.workspace = true
clap = { version = "=4.4.17", features = ["env", "string"] }
clap_complete = "=4.4.7"
clap_complete_fig = "=4.4.2"
color-print = "0.3.5"
console_static_text.workspace = true
dashmap = "5.5.3"
data-encoding.workspace = true
dissimilar = "=1.0.4"
dotenvy = "0.15.7"
dprint-plugin-json = "=0.19.2"
dprint-plugin-jupyter = "=0.1.3"
dprint-plugin-markdown = "=0.17.0"
dprint-plugin-typescript = "=0.90.5"
env_logger = "=0.10.0"
fancy-regex = "=0.10.0"
faster-hex.workspace = true
# If you disable the default __vendored_zlib_ng feature above, you _must_ be able to link against `-lz`.
flate2.workspace = true
fs3.workspace = true
glob = "0.3.1"
ignore = "0.4"
import_map = { version = "=0.19.0", features = ["ext"] }
indexmap.workspace = true
jsonc-parser.workspace = true
lazy-regex.workspace = true
libc.workspace = true
libz-sys.workspace = true
log = { workspace = true, features = ["serde"] }
lsp-types.workspace = true
memmem.workspace = true
monch.workspace = true
notify.workspace = true
once_cell.workspace = true
open = "5.0.1"
os_pipe.workspace = true
p256.workspace = true
percent-encoding.workspace = true
phf.workspace = true
pin-project.workspace = true
quick-junit = "^0.3.5"
rand = { workspace = true, features = ["small_rng"] }
regex.workspace = true
reqwest.workspace = true
ring.workspace = true
rustyline.workspace = true
rustyline-derive = "=0.7.0"
serde.workspace = true
serde_repr.workspace = true
sha2.workspace = true
shell-escape = "=0.1.5"
spki = { version = "0.7", features = ["pem"] }
tar.workspace = true
tempfile.workspace = true
text-size = "=1.1.0"
text_lines = "=0.6.0"
thiserror.workspace = true
tokio.workspace = true
tokio-util.workspace = true
tower-lsp.workspace = true
twox-hash = "=1.6.3"
typed-arena = "=2.0.1"
unicode-width = "0.1"
uuid = { workspace = true, features = ["serde"] }
walkdir = "=2.3.2"
zeromq.workspace = true
zstd.workspace = true

[target.'cfg(windows)'.dependencies]
fwdansi.workspace = true
junction.workspace = true
winapi = { workspace = true, features = ["knownfolders", "mswsock", "objbase", "shlobj", "tlhelp32", "winbase", "winerror", "winsock2"] }

[target.'cfg(unix)'.dependencies]
nix.workspace = true

[dev-dependencies]
deno_bench_util.workspace = true
pretty_assertions.workspace = true
test_util.workspace = true

[package.metadata.winres]
# This section defines the metadata that appears in the deno.exe PE header.
OriginalFilename = "deno.exe"
LegalCopyright = "© Deno contributors & Deno Land Inc. MIT licensed."
ProductName = "Deno"
FileDescription = "Deno: A secure runtime for JavaScript and TypeScript"<|MERGE_RESOLUTION|>--- conflicted
+++ resolved
@@ -72,11 +72,7 @@
 deno_graph = { version = "=0.74.5", features = ["tokio_executor"] }
 deno_lint = { version = "=0.58.4", features = ["docs"] }
 deno_lockfile.workspace = true
-<<<<<<< HEAD
 deno_npm = "=0.20.0"
-=======
-deno_npm = "=0.20.1"
->>>>>>> 03a76f33
 deno_runtime = { workspace = true, features = ["include_js_files_for_snapshotting"] }
 deno_semver = "=0.5.4"
 deno_task_shell = "=0.16.1"
