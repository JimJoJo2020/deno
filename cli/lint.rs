// Copyright 2018-2020 the Deno authors. All rights reserved. MIT license.

//! This module provides file formating utilities using
//! [`deno_lint`](https://github.com/denoland/deno_lint).
//!
//! At the moment it is only consumed using CLI but in
//! the future it can be easily extended to provide
//! the same functions as ops available in JS runtime.
use crate::ast;
use crate::colors;
use crate::fmt::collect_files;
use crate::fmt::run_parallelized;
use crate::fmt_errors;
use crate::media_type::MediaType;
use deno_core::error::{generic_error, AnyError, JsStackFrame};
use deno_core::serde_json;
use deno_lint::diagnostic::LintDiagnostic;
use deno_lint::linter::Linter;
use deno_lint::linter::LinterBuilder;
use deno_lint::rules;
use deno_lint::rules::LintRule;
use serde::Serialize;
use std::fs;
use std::io::{stdin, Read};
use std::path::PathBuf;
use std::sync::atomic::{AtomicBool, Ordering};
use std::sync::{Arc, Mutex};
use swc_ecmascript::parser::Syntax;

pub enum LintReporterKind {
  Pretty,
  Json,
}

fn create_reporter(kind: LintReporterKind) -> Box<dyn LintReporter + Send> {
  match kind {
    LintReporterKind::Pretty => Box::new(PrettyLintReporter::new()),
    LintReporterKind::Json => Box::new(JsonLintReporter::new()),
  }
}

pub async fn lint_files(
  args: Vec<PathBuf>,
  ignore: Vec<PathBuf>,
  json: bool,
) -> Result<(), AnyError> {
  if args.len() == 1 && args[0].to_string_lossy() == "-" {
    return lint_stdin(json);
  }
<<<<<<< HEAD
  let mut target_files = collect_files(&args)?;
  if !ignore.is_empty() {
    // collect all files to be ignored
    // and retain only files that should be linted.
    let ignore_files = collect_files(&ignore)?;
    target_files.retain(|f| !ignore_files.contains(&f));
  }
=======
  let target_files = collect_files(args, ignore)?;
>>>>>>> d4c8fa26
  debug!("Found {} files", target_files.len());
  let target_files_len = target_files.len();

  let has_error = Arc::new(AtomicBool::new(false));

  let reporter_kind = if json {
    LintReporterKind::Json
  } else {
    LintReporterKind::Pretty
  };
  let reporter_lock = Arc::new(Mutex::new(create_reporter(reporter_kind)));

  run_parallelized(target_files, {
    let reporter_lock = reporter_lock.clone();
    let has_error = has_error.clone();
    move |file_path| {
      let r = lint_file(file_path.clone());
      let mut reporter = reporter_lock.lock().unwrap();

      match r {
        Ok((mut file_diagnostics, source)) => {
          sort_diagnostics(&mut file_diagnostics);
          for d in file_diagnostics.iter() {
            has_error.store(true, Ordering::Relaxed);
            reporter.visit_diagnostic(&d, source.split('\n').collect());
          }
        }
        Err(err) => {
          has_error.store(true, Ordering::Relaxed);
          reporter.visit_error(&file_path.to_string_lossy().to_string(), &err);
        }
      }
      Ok(())
    }
  })
  .await?;

  let has_error = has_error.load(Ordering::Relaxed);

  reporter_lock.lock().unwrap().close(target_files_len);

  if has_error {
    std::process::exit(1);
  }

  Ok(())
}

pub fn print_rules_list() {
  let lint_rules = rules::get_recommended_rules();

  // The rules should still be printed even if `--quiet` option is enabled,
  // so use `println!` here instead of `info!`.
  println!("Available rules:");
  for rule in lint_rules {
    println!(" - {}", rule.code());
  }
}

fn create_linter(syntax: Syntax, rules: Vec<Box<dyn LintRule>>) -> Linter {
  LinterBuilder::default()
    .ignore_file_directive("deno-lint-ignore-file")
    .ignore_diagnostic_directive("deno-lint-ignore")
    .lint_unused_ignore_directives(true)
    // TODO(bartlomieju): switch to true
    .lint_unknown_rules(false)
    .syntax(syntax)
    .rules(rules)
    .build()
}

fn lint_file(
  file_path: PathBuf,
) -> Result<(Vec<LintDiagnostic>, String), AnyError> {
  let file_name = file_path.to_string_lossy().to_string();
  let source_code = fs::read_to_string(&file_path)?;
  let media_type = MediaType::from(&file_path);
  let syntax = ast::get_syntax(&media_type);

  let lint_rules = rules::get_recommended_rules();
  let mut linter = create_linter(syntax, lint_rules);

  let (_, file_diagnostics) = linter.lint(file_name, source_code.clone())?;

  Ok((file_diagnostics, source_code))
}

/// Lint stdin and write result to stdout.
/// Treats input as TypeScript.
/// Compatible with `--json` flag.
fn lint_stdin(json: bool) -> Result<(), AnyError> {
  let mut source = String::new();
  if stdin().read_to_string(&mut source).is_err() {
    return Err(generic_error("Failed to read from stdin"));
  }

  let reporter_kind = if json {
    LintReporterKind::Json
  } else {
    LintReporterKind::Pretty
  };
  let mut reporter = create_reporter(reporter_kind);
  let lint_rules = rules::get_recommended_rules();
  let syntax = ast::get_syntax(&MediaType::TypeScript);
  let mut linter = create_linter(syntax, lint_rules);
  let mut has_error = false;
  let pseudo_file_name = "_stdin.ts";
  match linter
    .lint(pseudo_file_name.to_string(), source.clone())
    .map_err(|e| e.into())
  {
    Ok((_, diagnostics)) => {
      for d in diagnostics {
        has_error = true;
        reporter.visit_diagnostic(&d, source.split('\n').collect());
      }
    }
    Err(err) => {
      has_error = true;
      reporter.visit_error(pseudo_file_name, &err);
    }
  }

  reporter.close(1);

  if has_error {
    std::process::exit(1);
  }

  Ok(())
}

trait LintReporter {
  fn visit_diagnostic(&mut self, d: &LintDiagnostic, source_lines: Vec<&str>);
  fn visit_error(&mut self, file_path: &str, err: &AnyError);
  fn close(&mut self, check_count: usize);
}

#[derive(Serialize)]
struct LintError {
  file_path: String,
  message: String,
}

struct PrettyLintReporter {
  lint_count: u32,
}

impl PrettyLintReporter {
  fn new() -> PrettyLintReporter {
    PrettyLintReporter { lint_count: 0 }
  }
}

impl LintReporter for PrettyLintReporter {
  fn visit_diagnostic(&mut self, d: &LintDiagnostic, source_lines: Vec<&str>) {
    self.lint_count += 1;

    let pretty_message =
      format!("({}) {}", colors::gray(&d.code), d.message.clone());

    let message = format_diagnostic(
      &pretty_message,
      &source_lines,
      d.range.clone(),
      d.hint.as_ref(),
      &fmt_errors::format_location(&JsStackFrame::from_location(
        Some(d.filename.clone()),
        Some(d.range.start.line as i64),
        Some(d.range.start.col as i64),
      )),
    );

    eprintln!("{}\n", message);
  }

  fn visit_error(&mut self, file_path: &str, err: &AnyError) {
    eprintln!("Error linting: {}", file_path);
    eprintln!("   {}", err);
  }

  fn close(&mut self, check_count: usize) {
    match self.lint_count {
      1 => info!("Found 1 problem"),
      n if n > 1 => info!("Found {} problems", self.lint_count),
      _ => (),
    }

    match check_count {
      n if n <= 1 => info!("Checked {} file", n),
      n if n > 1 => info!("Checked {} files", n),
      _ => unreachable!(),
    }
  }
}

pub fn format_diagnostic(
  message_line: &str,
  source_lines: &[&str],
  range: deno_lint::diagnostic::Range,
  maybe_hint: Option<&String>,
  formatted_location: &str,
) -> String {
  let mut lines = vec![];

  for i in range.start.line..=range.end.line {
    lines.push(source_lines[i - 1].to_string());
    if range.start.line == range.end.line {
      lines.push(format!(
        "{}{}",
        " ".repeat(range.start.col),
        colors::red(&"^".repeat(range.end.col - range.start.col))
      ));
    } else {
      let line_len = source_lines[i - 1].len();
      if range.start.line == i {
        lines.push(format!(
          "{}{}",
          " ".repeat(range.start.col),
          colors::red(&"^".repeat(line_len - range.start.col))
        ));
      } else if range.end.line == i {
        lines.push(colors::red(&"^".repeat(range.end.col)).to_string());
      } else if line_len != 0 {
        lines.push(colors::red(&"^".repeat(line_len)).to_string());
      }
    }
  }

  if let Some(hint) = maybe_hint {
    format!(
      "{}\n{}\n    at {}\n\n    {} {}",
      message_line,
      lines.join("\n"),
      formatted_location,
      colors::gray("hint:"),
      hint,
    )
  } else {
    format!(
      "{}\n{}\n    at {}",
      message_line,
      lines.join("\n"),
      formatted_location
    )
  }
}

#[derive(Serialize)]
struct JsonLintReporter {
  diagnostics: Vec<LintDiagnostic>,
  errors: Vec<LintError>,
}

impl JsonLintReporter {
  fn new() -> JsonLintReporter {
    JsonLintReporter {
      diagnostics: Vec::new(),
      errors: Vec::new(),
    }
  }
}

impl LintReporter for JsonLintReporter {
  fn visit_diagnostic(&mut self, d: &LintDiagnostic, _source_lines: Vec<&str>) {
    self.diagnostics.push(d.clone());
  }

  fn visit_error(&mut self, file_path: &str, err: &AnyError) {
    self.errors.push(LintError {
      file_path: file_path.to_string(),
      message: err.to_string(),
    });
  }

  fn close(&mut self, _check_count: usize) {
    sort_diagnostics(&mut self.diagnostics);
    let json = serde_json::to_string_pretty(&self);
    eprintln!("{}", json.unwrap());
  }
}

fn sort_diagnostics(diagnostics: &mut Vec<LintDiagnostic>) {
  // Sort so that we guarantee a deterministic output which is useful for tests
  diagnostics.sort_by(|a, b| {
    use std::cmp::Ordering;
    let file_order = a.filename.cmp(&b.filename);
    match file_order {
      Ordering::Equal => {
        let line_order = a.range.start.line.cmp(&b.range.start.line);
        match line_order {
          Ordering::Equal => a.range.start.col.cmp(&b.range.start.col),
          _ => line_order,
        }
      }
      _ => file_order,
    }
  });
}<|MERGE_RESOLUTION|>--- conflicted
+++ resolved
@@ -47,17 +47,7 @@
   if args.len() == 1 && args[0].to_string_lossy() == "-" {
     return lint_stdin(json);
   }
-<<<<<<< HEAD
-  let mut target_files = collect_files(&args)?;
-  if !ignore.is_empty() {
-    // collect all files to be ignored
-    // and retain only files that should be linted.
-    let ignore_files = collect_files(&ignore)?;
-    target_files.retain(|f| !ignore_files.contains(&f));
-  }
-=======
-  let target_files = collect_files(args, ignore)?;
->>>>>>> d4c8fa26
+  let target_files = collect_files(&args, ignore)?;
   debug!("Found {} files", target_files.len());
   let target_files_len = target_files.len();
 
