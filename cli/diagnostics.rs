--- conflicted
+++ resolved
@@ -18,15 +18,6 @@
   "CreateHttpClientOptions",
   "DatagramConn",
   "HttpClient",
-<<<<<<< HEAD
-  "Location",
-  "Metrics",
-  "OpMetrics",
-  "SignalStream",
-  "StartTlsOptions",
-=======
-  "SystemMemoryInfo",
->>>>>>> f9468068
   "UnixConnectOptions",
   "UnixListenOptions",
   "bench",
@@ -39,12 +30,6 @@
   "ppid",
   "removeSignalListener",
   "shutdown",
-<<<<<<< HEAD
-  "Signal",
-  "startTls",
-=======
-  "systemMemoryInfo",
->>>>>>> f9468068
   "umask",
   "spawnChild",
   "Child",
