{
  "$id": "https://deno.land/x/deno/cli/schemas/config-file.v1.json",
  "$schema": "http://json-schema.org/draft-07/schema",
  "description": "A JSON representation of a Deno configuration file.",
  "required": [],
  "title": "Deno configuration file Schema",
  "type": "object",
  "properties": {
    "compilerOptions": {
      "type": "object",
      "description": "Instructs the TypeScript compiler how to compile .ts files.",
      "properties": {
        "allowJs": {
          "description": "Allow JavaScript files to be a part of your program. Use the `checkJS` option to get errors from these files.",
          "type": "boolean",
          "default": true,
          "markdownDescription": "Allow JavaScript files to be a part of your program. Use the `checkJS` option to get errors from these files.\n\nSee more: https://www.typescriptlang.org/tsconfig#allowJs"
        },
        "allowUnreachableCode": {
          "description": "Disable error reporting for unreachable code.",
          "type": "boolean",
          "default": false,
          "markdownDescription": "Disable error reporting for unreachable code.\n\nSee more: https://www.typescriptlang.org/tsconfig#allowUnreachableCode"
        },
        "allowUnusedLabels": {
          "description": "Disable error reporting for unused labels.",
          "type": "boolean",
          "default": false,
          "markdownDescription": "Disable error reporting for unused labels.\n\nSee more: https://www.typescriptlang.org/tsconfig#allowUnusedLabels"
        },
        "checkJs": {
          "description": "Enable error reporting in type-checked JavaScript files.",
          "type": "boolean",
          "default": false,
          "markdownDescription": "Enable error reporting in type-checked JavaScript files.\n\nSee more: https://www.typescriptlang.org/tsconfig#checkJs"
        },
        "exactOptionalPropertyTypes": {
          "description": "Differentiate between undefined and not present when type checking",
          "type": "boolean",
          "default": false,
          "markdownDescription": "Differentiate between undefined and not present when type checking\n\nSee more: https://www.typescriptlang.org/tsconfig#exactOptionalPropertyTypes"
        },
        "experimentalDecorators": {
          "description": "Enable experimental support for TC39 stage 2 draft decorators.",
          "type": "boolean",
          "default": true,
          "markdownDescription": "Enable experimental support for TC39 stage 2 draft decorators.\n\nSee more: https://www.typescriptlang.org/tsconfig#experimentalDecorators"
        },
        "jsx": {
          "description": "Specify what JSX code is generated.",
          "default": "react",
          "enum": [
            "preserve",
            "react",
            "react-jsx",
            "react-jsxdev",
            "react-native",
            "precompile"
          ]
        },
        "jsxFactory": {
          "description": "Specify the JSX factory function used when targeting React JSX emit, e.g. 'React.createElement' or 'h'",
          "type": "string",
          "default": "React.createElement",
          "markdownDescription": "Specify the JSX factory function used when targeting React JSX emit, e.g. 'React.createElement' or 'h'\n\nSee more: https://www.typescriptlang.org/tsconfig#jsxFactory"
        },
        "jsxFragmentFactory": {
          "description": "Specify the JSX Fragment reference used for fragments when targeting React JSX emit e.g. 'React.Fragment' or 'Fragment'.",
          "type": "string",
          "default": "React.Fragment",
          "markdownDescription": "Specify the JSX Fragment reference used for fragments when targeting React JSX emit e.g. 'React.Fragment' or 'Fragment'.\n\nSee more: https://www.typescriptlang.org/tsconfig#jsxFragmentFactory"
        },
        "jsxImportSource": {
          "description": "Specify module specifier used to import the JSX factory functions when using jsx: 'react-jsx*'.",
          "type": "string",
          "default": "react",
          "markdownDescription": "Specify module specifier used to import the JSX factory functions when using jsx: `react-jsx*`.\n\nSee more: https://www.typescriptlang.org/tsconfig/#jsxImportSource"
        },
<<<<<<< HEAD
        "jsxImportSourceTypes": {
          "description": "Specify module specifier used to import the types for the JSX factory functions when using jsx: 'react-jsx*'. This is the logical equivalent of prefixing an import to the jsxImportSource with `// @deno-types=\"...\"`.",
          "type": "string",
          "default": "@types/react",
          "markdownDescription": "Specify module specifier used to import the types for the JSX factory functions when using jsx: `react-jsx*`. This is the logical equivalent of prefixing an import to the jsxImportSource with `// @deno-types=\"...\"`."
=======
        "jsxPrecompileSkipElements": {
          "description": "Specify list of elements that should be exempt from being precompiled when the jsx 'precompile' transform is used.",
          "type": "array",
          "items": {
            "type": "string"
          },
          "markdownDescription": "Specify list of elements that should be exempt from being precompiled when the jsx `precompile` transform is used."
>>>>>>> 56fec538
        },
        "keyofStringsOnly": {
          "description": "Make keyof only return strings instead of string, numbers or symbols. Legacy option.",
          "type": "boolean",
          "default": false,
          "markdownDescription": "Make keyof only return strings instead of string, numbers or symbols. Legacy option.\n\nSee more: https://www.typescriptlang.org/tsconfig#keyofStringsOnly"
        },
        "lib": {
          "description": "Specify a set of bundled library declaration files that describe the target runtime environment.",
          "type": "array",
          "uniqueItems": true,
          "default": ["deno.window"],
          "items": {
            "type": "string"
          },
          "markdownDescription": "Specify a set of bundled library declaration files that describe the target runtime environment.\n\nSee more: https://www.typescriptlang.org/tsconfig#lib"
        },
        "noErrorTruncation": {
          "description": "Do not truncate error messages.",
          "type": "boolean",
          "default": false,
          "markdownDescription": "Do not truncate error messages.\n\nSee more: https://www.typescriptlang.org/tsconfig#noErrorTruncation"
        },
        "noFallthroughCasesInSwitch": {
          "description": "Enable error reporting for fallthrough cases in switch statements.",
          "type": "boolean",
          "default": false,
          "markdownDescription": "Enable error reporting for fallthrough cases in switch statements.\n\nSee more: https://www.typescriptlang.org/tsconfig#noFallthroughCasesInSwitch"
        },
        "noImplicitAny": {
          "description": "Enable error reporting for expressions and declarations with an implied `any` type..",
          "type": "boolean",
          "default": true,
          "markdownDescription": "Enable error reporting for expressions and declarations with an implied `any` type..\n\nSee more: https://www.typescriptlang.org/tsconfig#noImplicitAny"
        },
        "noImplicitOverride": {
          "description": "Ensure overriding members in derived classes are marked with an override modifier.",
          "type": "boolean",
          "default": false,
          "markdownDescription": "Ensure overriding members in derived classes are marked with an override modifier.\n\nSee more: https://www.typescriptlang.org/tsconfig#noImplicitOverride"
        },
        "noImplicitReturns": {
          "description": "Enable error reporting for codepaths that do not explicitly return in a function.",
          "type": "boolean",
          "default": false,
          "markdownDescription": "Enable error reporting for codepaths that do not explicitly return in a function.\n\nSee more: https://www.typescriptlang.org/tsconfig#noImplicitReturns"
        },
        "noImplicitThis": {
          "description": "Enable error reporting when `this` is given the type `any`.",
          "type": "boolean",
          "default": true,
          "markdownDescription": "Enable error reporting when `this` is given the type `any`.\n\nSee more: https://www.typescriptlang.org/tsconfig#noImplicitThis"
        },
        "noImplicitUseStrict": {
          "description": "Disable adding 'use strict' directives in emitted JavaScript files.",
          "type": "boolean",
          "default": true,
          "markdownDescription": "Disable adding 'use strict' directives in emitted JavaScript files.\n\nSee more: https://www.typescriptlang.org/tsconfig#noImplicitUseStrict"
        },
        "noStrictGenericChecks": {
          "description": "Disable strict checking of generic signatures in function types.",
          "type": "boolean",
          "default": false,
          "markdownDescription": "Disable strict checking of generic signatures in function types.\n\nSee more: https://www.typescriptlang.org/tsconfig#noStrictGenericChecks"
        },
        "noUnusedLocals": {
          "description": "Enable error reporting when a local variables aren't read.",
          "type": "boolean",
          "default": false,
          "markdownDescription": "Enable error reporting when a local variables aren't read.\n\nSee more: https://www.typescriptlang.org/tsconfig#noUnusedLocals"
        },
        "noUnusedParameters": {
          "description": "Raise an error when a function parameter isn't read",
          "type": "boolean",
          "default": false,
          "markdownDescription": "Raise an error when a function parameter isn't read\n\nSee more: https://www.typescriptlang.org/tsconfig#noUnusedParameters"
        },
        "noUncheckedIndexedAccess": {
          "description": "Add `undefined` to a type when accessed using an index.",
          "type": "boolean",
          "default": false,
          "markdownDescription": "Add `undefined` to a type when accessed using an index.\n\nSee more: https://www.typescriptlang.org/tsconfig#noUncheckedIndexedAccess"
        },
        "strict": {
          "description": "Enable all strict type checking options.",
          "type": "boolean",
          "default": true,
          "markdownDescription": "Enable all strict type checking options.\n\nSee more: https://www.typescriptlang.org/tsconfig#strict"
        },
        "strictBindCallApply": {
          "description": "Check that the arguments for `bind`, `call`, and `apply` methods match the original function.",
          "type": "boolean",
          "default": true,
          "markdownDescription": "Check that the arguments for `bind`, `call`, and `apply` methods match the original function.\n\nSee more: https://www.typescriptlang.org/tsconfig#strictBindCallApply"
        },
        "strictFunctionTypes": {
          "description": "When assigning functions, check to ensure parameters and the return values are subtype-compatible.",
          "type": "boolean",
          "default": true,
          "markdownDescription": "When assigning functions, check to ensure parameters and the return values are subtype-compatible.\n\nSee more: https://www.typescriptlang.org/tsconfig#strictFunctionTypes"
        },
        "strictPropertyInitialization": {
          "description": "Check for class properties that are declared but not set in the constructor.",
          "type": "boolean",
          "default": true,
          "markdownDescription": "Check for class properties that are declared but not set in the constructor.\n\nSee more: https://www.typescriptlang.org/tsconfig#strictPropertyInitialization"
        },
        "strictNullChecks": {
          "description": "When type checking, take into account `null` and `undefined`.",
          "type": "boolean",
          "default": true,
          "markdownDescription": "When type checking, take into account `null` and `undefined`.\n\nSee more: https://www.typescriptlang.org/tsconfig#strictNullChecks"
        },
        "suppressExcessPropertyErrors": {
          "description": "Disable reporting of excess property errors during the creation of object literals.",
          "type": "boolean",
          "default": false,
          "markdownDescription": "Disable reporting of excess property errors during the creation of object literals.\n\nSee more: https://www.typescriptlang.org/tsconfig#suppressExcessPropertyErrors"
        },
        "suppressImplicitAnyIndexErrors": {
          "description": "Suppress `noImplicitAny` errors when indexing objects that lack index signatures.",
          "type": "boolean",
          "default": false,
          "markdownDescription": "Suppress `noImplicitAny` errors when indexing objects that lack index signatures.\n\nSee more: https://www.typescriptlang.org/tsconfig#suppressImplicitAnyIndexErrors"
        }
      }
    },
    "importMap": {
      "description": "The location of an import map to be used when resolving modules. If an import map is specified as an `--importmap` flag or using \"imports\" and \"scopes\" properties, they will override this value.",
      "type": "string"
    },
    "imports": {
      "description": "A map of specifiers to their remapped specifiers.",
      "type": "object",
      "additionalProperties": {
        "description": "The key is the specifier or partial specifier to match, with a value that represents the target specifier.",
        "type": "string"
      }
    },
    "scopes": {
      "default": {},
      "description": "Define a scope which remaps a specifier in only a specified scope",
      "type": "object",
      "properties": {},
      "additionalProperties": {
        "description": "A definition of a scoped remapping.",
        "type": "object",
        "additionalProperties": {
          "description": "The key is the specifier or partial specifier to match within the referring scope, with a value that represents the target specifier.",
          "type": "string"
        }
      }
    },
    "exclude": {
      "type": "array",
      "description": "List of files, directories or globs that will be ignored by all other configurations. Requires Deno 1.34 or later.",
      "items": {
        "type": "string"
      }
    },
    "lint": {
      "description": "Configuration for linter",
      "type": "object",
      "properties": {
        "include": {
          "type": "array",
          "description": "List of files, directories or globs that will be linted.",
          "items": {
            "type": "string"
          }
        },
        "exclude": {
          "type": "array",
          "description": "List of files, directories or globs that will not be linted.",
          "items": {
            "type": "string"
          }
        },
        "files": {
          "type": "object",
          "properties": {
            "include": {
              "type": "array",
              "description": "List of files, directories or globs that will be linted.",
              "items": {
                "type": "string"
              }
            },
            "exclude": {
              "type": "array",
              "description": "List of files, directories or globs that will not be linted.",
              "items": {
                "type": "string"
              }
            }
          }
        },
        "rules": {
          "type": "object",
          "properties": {
            "tags": {
              "type": "array",
              "description": "List of tag names that will be run. Empty list disables all tags and will only use rules from `include`.",
              "items": {
                "type": "string"
              },
              "minItems": 0,
              "uniqueItems": true
            },
            "exclude": {
              "type": "array",
              "description": "List of rule names that will be excluded from configured tag sets. If the same rule is in `include` it will be run.",
              "items": {
                "type": "string"
              },
              "minItems": 0,
              "uniqueItems": true
            },
            "include": {
              "type": "array",
              "description": "List of rule names that will be run. Even if the same rule is in `exclude` it will be run.",
              "items": {
                "type": "string"
              },
              "minItems": 0,
              "uniqueItems": true
            }
          }
        },
        "report": {
          "default": "pretty",
          "enum": ["pretty", "json", "compact"],
          "description": "The default report format to use when linting"
        }
      }
    },
    "fmt": {
      "description": "Configuration for formatter",
      "type": "object",
      "properties": {
        "include": {
          "type": "array",
          "description": "List of files, directories or globs that will be formatted.",
          "items": {
            "type": "string"
          }
        },
        "exclude": {
          "type": "array",
          "description": "List of files, directories or globs that will not be formatted.",
          "items": {
            "type": "string"
          }
        },
        "files": {
          "type": "object",
          "properties": {
            "include": {
              "type": "array",
              "description": "List of files, directories or globs that will be formatted.",
              "items": {
                "type": "string"
              }
            },
            "exclude": {
              "type": "array",
              "description": "List of files, directories or globs that will not be formatted.",
              "items": {
                "type": "string"
              }
            }
          }
        },
        "useTabs": {
          "description": "Whether to use tabs (true) or spaces (false) for indentation.",
          "type": "boolean",
          "default": false
        },
        "lineWidth": {
          "description": "The width of a line the printer will try to stay under. Note that the printer may exceed this width in certain cases.",
          "type": "number",
          "default": 80
        },
        "indentWidth": {
          "description": "The number of characters for an indent.",
          "type": "number",
          "default": 2
        },
        "singleQuote": {
          "type": "boolean",
          "description": "Whether to use single quote (true) or double quote (false) for quotation.",
          "default": false
        },
        "proseWrap": {
          "description": "Define how prose should be wrapped in Markdown files.",
          "default": "always",
          "enum": ["always", "never", "preserve"]
        },
        "semiColons": {
          "description": "Whether to prefer using semicolons.",
          "type": "boolean",
          "default": true
        },
        "options": {
          "type": "object",
          "properties": {
            "useTabs": {
              "description": "Whether to use tabs (true) or spaces (false) for indentation.",
              "type": "boolean",
              "default": false
            },
            "lineWidth": {
              "description": "The width of a line the printer will try to stay under. Note that the printer may exceed this width in certain cases.",
              "type": "number",
              "default": 80
            },
            "indentWidth": {
              "description": "The number of characters for an indent.",
              "type": "number",
              "default": 2
            },
            "singleQuote": {
              "type": "boolean",
              "description": "Whether to use single quote (true) or double quote (false) for quotation.",
              "default": false
            },
            "proseWrap": {
              "description": "Define how prose should be wrapped in Markdown files.",
              "default": "always",
              "enum": ["always", "never", "preserve"]
            },
            "semiColons": {
              "description": "Whether to prefer using semicolons.",
              "type": "boolean",
              "default": true
            }
          }
        }
      }
    },
    "nodeModulesDir": {
      "description": "Enables or disables the use of a local node_modules folder for npm packages. Alternatively, use the `--node-modules-dir` flag or override the config via `--node-modules-dir=false`. Requires Deno 1.34 or later.",
      "type": "boolean"
    },
    "vendor": {
      "description": "UNSTABLE: Enables or disables the use of a local vendor folder as a local cache for remote modules and node_modules folder for npm packages. Alternatively, use the `--vendor` flag or override the config via `--vendor=false`. Requires Deno 1.36.1 or later.",
      "type": "boolean"
    },
    "tasks": {
      "description": "Configuration for deno task",
      "type": "object",
      "patternProperties": {
        "^[A-Za-z][A-Za-z0-9_\\-:]*$": {
          "type": "string",
          "description": "Command to execute for this task name."
        }
      },
      "additionalProperties": false
    },
    "test": {
      "description": "Configuration for deno test",
      "type": "object",
      "properties": {
        "include": {
          "type": "array",
          "description": "List of files, directories or globs that will be searched for tests.",
          "items": {
            "type": "string"
          }
        },
        "exclude": {
          "type": "array",
          "description": "List of files, directories or globs that will not be searched for tests.",
          "items": {
            "type": "string"
          }
        },
        "files": {
          "type": "object",
          "properties": {
            "include": {
              "type": "array",
              "description": "List of files, directories or globs that will be searched for tests.",
              "items": {
                "type": "string"
              }
            },
            "exclude": {
              "type": "array",
              "description": "List of files, directories or globs that will not be searched for tests.",
              "items": {
                "type": "string"
              }
            }
          }
        }
      }
    },
    "publish": {
      "description": "Configuration for deno publish",
      "type": "object",
      "properties": {
        "include": {
          "type": "array",
          "description": "List of files, directories or globs that will be included in the published package.",
          "items": {
            "type": "string"
          }
        },
        "exclude": {
          "type": "array",
          "description": "List of files, directories or globs that will be excluded from the published package.",
          "items": {
            "type": "string"
          }
        }
      }
    },
    "bench": {
      "description": "Configuration for deno bench",
      "type": "object",
      "properties": {
        "include": {
          "type": "array",
          "description": "List of files, directories or globs that will be searched for benchmarks.",
          "items": {
            "type": "string"
          }
        },
        "exclude": {
          "type": "array",
          "description": "List of files, directories or globs that will not be searched for benchmarks.",
          "items": {
            "type": "string"
          }
        },
        "files": {
          "type": "object",
          "properties": {
            "include": {
              "type": "array",
              "description": "List of files, directories or globs that will be searched for benchmarks.",
              "items": {
                "type": "string"
              }
            },
            "exclude": {
              "type": "array",
              "description": "List of files, directories or globs that will not be searched for benchmarks.",
              "items": {
                "type": "string"
              }
            }
          }
        }
      }
    },
    "lock": {
      "description": "Whether to use a lock file or the path to use for the lock file. Can be overridden by CLI arguments.",
      "type": ["string", "boolean"],
      "default": true
    },
    "unstable": {
      "type": "array",
      "description": "List of unstable features to enable.",
      "items": {
        "type": "string",
        "examples": [
          "broadcast-channel",
          "bare-node-builtins",
          "byonm",
          "cron",
          "ffi",
          "fs",
          "http",
          "kv",
          "net",
          "sloppy-imports",
          "temporal",
          "unsafe-proto",
          "webgpu",
          "worker-options"
        ]
      }
    },
    "name": {
      "type": "string",
      "description": "The name of this JSR package. Must be scoped",
      "pattern": "^@[a-z0-9-]+/[a-z0-9-]+$"
    },
    "version": {
      "type": "string",
      "description": "The version of this JSR package."
    },
    "exports": {
      "oneOf": [
        {
          "type": "string",
          "description": "The path to the main module of this JSR package.",
          "examples": ["./mod.ts", "./index.js"],
          "pattern": "^\\./.*$"
        },
        {
          "type": "object",
          "description": "A map of package exports to files in this JSR package.",
          "patternProperties": {
            "^\\.(/.*)?$": {
              "type": "string",
              "pattern": "^\\./.*$"
            }
          },
          "examples": [{ ".": "./mod.ts" }]
        }
      ]
    },
    "workspaces": {
      "type": "array",
      "items": {
        "type": "string"
      },
      "description": "The members of this workspace."
    }
  }
}<|MERGE_RESOLUTION|>--- conflicted
+++ resolved
@@ -76,13 +76,11 @@
           "default": "react",
           "markdownDescription": "Specify module specifier used to import the JSX factory functions when using jsx: `react-jsx*`.\n\nSee more: https://www.typescriptlang.org/tsconfig/#jsxImportSource"
         },
-<<<<<<< HEAD
         "jsxImportSourceTypes": {
           "description": "Specify module specifier used to import the types for the JSX factory functions when using jsx: 'react-jsx*'. This is the logical equivalent of prefixing an import to the jsxImportSource with `// @deno-types=\"...\"`.",
           "type": "string",
           "default": "@types/react",
           "markdownDescription": "Specify module specifier used to import the types for the JSX factory functions when using jsx: `react-jsx*`. This is the logical equivalent of prefixing an import to the jsxImportSource with `// @deno-types=\"...\"`."
-=======
         "jsxPrecompileSkipElements": {
           "description": "Specify list of elements that should be exempt from being precompiled when the jsx 'precompile' transform is used.",
           "type": "array",
@@ -90,7 +88,6 @@
             "type": "string"
           },
           "markdownDescription": "Specify list of elements that should be exempt from being precompiled when the jsx `precompile` transform is used."
->>>>>>> 56fec538
         },
         "keyofStringsOnly": {
           "description": "Make keyof only return strings instead of string, numbers or symbols. Legacy option.",
