// Copyright 2018-2021 the Deno authors. All rights reserved. MIT license.

mod errors;
mod esm_resolver;

use deno_core::error::AnyError;
use deno_core::located_script_name;
use deno_core::url::Url;
use deno_core::JsRuntime;

<<<<<<< HEAD
pub use esm_resolver::check_if_should_use_esm_loader;
pub use esm_resolver::NodeEsmResolver;
=======
pub(crate) use esm_resolver::NodeEsmResolver;
>>>>>>> d3662e48

// TODO(bartlomieju): this needs to be bumped manually for
// each release, a better mechanism is preferable, but it's a quick and dirty
// solution to avoid printing `X-Deno-Warning` headers when the compat layer is
// downloaded
static STD_URL_STR: &str = "https://deno.land/std@0.113.0/";

static SUPPORTED_MODULES: &[&str] = &[
  "assert",
  "assert/strict",
  "async_hooks",
  "buffer",
  "child_process",
  "cluster",
  "console",
  "constants",
  "crypto",
  "dgram",
  "dns",
  "domain",
  "events",
  "fs",
  "fs/promises",
  "http",
  "https",
  "module",
  "net",
  "os",
  "path",
  "path/posix",
  "path/win32",
  "perf_hooks",
  "process",
  "querystring",
  "readline",
  "stream",
  "stream/promises",
  "stream/web",
  "string_decoder",
  "sys",
  "timers",
  "timers/promises",
  "tls",
  "tty",
  "url",
  "util",
  "util/types",
  "v8",
  "vm",
  "zlib",
];

lazy_static::lazy_static! {
  static ref NODE_COMPAT_URL: String = std::env::var("DENO_NODE_COMPAT_URL").map(String::into).ok()
    .unwrap_or_else(|| STD_URL_STR.to_string());
  static ref GLOBAL_URL_STR: String = format!("{}node/global.ts", NODE_COMPAT_URL.as_str());
  pub(crate) static ref GLOBAL_URL: Url = Url::parse(&GLOBAL_URL_STR).unwrap();
  static ref MODULE_URL_STR: String = format!("{}node/module.ts", NODE_COMPAT_URL.as_str());
  pub(crate) static ref MODULE_URL: Url = Url::parse(&MODULE_URL_STR).unwrap();
  static ref COMPAT_IMPORT_URL: Url = Url::parse("flags:compat").unwrap();
}

/// Provide imports into a module graph when the compat flag is true.
pub(crate) fn get_node_imports() -> Vec<(Url, Vec<String>)> {
  vec![(COMPAT_IMPORT_URL.clone(), vec![GLOBAL_URL_STR.clone()])]
}

fn try_resolve_builtin_module(specifier: &str) -> Option<Url> {
  if SUPPORTED_MODULES.contains(&specifier) {
    let module_url =
      format!("{}node/{}.ts", NODE_COMPAT_URL.as_str(), specifier);
    Some(Url::parse(&module_url).unwrap())
  } else {
    None
  }
}

<<<<<<< HEAD
pub fn load_cjs_module(
=======
pub(crate) async fn check_if_should_use_esm_loader(
  js_runtime: &mut JsRuntime,
  main_module: &str,
) -> Result<bool, AnyError> {
  // Decide if we're running with Node ESM loader or CJS loader.
  let source_code = &format!(
    r#"(async function checkIfEsm(main) {{
      const {{ resolveMainPath, shouldUseESMLoader }} = await import("{}");
      const resolvedMain = resolveMainPath(main);
      const useESMLoader = shouldUseESMLoader(resolvedMain);
      return useESMLoader;
    }})('{}');"#,
    MODULE_URL_STR.as_str(),
    escape_for_single_quote_string(main_module),
  );
  let result =
    js_runtime.execute_script(&located_script_name!(), source_code)?;
  let use_esm_loader_global = js_runtime.resolve_value(result).await?;
  let use_esm_loader = {
    let scope = &mut js_runtime.handle_scope();
    let use_esm_loader_local = use_esm_loader_global.open(scope);
    use_esm_loader_local.boolean_value(scope)
  };

  Ok(use_esm_loader)
}

pub(crate) fn load_cjs_module(
>>>>>>> d3662e48
  js_runtime: &mut JsRuntime,
  main_module: &str,
) -> Result<(), AnyError> {
  let source_code = &format!(
    r#"(async function loadCjsModule(main) {{
      const Module = await import("{}");
      Module.default._load(main, null, true);
    }})('{}');"#,
    MODULE_URL_STR.as_str(),
    escape_for_single_quote_string(main_module),
  );

  js_runtime.execute_script(&located_script_name!(), source_code)?;
  Ok(())
}

fn escape_for_single_quote_string(text: &str) -> String {
  text.replace(r"\", r"\\").replace("'", r"\'")
}<|MERGE_RESOLUTION|>--- conflicted
+++ resolved
@@ -8,12 +8,8 @@
 use deno_core::url::Url;
 use deno_core::JsRuntime;
 
-<<<<<<< HEAD
 pub use esm_resolver::check_if_should_use_esm_loader;
-pub use esm_resolver::NodeEsmResolver;
-=======
 pub(crate) use esm_resolver::NodeEsmResolver;
->>>>>>> d3662e48
 
 // TODO(bartlomieju): this needs to be bumped manually for
 // each release, a better mechanism is preferable, but it's a quick and dirty
@@ -91,38 +87,7 @@
   }
 }
 
-<<<<<<< HEAD
-pub fn load_cjs_module(
-=======
-pub(crate) async fn check_if_should_use_esm_loader(
-  js_runtime: &mut JsRuntime,
-  main_module: &str,
-) -> Result<bool, AnyError> {
-  // Decide if we're running with Node ESM loader or CJS loader.
-  let source_code = &format!(
-    r#"(async function checkIfEsm(main) {{
-      const {{ resolveMainPath, shouldUseESMLoader }} = await import("{}");
-      const resolvedMain = resolveMainPath(main);
-      const useESMLoader = shouldUseESMLoader(resolvedMain);
-      return useESMLoader;
-    }})('{}');"#,
-    MODULE_URL_STR.as_str(),
-    escape_for_single_quote_string(main_module),
-  );
-  let result =
-    js_runtime.execute_script(&located_script_name!(), source_code)?;
-  let use_esm_loader_global = js_runtime.resolve_value(result).await?;
-  let use_esm_loader = {
-    let scope = &mut js_runtime.handle_scope();
-    let use_esm_loader_local = use_esm_loader_global.open(scope);
-    use_esm_loader_local.boolean_value(scope)
-  };
-
-  Ok(use_esm_loader)
-}
-
 pub(crate) fn load_cjs_module(
->>>>>>> d3662e48
   js_runtime: &mut JsRuntime,
   main_module: &str,
 ) -> Result<(), AnyError> {
