--- conflicted
+++ resolved
@@ -267,43 +267,6 @@
     serde_json::to_string(self)
   }
 }
-<<<<<<< HEAD
-=======
-
-/// Creates the JSON message send to compiler.ts's onmessage.
-fn req(
-  request_type: msg::CompilerRequestType,
-  root_names: Vec<String>,
-  compiler_config: CompilerConfig,
-  target: &str,
-  bundle: bool,
-  unstable: bool,
-) -> Buf {
-  let cwd = std::env::current_dir().unwrap();
-  let j = match (compiler_config.path, compiler_config.content) {
-    (Some(config_path), Some(config_data)) => json!({
-      "type": request_type as i32,
-      "target": target,
-      "rootNames": root_names,
-      "bundle": bundle,
-      "unstable": unstable,
-      "configPath": config_path,
-      "config": str::from_utf8(&config_data).unwrap(),
-      "cwd": cwd,
-    }),
-    _ => json!({
-      "type": request_type as i32,
-      "target": target,
-      "rootNames": root_names,
-      "bundle": bundle,
-      "unstable": unstable,
-      "cwd": cwd,
-    }),
-  };
-
-  j.to_string().into_boxed_str().into_boxed_bytes()
-}
->>>>>>> f12dffca
 
 /// Emit a SHA256 hash based on source code, deno version and TS config.
 /// Used to check if a recompilation for source code is needed.
@@ -527,26 +490,6 @@
     c.contains(url)
   }
 
-  /// Get associated `CompiledFileMetadata` for given module if it exists.
-  pub fn get_metadata(&self, url: &Url) -> Option<CompiledFileMetadata> {
-    // Try to load cached version:
-    // 1. check if there's 'meta' file
-    let cache_key = self
-      .disk_cache
-      .get_cache_filename_with_extension(url, "meta");
-    if let Ok(metadata_bytes) = self.disk_cache.get(&cache_key) {
-      if let Ok(metadata) = std::str::from_utf8(&metadata_bytes) {
-        if let Some(read_metadata) =
-          CompiledFileMetadata::from_json_string(metadata.to_string())
-        {
-          return Some(read_metadata);
-        }
-      }
-    }
-
-    None
-  }
-
   /// Asynchronously compile module and all it's dependencies.
   ///
   /// This method compiled every module at most once.
@@ -678,8 +621,6 @@
     ts_compiler.get_compiled_module(&source_file_.url)
   }
 
-<<<<<<< HEAD
-=======
   /// Get associated `CompiledFileMetadata` for given module if it exists.
   pub fn get_metadata(&self, url: &Url) -> Option<CompiledFileMetadata> {
     // Try to load cached version:
@@ -700,7 +641,6 @@
     None
   }
 
->>>>>>> f12dffca
   fn cache_emitted_files(
     &self,
     emit_map: HashMap<String, EmittedSource>,
