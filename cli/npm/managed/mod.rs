--- conflicted
+++ resolved
@@ -459,20 +459,13 @@
   /// If this returns `false`, `node_modules` has _not_ been set up.
   pub async fn ensure_top_level_package_json_install(
     &self,
-<<<<<<< HEAD
-  ) -> Result<(), AnyError> {
-=======
   ) -> Result<bool, AnyError> {
-    let Some(reqs) = self.package_json_deps_provider.reqs() else {
-      return Ok(false);
-    };
->>>>>>> 3324d720
     if !self.top_level_install_flag.raise() {
       return Ok(false); // already did this
     }
     let reqs = self.package_json_deps_provider.remote_pkg_reqs();
     if reqs.is_empty() {
-      return Ok(());
+      return Ok(false);
     }
 
     // check if something needs resolving before bothering to load all
@@ -487,12 +480,7 @@
       return Ok(false); // everything is already resolvable
     }
 
-<<<<<<< HEAD
-    self.add_package_reqs(reqs).await
-=======
-    let reqs = reqs.into_iter().cloned().collect::<Vec<_>>();
-    self.add_package_reqs(&reqs).await.map(|_| true)
->>>>>>> 3324d720
+    self.add_package_reqs(reqs).await.map(|_| true)
   }
 
   pub async fn cache_package_info(
