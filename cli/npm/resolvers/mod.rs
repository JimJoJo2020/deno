// Copyright 2018-2023 the Deno authors. All rights reserved. MIT license.

mod common;
mod global;
mod local;

use deno_ast::ModuleSpecifier;
use deno_core::anyhow::bail;
use deno_core::anyhow::Context;
use deno_core::error::custom_error;
use deno_core::error::AnyError;
use deno_core::parking_lot::Mutex;
use deno_core::serde_json;
use deno_graph::npm::NpmPackageNv;
use deno_graph::npm::NpmPackageReq;
use deno_runtime::deno_node::NodePermissions;
use deno_runtime::deno_node::NodeResolutionMode;
use deno_runtime::deno_node::PathClean;
use deno_runtime::deno_node::RequireNpmResolver;
use global::GlobalNpmPackageResolver;
use serde::Deserialize;
use serde::Serialize;
use std::collections::HashSet;
use std::path::Path;
use std::path::PathBuf;
use std::sync::Arc;

use crate::args::Lockfile;
use crate::util::fs::canonicalize_path_maybe_not_exists;

use self::common::NpmPackageFsResolver;
use self::local::LocalNpmPackageResolver;
use super::resolution::NpmResolution;
use super::NpmCache;
use super::NpmPackageId;
use super::NpmRegistryApi;
use super::NpmResolutionSnapshot;

/// State provided to the process via an environment variable.
#[derive(Clone, Debug, Serialize, Deserialize)]
pub struct NpmProcessState {
  pub snapshot: NpmResolutionSnapshot,
  pub local_node_modules_path: Option<String>,
}

#[derive(Clone)]
pub struct NpmPackageResolver {
  no_npm: bool,
  fs_resolver: Arc<dyn NpmPackageFsResolver>,
  local_node_modules_path: Option<PathBuf>,
  api: NpmRegistryApi,
  resolution: NpmResolution,
  cache: NpmCache,
  maybe_lockfile: Option<Arc<Mutex<Lockfile>>>,
}

impl std::fmt::Debug for NpmPackageResolver {
  fn fmt(&self, f: &mut std::fmt::Formatter<'_>) -> std::fmt::Result {
    f.debug_struct("NpmPackageResolver")
      .field("no_npm", &self.no_npm)
      .field("fs_resolver", &"<omitted>")
      .field("local_node_modules_path", &self.local_node_modules_path)
      .finish()
  }
}

impl NpmPackageResolver {
<<<<<<< HEAD
  pub fn new(
    cache: NpmCache,
    api: NpmRegistryApi,
    no_npm: bool,
    local_node_modules_path: Option<PathBuf>,
  ) -> Self {
    Self::new_inner(cache, api, no_npm, local_node_modules_path, None, None)
=======
  pub fn new(cache: NpmCache, api: RealNpmRegistryApi) -> Self {
    Self::new_inner(cache, api, false, None, None, None)
>>>>>>> 4d1a14ca
  }

  pub async fn new_with_maybe_lockfile(
    cache: NpmCache,
    api: NpmRegistryApi,
    no_npm: bool,
    local_node_modules_path: Option<PathBuf>,
    initial_snapshot: Option<NpmResolutionSnapshot>,
    maybe_lockfile: Option<Arc<Mutex<Lockfile>>>,
  ) -> Result<Self, AnyError> {
    let mut initial_snapshot = initial_snapshot;

    if initial_snapshot.is_none() {
      if let Some(lockfile) = &maybe_lockfile {
        if !lockfile.lock().overwrite {
          initial_snapshot = Some(
            NpmResolutionSnapshot::from_lockfile(lockfile.clone(), &api)
              .await
              .with_context(|| {
                format!(
                  "failed reading lockfile '{}'",
                  lockfile.lock().filename.display()
                )
              })?,
          )
        }
      }
    }

    Ok(Self::new_inner(
      cache,
      api,
      no_npm,
      local_node_modules_path,
      initial_snapshot,
      maybe_lockfile,
    ))
  }

  fn new_inner(
    cache: NpmCache,
    api: NpmRegistryApi,
    no_npm: bool,
    local_node_modules_path: Option<PathBuf>,
    maybe_snapshot: Option<NpmResolutionSnapshot>,
    maybe_lockfile: Option<Arc<Mutex<Lockfile>>>,
  ) -> Self {
<<<<<<< HEAD
    let process_npm_state = NpmProcessState::take();
    let local_node_modules_path = local_node_modules_path.or_else(|| {
      process_npm_state
        .as_ref()
        .and_then(|s| s.local_node_modules_path.as_ref().map(PathBuf::from))
    });
    let maybe_snapshot =
      process_npm_state.map(|s| s.snapshot).or(initial_snapshot);
    let registry_url = api.base_url().to_owned();
    let resolution = NpmResolution::new(api.clone(), maybe_snapshot);
    let fs_resolver: Arc<dyn NpmPackageFsResolver> =
      match &local_node_modules_path {
        Some(node_modules_folder) => Arc::new(LocalNpmPackageResolver::new(
          cache.clone(),
          registry_url,
          node_modules_folder.clone(),
          resolution.clone(),
        )),
        None => Arc::new(GlobalNpmPackageResolver::new(
          cache.clone(),
          registry_url,
          resolution.clone(),
        )),
      };
=======
    let inner: Arc<dyn InnerNpmPackageResolver> = match &local_node_modules_path
    {
      Some(node_modules_folder) => Arc::new(LocalNpmPackageResolver::new(
        cache.clone(),
        api.clone(),
        node_modules_folder.clone(),
        maybe_snapshot,
      )),
      None => Arc::new(GlobalNpmPackageResolver::new(
        cache.clone(),
        api.clone(),
        maybe_snapshot,
      )),
    };
>>>>>>> 4d1a14ca
    Self {
      no_npm,
      fs_resolver,
      local_node_modules_path,
      api,
      resolution,
      cache,
      maybe_lockfile,
    }
  }

  pub fn api(&self) -> &NpmRegistryApi {
    &self.api
  }

  pub fn resolution(&self) -> &NpmResolution {
    &self.resolution
  }

  /// Resolves an npm package folder path from a Deno module.
  pub fn resolve_package_folder_from_deno_module(
    &self,
    package_id: &NpmPackageNv,
  ) -> Result<PathBuf, AnyError> {
    let node_id = self
      .resolution
      .resolve_pkg_node_id_from_deno_module(package_id)?;
    self.resolve_pkg_folder_from_deno_module_at_node_id(&node_id)
  }

  fn resolve_pkg_folder_from_deno_module_at_node_id(
    &self,
    package_id: &NpmPackageId,
  ) -> Result<PathBuf, AnyError> {
    let path = self
      .fs_resolver
      .resolve_package_folder_from_deno_module(package_id)?;
    let path = canonicalize_path_maybe_not_exists(&path)?;
    log::debug!(
      "Resolved package folder of {} to {}",
      package_id.as_serialized(),
      path.display()
    );
    Ok(path)
  }

  /// Resolves an npm package folder path from an npm package referrer.
  pub fn resolve_package_folder_from_package(
    &self,
    name: &str,
    referrer: &ModuleSpecifier,
    mode: NodeResolutionMode,
  ) -> Result<PathBuf, AnyError> {
    let path = self
      .fs_resolver
      .resolve_package_folder_from_package(name, referrer, mode)?;
    log::debug!("Resolved {} from {} to {}", name, referrer, path.display());
    Ok(path)
  }

  /// Resolve the root folder of the package the provided specifier is in.
  ///
  /// This will error when the provided specifier is not in an npm package.
  pub fn resolve_package_folder_from_specifier(
    &self,
    specifier: &ModuleSpecifier,
  ) -> Result<PathBuf, AnyError> {
    let path = self
      .fs_resolver
      .resolve_package_folder_from_specifier(specifier)?;
    log::debug!(
      "Resolved package folder of {} to {}",
      specifier,
      path.display()
    );
    Ok(path)
  }

  /// Attempts to get the package size in bytes.
  pub fn package_size(
    &self,
    package_id: &NpmPackageId,
  ) -> Result<u64, AnyError> {
    self.fs_resolver.package_size(package_id)
  }

  /// Gets if the provided specifier is in an npm package.
  pub fn in_npm_package(&self, specifier: &ModuleSpecifier) -> bool {
    self
      .resolve_package_folder_from_specifier(specifier)
      .is_ok()
  }

  /// If the resolver has resolved any npm packages.
  pub fn has_packages(&self) -> bool {
    self.resolution.has_packages()
  }

  /// Adds package requirements to the resolver and ensures everything is setup.
  pub async fn add_package_reqs(
    &self,
    packages: Vec<NpmPackageReq>,
  ) -> Result<(), AnyError> {
    if packages.is_empty() {
      return Ok(());
    }

    if self.no_npm {
      let fmt_reqs = packages
        .iter()
        .collect::<HashSet<_>>() // prevent duplicates
        .iter()
        .map(|p| format!("\"{p}\""))
        .collect::<Vec<_>>()
        .join(", ");
      return Err(custom_error(
        "NoNpm",
        format!(
          "Following npm specifiers were requested: {fmt_reqs}; but --no-npm is specified."
        ),
      ));
    }

    self.resolution.add_package_reqs(packages).await?;
    self.fs_resolver.cache_packages().await?;

    // If there's a lock file, update it with all discovered npm packages
    if let Some(lockfile_mutex) = &self.maybe_lockfile {
      let mut lockfile = lockfile_mutex.lock();
      self.lock(&mut lockfile)?;
    }

    Ok(())
  }

  /// Sets package requirements to the resolver, removing old requirements and adding new ones.
  ///
  /// This will retrieve and resolve package information, but not cache any package files.
  pub async fn set_package_reqs(
    &self,
    packages: HashSet<NpmPackageReq>,
  ) -> Result<(), AnyError> {
    self.resolution.set_package_reqs(packages).await
  }

  /// Gets the state of npm for the process.
  pub fn get_npm_process_state(&self) -> String {
    serde_json::to_string(&NpmProcessState {
      snapshot: self.snapshot(),
      local_node_modules_path: self
        .local_node_modules_path
        .as_ref()
        .map(|p| p.to_string_lossy().to_string()),
    })
    .unwrap()
  }

  /// Gets a new resolver with a new snapshotted state.
  pub fn snapshotted(&self) -> Self {
    Self::new_inner(
      self.cache.clone(),
      self.api.clone(),
      self.no_npm,
      self.local_node_modules_path.clone(),
      Some(self.snapshot()),
      None,
    )
  }

  pub fn snapshot(&self) -> NpmResolutionSnapshot {
    self.resolution.snapshot()
  }

  pub fn lock(&self, lockfile: &mut Lockfile) -> Result<(), AnyError> {
    self.resolution.lock(lockfile)
  }

  pub async fn inject_synthetic_types_node_package(
    &self,
  ) -> Result<(), AnyError> {
    // add and ensure this isn't added to the lockfile
    self
      .resolution
      .add_package_reqs(vec![NpmPackageReq::from_str("@types/node").unwrap()])
      .await?;
    self.fs_resolver.cache_packages().await?;

    Ok(())
  }

  pub async fn resolve_pending(&self) -> Result<(), AnyError> {
    self.resolution.resolve_pending().await?;
    self.fs_resolver.cache_packages().await?;
    Ok(())
  }
}

impl RequireNpmResolver for NpmPackageResolver {
  fn resolve_package_folder_from_package(
    &self,
    specifier: &str,
    referrer: &std::path::Path,
    mode: NodeResolutionMode,
  ) -> Result<PathBuf, AnyError> {
    let referrer = path_to_specifier(referrer)?;
    self.resolve_package_folder_from_package(specifier, &referrer, mode)
  }

  fn resolve_package_folder_from_path(
    &self,
    path: &Path,
  ) -> Result<PathBuf, AnyError> {
    let specifier = path_to_specifier(path)?;
    self.resolve_package_folder_from_specifier(&specifier)
  }

  fn in_npm_package(&self, path: &Path) -> bool {
    let specifier =
      match ModuleSpecifier::from_file_path(path.to_path_buf().clean()) {
        Ok(p) => p,
        Err(_) => return false,
      };
    self
      .resolve_package_folder_from_specifier(&specifier)
      .is_ok()
  }

  fn ensure_read_permission(
    &self,
    permissions: &mut dyn NodePermissions,
    path: &Path,
  ) -> Result<(), AnyError> {
    self.fs_resolver.ensure_read_permission(permissions, path)
  }
}

fn path_to_specifier(path: &Path) -> Result<ModuleSpecifier, AnyError> {
  match ModuleSpecifier::from_file_path(path.to_path_buf().clean()) {
    Ok(specifier) => Ok(specifier),
    Err(()) => bail!("Could not convert '{}' to url.", path.display()),
  }
}<|MERGE_RESOLUTION|>--- conflicted
+++ resolved
@@ -65,7 +65,6 @@
 }
 
 impl NpmPackageResolver {
-<<<<<<< HEAD
   pub fn new(
     cache: NpmCache,
     api: NpmRegistryApi,
@@ -73,10 +72,6 @@
     local_node_modules_path: Option<PathBuf>,
   ) -> Self {
     Self::new_inner(cache, api, no_npm, local_node_modules_path, None, None)
-=======
-  pub fn new(cache: NpmCache, api: RealNpmRegistryApi) -> Self {
-    Self::new_inner(cache, api, false, None, None, None)
->>>>>>> 4d1a14ca
   }
 
   pub async fn new_with_maybe_lockfile(
@@ -124,15 +119,6 @@
     maybe_snapshot: Option<NpmResolutionSnapshot>,
     maybe_lockfile: Option<Arc<Mutex<Lockfile>>>,
   ) -> Self {
-<<<<<<< HEAD
-    let process_npm_state = NpmProcessState::take();
-    let local_node_modules_path = local_node_modules_path.or_else(|| {
-      process_npm_state
-        .as_ref()
-        .and_then(|s| s.local_node_modules_path.as_ref().map(PathBuf::from))
-    });
-    let maybe_snapshot =
-      process_npm_state.map(|s| s.snapshot).or(initial_snapshot);
     let registry_url = api.base_url().to_owned();
     let resolution = NpmResolution::new(api.clone(), maybe_snapshot);
     let fs_resolver: Arc<dyn NpmPackageFsResolver> =
@@ -149,22 +135,6 @@
           resolution.clone(),
         )),
       };
-=======
-    let inner: Arc<dyn InnerNpmPackageResolver> = match &local_node_modules_path
-    {
-      Some(node_modules_folder) => Arc::new(LocalNpmPackageResolver::new(
-        cache.clone(),
-        api.clone(),
-        node_modules_folder.clone(),
-        maybe_snapshot,
-      )),
-      None => Arc::new(GlobalNpmPackageResolver::new(
-        cache.clone(),
-        api.clone(),
-        maybe_snapshot,
-      )),
-    };
->>>>>>> 4d1a14ca
     Self {
       no_npm,
       fs_resolver,
