--- conflicted
+++ resolved
@@ -89,12 +89,7 @@
 impl NpmPackageResolver {
   pub fn new(
     cache: NpmCache,
-<<<<<<< HEAD
-    api: NpmRegistryApi,
-=======
     api: RealNpmRegistryApi,
-    unstable: bool,
->>>>>>> c36496b3
     no_npm: bool,
     local_node_modules_path: Option<PathBuf>,
   ) -> Self {
@@ -142,12 +137,7 @@
 
   fn new_with_maybe_snapshot(
     cache: NpmCache,
-<<<<<<< HEAD
-    api: NpmRegistryApi,
-=======
     api: RealNpmRegistryApi,
-    unstable: bool,
->>>>>>> c36496b3
     no_npm: bool,
     local_node_modules_path: Option<PathBuf>,
     initial_snapshot: Option<NpmResolutionSnapshot>,
