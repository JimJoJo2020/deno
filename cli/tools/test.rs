--- conflicted
+++ resolved
@@ -725,83 +725,7 @@
     },
   );
 
-<<<<<<< HEAD
-  worker.enable_test();
-
-  let mut maybe_coverage_collector = if let Some(ref coverage_dir) =
-    ps.coverage_dir
-  {
-    let session = worker.create_inspector_session().await;
-    let coverage_dir = PathBuf::from(coverage_dir);
-    let mut coverage_collector = CoverageCollector::new(coverage_dir, session);
-    worker
-      .with_event_loop(coverage_collector.start_collecting().boxed_local())
-      .await?;
-
-    Some(coverage_collector)
-  } else {
-    None
-  };
-
-  // Enable op call tracing in core to enable better debugging of op sanitizer
-  // failures.
-  if options.trace_ops {
-    worker
-      .execute_script(
-        &located_script_name!(),
-        "Deno.core.enableOpCallTracing();",
-      )
-      .unwrap();
-  }
-
-  // We only execute the specifier as a module if it is tagged with TestMode::Module or
-  // TestMode::Both.
-  if mode != TestMode::Documentation {
-    if options.compat_mode {
-      worker.execute_side_module(&compat::GLOBAL_URL).await?;
-      worker.execute_side_module(&compat::MODULE_URL).await?;
-
-      let use_esm_loader = compat::check_if_should_use_esm_loader(&specifier)?;
-
-      if use_esm_loader {
-        worker.execute_side_module(&specifier).await?;
-      } else {
-        compat::load_cjs_module(
-          &mut worker.js_runtime,
-          &specifier.to_file_path().unwrap().display().to_string(),
-          false,
-        )?;
-        worker.run_event_loop(false).await?;
-      }
-    } else {
-      // We execute the module module as a side module so that import.meta.main is not set.
-      worker.execute_side_module(&specifier).await?;
-    }
-  }
-
-  worker.dispatch_load_event(&located_script_name!())?;
-
-  worker.run_tests(&options.shuffle).await?;
-
-  loop {
-    if !worker.dispatch_beforeunload_event(&located_script_name!())? {
-      break;
-    }
-    worker.run_event_loop(false).await?;
-  }
-
-  worker.dispatch_unload_event(&located_script_name!())?;
-
-  if let Some(coverage_collector) = maybe_coverage_collector.as_mut() {
-    worker
-      .with_event_loop(coverage_collector.stop_collecting().boxed_local())
-      .await?;
-  }
-
-  Ok(())
-=======
   worker.run_test_specifier(mode).await
->>>>>>> 39fb32df
 }
 
 fn extract_files_from_regex_blocks(
