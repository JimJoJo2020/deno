--- conflicted
+++ resolved
@@ -1622,19 +1622,12 @@
     // We want to wake up the other thread and have it respond back
     // that it's done clearing out its pipe before returning.
     let (sender, receiver) = std::sync::mpsc::channel();
-<<<<<<< HEAD
     if let Some(sender) = self.state.lock().replace(sender) {
       let _ = sender.send(()); // just in case
     }
-    // Bit of a hack in order to send a zero width space in order
-    // to wake the thread up. It seems that sending zero bytes
-    // does not work here on windows.
-=======
-    self.state.lock().replace(sender);
     // Bit of a hack to send a zero width space in order to wake
     // the thread up. It seems that sending zero bytes here does
     // not work on windows.
->>>>>>> 30841a17
     self.writer.write_all(ZERO_WIDTH_SPACE.as_bytes()).unwrap();
     self.writer.flush().unwrap();
     // ignore the error as it might have been picked up and closed
