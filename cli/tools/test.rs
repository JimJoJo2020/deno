--- conflicted
+++ resolved
@@ -1303,14 +1303,10 @@
   cli_options: CliOptions,
   test_options: TestOptions,
 ) -> Result<(), AnyError> {
-<<<<<<< HEAD
   let ps = ProcState::from_options(Arc::new(cli_options)).await?;
-=======
-  let ps = ProcState::build(flags).await?;
   // Various test files should not share the same permissions in terms of
   // `PermissionsContainer` - otherwise granting/revoking permissions in one
   // file would have impact on other files, which is undesirable.
->>>>>>> fac64478
   let permissions =
     Permissions::from_options(&ps.options.permissions_options())?;
 
@@ -1348,14 +1344,10 @@
   cli_options: CliOptions,
   test_options: TestOptions,
 ) -> Result<(), AnyError> {
-<<<<<<< HEAD
   let ps = ProcState::from_options(Arc::new(cli_options)).await?;
-=======
-  let ps = ProcState::build(flags).await?;
   // Various test files should not share the same permissions in terms of
   // `PermissionsContainer` - otherwise granting/revoking permissions in one
   // file would have impact on other files, which is undesirable.
->>>>>>> fac64478
   let permissions =
     Permissions::from_options(&ps.options.permissions_options())?;
 
