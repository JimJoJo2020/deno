// Copyright 2018-2024 the Deno authors. All rights reserved. MIT license.

use std::sync::Arc;

use crate::args::CliOptions;
use crate::cdp;
use crate::colors;
use crate::lsp::ReplLanguageServer;
use crate::npm::CliNpmResolver;
use crate::resolver::CliGraphResolver;
use crate::tools::test::report_tests;
use crate::tools::test::reporters::PrettyTestReporter;
use crate::tools::test::reporters::TestReporter;
use crate::tools::test::run_tests_for_worker;
use crate::tools::test::worker_has_tests;
use crate::tools::test::TestEvent;
use crate::tools::test::TestEventSender;

use deno_ast::swc::ast as swc_ast;
use deno_ast::swc::common::comments::CommentKind;
use deno_ast::swc::visit::noop_visit_type;
use deno_ast::swc::visit::Visit;
use deno_ast::swc::visit::VisitWith;
use deno_ast::DiagnosticsError;
use deno_ast::ImportsNotUsedAsValues;
use deno_ast::ModuleSpecifier;
use deno_ast::ParsedSource;
use deno_ast::SourcePos;
use deno_ast::SourceRangedForSpanned;
use deno_ast::SourceTextInfo;
use deno_core::error::AnyError;
use deno_core::futures::channel::mpsc::UnboundedReceiver;
use deno_core::futures::FutureExt;
use deno_core::futures::StreamExt;
use deno_core::serde_json;
use deno_core::serde_json::Value;
use deno_core::unsync::spawn;
use deno_core::LocalInspectorSession;
use deno_core::PollEventLoopOptions;
use deno_graph::source::ResolutionMode;
use deno_graph::source::Resolver;
use deno_graph::Position;
use deno_graph::PositionRange;
use deno_graph::SpecifierWithRange;
use deno_runtime::worker::MainWorker;
use deno_semver::npm::NpmPackageReqReference;
use once_cell::sync::Lazy;
use regex::Match;
use regex::Regex;
use tokio::sync::Mutex;

fn comment_source_to_position_range(
  comment_start: SourcePos,
  m: &Match,
  text_info: &SourceTextInfo,
  is_jsx_import_source: bool,
) -> PositionRange {
  // the comment text starts after the double slash or slash star, so add 2
  let comment_start = comment_start + 2;
  // -1 and +1 to include the quotes, but not for jsx import sources because
  // they don't have quotes
  let padding = if is_jsx_import_source { 0 } else { 1 };
  PositionRange {
    start: Position::from_source_pos(
      comment_start + m.start() - padding,
      text_info,
    ),
    end: Position::from_source_pos(
      comment_start + m.end() + padding,
      text_info,
    ),
  }
}

/// We store functions used in the repl on this object because
/// the user might modify the `Deno` global or delete it outright.
pub static REPL_INTERNALS_NAME: Lazy<String> = Lazy::new(|| {
  let now = std::time::SystemTime::now();
  let seconds = now
    .duration_since(std::time::SystemTime::UNIX_EPOCH)
    .unwrap()
    .as_secs();
  // use a changing variable name to make it hard to depend on this
  format!("__DENO_REPL_INTERNALS_{seconds}__")
});

fn get_prelude() -> String {
  format!(
    r#"
Object.defineProperty(globalThis, "{0}", {{
  enumerable: false,
  writable: false,
  value: {{
    lastEvalResult: undefined,
    lastThrownError: undefined,
    inspectArgs: Deno[Deno.internal].inspectArgs,
    noColor: Deno.noColor,
  }},
}});
Object.defineProperty(globalThis, "_", {{
  configurable: true,
  get: () => {0}.lastEvalResult,
  set: (value) => {{
   Object.defineProperty(globalThis, "_", {{
     value: value,
     writable: true,
     enumerable: true,
     configurable: true,
   }});
   console.log("Last evaluation result is no longer saved to _.");
  }},
}});

Object.defineProperty(globalThis, "_error", {{
  configurable: true,
  get: () => {0}.lastThrownError,
  set: (value) => {{
   Object.defineProperty(globalThis, "_error", {{
     value: value,
     writable: true,
     enumerable: true,
     configurable: true,
   }});

   console.log("Last thrown error is no longer saved to _error.");
  }},
}});

globalThis.clear = console.clear.bind(console);
"#,
    *REPL_INTERNALS_NAME
  )
}

pub enum EvaluationOutput {
  Value(String),
  Error(String),
}

impl std::fmt::Display for EvaluationOutput {
  fn fmt(&self, f: &mut std::fmt::Formatter<'_>) -> std::fmt::Result {
    match self {
      EvaluationOutput::Value(value) => f.write_str(value),
      EvaluationOutput::Error(value) => f.write_str(value),
    }
  }
}

pub fn result_to_evaluation_output(
  r: Result<EvaluationOutput, AnyError>,
) -> EvaluationOutput {
  match r {
    Ok(value) => value,
    Err(err) => {
      EvaluationOutput::Error(format!("{} {:#}", colors::red("error:"), err))
    }
  }
}

#[derive(Debug)]
pub struct TsEvaluateResponse {
  pub ts_code: String,
  pub value: cdp::EvaluateResponse,
}

struct ReplJsxState {
  factory: String,
  frag_factory: String,
  import_source: Option<String>,
}

pub struct ReplSession {
  npm_resolver: Arc<dyn CliNpmResolver>,
  resolver: Arc<CliGraphResolver>,
  pub worker: MainWorker,
  session: LocalInspectorSession,
  pub context_id: u64,
  pub language_server: ReplLanguageServer,
  pub notifications: Arc<Mutex<UnboundedReceiver<Value>>>,
  referrer: ModuleSpecifier,
  main_module: ModuleSpecifier,
  test_reporter_factory: Box<dyn Fn() -> Box<dyn TestReporter>>,
  test_event_sender: TestEventSender,
  /// This is only optional because it's temporarily taken when evaluating.
  test_event_receiver: Option<tokio::sync::mpsc::UnboundedReceiver<TestEvent>>,
  jsx: ReplJsxState,
}

impl ReplSession {
  pub async fn initialize(
    cli_options: &CliOptions,
    npm_resolver: Arc<dyn CliNpmResolver>,
    resolver: Arc<CliGraphResolver>,
    mut worker: MainWorker,
    main_module: ModuleSpecifier,
    test_event_sender: TestEventSender,
    test_event_receiver: tokio::sync::mpsc::UnboundedReceiver<TestEvent>,
  ) -> Result<Self, AnyError> {
    let language_server = ReplLanguageServer::new_initialized().await?;
    let mut session = worker.create_inspector_session().await;

    worker
      .js_runtime
      .with_event_loop_future(
        session
          .post_message::<()>("Runtime.enable", None)
          .boxed_local(),
        PollEventLoopOptions::default(),
      )
      .await?;

    // Enabling the runtime domain will always send trigger one executionContextCreated for each
    // context the inspector knows about so we grab the execution context from that since
    // our inspector does not support a default context (0 is an invalid context id).
    let context_id: u64;
    let mut notification_rx = session.take_notification_rx();

    loop {
      let notification = notification_rx.next().await.unwrap();
      let notification =
        serde_json::from_value::<cdp::Notification>(notification)?;
      if notification.method == "Runtime.executionContextCreated" {
        let execution_context_created = serde_json::from_value::<
          cdp::ExecutionContextCreated,
        >(notification.params)?;
        assert!(execution_context_created
          .context
          .aux_data
          .get("isDefault")
          .unwrap()
          .as_bool()
          .unwrap());
        context_id = execution_context_created.context.id;
        break;
      }
    }
    assert_ne!(context_id, 0);

    let referrer =
      deno_core::resolve_path("./$deno$repl.ts", cli_options.initial_cwd())
        .unwrap();

    let mut repl_session = ReplSession {
      npm_resolver,
      resolver,
      worker,
      session,
      context_id,
      language_server,
      referrer,
      notifications: Arc::new(Mutex::new(notification_rx)),
      test_reporter_factory: Box::new(|| {
        Box::new(PrettyTestReporter::new(false, true, false, true))
      }),
      main_module,
      test_event_sender,
      test_event_receiver: Some(test_event_receiver),
      jsx: ReplJsxState {
        factory: "React.createElement".to_string(),
        frag_factory: "React.Fragment".to_string(),
        import_source: None,
      },
    };

    // inject prelude
    repl_session.evaluate_expression(&get_prelude()).await?;

    Ok(repl_session)
  }

  pub fn set_test_reporter_factory(
    &mut self,
    f: Box<dyn Fn() -> Box<dyn TestReporter>>,
  ) {
    self.test_reporter_factory = f;
  }

  pub async fn closing(&mut self) -> Result<bool, AnyError> {
    let closed = self
      .evaluate_expression("(this.closed)")
      .await?
      .result
      .value
      .unwrap()
      .as_bool()
      .unwrap();

    Ok(closed)
  }

  pub async fn post_message_with_event_loop<T: serde::Serialize>(
    &mut self,
    method: &str,
    params: Option<T>,
  ) -> Result<Value, AnyError> {
    self
      .worker
      .js_runtime
      .with_event_loop_future(
        self.session.post_message(method, params).boxed_local(),
        PollEventLoopOptions {
          // NOTE(bartlomieju): this is an important bit; we don't want to pump V8
          // message loop here, so that GC won't run. Otherwise, the resulting
          // object might be GC'ed before we have a chance to inspect it.
          pump_v8_message_loop: false,
          ..Default::default()
        },
      )
      .await
  }

  pub async fn run_event_loop(&mut self) -> Result<(), AnyError> {
    self.worker.run_event_loop(true).await
  }

  pub async fn evaluate_line_and_get_output(
    &mut self,
    line: &str,
  ) -> EvaluationOutput {
    fn format_diagnostic(diagnostic: &deno_ast::Diagnostic) -> String {
      let display_position = diagnostic.display_position();
      format!(
        "{}: {} at {}:{}",
        colors::red("parse error"),
        diagnostic.message(),
        display_position.line_number,
        display_position.column_number,
      )
    }

    async fn inner(
      session: &mut ReplSession,
      line: &str,
    ) -> Result<EvaluationOutput, AnyError> {
      match session.evaluate_line_with_object_wrapping(line).await {
        Ok(evaluate_response) => {
          let cdp::EvaluateResponse {
            result,
            exception_details,
          } = evaluate_response.value;

          Ok(if let Some(exception_details) = exception_details {
            session.set_last_thrown_error(&result).await?;
            let description = match exception_details.exception {
              Some(exception) => {
                if let Some(description) = exception.description {
                  description
                } else if let Some(value) = exception.value {
                  value.to_string()
                } else {
                  "undefined".to_string()
                }
              }
              None => "Unknown exception".to_string(),
            };
            EvaluationOutput::Error(format!(
              "{} {}",
              exception_details.text, description
            ))
          } else {
            session
              .language_server
              .commit_text(&evaluate_response.ts_code)
              .await;

            session.set_last_eval_result(&result).await?;
            let value = session.get_eval_value(&result).await?;
            EvaluationOutput::Value(value)
          })
        }
        Err(err) => {
          // handle a parsing diagnostic
          match err.downcast_ref::<deno_ast::Diagnostic>() {
            Some(diagnostic) => {
              Ok(EvaluationOutput::Error(format_diagnostic(diagnostic)))
            }
            None => match err.downcast_ref::<DiagnosticsError>() {
              Some(diagnostics) => Ok(EvaluationOutput::Error(
                diagnostics
                  .0
                  .iter()
                  .map(format_diagnostic)
                  .collect::<Vec<_>>()
                  .join("\n\n"),
              )),
              None => Err(err),
            },
          }
        }
      }
    }

    let result = inner(self, line).await;
    result_to_evaluation_output(result)
  }

  pub async fn evaluate_line_with_object_wrapping(
    &mut self,
    line: &str,
  ) -> Result<TsEvaluateResponse, AnyError> {
    // Expressions like { "foo": "bar" } are interpreted as block expressions at the
    // statement level rather than an object literal so we interpret it as an expression statement
    // to match the behavior found in a typical prompt including browser developer tools.
    let wrapped_line = if line.trim_start().starts_with('{')
      && !line.trim_end().ends_with(';')
    {
      format!("({})", &line)
    } else {
      line.to_string()
    };

    let evaluate_response = self.evaluate_ts_expression(&wrapped_line).await;

    // If that fails, we retry it without wrapping in parens letting the error bubble up to the
    // user if it is still an error.
    let result = if wrapped_line != line
      && (evaluate_response.is_err()
        || evaluate_response
          .as_ref()
          .unwrap()
          .value
          .exception_details
          .is_some())
    {
      self.evaluate_ts_expression(line).await
    } else {
      evaluate_response
    };

    if worker_has_tests(&mut self.worker) {
      let report_tests_handle = spawn(report_tests(
        self.test_event_receiver.take().unwrap(),
        (self.test_reporter_factory)(),
      ));
      run_tests_for_worker(
        &mut self.worker,
        &self.main_module,
        &Default::default(),
        &Default::default(),
      )
      .await
      .unwrap();
      self
        .test_event_sender
        .send(TestEvent::ForceEndReport)
        .unwrap();
      self.test_event_receiver = Some(report_tests_handle.await.unwrap().1);
    }

    result
  }

  async fn set_last_thrown_error(
    &mut self,
    error: &cdp::RemoteObject,
  ) -> Result<(), AnyError> {
    self
      .post_message_with_event_loop(
        "Runtime.callFunctionOn",
        Some(cdp::CallFunctionOnArgs {
          function_declaration: format!(
            r#"function (object) {{ {}.lastThrownError = object; }}"#,
            *REPL_INTERNALS_NAME
          ),
          object_id: None,
          arguments: Some(vec![error.into()]),
          silent: None,
          return_by_value: None,
          generate_preview: None,
          user_gesture: None,
          await_promise: None,
          execution_context_id: Some(self.context_id),
          object_group: None,
          throw_on_side_effect: None,
        }),
      )
      .await?;
    Ok(())
  }

  async fn set_last_eval_result(
    &mut self,
    evaluate_result: &cdp::RemoteObject,
  ) -> Result<(), AnyError> {
    self
      .post_message_with_event_loop(
        "Runtime.callFunctionOn",
        Some(cdp::CallFunctionOnArgs {
          function_declaration: format!(
            r#"function (object) {{ {}.lastEvalResult = object; }}"#,
            *REPL_INTERNALS_NAME
          ),
          object_id: None,
          arguments: Some(vec![evaluate_result.into()]),
          silent: None,
          return_by_value: None,
          generate_preview: None,
          user_gesture: None,
          await_promise: None,
          execution_context_id: Some(self.context_id),
          object_group: None,
          throw_on_side_effect: None,
        }),
      )
      .await?;
    Ok(())
  }

  pub async fn call_function_on_args(
    &mut self,
    function_declaration: String,
    args: &[cdp::RemoteObject],
  ) -> Result<cdp::CallFunctionOnResponse, AnyError> {
    let arguments: Option<Vec<cdp::CallArgument>> = if args.is_empty() {
      None
    } else {
      Some(args.iter().map(|a| a.into()).collect())
    };

    let inspect_response = self
      .post_message_with_event_loop(
        "Runtime.callFunctionOn",
        Some(cdp::CallFunctionOnArgs {
          function_declaration,
          object_id: None,
          arguments,
          silent: None,
          return_by_value: None,
          generate_preview: None,
          user_gesture: None,
          await_promise: None,
          execution_context_id: Some(self.context_id),
          object_group: None,
          throw_on_side_effect: None,
        }),
      )
      .await?;

    let response: cdp::CallFunctionOnResponse =
      serde_json::from_value(inspect_response)?;
    Ok(response)
  }

  pub async fn get_eval_value(
    &mut self,
    evaluate_result: &cdp::RemoteObject,
  ) -> Result<String, AnyError> {
    // TODO(caspervonb) we should investigate using previews here but to keep things
    // consistent with the previous implementation we just get the preview result from
    // Deno.inspectArgs.
    let response = self
      .call_function_on_args(
        format!(
          r#"function (object) {{
          try {{
            return {0}.inspectArgs(["%o", object], {{ colors: !{0}.noColor }});
          }} catch (err) {{
            return {0}.inspectArgs(["%o", err]);
          }}
        }}"#,
          *REPL_INTERNALS_NAME
        ),
        &[evaluate_result.clone()],
      )
      .await?;
    let value = response.result.value.unwrap();
    let s = value.as_str().unwrap();

    Ok(s.to_string())
  }

  async fn evaluate_ts_expression(
    &mut self,
    expression: &str,
  ) -> Result<TsEvaluateResponse, AnyError> {
    let parsed_source =
      match parse_source_as(expression.to_string(), deno_ast::MediaType::Tsx) {
        Ok(parsed) => parsed,
        Err(err) => {
          if let Ok(parsed) = parse_source_as(
            expression.to_string(),
            deno_ast::MediaType::TypeScript,
          ) {
            parsed
          } else {
            return Err(err);
          }
        }
      };

    self
      .check_for_npm_or_node_imports(&parsed_source.program())
      .await?;

    self.analyze_and_handle_jsx(&parsed_source);

    let transpiled_src = parsed_source
      .transpile(&deno_ast::EmitOptions {
        // TODO(bartlomieju): change it to default to `false` and only enable
        // if tsconfig.json enabled experimental decorators
<<<<<<< HEAD
        use_ts_decorators: false,
=======
        use_ts_decorators: true,
        use_decorators_proposal: false,
>>>>>>> d6d437c4
        emit_metadata: false,
        source_map: false,
        inline_source_map: false,
        inline_sources: false,
        imports_not_used_as_values: ImportsNotUsedAsValues::Preserve,
        transform_jsx: true,
        precompile_jsx: false,
        jsx_automatic: self.jsx.import_source.is_some(),
        jsx_development: false,
        jsx_factory: self.jsx.factory.clone(),
        jsx_fragment_factory: self.jsx.frag_factory.clone(),
        jsx_import_source: self.jsx.import_source.clone(),
        var_decl_imports: true,
      })?
      .text;

    let value = self
      .evaluate_expression(&format!("'use strict'; void 0;{transpiled_src}"))
      .await?;

    Ok(TsEvaluateResponse {
      ts_code: expression.to_string(),
      value,
    })
  }

  fn analyze_and_handle_jsx(&mut self, parsed_source: &ParsedSource) {
    let Some(analyzed_pragmas) = analyze_jsx_pragmas(parsed_source) else {
      return;
    };

    if !analyzed_pragmas.has_any() {
      return;
    }

    if let Some(jsx) = analyzed_pragmas.jsx {
      self.jsx.factory = jsx.text;
      self.jsx.import_source = None;
    }
    if let Some(jsx_frag) = analyzed_pragmas.jsx_fragment {
      self.jsx.frag_factory = jsx_frag.text;
      self.jsx.import_source = None;
    }
    if let Some(jsx_import_source) = analyzed_pragmas.jsx_import_source {
      self.jsx.import_source = Some(jsx_import_source.text);
    }
  }

  async fn check_for_npm_or_node_imports(
    &mut self,
    program: &swc_ast::Program,
  ) -> Result<(), AnyError> {
    let Some(npm_resolver) = self.npm_resolver.as_managed() else {
      return Ok(()); // don't auto-install for byonm
    };

    let mut collector = ImportCollector::new();
    program.visit_with(&mut collector);

    let referrer_range = deno_graph::Range {
      specifier: self.referrer.clone(),
      start: deno_graph::Position::zeroed(),
      end: deno_graph::Position::zeroed(),
    };
    let resolved_imports = collector
      .imports
      .iter()
      .flat_map(|i| {
        self
          .resolver
          .resolve(i, &referrer_range, ResolutionMode::Execution)
          .ok()
          .or_else(|| ModuleSpecifier::parse(i).ok())
      })
      .collect::<Vec<_>>();

    let npm_imports = resolved_imports
      .iter()
      .flat_map(|url| NpmPackageReqReference::from_specifier(url).ok())
      .map(|r| r.into_inner().req)
      .collect::<Vec<_>>();
    let has_node_specifier =
      resolved_imports.iter().any(|url| url.scheme() == "node");
    if !npm_imports.is_empty() || has_node_specifier {
      npm_resolver.add_package_reqs(&npm_imports).await?;

      // prevent messages in the repl about @types/node not being cached
      if has_node_specifier {
        npm_resolver.inject_synthetic_types_node_package().await?;
      }
    }
    Ok(())
  }

  async fn evaluate_expression(
    &mut self,
    expression: &str,
  ) -> Result<cdp::EvaluateResponse, AnyError> {
    self
      .post_message_with_event_loop(
        "Runtime.evaluate",
        Some(cdp::EvaluateArgs {
          expression: expression.to_string(),
          object_group: None,
          include_command_line_api: None,
          silent: None,
          context_id: Some(self.context_id),
          return_by_value: None,
          generate_preview: None,
          user_gesture: None,
          await_promise: None,
          throw_on_side_effect: None,
          timeout: None,
          disable_breaks: None,
          repl_mode: Some(true),
          allow_unsafe_eval_blocked_by_csp: None,
          unique_context_id: None,
        }),
      )
      .await
      .and_then(|res| serde_json::from_value(res).map_err(|e| e.into()))
  }
}

/// Walk an AST and get all import specifiers for analysis if any of them is
/// an npm specifier.
struct ImportCollector {
  pub imports: Vec<String>,
}

impl ImportCollector {
  pub fn new() -> Self {
    Self { imports: vec![] }
  }
}

impl Visit for ImportCollector {
  noop_visit_type!();

  fn visit_call_expr(&mut self, call_expr: &swc_ast::CallExpr) {
    if !matches!(call_expr.callee, swc_ast::Callee::Import(_)) {
      return;
    }

    if !call_expr.args.is_empty() {
      let arg = &call_expr.args[0];
      if let swc_ast::Expr::Lit(swc_ast::Lit::Str(str_lit)) = &*arg.expr {
        self.imports.push(str_lit.value.to_string());
      }
    }
  }

  fn visit_module_decl(&mut self, module_decl: &swc_ast::ModuleDecl) {
    use deno_ast::swc::ast::*;

    match module_decl {
      ModuleDecl::Import(import_decl) => {
        if import_decl.type_only {
          return;
        }

        self.imports.push(import_decl.src.value.to_string());
      }
      ModuleDecl::ExportAll(export_all) => {
        self.imports.push(export_all.src.value.to_string());
      }
      ModuleDecl::ExportNamed(export_named) => {
        if let Some(src) = &export_named.src {
          self.imports.push(src.value.to_string());
        }
      }
      _ => {}
    }
  }
}

fn parse_source_as(
  source: String,
  media_type: deno_ast::MediaType,
) -> Result<deno_ast::ParsedSource, AnyError> {
  let specifier = if media_type == deno_ast::MediaType::Tsx {
    "repl.tsx"
  } else {
    "repl.ts"
  };

  let parsed = deno_ast::parse_module(deno_ast::ParseParams {
    specifier: specifier.to_string(),
    text_info: deno_ast::SourceTextInfo::from_string(source),
    media_type,
    capture_tokens: true,
    maybe_syntax: None,
    scope_analysis: false,
  })?;

  Ok(parsed)
}

// TODO(bartlomieju): remove these and use regexes from `deno_graph`
/// Matches the `@jsxImportSource` pragma.
static JSX_IMPORT_SOURCE_RE: Lazy<Regex> =
  Lazy::new(|| Regex::new(r"(?i)^[\s*]*@jsxImportSource\s+(\S+)").unwrap());
/// Matches the `@jsx` pragma.
static JSX_RE: Lazy<Regex> =
  Lazy::new(|| Regex::new(r"(?i)^[\s*]*@jsx\s+(\S+)").unwrap());
/// Matches the `@jsxFrag` pragma.
static JSX_FRAG_RE: Lazy<Regex> =
  Lazy::new(|| Regex::new(r"(?i)^[\s*]*@jsxFrag\s+(\S+)").unwrap());

#[derive(Default, Debug)]
struct AnalyzedJsxPragmas {
  /// Information about `@jsxImportSource` pragma.
  jsx_import_source: Option<SpecifierWithRange>,

  /// Matches the `@jsx` pragma.
  jsx: Option<SpecifierWithRange>,

  /// Matches the `@jsxFrag` pragma.
  jsx_fragment: Option<SpecifierWithRange>,
}

impl AnalyzedJsxPragmas {
  fn has_any(&self) -> bool {
    self.jsx_import_source.is_some()
      || self.jsx.is_some()
      || self.jsx_fragment.is_some()
  }
}

/// Analyze provided source and return information about carious pragmas
/// used to configure the JSX tranforms.
fn analyze_jsx_pragmas(
  parsed_source: &ParsedSource,
) -> Option<AnalyzedJsxPragmas> {
  if !matches!(
    parsed_source.media_type(),
    deno_ast::MediaType::Jsx | deno_ast::MediaType::Tsx
  ) {
    return None;
  }

  let mut analyzed_pragmas = AnalyzedJsxPragmas::default();

  for c in parsed_source.get_leading_comments()?.iter() {
    if c.kind != CommentKind::Block {
      continue; // invalid
    }

    if let Some(captures) = JSX_IMPORT_SOURCE_RE.captures(&c.text) {
      if let Some(m) = captures.get(1) {
        analyzed_pragmas.jsx_import_source = Some(SpecifierWithRange {
          text: m.as_str().to_string(),
          range: comment_source_to_position_range(
            c.start(),
            &m,
            parsed_source.text_info(),
            true,
          ),
        });
      }
    }

    if let Some(captures) = JSX_RE.captures(&c.text) {
      if let Some(m) = captures.get(1) {
        analyzed_pragmas.jsx = Some(SpecifierWithRange {
          text: m.as_str().to_string(),
          range: comment_source_to_position_range(
            c.start(),
            &m,
            parsed_source.text_info(),
            false,
          ),
        });
      }
    }

    if let Some(captures) = JSX_FRAG_RE.captures(&c.text) {
      if let Some(m) = captures.get(1) {
        analyzed_pragmas.jsx_fragment = Some(SpecifierWithRange {
          text: m.as_str().to_string(),
          range: comment_source_to_position_range(
            c.start(),
            &m,
            parsed_source.text_info(),
            false,
          ),
        });
      }
    }
  }

  Some(analyzed_pragmas)
}<|MERGE_RESOLUTION|>--- conflicted
+++ resolved
@@ -598,12 +598,8 @@
       .transpile(&deno_ast::EmitOptions {
         // TODO(bartlomieju): change it to default to `false` and only enable
         // if tsconfig.json enabled experimental decorators
-<<<<<<< HEAD
         use_ts_decorators: false,
-=======
-        use_ts_decorators: true,
-        use_decorators_proposal: false,
->>>>>>> d6d437c4
+        use_decorators_proposal: true,
         emit_metadata: false,
         source_map: false,
         inline_source_map: false,
