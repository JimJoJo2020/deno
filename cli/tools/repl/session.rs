--- conflicted
+++ resolved
@@ -105,11 +105,6 @@
   }
 }
 
-<<<<<<< HEAD
-pub struct TsEvaluateResponse {
-  pub ts_code: String,
-  pub value: cdp::EvaluateResponse,
-=======
 pub fn result_to_evaluation_output(
   r: Result<EvaluationOutput, AnyError>,
 ) -> EvaluationOutput {
@@ -124,7 +119,6 @@
 struct TsEvaluateResponse {
   ts_code: String,
   value: cdp::EvaluateResponse,
->>>>>>> 653e668c
 }
 
 pub struct ReplSession {
