--- conflicted
+++ resolved
@@ -56,15 +56,9 @@
   }
 }
 
-<<<<<<< HEAD
 pub struct TsEvaluateResponse {
   pub ts_code: String,
-  pub value: cdp::EvaluateResponse,
-=======
-struct TsEvaluateResponse {
-  ts_code: String,
-  value: Value,
->>>>>>> b7b6b9c9
+  pub value: Value,
 }
 
 pub struct ReplSession {
