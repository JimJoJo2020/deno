--- conflicted
+++ resolved
@@ -2,26 +2,19 @@
 
 use crate::colors;
 use crate::module_graph::TypeLib;
+use crate::flags::Flags;
 use crate::program_state::ProgramState;
 use deno_core::error::AnyError;
 use deno_core::serde_json;
+use deno_core::url::Url;
 use deno_core::serde_json::json;
-<<<<<<< HEAD
-use glob::Pattern;
-=======
-use deno_core::url::Url;
 use deno_core::ModuleSpecifier;
 use deno_runtime::inspector::InspectorSession;
 use deno_runtime::permissions::Permissions;
->>>>>>> b0132e8f
 use serde::Deserialize;
 use serde::Serialize;
 use std::fs;
 use std::path::PathBuf;
-<<<<<<< HEAD
-=======
-use std::sync::Arc;
->>>>>>> b0132e8f
 use uuid::Uuid;
 
 pub struct CoverageCollector {
@@ -36,7 +29,6 @@
 
   pub async fn start_collecting(&mut self) -> Result<(), AnyError> {
     self.session.post_message("Debugger.enable", None).await?;
-
     self.session.post_message("Profiler.enable", None).await?;
 
     self
@@ -60,39 +52,6 @@
       serde_json::from_value(result)?;
 
     fs::create_dir_all(&self.dir)?;
-<<<<<<< HEAD
-
-    let script_coverages = take_coverage_result.result;
-    for script_coverage in script_coverages {
-      let get_script_source_value = self
-        .session
-        .post_message(
-          "Debugger.getScriptSource",
-          Some(json!({
-              "scriptId": script_coverage.script_id,
-          })),
-        )
-        .await?;
-
-      let get_script_source_result: GetScriptSourceResult =
-        serde_json::from_value(get_script_source_value)?;
-
-      let script_source = get_script_source_result.script_source.clone();
-
-      let coverage = Coverage {
-        script_coverage,
-        script_source,
-      };
-
-      // TODO(caspervonb) Would be much better to look up the source during the reporting stage
-      // instead of storing it here.
-      // Long term, that's what we should be doing.
-      let filename = format!("{}.json", Uuid::new_v4());
-      let json = serde_json::to_string(&coverage)?;
-      fs::write(self.dir.join(filename), &json)?;
-    }
-
-=======
 
     let script_coverages = take_coverage_result.result;
     for script_coverage in script_coverages {
@@ -101,12 +60,6 @@
       fs::write(self.dir.join(filename), &json)?;
     }
 
->>>>>>> b0132e8f
-    self
-      .session
-      .post_message("Profiler.stopPreciseCoverage", None)
-      .await?;
-
     self.session.post_message("Profiler.disable", None).await?;
     self.session.post_message("Debugger.disable", None).await?;
 
@@ -116,11 +69,7 @@
 
 // TODO(caspervonb) all of these structs can and should be made private, possibly moved to
 // inspector::protocol.
-<<<<<<< HEAD
-#[derive(Debug, Serialize, Deserialize)]
-=======
 #[derive(Debug, Serialize, Deserialize, Clone)]
->>>>>>> b0132e8f
 #[serde(rename_all = "camelCase")]
 pub struct CoverageRange {
   pub start_offset: usize,
@@ -128,11 +77,7 @@
   pub count: usize,
 }
 
-<<<<<<< HEAD
-#[derive(Debug, Serialize, Deserialize)]
-=======
 #[derive(Debug, Serialize, Deserialize, Clone)]
->>>>>>> b0132e8f
 #[serde(rename_all = "camelCase")]
 pub struct FunctionCoverage {
   pub function_name: String,
@@ -140,11 +85,7 @@
   pub is_block_coverage: bool,
 }
 
-<<<<<<< HEAD
-#[derive(Debug, Serialize, Deserialize)]
-=======
 #[derive(Debug, Serialize, Deserialize, Clone)]
->>>>>>> b0132e8f
 #[serde(rename_all = "camelCase")]
 pub struct ScriptCoverage {
   pub script_id: String,
@@ -180,11 +121,7 @@
     script_coverage: &ScriptCoverage,
     script_source: &str,
   ) {
-<<<<<<< HEAD
-    let lines = script_source.lines().collect::<Vec<_>>();
-=======
     let lines = script_source.split('\n').collect::<Vec<_>>();
->>>>>>> b0132e8f
 
     let mut covered_lines: Vec<usize> = Vec::new();
     let mut uncovered_lines: Vec<usize> = Vec::new();
@@ -194,12 +131,8 @@
       let line_end_offset = line_start_offset + line.len();
 
       let mut count = 0;
-<<<<<<< HEAD
-=======
-
       // Count the hits of ranges that include the entire line which will always be at-least one
       // as long as the code has been evaluated.
->>>>>>> b0132e8f
       for function in &script_coverage.functions {
         for range in &function.ranges {
           if range.start_offset <= line_start_offset
@@ -286,48 +219,6 @@
   }
 }
 
-<<<<<<< HEAD
-fn collect_coverages(
-  dir: &PathBuf,
-  ignore: Vec<String>,
-) -> Result<Vec<Coverage>, AnyError> {
-  let mut coverages: Vec<Coverage> = Vec::new();
-
-  let entries = fs::read_dir(dir)?;
-  for entry in entries {
-    let json = fs::read_to_string(entry.unwrap().path())?;
-    let coverage: Coverage = serde_json::from_str(&json)?;
-
-    coverages.push(coverage);
-  }
-
-  let patterned_ignore: Vec<Pattern> =
-    ignore.iter().map(|i| Pattern::new(i).unwrap()).collect();
-
-  coverages = coverages
-    .into_iter()
-    .filter(|e| !e.script_coverage.url.ends_with("__anonymous__"))
-    .filter(|e| !e.script_coverage.url.ends_with("$deno$test.ts"))
-    .filter(|e| {
-      !patterned_ignore
-        .iter()
-        .any(|p| p.matches(&e.script_coverage.url))
-    })
-    .collect::<Vec<Coverage>>();
-
-  // TODO(caspervonb) drain_filter would make this cleaner, its nightly at the moment.
-  if coverages.len() > 1 {
-    coverages.sort_by_key(|k| k.script_coverage.url.clone());
-    for i in (1..coverages.len() - 1).rev() {
-      if coverages[i].script_coverage.url
-        == coverages[i - 1].script_coverage.url
-      {
-        let current = coverages.remove(i);
-        let previous = &mut coverages[i - 1];
-
-        for function in current.script_coverage.functions {
-          previous.script_coverage.functions.push(function);
-=======
 fn collect_coverages(dir: &PathBuf) -> Result<Vec<ScriptCoverage>, AnyError> {
   let mut coverages: Vec<ScriptCoverage> = Vec::new();
 
@@ -376,63 +267,40 @@
 
 fn filter_coverages(
   coverages: Vec<ScriptCoverage>,
-  exclude: Vec<Url>,
+  _exclude: Vec<String>,
 ) -> Vec<ScriptCoverage> {
   coverages
     .into_iter()
     .filter(|e| {
       if let Ok(url) = Url::parse(&e.url) {
+        if url.scheme() == "deno" {
+          return false;
+        }
+
+        if url.path().ends_with("$deno$test.ts") {
+          return false;
+        }
+
         if url.path().ends_with("__anonymous__") {
           return false;
         }
 
-        for module_url in &exclude {
-          if &url == module_url {
-            return false;
-          }
-        }
-
-        if let Ok(path) = url.to_file_path() {
-          for module_url in &exclude {
-            if let Ok(module_path) = module_url.to_file_path() {
-              if path.starts_with(module_path.parent().unwrap()) {
-                return true;
-              }
-            }
-          }
->>>>>>> b0132e8f
-        }
-      }
-    }
-  }
-
-<<<<<<< HEAD
-  Ok(coverages)
-}
-
-pub fn report_coverages(
+        true
+      } else {
+          false
+      }
+    })
+    .collect::<Vec<ScriptCoverage>>()
+}
+
+pub async fn report_coverages(
   dir: &PathBuf,
   quiet: bool,
-  ignore: Vec<String>,
+  exclude: Vec<String>,
 ) -> Result<(), AnyError> {
-  let coverages = collect_coverages(dir, ignore)?;
-
-  let mut coverage_reporter = PrettyCoverageReporter::new(quiet);
-  for coverage in coverages {
-    let script_coverage = coverage.script_coverage;
-    let script_source = coverage.script_source;
-=======
-      false
-    })
-    .collect::<Vec<ScriptCoverage>>()
-}
-
-pub async fn report_coverages(
-  program_state: Arc<ProgramState>,
-  dir: &PathBuf,
-  quiet: bool,
-  exclude: Vec<Url>,
-) -> Result<(), AnyError> {
+  let flags = Flags::default();
+  let program_state = ProgramState::new(flags)?;
+
   let coverages = collect_coverages(dir)?;
   let coverages = filter_coverages(coverages, exclude);
 
@@ -453,7 +321,6 @@
     let module_source = program_state.load(module_specifier.clone(), None)?;
     let script_source = &module_source.code;
 
->>>>>>> b0132e8f
     coverage_reporter.visit_coverage(&script_coverage, &script_source);
   }
 
