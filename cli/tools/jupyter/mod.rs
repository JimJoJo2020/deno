--- conflicted
+++ resolved
@@ -111,9 +111,9 @@
   Display(String, ZeroCopyBuf),
 }
 
-<<<<<<< HEAD
-fn print_extension(sender: StdioProxySender) -> Extension {
+fn jupyter_extension(sender: WorkerCommSender) -> Extension {
   Extension::builder()
+    .ops(vec![("op_jupyter_display", op_sync(op_jupyter_display))])
     .middleware(|name, opfn| match name {
       "op_print" => op_sync(op_print),
       _ => opfn,
@@ -123,11 +123,6 @@
       Ok(())
     })
     .build()
-=======
-fn init(rt: &mut JsRuntime) {
-  rt.overwrite_op("op_print", op_sync(op_print));
-  rt.register_op("op_jupyter_display", op_sync(op_jupyter_display));
-  rt.sync_ops_cache();
 }
 
 #[derive(Deserialize, Debug)]
@@ -154,7 +149,6 @@
   sender.unbounded_send(WorkerCommMsg::Display(mime_type, d));
 
   Ok(())
->>>>>>> 06c5e922
 }
 
 pub fn op_print(
@@ -220,23 +214,13 @@
     // TODO(bartlomieju): should we run with all permissions?
     let permissions = Permissions::allow_all();
     let ps = ProcState::build(flags.clone()).await?;
-<<<<<<< HEAD
     let mut worker = create_main_worker(
       &ps,
       main_module.clone(),
       permissions,
-      vec![print_extension(stdio_tx)],
-    );
-=======
-    let mut worker =
-      create_main_worker(&ps, main_module.clone(), permissions, Some(&init));
-    let (stdio_tx, stdio_rx) = mpsc::unbounded();
-    worker
-      .js_runtime
-      .op_state()
-      .borrow_mut()
-      .put::<WorkerCommSender>(stdio_tx);
->>>>>>> 06c5e922
+      vec![jupyter_extension(stdio_tx)],
+    );
+
     let repl_session = ReplSession::initialize(worker).await?;
 
     let kernel = Self {
