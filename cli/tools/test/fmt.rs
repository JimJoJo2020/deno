// Copyright 2018-2024 the Deno authors. All rights reserved. MIT license.

use deno_core::stats::RuntimeActivity;
use deno_core::stats::RuntimeActivityDiff;
use deno_core::stats::RuntimeActivityType;
use phf::phf_map;
use std::borrow::Cow;
use std::ops::AddAssign;

use super::*;

pub fn to_relative_path_or_remote_url(cwd: &Url, path_or_url: &str) -> String {
  let Ok(url) = Url::parse(path_or_url) else {
    return "<anonymous>".to_string();
  };
  if url.scheme() == "file" {
    if let Some(mut r) = cwd.make_relative(&url) {
      if !r.starts_with("../") {
        r = format!("./{r}");
      }
      return r;
    }
  }
  path_or_url.to_string()
}

fn abbreviate_test_error(js_error: &JsError) -> JsError {
  let mut js_error = js_error.clone();
  let frames = std::mem::take(&mut js_error.frames);

  // check if there are any stack frames coming from user code
  let should_filter = frames.iter().any(|f| {
    if let Some(file_name) = &f.file_name {
      !(file_name.starts_with("[ext:") || file_name.starts_with("ext:"))
    } else {
      true
    }
  });

  if should_filter {
    let mut frames = frames
      .into_iter()
      .rev()
      .skip_while(|f| {
        if let Some(file_name) = &f.file_name {
          file_name.starts_with("[ext:") || file_name.starts_with("ext:")
        } else {
          false
        }
      })
      .collect::<Vec<_>>();
    frames.reverse();
    js_error.frames = frames;
  } else {
    js_error.frames = frames;
  }

  js_error.cause = js_error
    .cause
    .as_ref()
    .map(|e| Box::new(abbreviate_test_error(e)));
  js_error.aggregated = js_error
    .aggregated
    .as_ref()
    .map(|es| es.iter().map(abbreviate_test_error).collect());
  js_error
}

// This function prettifies `JsError` and applies some changes specifically for
// test runner purposes:
//
// - filter out stack frames:
//   - if stack trace consists of mixed user and internal code, the frames
//     below the first user code frame are filtered out
//   - if stack trace consists only of internal code it is preserved as is
pub fn format_test_error(js_error: &JsError) -> String {
  let mut js_error = abbreviate_test_error(js_error);
  js_error.exception_message = js_error
    .exception_message
    .trim_start_matches("Uncaught ")
    .to_string();
  format_js_error(&js_error)
}

pub fn format_sanitizer_diff(
  diff: RuntimeActivityDiff,
) -> (Vec<String>, Vec<String>) {
  let (mut messages, trailers) = format_sanitizer_accum(diff.appeared, true);
  let disappeared = format_sanitizer_accum(diff.disappeared, false);
  messages.extend(disappeared.0);
  messages.sort();
  let mut trailers = BTreeSet::from_iter(trailers);
  trailers.extend(disappeared.1);
  (messages, trailers.into_iter().collect::<Vec<_>>())
}

fn format_sanitizer_accum(
  activities: Vec<RuntimeActivity>,
  appeared: bool,
) -> (Vec<String>, Vec<String>) {
  // Aggregate the sanitizer information
  let mut accum = HashMap::new();
  for activity in activities {
    let item = format_sanitizer_accum_item(activity);
    accum.entry(item).or_insert(0).add_assign(1);
  }

  let mut output = vec![];
  let mut needs_trace_ops = false;
  for ((item_type, item_name, trace), count) in accum.into_iter() {
    if item_type == RuntimeActivityType::Resource {
      let (name, action1, action2) = pretty_resource_name(&item_name);
      let hint = resource_close_hint(&item_name);

      let value = if appeared {
        format!("{name} was {action1} during the test, but not {action2} during the test. {hint}")
      } else {
        format!("{name} was {action1} before the test started, but was {action2} during the test. \
          Do not close resources in a test that were not created during that test.")
      };
      output.push(value);
    } else if item_type == RuntimeActivityType::AsyncOp {
      let (count_str, plural, tense) = if count == 1 {
        (Cow::Borrowed("An"), "", "was")
      } else {
        (Cow::Owned(count.to_string()), "s", "were")
      };
      let phrase = if appeared {
        "started in this test, but never completed"
      } else {
        "started before the test, but completed during the test. Async operations should not complete in a test if they were not started in that test"
      };
      let mut value = if let Some([operation, hint]) =
        OP_DETAILS.get(&item_name)
      {
        format!("{count_str} async operation{plural} to {operation} {tense} {phrase}. This is often caused by not {hint}.")
      } else {
        format!(
          "{count_str} async call{plural} to {item_name} {tense} {phrase}."
        )
      };
      value += &if let Some(trace) = trace {
        format!(" The operation {tense} started here:\n{trace}")
      } else {
        needs_trace_ops = true;
        String::new()
      };
      output.push(value);
    } else {
      // TODO(mmastrac): this will be done in a later PR
      unimplemented!(
        "Unhandled diff: {appeared} {} {:?} {}",
        count,
        item_type,
        item_name
      );
    }
  }
  if needs_trace_ops {
    (output, vec!["To get more details where ops were leaked, run again with --trace-ops flag.".to_owned()])
  } else {
    (output, vec![])
  }
}

fn format_sanitizer_accum_item(
  activity: RuntimeActivity,
) -> (RuntimeActivityType, Cow<'static, str>, Option<String>) {
  let activity_type = activity.activity();
  match activity {
    // TODO(mmastrac): OpCallTrace needs to be Eq
    RuntimeActivity::AsyncOp(_, name, trace) => {
      (activity_type, name.into(), trace.map(|x| x.to_string()))
    }
    RuntimeActivity::Interval(_) => (activity_type, "".into(), None),
    RuntimeActivity::Resource(_, name) => (activity_type, name.into(), None),
    RuntimeActivity::Timer(_) => (activity_type, "".into(), None),
  }
}

fn pretty_resource_name(
  name: &str,
) -> (Cow<'static, str>, &'static str, &'static str) {
  let (name, action1, action2) = match name {
    "fsFile" => ("A file", "opened", "closed"),
    "fetchRequest" => ("A fetch request", "started", "finished"),
    "fetchRequestBody" => ("A fetch request body", "created", "closed"),
    "fetchResponse" => ("A fetch response body", "created", "consumed"),
    "httpClient" => ("An HTTP client", "created", "closed"),
    "dynamicLibrary" => ("A dynamic library", "loaded", "unloaded"),
    "httpConn" => ("An inbound HTTP connection", "accepted", "closed"),
    "httpStream" => ("An inbound HTTP request", "accepted", "closed"),
    "tcpStream" => ("A TCP connection", "opened/accepted", "closed"),
    "unixStream" => ("A Unix connection", "opened/accepted", "closed"),
    "tlsStream" => ("A TLS connection", "opened/accepted", "closed"),
    "tlsListener" => ("A TLS listener", "opened", "closed"),
    "unixListener" => ("A Unix listener", "opened", "closed"),
    "unixDatagram" => ("A Unix datagram", "opened", "closed"),
    "tcpListener" => ("A TCP listener", "opened", "closed"),
    "udpSocket" => ("A UDP socket", "opened", "closed"),
    "timer" => ("A timer", "started", "fired/cleared"),
    "textDecoder" => ("A text decoder", "created", "finished"),
    "messagePort" => ("A message port", "created", "closed"),
    "webSocketStream" => ("A WebSocket", "opened", "closed"),
    "fsEvents" => ("A file system watcher", "created", "closed"),
    "childStdin" => ("A child process stdin", "opened", "closed"),
    "childStdout" => ("A child process stdout", "opened", "closed"),
    "childStderr" => ("A child process stderr", "opened", "closed"),
    "child" => ("A child process", "started", "closed"),
    "signal" => ("A signal listener", "created", "fired/cleared"),
    "stdin" => ("The stdin pipe", "opened", "closed"),
    "stdout" => ("The stdout pipe", "opened", "closed"),
    "stderr" => ("The stderr pipe", "opened", "closed"),
    "compression" => ("A CompressionStream", "created", "closed"),
    _ => return (format!("\"{name}\"").into(), "created", "cleaned up"),
  };
  (name.into(), action1, action2)
}

fn resource_close_hint(name: &str) -> &'static str {
  match name {
    "fsFile" => "Close the file handle by calling `file.close()`.",
    "fetchRequest" => "Await the promise returned from `fetch()` or abort the fetch with an abort signal.",
    "fetchRequestBody" => "Terminate the request body `ReadableStream` by closing or erroring it.",
    "fetchResponse" => "Consume or close the response body `ReadableStream`, e.g `await resp.text()` or `await resp.body.cancel()`.",
    "httpClient" => "Close the HTTP client by calling `httpClient.close()`.",
    "dynamicLibrary" => "Unload the dynamic library by calling `dynamicLibrary.close()`.",
    "httpConn" => "Close the inbound HTTP connection by calling `httpConn.close()`.",
    "httpStream" => "Close the inbound HTTP request by responding with `e.respondWith()` or closing the HTTP connection.",
    "tcpStream" => "Close the TCP connection by calling `tcpConn.close()`.",
    "unixStream" => "Close the Unix socket connection by calling `unixConn.close()`.",
    "tlsStream" => "Close the TLS connection by calling `tlsConn.close()`.",
    "tlsListener" => "Close the TLS listener by calling `tlsListener.close()`.",
    "unixListener" => "Close the Unix socket listener by calling `unixListener.close()`.",
    "unixDatagram" => "Close the Unix datagram socket by calling `unixDatagram.close()`.",
    "tcpListener" => "Close the TCP listener by calling `tcpListener.close()`.",
    "udpSocket" => "Close the UDP socket by calling `udpSocket.close()`.",
    "timer" => "Clear the timer by calling `clearInterval` or `clearTimeout`.",
    "textDecoder" => "Close the text decoder by calling `textDecoder.decode('')` or `await textDecoderStream.readable.cancel()`.",
    "messagePort" => "Close the message port by calling `messagePort.close()`.",
    "webSocketStream" => "Close the WebSocket by calling `webSocket.close()`.",
    "fsEvents" => "Close the file system watcher by calling `watcher.close()`.",
    "childStdin" => "Close the child process stdin by calling `proc.stdin.close()`.",
    "childStdout" => "Close the child process stdout by calling `proc.stdout.close()` or `await child.stdout.cancel()`.",
    "childStderr" => "Close the child process stderr by calling `proc.stderr.close()` or `await child.stderr.cancel()`.",
    "child" => "Close the child process by calling `proc.kill()` or `proc.close()`.",
    "signal" => "Clear the signal listener by calling `Deno.removeSignalListener`.",
    "stdin" => "Close the stdin pipe by calling `Deno.stdin.close()`.",
    "stdout" => "Close the stdout pipe by calling `Deno.stdout.close()`.",
    "stderr" => "Close the stderr pipe by calling `Deno.stderr.close()`.",
    "compression" => "Close the compression stream by calling `await stream.writable.close()`.",
    _ => "Close the resource before the end of the test.",
  }
}

pub const OP_DETAILS: phf::Map<&'static str, [&'static str; 2]> = phf_map! {
  "op_blob_read_part" => ["read from a Blob or File", "awaiting the result of a Blob or File read"],
  "op_broadcast_recv" => ["receive a message from a BroadcastChannel", "closing the BroadcastChannel"],
  "op_broadcast_send" => ["send a message to a BroadcastChannel", "closing the BroadcastChannel"],
  "op_chmod_async" => ["change the permissions of a file", "awaiting the result of a `Deno.chmod` call"],
  "op_chown_async" => ["change the owner of a file", "awaiting the result of a `Deno.chown` call"],
  "op_copy_file_async" => ["copy a file", "awaiting the result of a `Deno.copyFile` call"],
  "op_crypto_decrypt" => ["decrypt data", "awaiting the result of a `crypto.subtle.decrypt` call"],
  "op_crypto_derive_bits" => ["derive bits from a key", "awaiting the result of a `crypto.subtle.deriveBits` call"],
  "op_crypto_encrypt" => ["encrypt data", "awaiting the result of a `crypto.subtle.encrypt` call"],
  "op_crypto_generate_key" => ["generate a key", "awaiting the result of a `crypto.subtle.generateKey` call"],
  "op_crypto_sign_key" => ["sign data", "awaiting the result of a `crypto.subtle.sign` call"],
  "op_crypto_subtle_digest" => ["digest data", "awaiting the result of a `crypto.subtle.digest` call"],
  "op_crypto_verify_key" => ["verify data", "awaiting the result of a `crypto.subtle.verify` call"],
  "op_net_recv_udp" => ["receive a datagram message via UDP", "awaiting the result of `Deno.DatagramConn#receive` call, or not breaking out of a for await loop looping over a `Deno.DatagramConn`"],
  "op_net_recv_unixpacket" => ["receive a datagram message via Unixpacket", "awaiting the result of `Deno.DatagramConn#receive` call, or not breaking out of a for await loop looping over a `Deno.DatagramConn`"],
  "op_net_send_udp" => ["send a datagram message via UDP", "awaiting the result of `Deno.DatagramConn#send` call"],
  "op_net_send_unixpacket" => ["send a datagram message via Unixpacket", "awaiting the result of `Deno.DatagramConn#send` call"],
  "op_dns_resolve" => ["resolve a DNS name", "awaiting the result of a `Deno.resolveDns` call"],
  "op_fdatasync_async" => ["flush pending data operations for a file to disk", "awaiting the result of a `file.fdatasync` call"],
  "op_fetch_send" => ["send a HTTP request", "awaiting the result of a `fetch` call"],
  "op_ffi_call_nonblocking" => ["do a non blocking ffi call", "awaiting the returned promise"],
  "op_ffi_call_ptr_nonblocking" => ["do a non blocking ffi call", "awaiting the returned promise"],
  "op_flock_async" => ["lock a file", "awaiting the result of a `Deno.flock` call"],
  "op_fs_events_poll" => ["get the next file system event", "breaking out of a for await loop looping over `Deno.FsEvents`"],
<<<<<<< HEAD
  "op_fstat_async" => ["get file metadata", "awaiting the result of a `Deno.FsFile#stat` call"],
=======
  "op_fs_file_stat_async" => ["get file metadata", "awaiting the result of a `Deno.FsFile#stat` call"],
>>>>>>> f7b08cd9
  "op_fsync_async" => ["flush pending data operations for a file to disk", "awaiting the result of a `file.fsync` call"],
  "op_ftruncate_async" => ["truncate a file", "awaiting the result of a `Deno.ftruncate` call"],
  "op_funlock_async" => ["unlock a file", "awaiting the result of a `Deno.funlock` call"],
  "op_futime_async" => ["change file timestamps", "awaiting the result of a `Deno.futime` call"],
  "op_http_accept" => ["accept a HTTP request", "closing a `Deno.HttpConn`"],
  "op_http_shutdown" => ["shutdown a HTTP connection", "awaiting `Deno.HttpEvent#respondWith`"],
  "op_http_upgrade_websocket" => ["upgrade a HTTP connection to a WebSocket", "awaiting `Deno.HttpEvent#respondWith`"],
  "op_http_write_headers" => ["write HTTP response headers", "awaiting `Deno.HttpEvent#respondWith`"],
  "op_http_write" => ["write HTTP response body", "awaiting `Deno.HttpEvent#respondWith`"],
  "op_link_async" => ["create a hard link", "awaiting the result of a `Deno.link` call"],
  "op_make_temp_dir_async" => ["create a temporary directory", "awaiting the result of a `Deno.makeTempDir` call"],
  "op_make_temp_file_async" => ["create a temporary file", "awaiting the result of a `Deno.makeTempFile` call"],
  "op_message_port_recv_message" => ["receive a message from a MessagePort", "awaiting the result of not closing a `MessagePort`"],
  "op_mkdir_async" => ["create a directory", "awaiting the result of a `Deno.mkdir` call"],
  "op_net_accept_tcp" => ["accept a TCP stream", "closing a `Deno.Listener`"],
  "op_net_accept_unix" => ["accept a Unix stream", "closing a `Deno.Listener`"],
  "op_net_connect_tcp" => ["connect to a TCP server", "awaiting a `Deno.connect` call"],
  "op_net_connect_unix" => ["connect to a Unix server", "awaiting a `Deno.connect` call"],
  "op_open_async" => ["open a file", "awaiting the result of a `Deno.open` call"],
  "op_read_dir_async" => ["read a directory", "collecting all items in the async iterable returned from a `Deno.readDir` call"],
  "op_read_link_async" => ["read a symlink", "awaiting the result of a `Deno.readLink` call"],
  "op_realpath_async" => ["resolve a path", "awaiting the result of a `Deno.realpath` call"],
  "op_remove_async" => ["remove a file or directory", "awaiting the result of a `Deno.remove` call"],
  "op_rename_async" => ["rename a file or directory", "awaiting the result of a `Deno.rename` call"],
  "op_run_status" => ["get the status of a subprocess", "awaiting the result of a `Deno.Process#status` call"],
  "op_seek_async" => ["seek in a file", "awaiting the result of a `Deno.FsFile#seek` call"],
  "op_signal_poll" => ["get the next signal", "un-registering a OS signal handler"],
  "op_sleep_interval" => ["sleep for a duration", "cancelling a `setTimeout` or `setInterval` call"],
  "op_sleep" => ["sleep for a duration", "cancelling a `setTimeout` or `setInterval` call"],
  "op_stat_async" => ["get file metadata", "awaiting the result of a `Deno.stat` call"],
  "op_symlink_async" => ["create a symlink", "awaiting the result of a `Deno.symlink` call"],
  "op_net_accept_tls" => ["accept a TLS stream", "closing a `Deno.TlsListener`"],
  "op_net_connect_tls" => ["connect to a TLS server", "awaiting a `Deno.connectTls` call"],
  "op_tls_handshake" => ["perform a TLS handshake", "awaiting a `Deno.TlsConn#handshake` call"],
  "op_tls_start" => ["start a TLS connection", "awaiting a `Deno.startTls` call"],
  "op_truncate_async" => ["truncate a file", "awaiting the result of a `Deno.truncate` call"],
  "op_utime_async" => ["change file timestamps", "awaiting the result of a `Deno.utime` call"],
  "op_host_recv_message" => ["receive a message from a web worker", "terminating a `Worker`"],
  "op_host_recv_ctrl" => ["receive a message from a web worker", "terminating a `Worker`"],
  "op_webgpu_buffer_get_map_async" => ["map a WebGPU buffer", "awaiting the result of a `GPUBuffer#mapAsync` call"],
  "op_webgpu_request_adapter" => ["request a WebGPU adapter", "awaiting the result of a `navigator.gpu.requestAdapter` call"],
  "op_webgpu_request_device" => ["request a WebGPU device", "awaiting the result of a `GPUAdapter#requestDevice` call"],
  "op_ws_close" => ["close a WebSocket", "awaiting until the `close` event is emitted on a `WebSocket`, or the `WebSocketStream#closed` promise resolves"],
  "op_ws_create" => ["create a WebSocket", "awaiting until the `open` event is emitted on a `WebSocket`, or the result of a `WebSocketStream#connection` promise"],
  "op_ws_next_event" => ["receive the next message on a WebSocket", "closing a `WebSocket` or `WebSocketStream`"],
  "op_ws_send_text" => ["send a message on a WebSocket", "closing a `WebSocket` or `WebSocketStream`"],
  "op_ws_send_binary" => ["send a message on a WebSocket", "closing a `WebSocket` or `WebSocketStream`"],
  "op_ws_send_binary_ab" => ["send a message on a WebSocket", "closing a `WebSocket` or `WebSocketStream`"],
  "op_ws_send_ping" => ["send a message on a WebSocket", "closing a `WebSocket` or `WebSocketStream`"],
  "op_spawn_wait" => ["wait for a subprocess to exit", "awaiting the result of a `Deno.Process#status` call"],
};

#[cfg(test)]
mod tests {
  use deno_core::stats::RuntimeActivity;

  macro_rules! leak_format_test {
    ($name:ident, $appeared:literal, [$($activity:expr),*], $expected:literal) => {
      #[test]
      fn $name() {
        let (leaks, trailer_notes) = super::format_sanitizer_accum(vec![$($activity),*], $appeared);
        let mut output = String::new();
        for leak in leaks {
          output += &format!(" - {leak}\n");
        }
        for trailer in trailer_notes {
          output += &format!("{trailer}\n");
        }
        assert_eq!(output, $expected);
      }
    }
  }

  // https://github.com/denoland/deno/issues/13729
  // https://github.com/denoland/deno/issues/13938
  leak_format_test!(op_unknown, true, [RuntimeActivity::AsyncOp(0, "op_unknown", None)], 
    " - An async call to op_unknown was started in this test, but never completed.\n\
    To get more details where ops were leaked, run again with --trace-ops flag.\n");
}<|MERGE_RESOLUTION|>--- conflicted
+++ resolved
@@ -278,11 +278,7 @@
   "op_ffi_call_ptr_nonblocking" => ["do a non blocking ffi call", "awaiting the returned promise"],
   "op_flock_async" => ["lock a file", "awaiting the result of a `Deno.flock` call"],
   "op_fs_events_poll" => ["get the next file system event", "breaking out of a for await loop looping over `Deno.FsEvents`"],
-<<<<<<< HEAD
-  "op_fstat_async" => ["get file metadata", "awaiting the result of a `Deno.FsFile#stat` call"],
-=======
   "op_fs_file_stat_async" => ["get file metadata", "awaiting the result of a `Deno.FsFile#stat` call"],
->>>>>>> f7b08cd9
   "op_fsync_async" => ["flush pending data operations for a file to disk", "awaiting the result of a `file.fsync` call"],
   "op_ftruncate_async" => ["truncate a file", "awaiting the result of a `Deno.ftruncate` call"],
   "op_funlock_async" => ["unlock a file", "awaiting the result of a `Deno.funlock` call"],
