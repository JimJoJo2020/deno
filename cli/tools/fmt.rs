// Copyright 2018-2021 the Deno authors. All rights reserved. MIT license.

//! This module provides file formatting utilities using
//! [`dprint-plugin-typescript`](https://github.com/dprint/dprint-plugin-typescript).
//!
//! At the moment it is only consumed using CLI but in
//! the future it can be easily extended to provide
//! the same functions as ops available in JS runtime.

use crate::colors;
use crate::diff::diff;
use crate::file_watcher;
<<<<<<< HEAD
use crate::file_watcher::ResolutionResult;
use crate::fs_util::{collect_files, get_extension, is_supported_ext_md};
=======
use crate::fs_util::{collect_files, get_extension, is_supported_ext_fmt};
>>>>>>> 4f80587d
use crate::text_encoding;
use deno_core::error::generic_error;
use deno_core::error::AnyError;
use deno_core::futures;
use deno_core::futures::FutureExt;
use std::fs;
use std::io::stdin;
use std::io::stdout;
use std::io::Read;
use std::io::Write;
use std::path::Path;
use std::path::PathBuf;
use std::sync::atomic::{AtomicUsize, Ordering};
use std::sync::{Arc, Mutex};

const BOM_CHAR: char = '\u{FEFF}';

/// Format JavaScript/TypeScript files.
pub async fn format(
  args: Vec<PathBuf>,
  ignore: Vec<PathBuf>,
  check: bool,
  watch: bool,
) -> Result<(), AnyError> {
<<<<<<< HEAD
  let resolver = |changed: Option<Vec<PathBuf>>| {
    let files_changed = changed.is_some();
    let result =
      collect_files(&args, &ignore, is_supported_ext_md).map(|files| {
        if let Some(paths) = changed {
          files
            .into_iter()
            .filter(|path| paths.contains(path))
            .collect::<Vec<_>>()
        } else {
          files
        }
      });
    let paths_to_watch = args.clone();
    async move {
      if files_changed && matches!(result, Ok(ref files) if files.is_empty()) {
        ResolutionResult::Ignore
      } else {
        ResolutionResult::Restart {
          paths_to_watch,
          result,
        }
      }
    }
    .boxed_local()
=======
  let target_file_resolver = || {
    // collect the files that are to be formatted
    collect_files(&args, &ignore, is_supported_ext_fmt).and_then(|files| {
      if files.is_empty() {
        Err(generic_error("No target files found."))
      } else {
        Ok(files)
      }
    })
>>>>>>> 4f80587d
  };
  let operation = |paths: Vec<PathBuf>| {
    let config = get_typescript_config();
    async move {
      if check {
        check_source_files(config, paths).await?;
      } else {
        format_source_files(config, paths).await?;
      }
      Ok(())
    }
    .boxed_local()
  };

  if watch {
    file_watcher::watch_func(resolver, operation, "Fmt").await?;
  } else {
    let files =
      if let ResolutionResult::Restart { result, .. } = resolver(None).await {
        result?
      } else {
        unreachable!()
      };
    operation(files).await?;
  }

  Ok(())
}

/// Formats markdown (using https://github.com/dprint/dprint-plugin-markdown) and its code blocks
/// (ts/tsx, js/jsx).
fn format_markdown(
  file_text: &str,
  ts_config: dprint_plugin_typescript::configuration::Configuration,
) -> Result<String, String> {
  let md_config = get_markdown_config();
  dprint_plugin_markdown::format_text(
    &file_text,
    &md_config,
    Box::new(move |tag, text, line_width| {
      let tag = tag.to_lowercase();
      if matches!(
        tag.as_str(),
        "ts"
          | "tsx"
          | "js"
          | "jsx"
          | "javascript"
          | "typescript"
          | "json"
          | "jsonc"
      ) {
        // It's important to tell dprint proper file extension, otherwise
        // it might parse the file twice.
        let extension = match tag.as_str() {
          "javascript" => "js",
          "typescript" => "ts",
          rest => rest,
        };

        if matches!(extension, "json" | "jsonc") {
          let mut json_config = get_json_config();
          json_config.line_width = line_width;
          dprint_plugin_json::format_text(&text, &json_config)
        } else {
          let fake_filename =
            PathBuf::from(format!("deno_fmt_stdin.{}", extension));
          let mut codeblock_config = ts_config.clone();
          codeblock_config.line_width = line_width;
          dprint_plugin_typescript::format_text(
            &fake_filename,
            &text,
            &codeblock_config,
          )
        }
      } else {
        Ok(text.to_string())
      }
    }),
  )
}

/// Formats JSON and JSONC using the rules provided by .deno()
/// of configuration builder of https://github.com/dprint/dprint-plugin-json.
/// See https://git.io/Jt4ht for configuration.
fn format_json(file_text: &str) -> Result<String, String> {
  let json_config = get_json_config();
  dprint_plugin_json::format_text(&file_text, &json_config)
}

async fn check_source_files(
  config: dprint_plugin_typescript::configuration::Configuration,
  paths: Vec<PathBuf>,
) -> Result<(), AnyError> {
  let not_formatted_files_count = Arc::new(AtomicUsize::new(0));
  let checked_files_count = Arc::new(AtomicUsize::new(0));

  // prevent threads outputting at the same time
  let output_lock = Arc::new(Mutex::new(0));

  run_parallelized(paths, {
    let not_formatted_files_count = not_formatted_files_count.clone();
    let checked_files_count = checked_files_count.clone();
    move |file_path| {
      checked_files_count.fetch_add(1, Ordering::Relaxed);
      let file_text = read_file_contents(&file_path)?.text;
      let ext = get_extension(&file_path).unwrap_or_else(String::new);
      let r = if ext == "md" {
        format_markdown(&file_text, config.clone())
      } else if matches!(ext.as_str(), "json" | "jsonc") {
        format_json(&file_text)
      } else {
        dprint_plugin_typescript::format_text(&file_path, &file_text, &config)
      };
      match r {
        Ok(formatted_text) => {
          if formatted_text != file_text {
            not_formatted_files_count.fetch_add(1, Ordering::Relaxed);
            let _g = output_lock.lock().unwrap();
            let diff = diff(&file_text, &formatted_text);
            info!("");
            info!("{} {}:", colors::bold("from"), file_path.display());
            info!("{}", diff);
          }
        }
        Err(e) => {
          let _g = output_lock.lock().unwrap();
          eprintln!("Error checking: {}", file_path.to_string_lossy());
          eprintln!("   {}", e);
        }
      }
      Ok(())
    }
  })
  .await?;

  let not_formatted_files_count =
    not_formatted_files_count.load(Ordering::Relaxed);
  let checked_files_count = checked_files_count.load(Ordering::Relaxed);
  let checked_files_str =
    format!("{} {}", checked_files_count, files_str(checked_files_count));
  if not_formatted_files_count == 0 {
    info!("Checked {}", checked_files_str);
    Ok(())
  } else {
    let not_formatted_files_str = files_str(not_formatted_files_count);
    Err(generic_error(format!(
      "Found {} not formatted {} in {}",
      not_formatted_files_count, not_formatted_files_str, checked_files_str,
    )))
  }
}

async fn format_source_files(
  config: dprint_plugin_typescript::configuration::Configuration,
  paths: Vec<PathBuf>,
) -> Result<(), AnyError> {
  let formatted_files_count = Arc::new(AtomicUsize::new(0));
  let checked_files_count = Arc::new(AtomicUsize::new(0));
  let output_lock = Arc::new(Mutex::new(0)); // prevent threads outputting at the same time

  run_parallelized(paths, {
    let formatted_files_count = formatted_files_count.clone();
    let checked_files_count = checked_files_count.clone();
    move |file_path| {
      checked_files_count.fetch_add(1, Ordering::Relaxed);
      let file_contents = read_file_contents(&file_path)?;
      let ext = get_extension(&file_path).unwrap_or_else(String::new);
      let r = if ext == "md" {
        format_markdown(&file_contents.text, config.clone())
      } else if matches!(ext.as_str(), "json" | "jsonc") {
        format_json(&file_contents.text)
      } else {
        dprint_plugin_typescript::format_text(
          &file_path,
          &file_contents.text,
          &config,
        )
      };
      match r {
        Ok(formatted_text) => {
          if formatted_text != file_contents.text {
            write_file_contents(
              &file_path,
              FileContents {
                had_bom: file_contents.had_bom,
                text: formatted_text,
              },
            )?;
            formatted_files_count.fetch_add(1, Ordering::Relaxed);
            let _g = output_lock.lock().unwrap();
            info!("{}", file_path.to_string_lossy());
          }
        }
        Err(e) => {
          let _g = output_lock.lock().unwrap();
          eprintln!("Error formatting: {}", file_path.to_string_lossy());
          eprintln!("   {}", e);
        }
      }
      Ok(())
    }
  })
  .await?;

  let formatted_files_count = formatted_files_count.load(Ordering::Relaxed);
  debug!(
    "Formatted {} {}",
    formatted_files_count,
    files_str(formatted_files_count),
  );

  let checked_files_count = checked_files_count.load(Ordering::Relaxed);
  info!(
    "Checked {} {}",
    checked_files_count,
    files_str(checked_files_count)
  );

  Ok(())
}

/// Format stdin and write result to stdout.
/// Treats input as TypeScript or as set by `--ext` flag.
/// Compatible with `--check` flag.
pub fn format_stdin(check: bool, ext: String) -> Result<(), AnyError> {
  let mut source = String::new();
  if stdin().read_to_string(&mut source).is_err() {
    return Err(generic_error("Failed to read from stdin"));
  }
  let config = get_typescript_config();
  let r = if ext.as_str() == "md" {
    format_markdown(&source, config)
  } else if matches!(ext.as_str(), "json" | "jsonc") {
    format_json(&source)
  } else {
    // dprint will fallback to jsx parsing if parsing this as a .ts file doesn't work
    dprint_plugin_typescript::format_text(
      &PathBuf::from("_stdin.ts"),
      &source,
      &config,
    )
  };
  match r {
    Ok(formatted_text) => {
      if check {
        if formatted_text != source {
          println!("Not formatted stdin");
        }
      } else {
        stdout().write_all(formatted_text.as_bytes())?;
      }
    }
    Err(e) => {
      return Err(generic_error(e));
    }
  }
  Ok(())
}

fn files_str(len: usize) -> &'static str {
  if len <= 1 {
    "file"
  } else {
    "files"
  }
}

fn get_typescript_config(
) -> dprint_plugin_typescript::configuration::Configuration {
  dprint_plugin_typescript::configuration::ConfigurationBuilder::new()
    .deno()
    .build()
}

fn get_markdown_config() -> dprint_plugin_markdown::configuration::Configuration
{
  dprint_plugin_markdown::configuration::ConfigurationBuilder::new()
    // Matches `.dprintrc.json` in the repository
    .text_wrap(dprint_plugin_markdown::configuration::TextWrap::Always)
    .ignore_directive("deno-fmt-ignore")
    .ignore_start_directive("deno-fmt-ignore-start")
    .ignore_end_directive("deno-fmt-ignore-end")
    .build()
}

fn get_json_config() -> dprint_plugin_json::configuration::Configuration {
  dprint_plugin_json::configuration::ConfigurationBuilder::new()
    .deno()
    .build()
}

struct FileContents {
  text: String,
  had_bom: bool,
}

fn read_file_contents(file_path: &Path) -> Result<FileContents, AnyError> {
  let file_bytes = fs::read(&file_path)?;
  let charset = text_encoding::detect_charset(&file_bytes);
  let file_text = text_encoding::convert_to_utf8(&file_bytes, charset)?;
  let had_bom = file_text.starts_with(BOM_CHAR);
  let text = if had_bom {
    // remove the BOM
    String::from(&file_text[BOM_CHAR.len_utf8()..])
  } else {
    String::from(file_text)
  };

  Ok(FileContents { text, had_bom })
}

fn write_file_contents(
  file_path: &Path,
  file_contents: FileContents,
) -> Result<(), AnyError> {
  let file_text = if file_contents.had_bom {
    // add back the BOM
    format!("{}{}", BOM_CHAR, file_contents.text)
  } else {
    file_contents.text
  };

  Ok(fs::write(file_path, file_text)?)
}

pub async fn run_parallelized<F>(
  file_paths: Vec<PathBuf>,
  f: F,
) -> Result<(), AnyError>
where
  F: FnOnce(PathBuf) -> Result<(), AnyError> + Send + 'static + Clone,
{
  let handles = file_paths.iter().map(|file_path| {
    let f = f.clone();
    let file_path = file_path.clone();
    tokio::task::spawn_blocking(move || f(file_path))
  });
  let join_results = futures::future::join_all(handles).await;

  // find the tasks that panicked and let the user know which files
  let panic_file_paths = join_results
    .iter()
    .enumerate()
    .filter_map(|(i, join_result)| {
      join_result
        .as_ref()
        .err()
        .map(|_| file_paths[i].to_string_lossy())
    })
    .collect::<Vec<_>>();
  if !panic_file_paths.is_empty() {
    panic!("Panic formatting: {}", panic_file_paths.join(", "))
  }

  // check for any errors and if so return the first one
  let mut errors = join_results.into_iter().filter_map(|join_result| {
    join_result
      .ok()
      .map(|handle_result| handle_result.err())
      .flatten()
  });

  if let Some(e) = errors.next() {
    Err(e)
  } else {
    Ok(())
  }
}<|MERGE_RESOLUTION|>--- conflicted
+++ resolved
@@ -10,12 +10,8 @@
 use crate::colors;
 use crate::diff::diff;
 use crate::file_watcher;
-<<<<<<< HEAD
 use crate::file_watcher::ResolutionResult;
-use crate::fs_util::{collect_files, get_extension, is_supported_ext_md};
-=======
 use crate::fs_util::{collect_files, get_extension, is_supported_ext_fmt};
->>>>>>> 4f80587d
 use crate::text_encoding;
 use deno_core::error::generic_error;
 use deno_core::error::AnyError;
@@ -40,11 +36,10 @@
   check: bool,
   watch: bool,
 ) -> Result<(), AnyError> {
-<<<<<<< HEAD
   let resolver = |changed: Option<Vec<PathBuf>>| {
     let files_changed = changed.is_some();
     let result =
-      collect_files(&args, &ignore, is_supported_ext_md).map(|files| {
+      collect_files(&args, &ignore, is_supported_ext_fmt).map(|files| {
         if let Some(paths) = changed {
           files
             .into_iter()
@@ -56,7 +51,9 @@
       });
     let paths_to_watch = args.clone();
     async move {
-      if files_changed && matches!(result, Ok(ref files) if files.is_empty()) {
+      if (files_changed || !watch)
+        && matches!(result, Ok(ref files) if files.is_empty())
+      {
         ResolutionResult::Ignore
       } else {
         ResolutionResult::Restart {
@@ -66,17 +63,6 @@
       }
     }
     .boxed_local()
-=======
-  let target_file_resolver = || {
-    // collect the files that are to be formatted
-    collect_files(&args, &ignore, is_supported_ext_fmt).and_then(|files| {
-      if files.is_empty() {
-        Err(generic_error("No target files found."))
-      } else {
-        Ok(files)
-      }
-    })
->>>>>>> 4f80587d
   };
   let operation = |paths: Vec<PathBuf>| {
     let config = get_typescript_config();
@@ -98,7 +84,7 @@
       if let ResolutionResult::Restart { result, .. } = resolver(None).await {
         result?
       } else {
-        unreachable!()
+        return Err(generic_error("No target files found."));
       };
     operation(files).await?;
   }
