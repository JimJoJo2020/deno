--- conflicted
+++ resolved
@@ -469,12 +469,7 @@
   doc_modules: Vec<ModuleSpecifier>,
   test_modules: Vec<ModuleSpecifier>,
   no_run: bool,
-<<<<<<< HEAD
-  fail_fast: Option<usize>,
-=======
   fail_fast: Option<NonZeroUsize>,
-  quiet: bool,
->>>>>>> f3b2f23a
   allow_none: bool,
   filter: Option<String>,
   shuffle: Option<u64>,
