// Copyright 2018-2021 the Deno authors. All rights reserved. MIT license.

use crate::ast;
use crate::colors;
use crate::create_main_worker;
use crate::file_fetcher::File;
use crate::fs_util::collect_files;
use crate::fs_util::normalize_path;
use crate::media_type::MediaType;
use crate::module_graph;
use crate::program_state::ProgramState;
use crate::tokio_util;
use crate::tools::coverage::CoverageCollector;
use deno_core::error::generic_error;
use deno_core::error::AnyError;
use deno_core::futures::future;
use deno_core::futures::stream;
use deno_core::futures::FutureExt;
use deno_core::futures::StreamExt;
use deno_core::located_script_name;
use deno_core::serde_json::json;
use deno_core::url::Url;
use deno_core::ModuleSpecifier;
use deno_runtime::permissions::Permissions;
use rand::rngs::SmallRng;
use rand::seq::SliceRandom;
use rand::SeedableRng;
use regex::Regex;
use serde::Deserialize;
use std::path::Path;
use std::path::PathBuf;
use std::sync::mpsc::channel;
use std::sync::mpsc::Sender;
use std::sync::Arc;
use std::time::Duration;
use std::time::Instant;
use swc_common::comments::CommentKind;

#[derive(Debug, Clone, PartialEq, Deserialize)]
#[serde(rename_all = "camelCase")]
pub enum TestResult {
  Ok,
  Ignored,
  Failed(String),
}

#[derive(Debug, Clone, Deserialize)]
#[serde(tag = "kind", content = "data", rename_all = "camelCase")]
pub enum TestMessage {
  Plan {
    pending: usize,
    filtered: usize,
    only: bool,
  },
  Wait {
    name: String,
  },
  Result {
    name: String,
    duration: usize,
    result: TestResult,
  },
}

#[derive(Debug, Clone, Deserialize)]
pub struct TestEvent {
  pub origin: String,
  pub message: TestMessage,
}

#[derive(Debug, Clone, Deserialize)]
pub struct TestSummary {
  pub total: usize,
  pub passed: usize,
  pub failed: usize,
  pub ignored: usize,
  pub filtered_out: usize,
  pub measured: usize,
  pub failures: Vec<(String, String)>,
}

impl TestSummary {
  fn new() -> TestSummary {
    TestSummary {
      total: 0,
      passed: 0,
      failed: 0,
      ignored: 0,
      filtered_out: 0,
      measured: 0,
      failures: Vec::new(),
    }
  }

  fn has_failed(&self) -> bool {
    self.failed > 0 || !self.failures.is_empty()
  }

  fn has_pending(&self) -> bool {
    self.total - self.passed - self.failed - self.ignored > 0
  }
}

trait TestReporter {
  fn visit_event(&mut self, event: TestEvent);
  fn done(&mut self, summary: &TestSummary, elapsed: &Duration);
}

struct PrettyTestReporter {
  concurrent: bool,
}

impl PrettyTestReporter {
  fn new(concurrent: bool) -> PrettyTestReporter {
    PrettyTestReporter { concurrent }
  }
}

impl TestReporter for PrettyTestReporter {
  fn visit_event(&mut self, event: TestEvent) {
    match &event.message {
      TestMessage::Plan {
        pending,
        filtered: _,
        only: _,
      } => {
        if *pending == 1 {
          println!("running {} test from {}", pending, event.origin);
        } else {
          println!("running {} tests from {}", pending, event.origin);
        }
      }

      TestMessage::Wait { name } => {
        if !self.concurrent {
          print!("test {} ...", name);
        }
      }

      TestMessage::Result {
        name,
        duration,
        result,
      } => {
        if self.concurrent {
          print!("test {} ...", name);
        }

        match result {
          TestResult::Ok => {
            println!(
              " {} {}",
              colors::green("ok"),
              colors::gray(format!("({}ms)", duration))
            );
          }

          TestResult::Ignored => {
            println!(
              " {} {}",
              colors::yellow("ignored"),
              colors::gray(format!("({}ms)", duration))
            );
          }

          TestResult::Failed(_) => {
            println!(
              " {} {}",
              colors::red("FAILED"),
              colors::gray(format!("({}ms)", duration))
            );
          }
        }
      }
    }
  }

  fn done(&mut self, summary: &TestSummary, elapsed: &Duration) {
    if !summary.failures.is_empty() {
      println!("\nfailures:\n");
      for (name, error) in &summary.failures {
        println!("{}", name);
        println!("{}", error);
        println!();
      }

      println!("failures:\n");
      for (name, _) in &summary.failures {
        println!("\t{}", name);
      }
    }

    let status = if summary.has_failed() || summary.has_pending() {
      colors::red("FAILED").to_string()
    } else {
      colors::green("ok").to_string()
    };

    println!(
        "\ntest result: {}. {} passed; {} failed; {} ignored; {} measured; {} filtered out {}\n",
        status,
        summary.passed,
        summary.failed,
        summary.ignored,
        summary.measured,
        summary.filtered_out,
        colors::gray(format!("({}ms)", elapsed.as_millis())),
      );
  }
}

fn create_reporter(concurrent: bool) -> Box<dyn TestReporter + Send> {
  Box::new(PrettyTestReporter::new(concurrent))
}

pub(crate) fn is_supported(p: &Path) -> bool {
  use std::path::Component;
  if let Some(Component::Normal(basename_os_str)) = p.components().next_back() {
    let basename = basename_os_str.to_string_lossy();
    basename.ends_with("_test.ts")
      || basename.ends_with("_test.tsx")
      || basename.ends_with("_test.js")
      || basename.ends_with("_test.mjs")
      || basename.ends_with("_test.jsx")
      || basename.ends_with(".test.ts")
      || basename.ends_with(".test.tsx")
      || basename.ends_with(".test.js")
      || basename.ends_with(".test.mjs")
      || basename.ends_with(".test.jsx")
      || basename == "test.ts"
      || basename == "test.tsx"
      || basename == "test.js"
      || basename == "test.mjs"
      || basename == "test.jsx"
  } else {
    false
  }
}

pub fn is_remote_url(module_url: &str) -> bool {
  let lower = module_url.to_lowercase();
  lower.starts_with("http://") || lower.starts_with("https://")
}

pub fn collect_test_module_specifiers<P>(
  include: Vec<String>,
  root_path: &Path,
  predicate: P,
) -> Result<Vec<Url>, AnyError>
where
  P: Fn(&Path) -> bool,
{
  let (include_paths, include_urls): (Vec<String>, Vec<String>) =
    include.into_iter().partition(|n| !is_remote_url(n));
  let mut prepared = vec![];

  for path in include_paths {
    let p = normalize_path(&root_path.join(path));
    if p.is_dir() {
      let test_files = collect_files(&[p], &[], &predicate).unwrap();
      let test_files_as_urls = test_files
        .iter()
        .map(|f| Url::from_file_path(f).unwrap())
        .collect::<Vec<Url>>();
      prepared.extend(test_files_as_urls);
    } else {
      let url = Url::from_file_path(p).unwrap();
      prepared.push(url);
    }
  }

  for remote_url in include_urls {
    let url = Url::parse(&remote_url)?;
    prepared.push(url);
  }

  Ok(prepared)
}

pub async fn run_test_file(
  program_state: Arc<ProgramState>,
  main_module: ModuleSpecifier,
  test_module: ModuleSpecifier,
  permissions: Permissions,
  channel: Sender<TestEvent>,
) -> Result<(), AnyError> {
  let mut worker =
    create_main_worker(&program_state, main_module.clone(), permissions, true);

  {
    let js_runtime = &mut worker.js_runtime;
    js_runtime
      .op_state()
      .borrow_mut()
      .put::<Sender<TestEvent>>(channel.clone());
  }

  let mut maybe_coverage_collector = if let Some(ref coverage_dir) =
    program_state.coverage_dir
  {
    let session = worker.create_inspector_session().await;
    let coverage_dir = PathBuf::from(coverage_dir);
    let mut coverage_collector = CoverageCollector::new(coverage_dir, session);
    worker
      .with_event_loop(coverage_collector.start_collecting().boxed_local())
      .await?;

    Some(coverage_collector)
  } else {
    None
  };

  worker.execute_module(&main_module).await?;

  worker.execute_script(
    &located_script_name!(),
    "window.dispatchEvent(new Event('load'))",
  )?;

  worker.execute_module(&test_module).await?;

  worker
    .run_event_loop(maybe_coverage_collector.is_none())
    .await?;
  worker.execute_script(
    &located_script_name!(),
    "window.dispatchEvent(new Event('unload'))",
  )?;

  if let Some(coverage_collector) = maybe_coverage_collector.as_mut() {
    worker
      .with_event_loop(coverage_collector.stop_collecting().boxed_local())
      .await?;
  }

  Ok(())
}

/// Runs tests.
///
#[allow(clippy::too_many_arguments)]
pub async fn run_tests(
  program_state: Arc<ProgramState>,
  permissions: Permissions,
  lib: module_graph::TypeLib,
  doc_modules: Vec<ModuleSpecifier>,
  test_modules: Vec<ModuleSpecifier>,
  no_run: bool,
  fail_fast: Option<usize>,
  quiet: bool,
  allow_none: bool,
  filter: Option<String>,
  shuffle: Option<u64>,
  concurrent_jobs: usize,
) -> Result<(), AnyError> {
  if !allow_none && doc_modules.is_empty() && test_modules.is_empty() {
    return Err(generic_error("no test modules found"));
  }

  let test_modules = if let Some(seed) = shuffle {
    let mut rng = SmallRng::seed_from_u64(seed);
    let mut test_modules = test_modules.clone();
    test_modules.sort();
    test_modules.shuffle(&mut rng);
    test_modules
  } else {
    test_modules
  };

  if !doc_modules.is_empty() {
    let mut test_programs = Vec::new();

    let blocks_regex = Regex::new(r"```([^\n]*)\n([\S\s]*?)```")?;
    let lines_regex = Regex::new(r"(?:\* ?)(?:\# ?)?(.*)")?;

    for specifier in &doc_modules {
      let mut fetch_permissions = Permissions::allow_all();
      let file = program_state
        .file_fetcher
        .fetch(&specifier, &mut fetch_permissions)
        .await?;

      let parsed_module =
        ast::parse(&file.specifier.as_str(), &file.source, &file.media_type)?;

      let mut comments = parsed_module.get_comments();
      comments.sort_by_key(|comment| {
        let location = parsed_module.get_location(&comment.span);
        location.line
      });

      for comment in comments {
        if comment.kind != CommentKind::Block || !comment.text.starts_with('*')
        {
          continue;
        }

        for block in blocks_regex.captures_iter(&comment.text) {
          let body = block.get(2).unwrap();
          let text = body.as_str();

          // TODO(caspervonb) generate an inline source map
          let mut source = String::new();
          for line in lines_regex.captures_iter(&text) {
            let text = line.get(1).unwrap();
            source.push_str(&format!("{}\n", text.as_str()));
          }

          source.push_str("export {};");

          let element = block.get(0).unwrap();
          let span = comment
            .span
            .from_inner_byte_pos(element.start(), element.end());
          let location = parsed_module.get_location(&span);

          let specifier = deno_core::resolve_url_or_path(&format!(
            "{}${}-{}",
            location.filename,
            location.line,
            location.line + element.as_str().split('\n').count(),
          ))?;

          let file = File {
            local: specifier.to_file_path().unwrap(),
            maybe_types: None,
            media_type: MediaType::TypeScript, // media_type.clone(),
            source: source.clone(),
            specifier: specifier.clone(),
          };

          program_state.file_fetcher.insert_cached(file.clone());
          test_programs.push(file.specifier.clone());
        }
      }
    }

    program_state
      .prepare_module_graph(
        test_programs.clone(),
        lib.clone(),
        Permissions::allow_all(),
        permissions.clone(),
        program_state.maybe_import_map.clone(),
      )
      .await?;
  }

  program_state
    .prepare_module_graph(
      test_modules.clone(),
      lib.clone(),
      Permissions::allow_all(),
      permissions.clone(),
      program_state.maybe_import_map.clone(),
    )
    .await?;

  if no_run {
    return Ok(());
  }

  // Because scripts, and therefore worker.execute cannot detect unresolved promises at the moment
  // we generate a module for the actual test execution.
  let test_options = json!({
      "disableLog": quiet,
      "filter": filter,
      "shuffle": shuffle,
  });

  let test_module = deno_core::resolve_path("$deno$test.js")?;
  let test_source =
    format!("await Deno[Deno.internal].runTests({});", test_options);
  let test_file = File {
    local: test_module.to_file_path().unwrap(),
    maybe_types: None,
    media_type: MediaType::JavaScript,
    source: test_source.clone(),
    specifier: test_module.clone(),
  };

  program_state.file_fetcher.insert_cached(test_file);

  let (sender, receiver) = channel::<TestEvent>();

  let join_handles = test_modules.iter().map(move |main_module| {
    let program_state = program_state.clone();
    let main_module = main_module.clone();
    let test_module = test_module.clone();
    let permissions = permissions.clone();
    let sender = sender.clone();

    tokio::task::spawn_blocking(move || {
      let join_handle = std::thread::spawn(move || {
        let future = run_test_file(
          program_state,
          main_module,
          test_module,
          permissions,
          sender,
        );

        tokio_util::run_basic(future)
      });

      join_handle.join().unwrap()
    })
  });

  let join_stream = stream::iter(join_handles)
    .buffer_unordered(concurrent_jobs)
    .collect::<Vec<Result<Result<(), AnyError>, tokio::task::JoinError>>>();

  let mut reporter = create_reporter(concurrent_jobs > 1);
  let handler = {
    tokio::task::spawn_blocking(move || {
      let earlier = Instant::now();
      let mut summary = TestSummary::new();
      let mut used_only = false;
<<<<<<< HEAD
      let mut failed = 0;
=======
>>>>>>> 56635d3b

      for event in receiver.iter() {
        match event.message.clone() {
          TestMessage::Plan {
<<<<<<< HEAD
            pending: _,
            filtered: _,
=======
            pending,
            filtered,
>>>>>>> 56635d3b
            only,
          } => {
            summary.total += pending;
            summary.filtered_out += filtered;

            if only {
              used_only = true;
            }
          }

          TestMessage::Result {
            name,
            duration: _,
            result,
<<<<<<< HEAD
          } => {
            if let TestResult::Failed(_) = result {
              failed += 1;
=======
          } => match result {
            TestResult::Ok => {
              summary.passed += 1;
            }

            TestResult::Ignored => {
              summary.ignored += 1;
>>>>>>> 56635d3b
            }

            TestResult::Failed(error) => {
              summary.failed += 1;
              summary.failures.push((name.clone(), error.clone()));
            }
          },
          _ => {}
        }

        reporter.visit_event(event);

        if let Some(x) = fail_fast {
          if summary.failed >= x {
            break;
          }
        }
      }

<<<<<<< HEAD
      reporter.done();

      if used_only {
        return Err(generic_error(
          "test failed because the \"only\" option was used",
        ));
      }

      if failed > 0 {
        return Err(generic_error("test failed"));
      }

      Ok(())
=======
      let elapsed = Instant::now().duration_since(earlier);
      reporter.done(&summary, &elapsed);

      if used_only {
        println!(
          "{} because the \"only\" option was used\n",
          colors::red("FAILED")
        );
      }

      used_only || summary.failed > 0
>>>>>>> 56635d3b
    })
  };

  let (join_results, result) = future::join(join_stream, handler).await;

  let mut join_errors = join_results.into_iter().filter_map(|join_result| {
    join_result
      .ok()
      .map(|handle_result| handle_result.err())
      .flatten()
  });

  if let Some(e) = join_errors.next() {
    return Err(e);
  }

  match result {
    Ok(result) => {
      if let Some(err) = result.err() {
        return Err(err);
      }
    }

    Err(err) => {
      return Err(err.into());
    }
  }

  Ok(())
}

#[cfg(test)]
mod tests {
  use super::*;

  #[test]
  fn test_collect_test_module_specifiers() {
    let test_data_path = test_util::root_path().join("cli/tests/subdir");
    let mut matched_urls = collect_test_module_specifiers(
      vec![
        "https://example.com/colors_test.ts".to_string(),
        "./mod1.ts".to_string(),
        "./mod3.js".to_string(),
        "subdir2/mod2.ts".to_string(),
        "http://example.com/printf_test.ts".to_string(),
      ],
      &test_data_path,
      is_supported,
    )
    .unwrap();
    let test_data_url =
      Url::from_file_path(test_data_path).unwrap().to_string();

    let expected: Vec<Url> = vec![
      format!("{}/mod1.ts", test_data_url),
      format!("{}/mod3.js", test_data_url),
      format!("{}/subdir2/mod2.ts", test_data_url),
      "http://example.com/printf_test.ts".to_string(),
      "https://example.com/colors_test.ts".to_string(),
    ]
    .into_iter()
    .map(|f| Url::parse(&f).unwrap())
    .collect();
    matched_urls.sort();
    assert_eq!(matched_urls, expected);
  }

  #[test]
  fn test_is_supported() {
    assert!(is_supported(Path::new("tests/subdir/foo_test.ts")));
    assert!(is_supported(Path::new("tests/subdir/foo_test.tsx")));
    assert!(is_supported(Path::new("tests/subdir/foo_test.js")));
    assert!(is_supported(Path::new("tests/subdir/foo_test.jsx")));
    assert!(is_supported(Path::new("bar/foo.test.ts")));
    assert!(is_supported(Path::new("bar/foo.test.tsx")));
    assert!(is_supported(Path::new("bar/foo.test.js")));
    assert!(is_supported(Path::new("bar/foo.test.jsx")));
    assert!(is_supported(Path::new("foo/bar/test.js")));
    assert!(is_supported(Path::new("foo/bar/test.jsx")));
    assert!(is_supported(Path::new("foo/bar/test.ts")));
    assert!(is_supported(Path::new("foo/bar/test.tsx")));
    assert!(!is_supported(Path::new("README.md")));
    assert!(!is_supported(Path::new("lib/typescript.d.ts")));
    assert!(!is_supported(Path::new("notatest.js")));
    assert!(!is_supported(Path::new("NotAtest.ts")));
  }

  #[test]
  fn supports_dirs() {
    // TODO(caspervonb) generate some fixtures in a temporary directory instead, there's no need
    // for this to rely on external fixtures.
    let root = test_util::root_path()
      .join("test_util")
      .join("std")
      .join("http");
    println!("root {:?}", root);
    let mut matched_urls = collect_test_module_specifiers(
      vec![".".to_string()],
      &root,
      is_supported,
    )
    .unwrap();
    matched_urls.sort();
    let root_url = Url::from_file_path(root).unwrap().to_string();
    println!("root_url {}", root_url);
    let expected: Vec<Url> = vec![
      format!("{}/_io_test.ts", root_url),
      format!("{}/cookie_test.ts", root_url),
      format!("{}/file_server_test.ts", root_url),
      format!("{}/racing_server_test.ts", root_url),
      format!("{}/server_test.ts", root_url),
      format!("{}/test.ts", root_url),
    ]
    .into_iter()
    .map(|f| Url::parse(&f).unwrap())
    .collect();
    assert_eq!(matched_urls, expected);
  }

  #[test]
  fn test_is_remote_url() {
    assert!(is_remote_url("https://deno.land/std/http/file_server.ts"));
    assert!(is_remote_url("http://deno.land/std/http/file_server.ts"));
    assert!(is_remote_url("HTTP://deno.land/std/http/file_server.ts"));
    assert!(is_remote_url("HTTp://deno.land/std/http/file_server.ts"));
    assert!(!is_remote_url("file:///dev/deno_std/http/file_server.ts"));
    assert!(!is_remote_url("./dev/deno_std/http/file_server.ts"));
  }
}<|MERGE_RESOLUTION|>--- conflicted
+++ resolved
@@ -517,21 +517,12 @@
       let earlier = Instant::now();
       let mut summary = TestSummary::new();
       let mut used_only = false;
-<<<<<<< HEAD
-      let mut failed = 0;
-=======
->>>>>>> 56635d3b
 
       for event in receiver.iter() {
         match event.message.clone() {
           TestMessage::Plan {
-<<<<<<< HEAD
-            pending: _,
-            filtered: _,
-=======
             pending,
             filtered,
->>>>>>> 56635d3b
             only,
           } => {
             summary.total += pending;
@@ -546,11 +537,6 @@
             name,
             duration: _,
             result,
-<<<<<<< HEAD
-          } => {
-            if let TestResult::Failed(_) = result {
-              failed += 1;
-=======
           } => match result {
             TestResult::Ok => {
               summary.passed += 1;
@@ -558,7 +544,6 @@
 
             TestResult::Ignored => {
               summary.ignored += 1;
->>>>>>> 56635d3b
             }
 
             TestResult::Failed(error) => {
@@ -566,6 +551,7 @@
               summary.failures.push((name.clone(), error.clone()));
             }
           },
+
           _ => {}
         }
 
@@ -578,8 +564,8 @@
         }
       }
 
-<<<<<<< HEAD
-      reporter.done();
+      let elapsed = Instant::now().duration_since(earlier);
+      reporter.done(&summary, &elapsed);
 
       if used_only {
         return Err(generic_error(
@@ -587,24 +573,11 @@
         ));
       }
 
-      if failed > 0 {
+      if summary.failed > 0 {
         return Err(generic_error("test failed"));
       }
 
       Ok(())
-=======
-      let elapsed = Instant::now().duration_since(earlier);
-      reporter.done(&summary, &elapsed);
-
-      if used_only {
-        println!(
-          "{} because the \"only\" option was used\n",
-          colors::red("FAILED")
-        );
-      }
-
-      used_only || summary.failed > 0
->>>>>>> 56635d3b
     })
   };
 
