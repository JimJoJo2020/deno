--- conflicted
+++ resolved
@@ -265,16 +265,12 @@
 ) -> Result<(), AnyError> {
   let ps = ProcState::build(flags).await?;
   let current_exe_path = std::env::current_exe()?;
-<<<<<<< HEAD
   let output_exe_path =
     upgrade_flags.output.as_ref().unwrap_or(&current_exe_path);
 
   let metadata =
     fs::metadata(output_exe_path).unwrap_or(fs::metadata(&current_exe_path)?);
 
-=======
-  let metadata = fs::metadata(&current_exe_path)?;
->>>>>>> c1626470
   let permissions = metadata.permissions();
 
   if permissions.readonly() {
