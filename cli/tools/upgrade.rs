// Copyright 2018-2022 the Deno authors. All rights reserved. MIT license.

//! This module provides feature to upgrade deno executable

use crate::args::UpgradeFlags;
use crate::colors;
use crate::util::display::human_download_size;
use crate::util::progress_bar::ProgressBar;
use crate::util::progress_bar::ProgressBarStyle;
use crate::version;

use deno_core::anyhow::bail;
use deno_core::anyhow::Context;
use deno_core::error::AnyError;
use deno_core::futures::future::BoxFuture;
use deno_core::futures::FutureExt;
use deno_core::futures::StreamExt;
use deno_runtime::deno_fetch::reqwest;
use deno_runtime::deno_fetch::reqwest::Client;
use once_cell::sync::Lazy;
use std::borrow::Cow;
use std::env;
use std::fs;
use std::ops::Sub;
use std::path::Path;
use std::path::PathBuf;
use std::process::Command;
use std::time::Duration;

static ARCHIVE_NAME: Lazy<String> =
  Lazy::new(|| format!("deno-{}.zip", env!("TARGET")));

const RELEASE_URL: &str = "https://github.com/denoland/deno/releases";

// How often query server for new version. In hours.
const UPGRADE_CHECK_INTERVAL: i64 = 24;

const UPGRADE_CHECK_FETCH_DELAY: Duration = Duration::from_millis(500);

/// Environment necessary for doing the update checker.
/// An alternate trait implementation can be provided for testing purposes.
trait UpdateCheckerEnvironment: Clone + Send + Sync {
  fn latest_version(&self) -> BoxFuture<'static, Result<String, AnyError>>;
  fn current_version(&self) -> Cow<str>;
  fn read_check_file(&self) -> String;
  fn write_check_file(&self, text: &str);
  fn current_time(&self) -> chrono::DateTime<chrono::Utc>;
}

#[derive(Clone)]
struct RealUpdateCheckerEnvironment {
  cache_file_path: PathBuf,
  current_time: chrono::DateTime<chrono::Utc>,
}

impl RealUpdateCheckerEnvironment {
  pub fn new(cache_file_path: PathBuf) -> Self {
    Self {
      cache_file_path,
      // cache the current time
      current_time: chrono::Utc::now(),
    }
  }
}

impl UpdateCheckerEnvironment for RealUpdateCheckerEnvironment {
  fn latest_version(&self) -> BoxFuture<'static, Result<String, AnyError>> {
    async {
      let client = build_http_client(None)?;
      if version::is_canary() {
        get_latest_canary_version(&client).await
      } else {
        get_latest_release_version(&client).await
      }
    }
    .boxed()
  }

  fn current_version(&self) -> Cow<str> {
    Cow::Borrowed(version::release_version_or_canary_commit_hash())
  }

  fn read_check_file(&self) -> String {
    std::fs::read_to_string(&self.cache_file_path).unwrap_or_default()
  }

  fn write_check_file(&self, text: &str) {
    let _ = std::fs::write(&self.cache_file_path, text);
  }

  fn current_time(&self) -> chrono::DateTime<chrono::Utc> {
    self.current_time
  }
}

struct UpdateChecker<TEnvironment: UpdateCheckerEnvironment> {
  env: TEnvironment,
  maybe_file: Option<CheckVersionFile>,
}

impl<TEnvironment: UpdateCheckerEnvironment> UpdateChecker<TEnvironment> {
  pub fn new(env: TEnvironment) -> Self {
    let maybe_file = CheckVersionFile::parse(env.read_check_file());
    Self { env, maybe_file }
  }

  pub fn should_check_for_new_version(&self) -> bool {
    match &self.maybe_file {
      Some(file) => {
        let last_check_age = self
          .env
          .current_time()
          .signed_duration_since(file.last_checked);
        last_check_age > chrono::Duration::hours(UPGRADE_CHECK_INTERVAL)
      }
      None => true,
    }
  }

  /// Returns the version if a new one is available and it should be prompted about.
  pub fn should_prompt(&self) -> Option<String> {
    let file = self.maybe_file.as_ref()?;
    // If the current version saved is not the actualy current version of the binary
    // It means
    // - We already check for a new vesion today
    // - The user have probably upgraded today
    // So we should not prompt and wait for tomorrow for the latest version to be updated again
    if file.current_version != self.env.current_version() {
      return None;
    }
    if file.latest_version == self.env.current_version() {
      return None;
    }

    if let Ok(current) = semver::Version::parse(&self.env.current_version()) {
      if let Ok(latest) = semver::Version::parse(&file.latest_version) {
        if current >= latest {
          return None;
        }
      }
    }

    let last_prompt_age = self
      .env
      .current_time()
      .signed_duration_since(file.last_prompt);
    if last_prompt_age > chrono::Duration::hours(UPGRADE_CHECK_INTERVAL) {
      Some(file.latest_version.clone())
    } else {
      None
    }
  }

  /// Store that we showed the update message to the user.
  pub fn store_prompted(self) {
    if let Some(file) = self.maybe_file {
      self.env.write_check_file(
        &file.with_last_prompt(self.env.current_time()).serialize(),
      );
    }
  }
}

pub fn check_for_upgrades(cache_file_path: PathBuf) {
  if env::var("DENO_NO_UPDATE_CHECK").is_ok() {
    return;
  }

  let env = RealUpdateCheckerEnvironment::new(cache_file_path);
  let update_checker = UpdateChecker::new(env);

  if update_checker.should_check_for_new_version() {
    let env = update_checker.env.clone();
    // do this asynchronously on a separate task
    tokio::spawn(async move {
      // Sleep for a small amount of time to not unnecessarily impact startup
      // time.
      tokio::time::sleep(UPGRADE_CHECK_FETCH_DELAY).await;

      fetch_and_store_latest_version(&env).await;
    });
  }

  // Print a message if an update is available
  if let Some(upgrade_version) = update_checker.should_prompt() {
    if log::log_enabled!(log::Level::Info) && atty::is(atty::Stream::Stderr) {
      if version::is_canary() {
        eprint!(
          "{} ",
          colors::green("A new canary release of Deno is available.")
        );
        eprintln!(
          "{}",
          colors::italic_gray("Run `deno upgrade --canary` to install it.")
        );
      } else {
        eprint!(
          "{} {} → {} ",
          colors::green("A new release of Deno is available:"),
          colors::cyan(version::deno()),
          colors::cyan(upgrade_version)
        );
        eprintln!(
          "{}",
          colors::italic_gray("Run `deno upgrade` to install it.")
        );
      }

      update_checker.store_prompted();
    }
  }
}

async fn fetch_and_store_latest_version<
  TEnvironment: UpdateCheckerEnvironment,
>(
  env: &TEnvironment,
) {
  // Fetch latest version or commit hash from server.
  let latest_version = match env.latest_version().await {
    Ok(latest_version) => latest_version,
    Err(_) => return,
  };

  env.write_check_file(
    &CheckVersionFile {
      // put a date in the past here so that prompt can be shown on next run
      last_prompt: env
        .current_time()
        .sub(chrono::Duration::hours(UPGRADE_CHECK_INTERVAL + 1)),
      last_checked: env.current_time(),
      current_version: env.current_version().to_string(),
      latest_version,
    }
    .serialize(),
  );
}

pub async fn upgrade(upgrade_flags: UpgradeFlags) -> Result<(), AnyError> {
  let current_exe_path = std::env::current_exe()?;
  let metadata = fs::metadata(&current_exe_path)?;
  let permissions = metadata.permissions();

  if permissions.readonly() {
    bail!(
      "You do not have write permission to {}",
      current_exe_path.display()
    );
  }
  #[cfg(unix)]
  if std::os::unix::fs::MetadataExt::uid(&metadata) == 0
    && !nix::unistd::Uid::effective().is_root()
  {
    bail!(concat!(
      "You don't have write permission to {} because it's owned by root.\n",
      "Consider updating deno through your package manager if its installed from it.\n",
      "Otherwise run `deno upgrade` as root.",
    ), current_exe_path.display());
  }

  let client = build_http_client(upgrade_flags.ca_file)?;

  let install_version = match upgrade_flags.version {
    Some(passed_version) => {
      if upgrade_flags.canary
        && !regex::Regex::new("^[0-9a-f]{40}$")?.is_match(&passed_version)
      {
        bail!("Invalid commit hash passed");
      } else if !upgrade_flags.canary
        && semver::Version::parse(&passed_version).is_err()
      {
        bail!("Invalid semver passed");
      }

      let current_is_passed = if upgrade_flags.canary {
        crate::version::GIT_COMMIT_HASH == passed_version
      } else if !crate::version::is_canary() {
        crate::version::deno() == passed_version
      } else {
        false
      };

      if !upgrade_flags.force
        && upgrade_flags.output.is_none()
        && current_is_passed
      {
        log::info!("Version {} is already installed", crate::version::deno());
        return Ok(());
      } else {
        passed_version
      }
    }
    None => {
      let latest_version = if upgrade_flags.canary {
        log::info!("Looking up latest canary version");
        get_latest_canary_version(&client).await?
      } else {
        log::info!("Looking up latest version");
        get_latest_release_version(&client).await?
      };

      let current_is_most_recent = if upgrade_flags.canary {
        let latest_hash = latest_version.clone();
        crate::version::GIT_COMMIT_HASH == latest_hash
      } else if !crate::version::is_canary() {
        let current = semver::Version::parse(&crate::version::deno()).unwrap();
        let latest = semver::Version::parse(&latest_version).unwrap();
        current >= latest
      } else {
        false
      };

      if !upgrade_flags.force
        && upgrade_flags.output.is_none()
        && current_is_most_recent
      {
        log::info!(
          "Local deno version {} is the most recent release",
          crate::version::deno()
        );
        return Ok(());
      } else {
        log::info!("Found latest version {}", latest_version);
        latest_version
      }
    }
  };

  let download_url = if upgrade_flags.canary {
    if env!("TARGET") == "aarch64-apple-darwin" {
      bail!("Canary builds are not available for M1");
    }

    format!(
      "https://dl.deno.land/canary/{}/{}",
      install_version, *ARCHIVE_NAME
    )
  } else {
    format!(
      "{}/download/v{}/{}",
      RELEASE_URL, install_version, *ARCHIVE_NAME
    )
  };

  let archive_data = download_package(client, &download_url).await?;

  log::info!("Deno is upgrading to version {}", &install_version);

  let new_exe_path = unpack(archive_data, cfg!(windows))?;
  fs::set_permissions(&new_exe_path, permissions)?;
  check_exe(&new_exe_path)?;

  if upgrade_flags.dry_run {
    log::info!("Upgraded successfully (dry run)");
  } else {
    let output_exe_path =
      upgrade_flags.output.as_ref().unwrap_or(&current_exe_path);
    let output_result = if *output_exe_path == current_exe_path {
      replace_exe(&new_exe_path, output_exe_path)
    } else {
      fs::rename(&new_exe_path, output_exe_path)
        .or_else(|_| fs::copy(&new_exe_path, output_exe_path).map(|_| ()))
    };
    if let Err(err) = output_result {
      const WIN_ERROR_ACCESS_DENIED: i32 = 5;
      if cfg!(windows) && err.raw_os_error() == Some(WIN_ERROR_ACCESS_DENIED) {
        return Err(err).with_context(|| {
          format!(
            concat!(
              "Access denied: Could not replace the deno executable. This may be ",
              "because an existing deno process is running. Please ensure there ",
              "are no running deno processes (ex. Stop-Process -Name deno ; deno {}), ",
              "close any editors before upgrading, and ensure you have sufficient ",
              "permission to '{}'."
            ),
            std::env::args().collect::<Vec<_>>().join(" "),
            output_exe_path.display(),
          )
        });
      } else {
        return Err(err.into());
      }
    }
<<<<<<< HEAD
    log::info!("Upgraded successfully");
=======
  } else {
    fs::remove_file(&new_exe_path)?;
>>>>>>> 4a17c930
  }

  Ok(())
}

fn build_http_client(
  ca_file: Option<String>,
) -> Result<reqwest::Client, AnyError> {
  let mut client_builder =
    Client::builder().user_agent(version::get_user_agent());

  // If we have been provided a CA Certificate, add it into the HTTP client
  let ca_file = ca_file.or_else(|| env::var("DENO_CERT").ok());
  if let Some(ca_file) = ca_file {
    let buf = std::fs::read(ca_file)?;
    let cert = reqwest::Certificate::from_pem(&buf)?;
    client_builder = client_builder.add_root_certificate(cert);
  }

  let client = client_builder.build()?;

  Ok(client)
}

async fn get_latest_release_version(
  client: &Client,
) -> Result<String, AnyError> {
  let res = client
    .get("https://dl.deno.land/release-latest.txt")
    .send()
    .await?;
  let version = res.text().await?.trim().to_string();
  Ok(version.replace('v', ""))
}

async fn get_latest_canary_version(
  client: &Client,
) -> Result<String, AnyError> {
  let res = client
    .get("https://dl.deno.land/canary-latest.txt")
    .send()
    .await?;
  let version = res.text().await?.trim().to_string();
  Ok(version)
}

async fn download_package(
  client: Client,
  download_url: &str,
) -> Result<Vec<u8>, AnyError> {
  log::info!("Downloading {}", &download_url);

  let res = client.get(download_url).send().await?;

  if res.status().is_success() {
    let total_size = res.content_length().unwrap();
    let mut current_size = 0;
    let mut data = Vec::with_capacity(total_size as usize);
    let mut stream = res.bytes_stream();
    let mut skip_print = 0;
    let progress_bar = ProgressBar::new(ProgressBarStyle::DownloadBars);
    let progress = progress_bar.update("");
    progress.set_total_size(total_size);
    while let Some(item) = stream.next().await {
      let bytes = item?;
      current_size += bytes.len() as u64;
      data.extend_from_slice(&bytes);
      if progress_bar.is_enabled() {
        progress.set_position(current_size);
      } else if skip_print == 0 {
        log::info!(
          "{} / {} ({:^5.1}%)",
          human_download_size(current_size, total_size),
          human_download_size(total_size, total_size),
          (current_size as f64 / total_size as f64) * 100.0,
        );
        skip_print = 10;
      } else {
        skip_print -= 1;
      }
    }
    drop(progress);
    log::info!(
      "{} / {} (100.0%)",
      human_download_size(current_size, total_size),
      human_download_size(total_size, total_size)
    );

    Ok(data)
  } else {
    log::info!("Download could not be found, aborting");
    std::process::exit(1)
  }
}

pub fn unpack(
  archive_data: Vec<u8>,
  is_windows: bool,
) -> Result<PathBuf, std::io::Error> {
  const EXE_NAME: &str = "deno";
  // We use into_path so that the tempdir is not automatically deleted. This is
  // useful for debugging upgrade, but also so this function can return a path
  // to the newly uncompressed file without fear of the tempdir being deleted.
  let temp_dir = secure_tempfile::TempDir::new()?.into_path();
  let exe_ext = if is_windows { "exe" } else { "" };
  let archive_path = temp_dir.join(EXE_NAME).with_extension("zip");
  let exe_path = temp_dir.join(EXE_NAME).with_extension(exe_ext);
  assert!(!exe_path.exists());

  let archive_ext = Path::new(&*ARCHIVE_NAME)
    .extension()
    .and_then(|ext| ext.to_str())
    .unwrap();
  let unpack_status = match archive_ext {
    "zip" if cfg!(windows) => {
      fs::write(&archive_path, &archive_data)?;
      Command::new("powershell.exe")
        .arg("-NoLogo")
        .arg("-NoProfile")
        .arg("-NonInteractive")
        .arg("-Command")
        .arg(
          "& {
            param($Path, $DestinationPath)
            trap { $host.ui.WriteErrorLine($_.Exception); exit 1 }
            Add-Type -AssemblyName System.IO.Compression.FileSystem
            [System.IO.Compression.ZipFile]::ExtractToDirectory(
              $Path,
              $DestinationPath
            );
          }",
        )
        .arg("-Path")
        .arg(format!("'{}'", &archive_path.to_str().unwrap()))
        .arg("-DestinationPath")
        .arg(format!("'{}'", &temp_dir.to_str().unwrap()))
        .spawn()?
        .wait()?
    }
    "zip" => {
      fs::write(&archive_path, &archive_data)?;
      Command::new("unzip")
        .current_dir(&temp_dir)
        .arg(&archive_path)
        .spawn()
        .map_err(|err| {
          if err.kind() == std::io::ErrorKind::NotFound {
            std::io::Error::new(
              std::io::ErrorKind::NotFound,
              "`unzip` was not found on your PATH, please install `unzip`",
            )
          } else {
            err
          }
        })?
        .wait()?
    }
    ext => panic!("Unsupported archive type: '{}'", ext),
  };
  assert!(unpack_status.success());
  assert!(exe_path.exists());
  fs::remove_file(&archive_path)?;
  Ok(exe_path)
}

fn replace_exe(from: &Path, to: &Path) -> Result<(), std::io::Error> {
  if cfg!(windows) {
    // On windows you cannot replace the currently running executable.
    // so first we rename it to deno.old.exe
    fs::rename(to, to.with_extension("old.exe"))?;
  } else {
    fs::remove_file(to)?;
  }
  // Windows cannot rename files across device boundaries, so if rename fails,
  // we try again with copy.
  fs::rename(from, to).or_else(|_| fs::copy(from, to).map(|_| ()))?;
  Ok(())
}

fn check_exe(exe_path: &Path) -> Result<(), AnyError> {
  let output = Command::new(exe_path)
    .arg("-V")
    .stderr(std::process::Stdio::inherit())
    .output()?;
  assert!(output.status.success());
  Ok(())
}

#[derive(Debug)]
struct CheckVersionFile {
  pub last_prompt: chrono::DateTime<chrono::Utc>,
  pub last_checked: chrono::DateTime<chrono::Utc>,
  pub current_version: String,
  pub latest_version: String,
}

impl CheckVersionFile {
  pub fn parse(content: String) -> Option<Self> {
    let split_content = content.split('!').collect::<Vec<_>>();

    if split_content.len() != 4 {
      return None;
    }

    let latest_version = split_content[2].trim().to_owned();
    if latest_version.is_empty() {
      return None;
    }
    let current_version = split_content[3].trim().to_owned();
    if current_version.is_empty() {
      return None;
    }

    let last_prompt = chrono::DateTime::parse_from_rfc3339(split_content[0])
      .map(|dt| dt.with_timezone(&chrono::Utc))
      .ok()?;
    let last_checked = chrono::DateTime::parse_from_rfc3339(split_content[1])
      .map(|dt| dt.with_timezone(&chrono::Utc))
      .ok()?;

    Some(CheckVersionFile {
      last_prompt,
      last_checked,
      current_version,
      latest_version,
    })
  }

  fn serialize(&self) -> String {
    format!(
      "{}!{}!{}!{}",
      self.last_prompt.to_rfc3339(),
      self.last_checked.to_rfc3339(),
      self.latest_version,
      self.current_version,
    )
  }

  fn with_last_prompt(self, dt: chrono::DateTime<chrono::Utc>) -> Self {
    Self {
      last_prompt: dt,
      ..self
    }
  }
}

#[cfg(test)]
mod test {
  use std::sync::Arc;

  use deno_core::parking_lot::Mutex;

  use super::*;

  #[test]
  fn test_parse_upgrade_check_file() {
    let file = CheckVersionFile::parse(
      "2020-01-01T00:00:00+00:00!2020-01-01T00:00:00+00:00!1.2.3!1.2.2"
        .to_string(),
    )
    .unwrap();
    assert_eq!(
      file.last_prompt.to_rfc3339(),
      "2020-01-01T00:00:00+00:00".to_string()
    );
    assert_eq!(
      file.last_checked.to_rfc3339(),
      "2020-01-01T00:00:00+00:00".to_string()
    );
    assert_eq!(file.latest_version, "1.2.3".to_string());
    assert_eq!(file.current_version, "1.2.2".to_string());

    let result =
      CheckVersionFile::parse("2020-01-01T00:00:00+00:00!".to_string());
    assert!(result.is_none());

    let result = CheckVersionFile::parse("garbage!test".to_string());
    assert!(result.is_none());

    let result = CheckVersionFile::parse("test".to_string());
    assert!(result.is_none());
  }

  #[test]
  fn test_serialize_upgrade_check_file() {
    let file = CheckVersionFile {
      last_prompt: chrono::DateTime::parse_from_rfc3339("2020-01-01T00:00:00Z")
        .unwrap()
        .with_timezone(&chrono::Utc),
      last_checked: chrono::DateTime::parse_from_rfc3339(
        "2020-01-01T00:00:00Z",
      )
      .unwrap()
      .with_timezone(&chrono::Utc),
      latest_version: "1.2.3".to_string(),
      current_version: "1.2.2".to_string(),
    };
    assert_eq!(
      file.serialize(),
      "2020-01-01T00:00:00+00:00!2020-01-01T00:00:00+00:00!1.2.3!1.2.2"
    );
  }

  #[derive(Clone)]
  struct TestUpdateCheckerEnvironment {
    file_text: Arc<Mutex<String>>,
    current_version: Arc<Mutex<String>>,
    latest_version: Arc<Mutex<Result<String, String>>>,
    time: Arc<Mutex<chrono::DateTime<chrono::Utc>>>,
  }

  impl TestUpdateCheckerEnvironment {
    pub fn new() -> Self {
      Self {
        file_text: Default::default(),
        current_version: Default::default(),
        latest_version: Arc::new(Mutex::new(Ok("".to_string()))),
        time: Arc::new(Mutex::new(chrono::Utc::now())),
      }
    }

    pub fn add_hours(&self, hours: i64) {
      let mut time = self.time.lock();
      *time = time
        .checked_add_signed(chrono::Duration::hours(hours))
        .unwrap();
    }

    pub fn set_file_text(&self, text: &str) {
      *self.file_text.lock() = text.to_string();
    }

    pub fn set_current_version(&self, version: &str) {
      *self.current_version.lock() = version.to_string();
    }

    pub fn set_latest_version(&self, version: &str) {
      *self.latest_version.lock() = Ok(version.to_string());
    }

    pub fn set_latest_version_err(&self, err: &str) {
      *self.latest_version.lock() = Err(err.to_string());
    }
  }

  impl UpdateCheckerEnvironment for TestUpdateCheckerEnvironment {
    fn latest_version(&self) -> BoxFuture<'static, Result<String, AnyError>> {
      let env = self.clone();
      async move {
        match env.latest_version.lock().clone() {
          Ok(result) => Ok(result),
          Err(err) => bail!("{}", err),
        }
      }
      .boxed()
    }

    fn current_version(&self) -> Cow<str> {
      Cow::Owned(self.current_version.lock().clone())
    }

    fn read_check_file(&self) -> String {
      self.file_text.lock().clone()
    }

    fn write_check_file(&self, text: &str) {
      self.set_file_text(text);
    }

    fn current_time(&self) -> chrono::DateTime<chrono::Utc> {
      *self.time.lock()
    }
  }

  #[tokio::test]
  async fn test_update_checker() {
    let env = TestUpdateCheckerEnvironment::new();
    env.set_current_version("1.0.0");
    env.set_latest_version("1.1.0");
    let checker = UpdateChecker::new(env.clone());

    // no version, so we should check, but not prompt
    assert!(checker.should_check_for_new_version());
    assert_eq!(checker.should_prompt(), None);

    // store the latest version
    fetch_and_store_latest_version(&env).await;

    // reload
    let checker = UpdateChecker::new(env.clone());

    // should not check for latest version because we just did
    assert!(!checker.should_check_for_new_version());
    // but should prompt
    assert_eq!(checker.should_prompt(), Some("1.1.0".to_string()));

    // fast forward an hour and bump the latest version
    env.add_hours(1);
    env.set_latest_version("1.2.0");
    assert!(!checker.should_check_for_new_version());
    assert_eq!(checker.should_prompt(), Some("1.1.0".to_string()));

    // fast forward again and it should check for a newer version
    env.add_hours(UPGRADE_CHECK_INTERVAL);
    assert!(checker.should_check_for_new_version());
    assert_eq!(checker.should_prompt(), Some("1.1.0".to_string()));

    fetch_and_store_latest_version(&env).await;

    // reload and store that we prompted
    let checker = UpdateChecker::new(env.clone());
    assert!(!checker.should_check_for_new_version());
    assert_eq!(checker.should_prompt(), Some("1.2.0".to_string()));
    checker.store_prompted();

    // reload and it should now say not to prompt
    let checker = UpdateChecker::new(env.clone());
    assert!(!checker.should_check_for_new_version());
    assert_eq!(checker.should_prompt(), None);

    // but if we fast forward past the upgrade interval it should prompt again
    env.add_hours(UPGRADE_CHECK_INTERVAL + 1);
    assert!(checker.should_check_for_new_version());
    assert_eq!(checker.should_prompt(), Some("1.2.0".to_string()));

    // upgrade the version and it should stop prompting
    env.set_current_version("1.2.0");
    assert!(checker.should_check_for_new_version());
    assert_eq!(checker.should_prompt(), None);

    // now try failing when fetching the latest version
    env.add_hours(UPGRADE_CHECK_INTERVAL + 1);
    env.set_latest_version_err("Failed");
    env.set_latest_version("1.3.0");

    // this will silently fail
    fetch_and_store_latest_version(&env).await;
    assert!(checker.should_check_for_new_version());
    assert_eq!(checker.should_prompt(), None);
  }

  #[tokio::test]
  async fn test_update_checker_current_newer_than_latest() {
    let env = TestUpdateCheckerEnvironment::new();
    let file_content = CheckVersionFile {
      last_prompt: env
        .current_time()
        .sub(chrono::Duration::hours(UPGRADE_CHECK_INTERVAL + 1)),
      last_checked: env.current_time(),
      latest_version: "1.26.2".to_string(),
      current_version: "1.27.0".to_string(),
    }
    .serialize();
    env.write_check_file(&file_content);
    env.set_current_version("1.27.0");
    env.set_latest_version("1.26.2");
    let checker = UpdateChecker::new(env);

    // since currently running version is newer than latest available (eg. CDN
    // propagation might be delated) we should not prompt
    assert_eq!(checker.should_prompt(), None);
  }

  #[tokio::test]
  async fn test_should_not_prompt_if_current_cli_version_has_changed() {
    let env = TestUpdateCheckerEnvironment::new();
    let file_content = CheckVersionFile {
      last_prompt: env
        .current_time()
        .sub(chrono::Duration::hours(UPGRADE_CHECK_INTERVAL + 1)),
      last_checked: env.current_time(),
      latest_version: "1.26.2".to_string(),
      current_version: "1.25.0".to_string(),
    }
    .serialize();
    env.write_check_file(&file_content);
    // simulate an upgrade done to a canary version
    env.set_current_version("61fbfabe440f1cfffa7b8d17426ffdece4d430d0");
    let checker = UpdateChecker::new(env);
    assert_eq!(checker.should_prompt(), None);
  }
}<|MERGE_RESOLUTION|>--- conflicted
+++ resolved
@@ -351,6 +351,7 @@
   check_exe(&new_exe_path)?;
 
   if upgrade_flags.dry_run {
+    fs::remove_file(&new_exe_path)?;
     log::info!("Upgraded successfully (dry run)");
   } else {
     let output_exe_path =
@@ -381,12 +382,7 @@
         return Err(err.into());
       }
     }
-<<<<<<< HEAD
     log::info!("Upgraded successfully");
-=======
-  } else {
-    fs::remove_file(&new_exe_path)?;
->>>>>>> 4a17c930
   }
 
   Ok(())
