--- conflicted
+++ resolved
@@ -35,20 +35,11 @@
         job_name: "Bundle".to_string(),
         clear_screen: !watch_flags.no_clear_screen,
       },
-<<<<<<< HEAD
-      move |flags, watcher_interface, _changed_paths| {
-        let sender = watcher_interface.paths_to_watch_tx.clone();
-        let bundle_flags = bundle_flags.clone();
-        Ok(async move {
-          let factory = CliFactoryBuilder::new()
-            .build_from_flags_for_watcher(flags, watcher_interface)
-=======
       move |flags, watcher_communicator, _changed_paths| {
         let bundle_flags = bundle_flags.clone();
         Ok(async move {
           let factory = CliFactoryBuilder::new()
             .build_from_flags_for_watcher(flags, watcher_communicator.clone())
->>>>>>> c065dd7e
             .await?;
           let cli_options = factory.cli_options();
           let _ = watcher_communicator.watch_paths(cli_options.watch_paths());
