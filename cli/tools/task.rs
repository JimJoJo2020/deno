--- conflicted
+++ resolved
@@ -39,11 +39,6 @@
     }
   };
 
-<<<<<<< HEAD
-  if task_flags.task.is_none() {
-    print_available_tasks(tasks_config);
-    return Ok(1);
-=======
   if let Some(script) = tasks_config.get(task_name) {
     let config_file_url = ps.options.maybe_config_file_specifier().unwrap();
     let config_file_path = if config_file_url.scheme() == "file" {
@@ -110,18 +105,9 @@
     eprintln!("Task not found: {task_name}");
     print_available_tasks(&tasks_config, &package_json_scripts);
     Ok(1)
->>>>>>> 058865c9
-  }
-}
-
-<<<<<<< HEAD
-  let cwd = match task_flags.cwd {
-    Some(path) => canonicalize_path(&PathBuf::from(path))?,
-    None => config_file_path.parent().unwrap().to_owned(),
-  };
-  let task_name = task_flags.task.unwrap();
-  let maybe_script = tasks_config.get(&task_name);
-=======
+  }
+}
+
 fn get_script_with_args(script: &str, ps: &ProcState) -> String {
   let additional_args = ps
     .options
@@ -158,7 +144,6 @@
   }
   env_vars
 }
->>>>>>> 058865c9
 
 fn print_available_tasks(
   // order can be important, so these use an index map
