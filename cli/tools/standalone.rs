// Copyright 2018-2023 the Deno authors. All rights reserved. MIT license.

use crate::args::CaData;
use crate::args::CompileFlags;
use crate::args::Flags;
use crate::cache::DenoDir;
use crate::graph_util::create_graph_and_maybe_check;
use crate::graph_util::error_for_any_npm_specifier;
use crate::http_util::HttpClient;
use crate::standalone::Metadata;
use crate::standalone::MAGIC_TRAILER;
use crate::util::path::path_has_trailing_slash;
use crate::util::progress_bar::ProgressBar;
use crate::util::progress_bar::ProgressBarStyle;
use crate::ProcState;
use deno_core::anyhow::bail;
use deno_core::anyhow::Context;
use deno_core::error::generic_error;
use deno_core::error::AnyError;
use deno_core::resolve_url_or_path;
use deno_core::serde_json;
use deno_graph::ModuleSpecifier;
use deno_runtime::colors;
use std::env;
use std::fs;
use std::fs::File;
use std::io::Read;
use std::io::Seek;
use std::io::SeekFrom;
use std::io::Write;
use std::path::Path;
use std::path::PathBuf;
use std::sync::Arc;

use super::installer::infer_name_from_url;

pub async fn compile(
  flags: Flags,
  compile_flags: CompileFlags,
) -> Result<(), AnyError> {
  let ps = ProcState::build(flags).await?;
<<<<<<< HEAD
  let module_specifier = ps.options.resolve_main_module().unwrap()?;
=======
  let module_specifier =
    resolve_url_or_path(&compile_flags.source_file, ps.options.initial_cwd())?;
  let module_roots = {
    let mut vec = Vec::with_capacity(compile_flags.include.len() + 1);
    vec.push(module_specifier.clone());
    for side_module in &compile_flags.include {
      vec.push(resolve_url_or_path(side_module, ps.options.initial_cwd())?);
    }
    vec
  };
>>>>>>> e73e8410
  let deno_dir = &ps.dir;

  let output_path = resolve_compile_executable_output_path(
    &compile_flags,
    ps.options.initial_cwd(),
  )
  .await?;

  let graph =
    Arc::try_unwrap(create_graph_and_maybe_check(module_roots, &ps).await?)
      .unwrap();

  // at the moment, we don't support npm specifiers in deno_compile, so show an error
  error_for_any_npm_specifier(&graph)?;

  let parser = ps.parsed_source_cache.as_capturing_parser();
  let eszip = eszip::EszipV2::from_graph(graph, &parser, Default::default())?;

  log::info!(
    "{} {}",
    colors::green("Compile"),
    module_specifier.to_string()
  );

  // Select base binary based on target
  let original_binary =
    get_base_binary(&ps.http_client, deno_dir, compile_flags.target.clone())
      .await?;

  let final_bin = create_standalone_binary(
    original_binary,
    eszip,
    module_specifier,
    &compile_flags,
    ps,
  )
  .await?;

  log::info!("{} {}", colors::green("Emit"), output_path.display());

  write_standalone_binary(output_path, final_bin).await?;
  Ok(())
}

async fn get_base_binary(
  client: &HttpClient,
  deno_dir: &DenoDir,
  target: Option<String>,
) -> Result<Vec<u8>, AnyError> {
  if target.is_none() {
    let path = std::env::current_exe()?;
    return Ok(tokio::fs::read(path).await?);
  }

  let target = target.unwrap_or_else(|| env!("TARGET").to_string());
  let binary_name = format!("deno-{target}.zip");

  let binary_path_suffix = if crate::version::is_canary() {
    format!("canary/{}/{}", crate::version::GIT_COMMIT_HASH, binary_name)
  } else {
    format!("release/v{}/{}", env!("CARGO_PKG_VERSION"), binary_name)
  };

  let download_directory = deno_dir.dl_folder_path();
  let binary_path = download_directory.join(&binary_path_suffix);

  if !binary_path.exists() {
    download_base_binary(client, &download_directory, &binary_path_suffix)
      .await?;
  }

  let archive_data = tokio::fs::read(binary_path).await?;
  let temp_dir = secure_tempfile::TempDir::new()?;
  let base_binary_path = crate::tools::upgrade::unpack_into_dir(
    archive_data,
    target.contains("windows"),
    &temp_dir,
  )?;
  let base_binary = tokio::fs::read(base_binary_path).await?;
  drop(temp_dir); // delete the temp dir
  Ok(base_binary)
}

async fn download_base_binary(
  client: &HttpClient,
  output_directory: &Path,
  binary_path_suffix: &str,
) -> Result<(), AnyError> {
  let download_url = format!("https://dl.deno.land/{binary_path_suffix}");
  let maybe_bytes = {
    let progress_bars = ProgressBar::new(ProgressBarStyle::DownloadBars);
    let progress = progress_bars.update(&download_url);

    client
      .download_with_progress(download_url, &progress)
      .await?
  };
  let bytes = match maybe_bytes {
    Some(bytes) => bytes,
    None => {
      log::info!("Download could not be found, aborting");
      std::process::exit(1)
    }
  };

  std::fs::create_dir_all(output_directory)?;
  let output_path = output_directory.join(binary_path_suffix);
  std::fs::create_dir_all(output_path.parent().unwrap())?;
  tokio::fs::write(output_path, bytes).await?;
  Ok(())
}

/// This functions creates a standalone deno binary by appending a bundle
/// and magic trailer to the currently executing binary.
async fn create_standalone_binary(
  mut original_bin: Vec<u8>,
  eszip: eszip::EszipV2,
  entrypoint: ModuleSpecifier,
  compile_flags: &CompileFlags,
  ps: ProcState,
) -> Result<Vec<u8>, AnyError> {
  let mut eszip_archive = eszip.into_bytes();

  let ca_data = match ps.options.ca_data() {
    Some(CaData::File(ca_file)) => {
      Some(fs::read(ca_file).with_context(|| format!("Reading: {ca_file}"))?)
    }
    Some(CaData::Bytes(bytes)) => Some(bytes.clone()),
    None => None,
  };
  let maybe_import_map = ps
    .options
    .resolve_import_map(&ps.file_fetcher)
    .await?
    .map(|import_map| (import_map.base_url().clone(), import_map.to_json()));
  let metadata = Metadata {
    argv: compile_flags.args.clone(),
    unstable: ps.options.unstable(),
    seed: ps.options.seed(),
    location: ps.options.location_flag().clone(),
    permissions: ps.options.permissions_options(),
    v8_flags: ps.options.v8_flags().clone(),
    unsafely_ignore_certificate_errors: ps
      .options
      .unsafely_ignore_certificate_errors()
      .clone(),
    log_level: ps.options.log_level(),
    ca_stores: ps.options.ca_stores().clone(),
    ca_data,
    entrypoint,
    maybe_import_map,
  };
  let mut metadata = serde_json::to_string(&metadata)?.as_bytes().to_vec();

  let eszip_pos = original_bin.len();
  let metadata_pos = eszip_pos + eszip_archive.len();
  let mut trailer = MAGIC_TRAILER.to_vec();
  trailer.write_all(&eszip_pos.to_be_bytes())?;
  trailer.write_all(&metadata_pos.to_be_bytes())?;

  let mut final_bin = Vec::with_capacity(
    original_bin.len() + eszip_archive.len() + trailer.len(),
  );
  final_bin.append(&mut original_bin);
  final_bin.append(&mut eszip_archive);
  final_bin.append(&mut metadata);
  final_bin.append(&mut trailer);

  Ok(final_bin)
}

/// This function writes out a final binary to specified path. If output path
/// is not already standalone binary it will return error instead.
async fn write_standalone_binary(
  output_path: PathBuf,
  final_bin: Vec<u8>,
) -> Result<(), AnyError> {
  if output_path.exists() {
    // If the output is a directory, throw error
    if output_path.is_dir() {
      bail!(
        concat!(
          "Could not compile to file '{}' because a directory exists with ",
          "the same name. You can use the `--output <file-path>` flag to ",
          "provide an alternative name."
        ),
        output_path.display()
      );
    }

    // Make sure we don't overwrite any file not created by Deno compiler.
    // Check for magic trailer in last 24 bytes.
    let mut has_trailer = false;
    let mut output_file = File::open(&output_path)?;
    // This seek may fail because the file is too small to possibly be
    // `deno compile` output.
    if output_file.seek(SeekFrom::End(-24)).is_ok() {
      let mut trailer = [0; 24];
      output_file.read_exact(&mut trailer)?;
      let (magic_trailer, _) = trailer.split_at(8);
      has_trailer = magic_trailer == MAGIC_TRAILER;
    }
    if !has_trailer {
      bail!(
        concat!(
          "Could not compile to file '{}' because the file already exists ",
          "and cannot be overwritten. Please delete the existing file or ",
          "use the `--output <file-path` flag to provide an alternative name."
        ),
        output_path.display()
      );
    }

    // Remove file if it was indeed a deno compiled binary, to avoid corruption
    // (see https://github.com/denoland/deno/issues/10310)
    std::fs::remove_file(&output_path)?;
  } else {
    let output_base = &output_path.parent().unwrap();
    if output_base.exists() && output_base.is_file() {
      bail!(
        concat!(
          "Could not compile to file '{}' because its parent directory ",
          "is an existing file. You can use the `--output <file-path>` flag to ",
          "provide an alternative name.",
        ),
        output_base.display(),
      );
    }
    tokio::fs::create_dir_all(output_base).await?;
  }

  tokio::fs::write(&output_path, final_bin).await?;
  #[cfg(unix)]
  {
    use std::os::unix::fs::PermissionsExt;
    let perms = std::fs::Permissions::from_mode(0o777);
    tokio::fs::set_permissions(output_path, perms).await?;
  }

  Ok(())
}

async fn resolve_compile_executable_output_path(
  compile_flags: &CompileFlags,
  current_dir: &Path,
) -> Result<PathBuf, AnyError> {
  let module_specifier =
    resolve_url_or_path(&compile_flags.source_file, current_dir)?;

  let mut output = compile_flags.output.clone();

  if let Some(out) = output.as_ref() {
    if path_has_trailing_slash(out) {
      if let Some(infer_file_name) = infer_name_from_url(&module_specifier)
        .await
        .map(PathBuf::from)
      {
        output = Some(out.join(infer_file_name));
      }
    } else {
      output = Some(out.to_path_buf());
    }
  }

  if output.is_none() {
    output = infer_name_from_url(&module_specifier)
      .await
      .map(PathBuf::from)
  }

  output.ok_or_else(|| generic_error(
    "An executable name was not provided. One could not be inferred from the URL. Aborting.",
  )).map(|output| {
    get_os_specific_filepath(output, &compile_flags.target)
  })
}

fn get_os_specific_filepath(
  output: PathBuf,
  target: &Option<String>,
) -> PathBuf {
  let is_windows = match target {
    Some(target) => target.contains("windows"),
    None => cfg!(windows),
  };
  if is_windows && output.extension().unwrap_or_default() != "exe" {
    if let Some(ext) = output.extension() {
      // keep version in my-exe-0.1.0 -> my-exe-0.1.0.exe
      output.with_extension(format!("{}.exe", ext.to_string_lossy()))
    } else {
      output.with_extension("exe")
    }
  } else {
    output
  }
}

#[cfg(test)]
mod test {
  pub use super::*;

  #[tokio::test]
  async fn resolve_compile_executable_output_path_target_linux() {
    let path = resolve_compile_executable_output_path(
      &CompileFlags {
        source_file: "mod.ts".to_string(),
        output: Some(PathBuf::from("./file")),
        args: Vec::new(),
        target: Some("x86_64-unknown-linux-gnu".to_string()),
        include: vec![],
      },
      &std::env::current_dir().unwrap(),
    )
    .await
    .unwrap();

    // no extension, no matter what the operating system is
    // because the target was specified as linux
    // https://github.com/denoland/deno/issues/9667
    assert_eq!(path.file_name().unwrap(), "file");
  }

  #[tokio::test]
  async fn resolve_compile_executable_output_path_target_windows() {
    let path = resolve_compile_executable_output_path(
      &CompileFlags {
        source_file: "mod.ts".to_string(),
        output: Some(PathBuf::from("./file")),
        args: Vec::new(),
        target: Some("x86_64-pc-windows-msvc".to_string()),
        include: vec![],
      },
      &std::env::current_dir().unwrap(),
    )
    .await
    .unwrap();
    assert_eq!(path.file_name().unwrap(), "file.exe");
  }

  #[test]
  fn test_os_specific_file_path() {
    fn run_test(path: &str, target: Option<&str>, expected: &str) {
      assert_eq!(
        get_os_specific_filepath(
          PathBuf::from(path),
          &target.map(|s| s.to_string())
        ),
        PathBuf::from(expected)
      );
    }

    if cfg!(windows) {
      run_test("C:\\my-exe", None, "C:\\my-exe.exe");
      run_test("C:\\my-exe.exe", None, "C:\\my-exe.exe");
      run_test("C:\\my-exe-0.1.2", None, "C:\\my-exe-0.1.2.exe");
    } else {
      run_test("my-exe", Some("linux"), "my-exe");
      run_test("my-exe-0.1.2", Some("linux"), "my-exe-0.1.2");
    }

    run_test("C:\\my-exe", Some("windows"), "C:\\my-exe.exe");
    run_test("C:\\my-exe.exe", Some("windows"), "C:\\my-exe.exe");
    run_test("C:\\my-exe.0.1.2", Some("windows"), "C:\\my-exe.0.1.2.exe");
    run_test("my-exe-0.1.2", Some("linux"), "my-exe-0.1.2");
  }
}<|MERGE_RESOLUTION|>--- conflicted
+++ resolved
@@ -39,11 +39,7 @@
   compile_flags: CompileFlags,
 ) -> Result<(), AnyError> {
   let ps = ProcState::build(flags).await?;
-<<<<<<< HEAD
   let module_specifier = ps.options.resolve_main_module().unwrap()?;
-=======
-  let module_specifier =
-    resolve_url_or_path(&compile_flags.source_file, ps.options.initial_cwd())?;
   let module_roots = {
     let mut vec = Vec::with_capacity(compile_flags.include.len() + 1);
     vec.push(module_specifier.clone());
@@ -52,7 +48,6 @@
     }
     vec
   };
->>>>>>> e73e8410
   let deno_dir = &ps.dir;
 
   let output_path = resolve_compile_executable_output_path(
