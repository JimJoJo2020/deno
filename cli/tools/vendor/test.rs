--- conflicted
+++ resolved
@@ -294,7 +294,6 @@
   maybe_jsx_import_source_config: Option<JsxImportSourceConfig>,
   original_import_map: Option<ImportMap>,
 ) -> CliGraphResolver {
-<<<<<<< HEAD
   CliGraphResolver::new(CliGraphResolverOptions {
     fs: Arc::new(RealFs),
     node_resolver: None,
@@ -304,19 +303,8 @@
     maybe_jsx_import_source_config,
     maybe_import_map: original_import_map.map(Arc::new),
     maybe_vendor_dir: None,
+    bare_node_builtins_enabled: false,
   })
-=======
-  CliGraphResolver::new(
-    None,
-    Default::default(),
-    CliGraphResolverOptions {
-      maybe_jsx_import_source_config,
-      maybe_import_map: original_import_map.map(Arc::new),
-      maybe_vendor_dir: None,
-      bare_node_builtins_enabled: false,
-    },
-  )
->>>>>>> 9568be24
 }
 
 async fn build_test_graph(
