// Copyright 2018-2023 the Deno authors. All rights reserved. MIT license.

use std::io::Read;
use std::sync::Arc;

use deno_ast::MediaType;
use deno_ast::ModuleSpecifier;
use deno_core::error::AnyError;
use deno_core::resolve_url_or_path;
use deno_runtime::permissions::Permissions;
use deno_runtime::permissions::PermissionsContainer;

use crate::args::EvalFlags;
use crate::args::Flags;
use crate::args::RunFlags;
use crate::file_fetcher::File;
use crate::npm::NpmPackageReference;
use crate::proc_state::ProcState;
use crate::util;
use crate::worker::create_main_worker;

pub async fn run_script(
  flags: Flags,
  run_flags: RunFlags,
) -> Result<i32, AnyError> {
  if !flags.has_permission() && flags.has_permission_in_argv() {
    log::warn!(
      "{}",
      crate::colors::yellow(
        r#"Permission flags have likely been incorrectly set after the script argument.
To grant permissions, set them before the script argument. For example:
    deno run --allow-read=. main.js"#
      )
    );
  }

  if flags.watch.is_some() {
    return run_with_watch(flags, run_flags.script).await;
  }

  // TODO(bartlomieju): actually I think it will also fail if there's an import
  // map specified and bare specifier is used on the command line - this should
  // probably call `ProcState::resolve` instead
  let ps = ProcState::build(flags).await?;

  // Run a background task that checks for available upgrades. If an earlier
  // run of this background task found a new version of Deno.
  super::upgrade::check_for_upgrades(
    ps.http_client.clone(),
    ps.dir.upgrade_check_file_path(),
  );

  let main_module = if NpmPackageReference::from_str(&run_flags.script).is_ok()
  {
    ModuleSpecifier::parse(&run_flags.script)?
  } else {
    resolve_url_or_path(&run_flags.script)?
  };
  let permissions = PermissionsContainer::new(Permissions::from_options(
    &ps.options.permissions_options(),
  )?);
  let mut worker =
    create_main_worker(&ps, main_module.clone(), permissions).await?;

  let exit_code = worker.run().await?;
  Ok(exit_code)
}

pub async fn run_from_stdin(flags: Flags) -> Result<i32, AnyError> {
  let ps = ProcState::build(flags).await?;
  let main_module = resolve_url_or_path("./$deno$stdin.ts").unwrap();
  let mut worker = create_main_worker(
    &ps.clone(),
    main_module.clone(),
    PermissionsContainer::new(Permissions::from_options(
      &ps.options.permissions_options(),
    )?),
  )
  .await?;

  let mut source = Vec::new();
  std::io::stdin().read_to_end(&mut source)?;
  // Create a dummy source file.
  let source_file = File {
    local: main_module.clone().to_file_path().unwrap(),
    maybe_types: None,
    media_type: MediaType::TypeScript,
    source: String::from_utf8(source)?.into(),
    specifier: main_module.clone(),
    maybe_headers: None,
  };
  // Save our fake file into file fetcher cache
  // to allow module access by TS compiler
  ps.file_fetcher.insert_cached(source_file);

  let exit_code = worker.run().await?;
  Ok(exit_code)
}

// TODO(bartlomieju): this function is not handling `exit_code` set by the runtime
// code properly.
async fn run_with_watch(flags: Flags, script: String) -> Result<i32, AnyError> {
  let flags = Arc::new(flags);
  let main_module = resolve_url_or_path(&script)?;
  let (sender, receiver) = tokio::sync::mpsc::unbounded_channel();
  let mut ps =
    ProcState::build_for_file_watcher((*flags).clone(), sender.clone()).await?;

  let operation = |main_module: ModuleSpecifier| {
    ps.reset_for_file_watcher();
    let ps = ps.clone();
    Ok(async move {
<<<<<<< HEAD
      let permissions =
        Permissions::from_options(&ps.options.permissions_options())?;
=======
      let ps =
        ProcState::build_for_file_watcher((*flags).clone(), sender.clone())
          .await?;
      let permissions = PermissionsContainer::new(Permissions::from_options(
        &ps.options.permissions_options(),
      )?);
>>>>>>> fa175d8c
      let worker =
        create_main_worker(&ps, main_module.clone(), permissions).await?;
      worker.run_for_watcher().await?;

      Ok(())
    })
  };

  util::file_watcher::watch_func2(
    receiver,
    operation,
    main_module,
    util::file_watcher::PrintConfig {
      job_name: "Process".to_string(),
      clear_screen: !flags.no_clear_screen,
    },
  )
  .await?;

  Ok(0)
}

pub async fn eval_command(
  flags: Flags,
  eval_flags: EvalFlags,
) -> Result<i32, AnyError> {
  // deno_graph works off of extensions for local files to determine the media
  // type, and so our "fake" specifier needs to have the proper extension.
  let main_module =
    resolve_url_or_path(&format!("./$deno$eval.{}", eval_flags.ext))?;
  let ps = ProcState::build(flags).await?;
  let permissions = PermissionsContainer::new(Permissions::from_options(
    &ps.options.permissions_options(),
  )?);
  let mut worker =
    create_main_worker(&ps, main_module.clone(), permissions).await?;
  // Create a dummy source file.
  let source_code = if eval_flags.print {
    format!("console.log({})", eval_flags.code)
  } else {
    eval_flags.code
  }
  .into_bytes();

  let file = File {
    local: main_module.clone().to_file_path().unwrap(),
    maybe_types: None,
    media_type: MediaType::Unknown,
    source: String::from_utf8(source_code)?.into(),
    specifier: main_module.clone(),
    maybe_headers: None,
  };

  // Save our fake file into file fetcher cache
  // to allow module access by TS compiler.
  ps.file_fetcher.insert_cached(file);
  let exit_code = worker.run().await?;
  Ok(exit_code)
}<|MERGE_RESOLUTION|>--- conflicted
+++ resolved
@@ -110,17 +110,9 @@
     ps.reset_for_file_watcher();
     let ps = ps.clone();
     Ok(async move {
-<<<<<<< HEAD
-      let permissions =
-        Permissions::from_options(&ps.options.permissions_options())?;
-=======
-      let ps =
-        ProcState::build_for_file_watcher((*flags).clone(), sender.clone())
-          .await?;
       let permissions = PermissionsContainer::new(Permissions::from_options(
         &ps.options.permissions_options(),
       )?);
->>>>>>> fa175d8c
       let worker =
         create_main_worker(&ps, main_module.clone(), permissions).await?;
       worker.run_for_watcher().await?;
