// Copyright 2018-2023 the Deno authors. All rights reserved. MIT license.

use crate::args::BenchOptions;
use crate::args::CliOptions;
use crate::args::TypeCheckMode;
use crate::colors;
use crate::graph_util::graph_valid;
use crate::ops;
use crate::proc_state::ProcState;
use crate::tools::test::format_test_error;
use crate::tools::test::TestFilter;
use crate::util::display::write_json_to_stdout;
use crate::util::file_watcher;
use crate::util::file_watcher::ResolutionResult;
use crate::util::fs::collect_specifiers;
use crate::util::path::is_supported_ext;
<<<<<<< HEAD
use crate::util::path::specifier_to_file_path;
use crate::version::get_user_agent;
=======
>>>>>>> d318e38b
use crate::worker::create_main_worker_for_test_or_bench;

use deno_core::error::generic_error;
use deno_core::error::AnyError;
use deno_core::error::JsError;
use deno_core::futures::future;
use deno_core::futures::stream;
use deno_core::futures::FutureExt;
use deno_core::futures::StreamExt;
use deno_core::ModuleSpecifier;
use deno_runtime::permissions::Permissions;
use deno_runtime::permissions::PermissionsContainer;
use deno_runtime::tokio_util::run_local;
use indexmap::IndexMap;
use log::Level;
use serde::Deserialize;
use serde::Serialize;
use std::collections::HashSet;
use std::path::Path;
use std::path::PathBuf;
use std::sync::Arc;
use tokio::sync::mpsc::unbounded_channel;
use tokio::sync::mpsc::UnboundedSender;

#[derive(Debug, Clone)]
struct BenchSpecifierOptions {
<<<<<<< HEAD
  filter: Option<String>,
  json: bool,
=======
  filter: TestFilter,
>>>>>>> d318e38b
}

#[derive(Debug, Clone, Eq, PartialEq, Deserialize)]
#[serde(rename_all = "camelCase")]
pub struct BenchPlan {
  pub total: usize,
  pub origin: String,
  pub used_only: bool,
  pub names: Vec<String>,
}

#[derive(Debug, Clone, Deserialize)]
#[serde(rename_all = "camelCase")]
pub enum BenchEvent {
  Plan(BenchPlan),
  Output(String),
  Register(BenchDescription),
  Wait(usize),
  Result(usize, BenchResult),
}

#[derive(Debug, Clone, Deserialize, Serialize)]
#[serde(rename_all = "camelCase")]
pub enum BenchResult {
  Ok(BenchStats),
  Failed(Box<JsError>),
}

#[derive(Debug, Clone)]
pub struct BenchReport {
  pub total: usize,
  pub failed: usize,
  pub failures: Vec<(BenchDescription, Box<JsError>)>,
  pub measurements: Vec<(BenchDescription, BenchStats)>,
}

#[derive(Debug, Clone, PartialEq, Deserialize, Eq, Hash)]
pub struct BenchDescription {
  pub id: usize,
  pub name: String,
  pub origin: String,
  pub baseline: bool,
  pub group: Option<String>,
}

#[derive(Debug, Clone, Serialize, Deserialize)]
pub struct BenchStats {
  pub n: u64,
  pub min: f64,
  pub max: f64,
  pub avg: f64,
  pub p75: f64,
  pub p99: f64,
  pub p995: f64,
  pub p999: f64,
}

impl BenchReport {
  pub fn new() -> Self {
    Self {
      total: 0,
      failed: 0,
      failures: Vec::new(),
      measurements: Vec::new(),
    }
  }
}

fn create_reporter(
  show_output: bool,
  json: bool,
) -> Box<dyn BenchReporter + Send> {
  if json {
    return Box::new(JsonReporter::new());
  }
  Box::new(ConsoleReporter::new(show_output))
}

pub trait BenchReporter {
  fn report_group_summary(&mut self);
  fn report_plan(&mut self, plan: &BenchPlan);
  fn report_end(&mut self, report: &BenchReport);
  fn report_register(&mut self, desc: &BenchDescription);
  fn report_wait(&mut self, desc: &BenchDescription);
  fn report_output(&mut self, output: &str);
  fn report_result(&mut self, desc: &BenchDescription, result: &BenchResult);
}

#[derive(Debug, Serialize)]
struct JsonReporterResult {
  runtime: String,
  cpu: String,
  origin: String,
  group: Option<String>,
  name: String,
  baseline: bool,
  result: BenchResult,
}

impl JsonReporterResult {
  fn new(
    origin: String,
    group: Option<String>,
    name: String,
    baseline: bool,
    result: BenchResult,
  ) -> Self {
    Self {
      runtime: format!("{} {}", get_user_agent(), env!("TARGET")),
      cpu: mitata::cpu::name(),
      origin,
      group,
      name,
      baseline,
      result,
    }
  }
}

#[derive(Debug, Serialize)]
struct JsonReporter(Vec<JsonReporterResult>);
impl JsonReporter {
  fn new() -> Self {
    Self(vec![])
  }
}

impl BenchReporter for JsonReporter {
  fn report_group_summary(&mut self) {}
  #[cold]
  fn report_plan(&mut self, _plan: &BenchPlan) {}

  fn report_end(&mut self, _report: &BenchReport) {
    match write_json_to_stdout(self) {
      Ok(_) => (),
      Err(e) => println!("{}", e),
    }
  }

  fn report_register(&mut self, _desc: &BenchDescription) {}

  fn report_wait(&mut self, _desc: &BenchDescription) {}

  fn report_output(&mut self, _output: &str) {}

  fn report_result(&mut self, desc: &BenchDescription, result: &BenchResult) {
    self.0.push(JsonReporterResult::new(
      desc.origin.clone(),
      desc.group.clone(),
      desc.name.clone(),
      desc.baseline,
      result.clone(),
    ));
  }
}

struct ConsoleReporter {
  name: String,
  show_output: bool,
  has_ungrouped: bool,
  group: Option<String>,
  baseline: bool,
  group_measurements: Vec<(BenchDescription, BenchStats)>,
  options: Option<mitata::reporter::Options>,
}

impl ConsoleReporter {
  fn new(show_output: bool) -> Self {
    Self {
      show_output,
      group: None,
      options: None,
      baseline: false,
      name: String::new(),
      has_ungrouped: false,
      group_measurements: Vec::new(),
    }
  }
}

impl BenchReporter for ConsoleReporter {
  #[cold]
  fn report_plan(&mut self, plan: &BenchPlan) {
    use std::sync::atomic::AtomicBool;
    use std::sync::atomic::Ordering;
    static FIRST_PLAN: AtomicBool = AtomicBool::new(true);

    self.report_group_summary();

    self.group = None;
    self.baseline = false;
    self.name = String::new();
    self.group_measurements.clear();
    self.options = Some(mitata::reporter::Options::new(
      &plan.names.iter().map(|x| x.as_str()).collect::<Vec<&str>>(),
    ));

    let options = self.options.as_mut().unwrap();

    options.percentiles = true;
    options.colors = colors::use_color();

    if FIRST_PLAN
      .compare_exchange(true, false, Ordering::SeqCst, Ordering::SeqCst)
      .is_ok()
    {
      println!("{}", colors::gray(format!("cpu: {}", mitata::cpu::name())));
      println!(
        "{}\n",
        colors::gray(format!(
          "runtime: deno {} ({})",
          crate::version::deno(),
          env!("TARGET")
        ))
      );
    } else {
      println!();
    }

    println!(
      "{}\n{}\n{}",
      colors::gray(&plan.origin),
      mitata::reporter::header(options),
      mitata::reporter::br(options)
    );
  }

  fn report_register(&mut self, _desc: &BenchDescription) {}

  fn report_wait(&mut self, desc: &BenchDescription) {
    self.name = desc.name.clone();

    match &desc.group {
      None => {
        self.has_ungrouped = true;
      }

      Some(group) => {
        if self.group.is_none()
          && self.has_ungrouped
          && self.group_measurements.is_empty()
        {
          println!();
        }

        if self.group.is_none() || group != self.group.as_ref().unwrap() {
          self.report_group_summary();
        }

        if (self.group.is_none() && self.has_ungrouped)
          || (self.group.is_some() && self.group_measurements.is_empty())
        {
          println!();
        }

        self.group = Some(group.clone());
      }
    }
  }

  fn report_output(&mut self, output: &str) {
    if self.show_output {
      print!("{} {}", colors::gray(format!("{}:", self.name)), output)
    }
  }

  fn report_result(&mut self, desc: &BenchDescription, result: &BenchResult) {
    let options = self.options.as_ref().unwrap();

    match result {
      BenchResult::Ok(stats) => {
        let mut desc = desc.clone();

        if desc.baseline && !self.baseline {
          self.baseline = true;
        } else {
          desc.baseline = false;
        }

        println!(
          "{}",
          mitata::reporter::benchmark(
            &desc.name,
            &mitata::reporter::BenchmarkStats {
              avg: stats.avg,
              min: stats.min,
              max: stats.max,
              p75: stats.p75,
              p99: stats.p99,
              p995: stats.p995,
            },
            options
          )
        );

        self.group_measurements.push((desc, stats.clone()));
      }

      BenchResult::Failed(js_error) => {
        println!(
          "{}",
          mitata::reporter::benchmark_error(
            &desc.name,
            &mitata::reporter::Error {
              stack: None,
              message: format_test_error(js_error),
            },
            options
          )
        )
      }
    };
  }

  fn report_group_summary(&mut self) {
    let options = match self.options.as_ref() {
      None => return,
      Some(options) => options,
    };

    if 2 <= self.group_measurements.len()
      && (self.group.is_some() || (self.group.is_none() && self.baseline))
    {
      println!(
        "\n{}",
        mitata::reporter::summary(
          &self
            .group_measurements
            .iter()
            .map(|(d, s)| mitata::reporter::GroupBenchmark {
              name: d.name.clone(),
              baseline: d.baseline,
              group: d.group.as_deref().unwrap_or("").to_owned(),

              stats: mitata::reporter::BenchmarkStats {
                avg: s.avg,
                min: s.min,
                max: s.max,
                p75: s.p75,
                p99: s.p99,
                p995: s.p995,
              },
            })
            .collect::<Vec<mitata::reporter::GroupBenchmark>>(),
          options
        )
      );
    }

    self.baseline = false;
    self.group_measurements.clear();
  }

  fn report_end(&mut self, _: &BenchReport) {
    self.report_group_summary();
  }
}

/// Type check a collection of module and document specifiers.
async fn check_specifiers(
  ps: &ProcState,
  permissions: Permissions,
  specifiers: Vec<ModuleSpecifier>,
) -> Result<(), AnyError> {
  let lib = ps.options.ts_type_lib_window();
  ps.prepare_module_load(
    specifiers,
    false,
    lib,
    PermissionsContainer::allow_all(),
    PermissionsContainer::new(permissions),
    true,
  )
  .await?;

  Ok(())
}

/// Run a single specifier as an executable bench module.
async fn bench_specifier(
  ps: ProcState,
  permissions: Permissions,
  specifier: ModuleSpecifier,
  channel: UnboundedSender<BenchEvent>,
  options: BenchSpecifierOptions,
) -> Result<(), AnyError> {
  let filter = options.filter;
  let mut worker = create_main_worker_for_test_or_bench(
    &ps,
    specifier,
    PermissionsContainer::new(permissions),
    vec![ops::bench::init(channel, filter)],
    Default::default(),
  )
  .await?;

  worker.run_bench_specifier().await
}

/// Test a collection of specifiers with test modes concurrently.
async fn bench_specifiers(
  ps: &ProcState,
  permissions: &Permissions,
  specifiers: Vec<ModuleSpecifier>,
  options: BenchSpecifierOptions,
) -> Result<(), AnyError> {
  let log_level = ps.options.log_level();

  let (sender, mut receiver) = unbounded_channel::<BenchEvent>();

<<<<<<< HEAD
  let option_for_handles = options.clone();

  let join_handles = specifiers.iter().map(move |specifier| {
=======
  let join_handles = specifiers.into_iter().map(move |specifier| {
>>>>>>> d318e38b
    let ps = ps.clone();
    let permissions = permissions.clone();
    let specifier = specifier;
    let sender = sender.clone();
    let options = option_for_handles.clone();

    tokio::task::spawn_blocking(move || {
      let future = bench_specifier(ps, permissions, specifier, sender, options);

      run_local(future)
    })
  });

  let join_stream = stream::iter(join_handles)
    .buffer_unordered(1)
    .collect::<Vec<Result<Result<(), AnyError>, tokio::task::JoinError>>>();

  let handler = {
    tokio::task::spawn(async move {
      let mut used_only = false;
      let mut report = BenchReport::new();
      let mut reporter =
        create_reporter(log_level != Some(Level::Error), options.json);
      let mut benches = IndexMap::new();

      while let Some(event) = receiver.recv().await {
        match event {
          BenchEvent::Plan(plan) => {
            report.total += plan.total;
            if plan.used_only {
              used_only = true;
            }

            reporter.report_plan(&plan);
          }

          BenchEvent::Register(desc) => {
            reporter.report_register(&desc);
            benches.insert(desc.id, desc);
          }

          BenchEvent::Wait(id) => {
            reporter.report_wait(benches.get(&id).unwrap());
          }

          BenchEvent::Output(output) => {
            reporter.report_output(&output);
          }

          BenchEvent::Result(id, result) => {
            let desc = benches.get(&id).unwrap();
            reporter.report_result(desc, &result);
            match result {
              BenchResult::Ok(stats) => {
                report.measurements.push((desc.clone(), stats));
              }

              BenchResult::Failed(failure) => {
                report.failed += 1;
                report.failures.push((desc.clone(), failure));
              }
            };
          }
        }
      }

      reporter.report_end(&report);

      if used_only {
        return Err(generic_error(
          "Bench failed because the \"only\" option was used",
        ));
      }

      if report.failed > 0 {
        return Err(generic_error("Bench failed"));
      }

      Ok(())
    })
  };

  let (join_results, result) = future::join(join_stream, handler).await;

  // propagate any errors
  for join_result in join_results {
    join_result??;
  }

  result??;

  Ok(())
}

/// Checks if the path has a basename and extension Deno supports for benches.
fn is_supported_bench_path(path: &Path) -> bool {
  if let Some(name) = path.file_stem() {
    let basename = name.to_string_lossy();
    (basename.ends_with("_bench")
      || basename.ends_with(".bench")
      || basename == "bench")
      && is_supported_ext(path)
  } else {
    false
  }
}

pub async fn run_benchmarks(
  cli_options: CliOptions,
  bench_options: BenchOptions,
) -> Result<(), AnyError> {
  let ps = ProcState::from_options(Arc::new(cli_options)).await?;
  // Various bench files should not share the same permissions in terms of
  // `PermissionsContainer` - otherwise granting/revoking permissions in one
  // file would have impact on other files, which is undesirable.
  let permissions =
    Permissions::from_options(&ps.options.permissions_options())?;

  let specifiers =
    collect_specifiers(&bench_options.files, is_supported_bench_path)?;

  if specifiers.is_empty() {
    return Err(generic_error("No bench modules found"));
  }

  check_specifiers(&ps, permissions.clone(), specifiers.clone()).await?;

  bench_specifiers(
    &ps,
    &permissions,
    specifiers,
    BenchSpecifierOptions {
<<<<<<< HEAD
      filter: bench_flags.filter,
      json: bench_flags.json,
=======
      filter: TestFilter::from_flag(&bench_options.filter),
>>>>>>> d318e38b
    },
  )
  .await?;

  Ok(())
}

// TODO(bartlomieju): heavy duplication of code with `cli/tools/test.rs`
pub async fn run_benchmarks_with_watch(
  cli_options: CliOptions,
  bench_options: BenchOptions,
) -> Result<(), AnyError> {
  let ps = ProcState::from_options(Arc::new(cli_options)).await?;
  // Various bench files should not share the same permissions in terms of
  // `PermissionsContainer` - otherwise granting/revoking permissions in one
  // file would have impact on other files, which is undesirable.
  let permissions =
    Permissions::from_options(&ps.options.permissions_options())?;
  let no_check = ps.options.type_check_mode() == TypeCheckMode::None;

  let resolver = |changed: Option<Vec<PathBuf>>| {
    let paths_to_watch = bench_options.files.include.clone();
    let paths_to_watch_clone = paths_to_watch.clone();
    let files_changed = changed.is_some();
    let bench_options = &bench_options;
    let ps = ps.clone();

    async move {
      let bench_modules =
        collect_specifiers(&bench_options.files, is_supported_bench_path)?;

      let mut paths_to_watch = paths_to_watch_clone;
      let mut modules_to_reload = if files_changed {
        Vec::new()
      } else {
        bench_modules.clone()
      };
      let graph = ps.create_graph(bench_modules.clone()).await?;
      graph_valid(&graph, !no_check, ps.options.check_js())?;

      // TODO(@kitsonk) - This should be totally derivable from the graph.
      for specifier in bench_modules {
        fn get_dependencies<'a>(
          graph: &'a deno_graph::ModuleGraph,
          maybe_module: Option<&'a deno_graph::Module>,
          // This needs to be accessible to skip getting dependencies if they're already there,
          // otherwise this will cause a stack overflow with circular dependencies
          output: &mut HashSet<&'a ModuleSpecifier>,
          no_check: bool,
        ) {
          if let Some(module) = maybe_module {
            for dep in module.dependencies.values() {
              if let Some(specifier) = &dep.get_code() {
                if !output.contains(specifier) {
                  output.insert(specifier);
                  get_dependencies(
                    graph,
                    graph.get(specifier),
                    output,
                    no_check,
                  );
                }
              }
              if !no_check {
                if let Some(specifier) = &dep.get_type() {
                  if !output.contains(specifier) {
                    output.insert(specifier);
                    get_dependencies(
                      graph,
                      graph.get(specifier),
                      output,
                      no_check,
                    );
                  }
                }
              }
            }
          }
        }
        // This bench module and all it's dependencies
        let mut modules = HashSet::new();
        modules.insert(&specifier);
        get_dependencies(&graph, graph.get(&specifier), &mut modules, no_check);

        paths_to_watch.extend(
          modules
            .iter()
            .filter_map(|specifier| specifier.to_file_path().ok()),
        );

        if let Some(changed) = &changed {
          for path in changed.iter().filter_map(|path| {
            deno_core::resolve_url_or_path(&path.to_string_lossy()).ok()
          }) {
            if modules.contains(&path) {
              modules_to_reload.push(specifier);
              break;
            }
          }
        }
      }

      Ok((paths_to_watch, modules_to_reload))
    }
    .map(move |result| {
      if files_changed
        && matches!(result, Ok((_, ref modules)) if modules.is_empty())
      {
        ResolutionResult::Ignore
      } else {
        match result {
          Ok((paths_to_watch, modules_to_reload)) => {
            ResolutionResult::Restart {
              paths_to_watch,
              result: Ok(modules_to_reload),
            }
          }
          Err(e) => ResolutionResult::Restart {
            paths_to_watch,
            result: Err(e),
          },
        }
      }
    })
  };

  let operation = |modules_to_reload: Vec<ModuleSpecifier>| {
    let permissions = &permissions;
    let bench_options = &bench_options;
    let ps = ps.clone();

    async move {
      let specifiers =
        collect_specifiers(&bench_options.files, is_supported_bench_path)?
          .into_iter()
          .filter(|specifier| modules_to_reload.contains(specifier))
          .collect::<Vec<ModuleSpecifier>>();

      check_specifiers(&ps, permissions.clone(), specifiers.clone()).await?;

<<<<<<< HEAD
      let specifier_options = BenchSpecifierOptions {
        filter: filter.clone(),
        json: bench_flags.json,
      };
      bench_specifiers(ps, permissions.clone(), specifiers, specifier_options)
        .await?;
=======
      bench_specifiers(
        &ps,
        permissions,
        specifiers,
        BenchSpecifierOptions {
          filter: TestFilter::from_flag(&bench_options.filter),
        },
      )
      .await?;
>>>>>>> d318e38b

      Ok(())
    }
  };

  file_watcher::watch_func(
    resolver,
    operation,
    file_watcher::PrintConfig {
      job_name: "Bench".to_string(),
      clear_screen: !ps.options.no_clear_screen(),
    },
  )
  .await?;

  Ok(())
}<|MERGE_RESOLUTION|>--- conflicted
+++ resolved
@@ -14,11 +14,8 @@
 use crate::util::file_watcher::ResolutionResult;
 use crate::util::fs::collect_specifiers;
 use crate::util::path::is_supported_ext;
-<<<<<<< HEAD
 use crate::util::path::specifier_to_file_path;
 use crate::version::get_user_agent;
-=======
->>>>>>> d318e38b
 use crate::worker::create_main_worker_for_test_or_bench;
 
 use deno_core::error::generic_error;
@@ -45,12 +42,9 @@
 
 #[derive(Debug, Clone)]
 struct BenchSpecifierOptions {
-<<<<<<< HEAD
   filter: Option<String>,
   json: bool,
-=======
   filter: TestFilter,
->>>>>>> d318e38b
 }
 
 #[derive(Debug, Clone, Eq, PartialEq, Deserialize)]
@@ -461,13 +455,9 @@
 
   let (sender, mut receiver) = unbounded_channel::<BenchEvent>();
 
-<<<<<<< HEAD
   let option_for_handles = options.clone();
 
-  let join_handles = specifiers.iter().map(move |specifier| {
-=======
   let join_handles = specifiers.into_iter().map(move |specifier| {
->>>>>>> d318e38b
     let ps = ps.clone();
     let permissions = permissions.clone();
     let specifier = specifier;
@@ -600,12 +590,9 @@
     &permissions,
     specifiers,
     BenchSpecifierOptions {
-<<<<<<< HEAD
       filter: bench_flags.filter,
       json: bench_flags.json,
-=======
       filter: TestFilter::from_flag(&bench_options.filter),
->>>>>>> d318e38b
     },
   )
   .await?;
@@ -746,24 +733,16 @@
 
       check_specifiers(&ps, permissions.clone(), specifiers.clone()).await?;
 
-<<<<<<< HEAD
-      let specifier_options = BenchSpecifierOptions {
-        filter: filter.clone(),
-        json: bench_flags.json,
-      };
-      bench_specifiers(ps, permissions.clone(), specifiers, specifier_options)
-        .await?;
-=======
       bench_specifiers(
         &ps,
         permissions,
         specifiers,
         BenchSpecifierOptions {
           filter: TestFilter::from_flag(&bench_options.filter),
+          json: bench_flags.json,
         },
       )
       .await?;
->>>>>>> d318e38b
 
       Ok(())
     }
