// Copyright 2018-2023 the Deno authors. All rights reserved. MIT license.

use crate::args::CacheSetting;
use crate::auth_tokens::AuthToken;
use crate::auth_tokens::AuthTokens;
use crate::cache::HttpCache;
use crate::colors;
use crate::http_util;
use crate::http_util::resolve_redirect_from_response;
use crate::http_util::CacheSemantics;
use crate::http_util::HeadersMap;
use crate::http_util::HttpClient;
use crate::util::progress_bar::ProgressBar;
use crate::util::progress_bar::UpdateGuard;
use crate::util::text_encoding;

use data_url::DataUrl;
use deno_ast::MediaType;
use deno_core::error::custom_error;
use deno_core::error::generic_error;
use deno_core::error::uri_error;
use deno_core::error::AnyError;
use deno_core::futures;
use deno_core::futures::future::FutureExt;
use deno_core::parking_lot::Mutex;
use deno_core::url::Url;
use deno_core::ModuleSpecifier;
use deno_runtime::deno_fetch::reqwest::header::HeaderValue;
use deno_runtime::deno_fetch::reqwest::header::ACCEPT;
use deno_runtime::deno_fetch::reqwest::header::AUTHORIZATION;
use deno_runtime::deno_fetch::reqwest::header::IF_NONE_MATCH;
use deno_runtime::deno_fetch::reqwest::StatusCode;
use deno_runtime::deno_web::BlobStore;
use deno_runtime::permissions::PermissionsContainer;
use log::debug;
use std::borrow::Borrow;
use std::collections::HashMap;
use std::env;
use std::fs;
use std::future::Future;
use std::io::Read;
use std::path::PathBuf;
use std::pin::Pin;
use std::sync::Arc;
use std::time::SystemTime;

pub const SUPPORTED_SCHEMES: [&str; 5] =
  ["data", "blob", "file", "http", "https"];

/// A structure representing a source file.
#[derive(Debug, Clone, Eq, PartialEq)]
pub struct File {
  /// The path to the local version of the source file.  For local files this
  /// will be the direct path to that file.  For remote files, it will be the
  /// path to the file in the HTTP cache.
  pub local: PathBuf,
  /// For remote files, if there was an `X-TypeScript-Type` header, the parsed
  /// out value of that header.
  pub maybe_types: Option<String>,
  /// The resolved media type for the file.
  pub media_type: MediaType,
  /// The source of the file as a string.
  pub source: Arc<str>,
  /// The _final_ specifier for the file.  The requested specifier and the final
  /// specifier maybe different for remote files that have been redirected.
  pub specifier: ModuleSpecifier,

  pub maybe_headers: Option<HashMap<String, String>>,
}

/// Simple struct implementing in-process caching to prevent multiple
/// fs reads/net fetches for same file.
#[derive(Debug, Clone, Default)]
struct FileCache(Arc<Mutex<HashMap<ModuleSpecifier, File>>>);

impl FileCache {
  pub fn get(&self, specifier: &ModuleSpecifier) -> Option<File> {
    let cache = self.0.lock();
    cache.get(specifier).cloned()
  }

  pub fn insert(&self, specifier: ModuleSpecifier, file: File) -> Option<File> {
    let mut cache = self.0.lock();
    cache.insert(specifier, file)
  }
}

/// Fetch a source file from the local file system.
fn fetch_local(specifier: &ModuleSpecifier) -> Result<File, AnyError> {
  let local = specifier.to_file_path().map_err(|_| {
    uri_error(format!("Invalid file path.\n  Specifier: {specifier}"))
  })?;
  let bytes = fs::read(&local)?;
  let charset = text_encoding::detect_charset(&bytes).to_string();
  let source = get_source_from_bytes(bytes, Some(charset))?;
  let media_type = MediaType::from_specifier(specifier);

  Ok(File {
    local,
    maybe_types: None,
    media_type,
    source: source.into(),
    specifier: specifier.clone(),
    maybe_headers: None,
  })
}

/// Returns the decoded body and content-type of a provided
/// data URL.
pub fn get_source_from_data_url(
  specifier: &ModuleSpecifier,
) -> Result<(String, String), AnyError> {
  let data_url = DataUrl::process(specifier.as_str())
    .map_err(|e| uri_error(format!("{e:?}")))?;
  let mime = data_url.mime_type();
  let charset = mime.get_parameter("charset").map(|v| v.to_string());
  let (bytes, _) = data_url
    .decode_to_vec()
    .map_err(|e| uri_error(format!("{e:?}")))?;
  Ok((get_source_from_bytes(bytes, charset)?, format!("{mime}")))
}

/// Given a vector of bytes and optionally a charset, decode the bytes to a
/// string.
pub fn get_source_from_bytes(
  bytes: Vec<u8>,
  maybe_charset: Option<String>,
) -> Result<String, AnyError> {
  let source = if let Some(charset) = maybe_charset {
    text_encoding::convert_to_utf8(&bytes, &charset)?.to_string()
  } else {
    String::from_utf8(bytes)?
  };

  Ok(source)
}

/// Return a validated scheme for a given module specifier.
fn get_validated_scheme(
  specifier: &ModuleSpecifier,
) -> Result<String, AnyError> {
  let scheme = specifier.scheme();
  if !SUPPORTED_SCHEMES.contains(&scheme) {
    Err(generic_error(format!(
      "Unsupported scheme \"{scheme}\" for module \"{specifier}\". Supported schemes: {SUPPORTED_SCHEMES:#?}"
    )))
  } else {
    Ok(scheme.to_string())
  }
}

/// Resolve a media type and optionally the charset from a module specifier and
/// the value of a content type header.
pub fn map_content_type(
  specifier: &ModuleSpecifier,
  maybe_content_type: Option<&String>,
) -> (MediaType, Option<String>) {
  if let Some(content_type) = maybe_content_type {
    let mut content_types = content_type.split(';');
    let content_type = content_types.next().unwrap();
    let media_type = MediaType::from_content_type(specifier, content_type);
    let charset = content_types
      .map(str::trim)
      .find_map(|s| s.strip_prefix("charset="))
      .map(String::from);

    (media_type, charset)
  } else {
    (MediaType::from_specifier(specifier), None)
  }
}

/// A structure for resolving, fetching and caching source files.
#[derive(Debug, Clone)]
pub struct FileFetcher {
  auth_tokens: AuthTokens,
  allow_remote: bool,
  cache: FileCache,
  cache_setting: CacheSetting,
  pub http_cache: HttpCache,
  http_client: Arc<HttpClient>,
  blob_store: BlobStore,
  download_log_level: log::Level,
  progress_bar: Option<ProgressBar>,
}

impl FileFetcher {
  pub fn new(
    http_cache: HttpCache,
    cache_setting: CacheSetting,
    allow_remote: bool,
    http_client: Arc<HttpClient>,
    blob_store: BlobStore,
    progress_bar: Option<ProgressBar>,
  ) -> Self {
    Self {
      auth_tokens: AuthTokens::new(env::var("DENO_AUTH_TOKENS").ok()),
      allow_remote,
      cache: Default::default(),
      cache_setting,
      http_cache,
      http_client,
      blob_store,
      download_log_level: log::Level::Info,
      progress_bar,
    }
  }

  /// Sets the log level to use when outputting the download message.
  pub fn set_download_log_level(&mut self, level: log::Level) {
    self.download_log_level = level;
  }

  /// Creates a `File` structure for a remote file.
  fn build_remote_file(
    &self,
    specifier: &ModuleSpecifier,
    bytes: Vec<u8>,
    headers: &HashMap<String, String>,
  ) -> Result<File, AnyError> {
    let local =
      self
        .http_cache
        .get_cache_filename(specifier)
        .ok_or_else(|| {
          generic_error("Cannot convert specifier to cached filename.")
        })?;
    let maybe_content_type = headers.get("content-type");
    let (media_type, maybe_charset) =
      map_content_type(specifier, maybe_content_type);
    let source = get_source_from_bytes(bytes, maybe_charset)?;
    let maybe_types = match media_type {
      MediaType::JavaScript
      | MediaType::Cjs
      | MediaType::Mjs
      | MediaType::Jsx => headers.get("x-typescript-types").cloned(),
      _ => None,
    };

    Ok(File {
      local,
      maybe_types,
      media_type,
      source: source.into(),
      specifier: specifier.clone(),
      maybe_headers: Some(headers.clone()),
    })
  }

  /// Fetch cached remote file.
  ///
  /// This is a recursive operation if source file has redirections.
  pub fn fetch_cached(
    &self,
    specifier: &ModuleSpecifier,
    redirect_limit: i64,
  ) -> Result<Option<File>, AnyError> {
    debug!("FileFetcher::fetch_cached - specifier: {}", specifier);
    if redirect_limit < 0 {
      return Err(custom_error("Http", "Too many redirects."));
    }

    let (mut source_file, headers, _) = match self.http_cache.get(specifier) {
      Err(err) => {
        if let Some(err) = err.downcast_ref::<std::io::Error>() {
          if err.kind() == std::io::ErrorKind::NotFound {
            return Ok(None);
          }
        }
        return Err(err);
      }
      Ok(cache) => cache,
    };
    if let Some(redirect_to) = headers.get("location") {
      let redirect =
        deno_core::resolve_import(redirect_to, specifier.as_str())?;
      return self.fetch_cached(&redirect, redirect_limit - 1);
    }
    let mut bytes = Vec::new();
    source_file.read_to_end(&mut bytes)?;
    let file = self.build_remote_file(specifier, bytes, &headers)?;

    Ok(Some(file))
  }

  /// Convert a data URL into a file, resulting in an error if the URL is
  /// invalid.
  fn fetch_data_url(
    &self,
    specifier: &ModuleSpecifier,
  ) -> Result<File, AnyError> {
    debug!("FileFetcher::fetch_data_url() - specifier: {}", specifier);
    match self.fetch_cached(specifier, 0) {
      Ok(Some(file)) => return Ok(file),
      Ok(None) => {}
      Err(err) => return Err(err),
    }

    if self.cache_setting == CacheSetting::Only {
      return Err(custom_error(
        "NotCached",
        format!(
          "Specifier not found in cache: \"{specifier}\", --cached-only is specified."
        ),
      ));
    }

    let (source, content_type) = get_source_from_data_url(specifier)?;
    let (media_type, _) = map_content_type(specifier, Some(&content_type));

    let local =
      self
        .http_cache
        .get_cache_filename(specifier)
        .ok_or_else(|| {
          generic_error("Cannot convert specifier to cached filename.")
        })?;
    let mut headers = HashMap::new();
    headers.insert("content-type".to_string(), content_type);
    self
      .http_cache
      .set(specifier, headers.clone(), source.as_bytes())?;

    Ok(File {
      local,
      maybe_types: None,
      media_type,
      source: source.into(),
      specifier: specifier.clone(),
      maybe_headers: Some(headers),
    })
  }

  /// Get a blob URL.
  async fn fetch_blob_url(
    &self,
    specifier: &ModuleSpecifier,
  ) -> Result<File, AnyError> {
    debug!("FileFetcher::fetch_blob_url() - specifier: {}", specifier);
    match self.fetch_cached(specifier, 0) {
      Ok(Some(file)) => return Ok(file),
      Ok(None) => {}
      Err(err) => return Err(err),
    }

    if self.cache_setting == CacheSetting::Only {
      return Err(custom_error(
        "NotCached",
        format!(
          "Specifier not found in cache: \"{specifier}\", --cached-only is specified."
        ),
      ));
    }

    let blob = {
      let blob_store = self.blob_store.borrow();
      blob_store
        .get_object_url(specifier.clone())
        .ok_or_else(|| {
          custom_error(
            "NotFound",
            format!("Blob URL not found: \"{specifier}\"."),
          )
        })?
    };

    let content_type = blob.media_type.clone();
    let bytes = blob.read_all().await?;

    let (media_type, maybe_charset) =
      map_content_type(specifier, Some(&content_type));
    let source = get_source_from_bytes(bytes, maybe_charset)?;

    let local =
      self
        .http_cache
        .get_cache_filename(specifier)
        .ok_or_else(|| {
          generic_error("Cannot convert specifier to cached filename.")
        })?;
    let mut headers = HashMap::new();
    headers.insert("content-type".to_string(), content_type);
    self
      .http_cache
      .set(specifier, headers.clone(), source.as_bytes())?;

    Ok(File {
      local,
      maybe_types: None,
      media_type,
      source: source.into(),
      specifier: specifier.clone(),
      maybe_headers: Some(headers),
    })
  }

  /// Asynchronously fetch remote source file specified by the URL following
  /// redirects.
  ///
  /// **Note** this is a recursive method so it can't be "async", but needs to
  /// return a `Pin<Box<..>>`.
  fn fetch_remote(
    &self,
    specifier: &ModuleSpecifier,
    permissions: PermissionsContainer,
    redirect_limit: i64,
    maybe_accept: Option<String>,
  ) -> Pin<Box<dyn Future<Output = Result<File, AnyError>> + Send>> {
    debug!("FileFetcher::fetch_remote() - specifier: {}", specifier);
    if redirect_limit < 0 {
      return futures::future::err(custom_error("Http", "Too many redirects."))
        .boxed();
    }

    if let Err(err) = permissions.check_specifier(specifier) {
      return futures::future::err(err).boxed();
    }

    if self.should_use_cache(specifier) {
      match self.fetch_cached(specifier, redirect_limit) {
        Ok(Some(file)) => {
          return futures::future::ok(file).boxed();
        }
        Ok(None) => {}
        Err(err) => {
          return futures::future::err(err).boxed();
        }
      }
    }

    if self.cache_setting == CacheSetting::Only {
      return futures::future::err(custom_error(
        "NotCached",
        format!(
          "Specifier not found in cache: \"{specifier}\", --cached-only is specified."
        ),
      ))
      .boxed();
    }

    let mut maybe_progress_guard = None;
    if let Some(pb) = self.progress_bar.as_ref() {
      maybe_progress_guard = Some(pb.update(specifier.as_str()));
    } else {
      log::log!(
        self.download_log_level,
        "{} {}",
        colors::green("Download"),
        specifier
      );
    }

    let maybe_etag = match self.http_cache.get(specifier) {
      Ok((_, headers, _)) => headers.get("etag").cloned(),
      _ => None,
    };
    let maybe_auth_token = self.auth_tokens.get(specifier);
    let specifier = specifier.clone();
    let client = self.http_client.clone();
    let file_fetcher = self.clone();
    // A single pass of fetch either yields code or yields a redirect.
    async move {
      let result = match fetch_once(
        &client,
        FetchOnceArgs {
          url: specifier.clone(),
          maybe_accept: maybe_accept.clone(),
          maybe_etag,
          maybe_auth_token,
          maybe_progress_guard: maybe_progress_guard.as_ref(),
        },
      )
      .await?
      {
        FetchOnceResult::NotModified => {
          let file = file_fetcher.fetch_cached(&specifier, 10)?.unwrap();
          Ok(file)
        }
        FetchOnceResult::Redirect(redirect_url, headers) => {
          file_fetcher.http_cache.set(&specifier, headers, &[])?;
          file_fetcher
            .fetch_remote(
              &redirect_url,
              permissions,
              redirect_limit - 1,
              maybe_accept,
            )
            .await
        }
        FetchOnceResult::Code(bytes, headers) => {
          file_fetcher
            .http_cache
            .set(&specifier, headers.clone(), &bytes)?;
          let file =
            file_fetcher.build_remote_file(&specifier, bytes, &headers)?;
          Ok(file)
        }
      };
      drop(maybe_progress_guard);
      result
    }
    .boxed()
  }

  /// Returns if the cache should be used for a given specifier.
  fn should_use_cache(&self, specifier: &ModuleSpecifier) -> bool {
    match &self.cache_setting {
      CacheSetting::ReloadAll => false,
      CacheSetting::Use | CacheSetting::Only => true,
      CacheSetting::RespectHeaders => {
        if let Ok((_, headers, cache_time)) = self.http_cache.get(specifier) {
          let cache_semantics =
            CacheSemantics::new(headers, cache_time, SystemTime::now());
          cache_semantics.should_use()
        } else {
          false
        }
      }
      CacheSetting::ReloadSome(list) => {
        let mut url = specifier.clone();
        url.set_fragment(None);
        if list.iter().any(|x| x == url.as_str()) {
          return false;
        }
        url.set_query(None);
        let mut path = PathBuf::from(url.as_str());
        loop {
          if list.contains(&path.to_str().unwrap().to_string()) {
            return false;
          }
          if !path.pop() {
            break;
          }
        }
        true
      }
    }
  }

  /// Fetch a source file and asynchronously return it.
  pub async fn fetch(
    &self,
    specifier: &ModuleSpecifier,
    permissions: PermissionsContainer,
  ) -> Result<File, AnyError> {
    debug!("FileFetcher::fetch() - specifier: {}", specifier);
    self.fetch_with_accept(specifier, permissions, None).await
  }

  pub async fn fetch_with_accept(
    &self,
    specifier: &ModuleSpecifier,
    permissions: PermissionsContainer,
    maybe_accept: Option<&str>,
  ) -> Result<File, AnyError> {
    let scheme = get_validated_scheme(specifier)?;
    permissions.check_specifier(specifier)?;
    if let Some(file) = self.cache.get(specifier) {
      Ok(file)
    } else if scheme == "file" {
      // we do not in memory cache files, as this would prevent files on the
      // disk changing effecting things like workers and dynamic imports.
      fetch_local(specifier)
    } else if scheme == "data" {
      let result = self.fetch_data_url(specifier);
      if let Ok(file) = &result {
        self.cache.insert(specifier.clone(), file.clone());
      }
      result
    } else if scheme == "blob" {
      let result = self.fetch_blob_url(specifier).await;
      if let Ok(file) = &result {
        self.cache.insert(specifier.clone(), file.clone());
      }
      result
    } else if !self.allow_remote {
      Err(custom_error(
        "NoRemote",
        format!("A remote specifier was requested: \"{specifier}\", but --no-remote is specified."),
      ))
    } else {
      let result = self
        .fetch_remote(
          specifier,
          permissions,
          10,
          maybe_accept.map(String::from),
        )
        .await;
      if let Ok(file) = &result {
        self.cache.insert(specifier.clone(), file.clone());
      }
      result
    }
  }

  pub fn get_local_path(&self, specifier: &ModuleSpecifier) -> Option<PathBuf> {
    // TODO(@kitsonk) fix when deno_graph does not query cache for synthetic
    // modules
    if specifier.scheme() == "flags" {
      None
    } else if specifier.scheme() == "file" {
      specifier.to_file_path().ok()
    } else {
      self.http_cache.get_cache_filename(specifier)
    }
  }

  /// Get the location of the current HTTP cache associated with the fetcher.
  pub fn get_http_cache_location(&self) -> PathBuf {
    self.http_cache.location.clone()
  }

  /// A synchronous way to retrieve a source file, where if the file has already
  /// been cached in memory it will be returned, otherwise for local files will
  /// be read from disk.
  pub fn get_source(&self, specifier: &ModuleSpecifier) -> Option<File> {
    let maybe_file = self.cache.get(specifier);
    if maybe_file.is_none() {
      let is_local = specifier.scheme() == "file";
      if is_local {
        if let Ok(file) = fetch_local(specifier) {
          return Some(file);
        }
      }
      None
    } else {
      maybe_file
    }
  }

  /// Insert a temporary module into the in memory cache for the file fetcher.
  pub fn insert_cached(&self, file: File) -> Option<File> {
    self.cache.insert(file.specifier.clone(), file)
  }
}

#[derive(Debug, Eq, PartialEq)]
enum FetchOnceResult {
  Code(Vec<u8>, HeadersMap),
  NotModified,
  Redirect(Url, HeadersMap),
}

#[derive(Debug)]
struct FetchOnceArgs<'a> {
  pub url: Url,
  pub maybe_accept: Option<String>,
  pub maybe_etag: Option<String>,
  pub maybe_auth_token: Option<AuthToken>,
  pub maybe_progress_guard: Option<&'a UpdateGuard>,
}

/// Asynchronously fetches the given HTTP URL one pass only.
/// If no redirect is present and no error occurs,
/// yields Code(ResultPayload).
/// If redirect occurs, does not follow and
/// yields Redirect(url).
async fn fetch_once<'a>(
  http_client: &HttpClient,
  args: FetchOnceArgs<'a>,
) -> Result<FetchOnceResult, AnyError> {
  let mut request = http_client.get_no_redirect(args.url.clone())?;

  if let Some(etag) = args.maybe_etag {
    let if_none_match_val = HeaderValue::from_str(&etag)?;
    request = request.header(IF_NONE_MATCH, if_none_match_val);
  }
  if let Some(auth_token) = args.maybe_auth_token {
    let authorization_val = HeaderValue::from_str(&auth_token.to_string())?;
    request = request.header(AUTHORIZATION, authorization_val);
  }
  if let Some(accept) = args.maybe_accept {
    let accepts_val = HeaderValue::from_str(&accept)?;
    request = request.header(ACCEPT, accepts_val);
  }
  let response = request.send().await?;

  if response.status() == StatusCode::NOT_MODIFIED {
    return Ok(FetchOnceResult::NotModified);
  }

  let mut result_headers = HashMap::new();
  let response_headers = response.headers();

  if let Some(warning) = response_headers.get("X-Deno-Warning") {
    log::warn!(
      "{} {}",
      crate::colors::yellow("Warning"),
      warning.to_str().unwrap()
    );
  }

  for key in response_headers.keys() {
    let key_str = key.to_string();
    let values = response_headers.get_all(key);
    let values_str = values
      .iter()
      .map(|e| e.to_str().unwrap().to_string())
      .collect::<Vec<String>>()
      .join(",");
    result_headers.insert(key_str, values_str);
  }

  if response.status().is_redirection() {
    let new_url = resolve_redirect_from_response(&args.url, &response)?;
    return Ok(FetchOnceResult::Redirect(new_url, result_headers));
  }

  if response.status().is_client_error() || response.status().is_server_error()
  {
    let err = if response.status() == StatusCode::NOT_FOUND {
      custom_error(
        "NotFound",
        format!("Import '{}' failed, not found.", args.url),
      )
    } else {
      generic_error(format!(
        "Import '{}' failed: {}",
        args.url,
        response.status()
      ))
    };
    return Err(err);
  }

  let body = http_util::get_response_body_with_progress(
    response,
    args.maybe_progress_guard,
  )
  .await?;

  Ok(FetchOnceResult::Code(body, result_headers))
}

#[cfg(test)]
mod tests {
  use crate::cache::CachedUrlMetadata;
  use crate::http_util::HttpClient;
  use crate::version;

  use super::*;
  use deno_core::error::get_custom_error_class;
  use deno_core::resolve_url;
  use deno_core::url::Url;
  use deno_runtime::deno_fetch::create_http_client;
  use deno_runtime::deno_fetch::CreateHttpClientOptions;
  use deno_runtime::deno_web::Blob;
  use deno_runtime::deno_web::InMemoryBlobPart;
  use std::fs::read;
  use test_util::TempDir;

  fn setup(
    cache_setting: CacheSetting,
    maybe_temp_dir: Option<TempDir>,
  ) -> (FileFetcher, TempDir) {
    let (file_fetcher, temp_dir, _) =
      setup_with_blob_store(cache_setting, maybe_temp_dir);
    (file_fetcher, temp_dir)
  }

  fn setup_with_blob_store(
    cache_setting: CacheSetting,
    maybe_temp_dir: Option<TempDir>,
  ) -> (FileFetcher, TempDir, BlobStore) {
    let temp_dir = maybe_temp_dir.unwrap_or_default();
    let location = temp_dir.path().join("deps");
    let blob_store = BlobStore::default();
    let file_fetcher = FileFetcher::new(
      HttpCache::new(&location),
      cache_setting,
      true,
      Arc::new(HttpClient::new(None, None)),
      blob_store.clone(),
      None,
    );
    (file_fetcher, temp_dir, blob_store)
  }

  macro_rules! file_url {
    ($path:expr) => {
      if cfg!(target_os = "windows") {
        concat!("file:///C:", $path)
      } else {
        concat!("file://", $path)
      }
    };
  }

  async fn test_fetch(specifier: &ModuleSpecifier) -> (File, FileFetcher) {
    let (file_fetcher, _) = setup(CacheSetting::ReloadAll, None);
    let result = file_fetcher
      .fetch(specifier, PermissionsContainer::allow_all())
      .await;
    assert!(result.is_ok());
    (result.unwrap(), file_fetcher)
  }

  async fn test_fetch_remote(
    specifier: &ModuleSpecifier,
  ) -> (File, HashMap<String, String>) {
    let _http_server_guard = test_util::http_server();
    let (file_fetcher, _) = setup(CacheSetting::ReloadAll, None);
    let result: Result<File, AnyError> = file_fetcher
      .fetch_remote(specifier, PermissionsContainer::allow_all(), 1, None)
      .await;
    assert!(result.is_ok());
    let (_, headers, _) = file_fetcher.http_cache.get(specifier).unwrap();
    (result.unwrap(), headers)
  }

  async fn test_fetch_remote_encoded(
    fixture: &str,
    charset: &str,
    expected: &str,
  ) {
    let url_str = format!("http://127.0.0.1:4545/encoding/{fixture}");
    let specifier = resolve_url(&url_str).unwrap();
    let (file, headers) = test_fetch_remote(&specifier).await;
    assert_eq!(&*file.source, expected);
    assert_eq!(file.media_type, MediaType::TypeScript);
    assert_eq!(
      headers.get("content-type").unwrap(),
      &format!("application/typescript;charset={charset}")
    );
  }

  async fn test_fetch_local_encoded(charset: &str, expected: String) {
    let p = test_util::testdata_path().join(format!("encoding/{charset}.ts"));
    let specifier =
      ModuleSpecifier::from_file_path(p.to_str().unwrap()).unwrap();
    let (file, _) = test_fetch(&specifier).await;
    assert_eq!(&*file.source, expected);
  }

  #[test]
  fn test_get_validated_scheme() {
    let fixtures = vec![
      ("https://deno.land/x/mod.ts", true, "https"),
      ("http://deno.land/x/mod.ts", true, "http"),
      ("file:///a/b/c.ts", true, "file"),
      ("file:///C:/a/b/c.ts", true, "file"),
      ("data:,some%20text", true, "data"),
      ("ftp://a/b/c.ts", false, ""),
      ("mailto:dino@deno.land", false, ""),
    ];

    for (specifier, is_ok, expected) in fixtures {
      let specifier = ModuleSpecifier::parse(specifier).unwrap();
      let actual = get_validated_scheme(&specifier);
      assert_eq!(actual.is_ok(), is_ok);
      if is_ok {
        assert_eq!(actual.unwrap(), expected);
      }
    }
  }

  #[test]
  fn test_map_content_type() {
    let fixtures = vec![
      // Extension only
      (file_url!("/foo/bar.ts"), None, MediaType::TypeScript, None),
      (file_url!("/foo/bar.tsx"), None, MediaType::Tsx, None),
      (file_url!("/foo/bar.d.cts"), None, MediaType::Dcts, None),
      (file_url!("/foo/bar.d.mts"), None, MediaType::Dmts, None),
      (file_url!("/foo/bar.d.ts"), None, MediaType::Dts, None),
      (file_url!("/foo/bar.js"), None, MediaType::JavaScript, None),
      (file_url!("/foo/bar.jsx"), None, MediaType::Jsx, None),
      (file_url!("/foo/bar.json"), None, MediaType::Json, None),
      (file_url!("/foo/bar.wasm"), None, MediaType::Wasm, None),
      (file_url!("/foo/bar.cjs"), None, MediaType::Cjs, None),
      (file_url!("/foo/bar.mjs"), None, MediaType::Mjs, None),
      (file_url!("/foo/bar.cts"), None, MediaType::Cts, None),
      (file_url!("/foo/bar.mts"), None, MediaType::Mts, None),
      (file_url!("/foo/bar"), None, MediaType::Unknown, None),
      // Media type no extension
      (
        "https://deno.land/x/mod",
        Some("application/typescript".to_string()),
        MediaType::TypeScript,
        None,
      ),
      (
        "https://deno.land/x/mod",
        Some("text/typescript".to_string()),
        MediaType::TypeScript,
        None,
      ),
      (
        "https://deno.land/x/mod",
        Some("video/vnd.dlna.mpeg-tts".to_string()),
        MediaType::TypeScript,
        None,
      ),
      (
        "https://deno.land/x/mod",
        Some("video/mp2t".to_string()),
        MediaType::TypeScript,
        None,
      ),
      (
        "https://deno.land/x/mod",
        Some("application/x-typescript".to_string()),
        MediaType::TypeScript,
        None,
      ),
      (
        "https://deno.land/x/mod",
        Some("application/javascript".to_string()),
        MediaType::JavaScript,
        None,
      ),
      (
        "https://deno.land/x/mod",
        Some("text/javascript".to_string()),
        MediaType::JavaScript,
        None,
      ),
      (
        "https://deno.land/x/mod",
        Some("application/ecmascript".to_string()),
        MediaType::JavaScript,
        None,
      ),
      (
        "https://deno.land/x/mod",
        Some("text/ecmascript".to_string()),
        MediaType::JavaScript,
        None,
      ),
      (
        "https://deno.land/x/mod",
        Some("application/x-javascript".to_string()),
        MediaType::JavaScript,
        None,
      ),
      (
        "https://deno.land/x/mod",
        Some("application/node".to_string()),
        MediaType::JavaScript,
        None,
      ),
      (
        "https://deno.land/x/mod",
        Some("text/jsx".to_string()),
        MediaType::Jsx,
        None,
      ),
      (
        "https://deno.land/x/mod",
        Some("text/tsx".to_string()),
        MediaType::Tsx,
        None,
      ),
      (
        "https://deno.land/x/mod",
        Some("text/json".to_string()),
        MediaType::Json,
        None,
      ),
      (
        "https://deno.land/x/mod",
        Some("text/json; charset=utf-8".to_string()),
        MediaType::Json,
        Some("utf-8".to_string()),
      ),
      // Extension with media type
      (
        "https://deno.land/x/mod.ts",
        Some("text/plain".to_string()),
        MediaType::TypeScript,
        None,
      ),
      (
        "https://deno.land/x/mod.ts",
        Some("foo/bar".to_string()),
        MediaType::Unknown,
        None,
      ),
      (
        "https://deno.land/x/mod.tsx",
        Some("application/typescript".to_string()),
        MediaType::Tsx,
        None,
      ),
      (
        "https://deno.land/x/mod.tsx",
        Some("application/javascript".to_string()),
        MediaType::Tsx,
        None,
      ),
      (
        "https://deno.land/x/mod.jsx",
        Some("application/javascript".to_string()),
        MediaType::Jsx,
        None,
      ),
      (
        "https://deno.land/x/mod.jsx",
        Some("application/x-typescript".to_string()),
        MediaType::Jsx,
        None,
      ),
      (
        "https://deno.land/x/mod.d.ts",
        Some("application/javascript".to_string()),
        MediaType::Dts,
        None,
      ),
      (
        "https://deno.land/x/mod.d.ts",
        Some("text/plain".to_string()),
        MediaType::Dts,
        None,
      ),
      (
        "https://deno.land/x/mod.d.ts",
        Some("application/x-typescript".to_string()),
        MediaType::Dts,
        None,
      ),
    ];

    for (specifier, maybe_content_type, media_type, maybe_charset) in fixtures {
      let specifier = ModuleSpecifier::parse(specifier).unwrap();
      assert_eq!(
        map_content_type(&specifier, maybe_content_type.as_ref()),
        (media_type, maybe_charset)
      );
    }
  }

  #[tokio::test]
  async fn test_insert_cached() {
    let (file_fetcher, temp_dir) = setup(CacheSetting::Use, None);
    let local = temp_dir.path().join("a.ts");
    let specifier =
      ModuleSpecifier::from_file_path(local.as_os_str().to_str().unwrap())
        .unwrap();
    let file = File {
      local,
      maybe_types: None,
      media_type: MediaType::TypeScript,
      source: "some source code".into(),
      specifier: specifier.clone(),
      maybe_headers: None,
    };
    file_fetcher.insert_cached(file.clone());

    let result = file_fetcher
      .fetch(&specifier, PermissionsContainer::allow_all())
      .await;
    assert!(result.is_ok());
    let result_file = result.unwrap();
    assert_eq!(result_file, file);
  }

  #[tokio::test]
  async fn test_get_source() {
    let _http_server_guard = test_util::http_server();
    let (file_fetcher, _) = setup(CacheSetting::Use, None);
    let specifier =
      resolve_url("http://localhost:4548/subdir/redirects/redirect1.js")
        .unwrap();

    let result = file_fetcher
      .fetch(&specifier, PermissionsContainer::allow_all())
      .await;
    assert!(result.is_ok());

    let maybe_file = file_fetcher.get_source(&specifier);
    assert!(maybe_file.is_some());
    let file = maybe_file.unwrap();
    assert_eq!(&*file.source, "export const redirect = 1;\n");
    assert_eq!(
      file.specifier,
      resolve_url("http://localhost:4545/subdir/redirects/redirect1.js")
        .unwrap()
    );
  }

  #[test]
  fn test_get_http_cache_location() {
    let (file_fetcher, temp_dir) = setup(CacheSetting::Use, None);
    let expected = temp_dir.path().join("deps");
    let actual = file_fetcher.get_http_cache_location();
    assert_eq!(actual, expected);
  }

  #[tokio::test]
  async fn test_fetch_data_url() {
    let (file_fetcher, _) = setup(CacheSetting::Use, None);
    let specifier = resolve_url("data:application/typescript;base64,ZXhwb3J0IGNvbnN0IGEgPSAiYSI7CgpleHBvcnQgZW51bSBBIHsKICBBLAogIEIsCiAgQywKfQo=").unwrap();

    let result = file_fetcher
      .fetch(&specifier, PermissionsContainer::allow_all())
      .await;
    assert!(result.is_ok());
    let file = result.unwrap();
    assert_eq!(
      &*file.source,
      "export const a = \"a\";\n\nexport enum A {\n  A,\n  B,\n  C,\n}\n"
    );
    assert_eq!(file.media_type, MediaType::TypeScript);
    assert_eq!(file.maybe_types, None);
    assert_eq!(file.specifier, specifier);
  }

  #[tokio::test]
  async fn test_fetch_blob_url() {
    let (file_fetcher, _, blob_store) =
      setup_with_blob_store(CacheSetting::Use, None);

    let bytes =
      "export const a = \"a\";\n\nexport enum A {\n  A,\n  B,\n  C,\n}\n"
        .as_bytes()
        .to_vec();

    let specifier = blob_store.insert_object_url(
      Blob {
        media_type: "application/typescript".to_string(),
        parts: vec![Arc::new(InMemoryBlobPart::from(bytes))],
      },
      None,
    );

    let result = file_fetcher
      .fetch(&specifier, PermissionsContainer::allow_all())
      .await;
    assert!(result.is_ok());
    let file = result.unwrap();
    assert_eq!(
      &*file.source,
      "export const a = \"a\";\n\nexport enum A {\n  A,\n  B,\n  C,\n}\n"
    );
    assert_eq!(file.media_type, MediaType::TypeScript);
    assert_eq!(file.maybe_types, None);
    assert_eq!(file.specifier, specifier);
  }

  #[tokio::test]
  async fn test_fetch_complex() {
    let _http_server_guard = test_util::http_server();
    let (file_fetcher, temp_dir) = setup(CacheSetting::Use, None);
    let (file_fetcher_01, _) = setup(CacheSetting::Use, Some(temp_dir.clone()));
    let (file_fetcher_02, _) = setup(CacheSetting::Use, Some(temp_dir.clone()));
    let specifier =
      ModuleSpecifier::parse("http://localhost:4545/subdir/mod2.ts").unwrap();

    let result = file_fetcher
      .fetch(&specifier, PermissionsContainer::allow_all())
      .await;
    assert!(result.is_ok());
    let file = result.unwrap();
    assert_eq!(
      &*file.source,
      "export { printHello } from \"./print_hello.ts\";\n"
    );
    assert_eq!(file.media_type, MediaType::TypeScript);

    let cache_filename = file_fetcher
      .http_cache
      .get_cache_filename(&specifier)
      .unwrap();
    let mut metadata = CachedUrlMetadata::read(&cache_filename).unwrap();
    metadata.headers = HashMap::new();
    metadata
      .headers
      .insert("content-type".to_string(), "text/javascript".to_string());
    metadata.write(&cache_filename).unwrap();

    let result = file_fetcher_01
      .fetch(&specifier, PermissionsContainer::allow_all())
      .await;
    assert!(result.is_ok());
    let file = result.unwrap();
    assert_eq!(
      &*file.source,
      "export { printHello } from \"./print_hello.ts\";\n"
    );
    // This validates that when using the cached value, because we modified
    // the value above.
    assert_eq!(file.media_type, MediaType::JavaScript);

    let (_, headers, _) = file_fetcher_02.http_cache.get(&specifier).unwrap();
    assert_eq!(headers.get("content-type").unwrap(), "text/javascript");
    metadata.headers = HashMap::new();
    metadata
      .headers
      .insert("content-type".to_string(), "application/json".to_string());
    metadata.write(&cache_filename).unwrap();

    let result = file_fetcher_02
      .fetch(&specifier, PermissionsContainer::allow_all())
      .await;
    assert!(result.is_ok());
    let file = result.unwrap();
    assert_eq!(
      &*file.source,
      "export { printHello } from \"./print_hello.ts\";\n"
    );
    assert_eq!(file.media_type, MediaType::Json);

    // This creates a totally new instance, simulating another Deno process
    // invocation and indicates to "cache bust".
    let location = temp_dir.path().join("deps");
    let file_fetcher = FileFetcher::new(
      HttpCache::new(&location),
      CacheSetting::ReloadAll,
      true,
      Arc::new(HttpClient::new(None, None)),
      BlobStore::default(),
      None,
    );
    let result = file_fetcher
      .fetch(&specifier, PermissionsContainer::allow_all())
      .await;
    assert!(result.is_ok());
    let file = result.unwrap();
    assert_eq!(
      &*file.source,
      "export { printHello } from \"./print_hello.ts\";\n"
    );
    assert_eq!(file.media_type, MediaType::TypeScript);
  }

  #[tokio::test]
  async fn test_fetch_uses_cache() {
    let _http_server_guard = test_util::http_server();
    let temp_dir = TempDir::new();
    let location = temp_dir.path().join("deps");
    let file_fetcher_01 = FileFetcher::new(
      HttpCache::new(&location),
      CacheSetting::Use,
      true,
      Arc::new(HttpClient::new(None, None)),
      BlobStore::default(),
      None,
    );
    let specifier =
      resolve_url("http://localhost:4545/subdir/mismatch_ext.ts").unwrap();
    let cache_filename = file_fetcher_01
      .http_cache
      .get_cache_filename(&specifier)
      .unwrap();

    let result = file_fetcher_01
      .fetch(&specifier, PermissionsContainer::allow_all())
      .await;
    assert!(result.is_ok());

    let metadata_filename = CachedUrlMetadata::filename(&cache_filename);
    let metadata_file = fs::File::open(metadata_filename).unwrap();
    let metadata_file_metadata = metadata_file.metadata().unwrap();
    let metadata_file_modified_01 = metadata_file_metadata.modified().unwrap();

    let file_fetcher_02 = FileFetcher::new(
      HttpCache::new(&location),
      CacheSetting::Use,
      true,
      Arc::new(HttpClient::new(None, None)),
      BlobStore::default(),
      None,
    );
    let result = file_fetcher_02
      .fetch(&specifier, PermissionsContainer::allow_all())
      .await;
    assert!(result.is_ok());

    let metadata_filename = CachedUrlMetadata::filename(&cache_filename);
    let metadata_file = fs::File::open(metadata_filename).unwrap();
    let metadata_file_metadata = metadata_file.metadata().unwrap();
    let metadata_file_modified_02 = metadata_file_metadata.modified().unwrap();

    assert_eq!(metadata_file_modified_01, metadata_file_modified_02);
  }

  #[tokio::test]
  async fn test_fetch_redirected() {
    let _http_server_guard = test_util::http_server();
    let (file_fetcher, _) = setup(CacheSetting::Use, None);
    let specifier =
      resolve_url("http://localhost:4546/subdir/redirects/redirect1.js")
        .unwrap();
    let cached_filename = file_fetcher
      .http_cache
      .get_cache_filename(&specifier)
      .unwrap();
    let redirected_specifier =
      resolve_url("http://localhost:4545/subdir/redirects/redirect1.js")
        .unwrap();
    let redirected_cached_filename = file_fetcher
      .http_cache
      .get_cache_filename(&redirected_specifier)
      .unwrap();

    let result = file_fetcher
      .fetch(&specifier, PermissionsContainer::allow_all())
      .await;
    assert!(result.is_ok());
    let file = result.unwrap();
    assert_eq!(file.specifier, redirected_specifier);

    assert_eq!(
      fs::read_to_string(cached_filename).unwrap(),
      "",
      "redirected files should have empty cached contents"
    );
    let (_, headers, _) = file_fetcher.http_cache.get(&specifier).unwrap();
    assert_eq!(
      headers.get("location").unwrap(),
      "http://localhost:4545/subdir/redirects/redirect1.js"
    );

    assert_eq!(
      fs::read_to_string(redirected_cached_filename).unwrap(),
      "export const redirect = 1;\n"
    );
    let (_, headers, _) =
      file_fetcher.http_cache.get(&redirected_specifier).unwrap();
    assert!(headers.get("location").is_none());
  }

  #[tokio::test]
  async fn test_fetch_multiple_redirects() {
    let _http_server_guard = test_util::http_server();
    let (file_fetcher, _) = setup(CacheSetting::Use, None);
    let specifier =
      resolve_url("http://localhost:4548/subdir/redirects/redirect1.js")
        .unwrap();
    let cached_filename = file_fetcher
      .http_cache
      .get_cache_filename(&specifier)
      .unwrap();
    let redirected_01_specifier =
      resolve_url("http://localhost:4546/subdir/redirects/redirect1.js")
        .unwrap();
    let redirected_01_cached_filename = file_fetcher
      .http_cache
      .get_cache_filename(&redirected_01_specifier)
      .unwrap();
    let redirected_02_specifier =
      resolve_url("http://localhost:4545/subdir/redirects/redirect1.js")
        .unwrap();
    let redirected_02_cached_filename = file_fetcher
      .http_cache
      .get_cache_filename(&redirected_02_specifier)
      .unwrap();

    let result = file_fetcher
      .fetch(&specifier, PermissionsContainer::allow_all())
      .await;
    assert!(result.is_ok());
    let file = result.unwrap();
    assert_eq!(file.specifier, redirected_02_specifier);

    assert_eq!(
      fs::read_to_string(cached_filename).unwrap(),
      "",
      "redirected files should have empty cached contents"
    );
    let (_, headers, _) = file_fetcher.http_cache.get(&specifier).unwrap();
    assert_eq!(
      headers.get("location").unwrap(),
      "http://localhost:4546/subdir/redirects/redirect1.js"
    );

    assert_eq!(
      fs::read_to_string(redirected_01_cached_filename).unwrap(),
      "",
      "redirected files should have empty cached contents"
    );
    let (_, headers, _) = file_fetcher
      .http_cache
      .get(&redirected_01_specifier)
      .unwrap();
    assert_eq!(
      headers.get("location").unwrap(),
      "http://localhost:4545/subdir/redirects/redirect1.js"
    );

    assert_eq!(
      fs::read_to_string(redirected_02_cached_filename).unwrap(),
      "export const redirect = 1;\n"
    );
    let (_, headers, _) = file_fetcher
      .http_cache
      .get(&redirected_02_specifier)
      .unwrap();
    assert!(headers.get("location").is_none());
  }

  #[tokio::test]
  async fn test_fetch_uses_cache_with_redirects() {
    let _http_server_guard = test_util::http_server();
    let temp_dir = TempDir::new();
    let location = temp_dir.path().join("deps");
    let file_fetcher_01 = FileFetcher::new(
      HttpCache::new(&location),
      CacheSetting::Use,
      true,
      Arc::new(HttpClient::new(None, None)),
      BlobStore::default(),
      None,
    );
    let specifier =
      resolve_url("http://localhost:4548/subdir/mismatch_ext.ts").unwrap();
    let redirected_specifier =
      resolve_url("http://localhost:4546/subdir/mismatch_ext.ts").unwrap();
    let redirected_cache_filename = file_fetcher_01
      .http_cache
      .get_cache_filename(&redirected_specifier)
      .unwrap();

    let result = file_fetcher_01
      .fetch(&specifier, PermissionsContainer::allow_all())
      .await;
    assert!(result.is_ok());

    let metadata_filename =
      CachedUrlMetadata::filename(&redirected_cache_filename);
    let metadata_file = fs::File::open(metadata_filename).unwrap();
    let metadata_file_metadata = metadata_file.metadata().unwrap();
    let metadata_file_modified_01 = metadata_file_metadata.modified().unwrap();

    let file_fetcher_02 = FileFetcher::new(
      HttpCache::new(&location),
      CacheSetting::Use,
      true,
      Arc::new(HttpClient::new(None, None)),
      BlobStore::default(),
      None,
    );
    let result = file_fetcher_02
      .fetch(&redirected_specifier, PermissionsContainer::allow_all())
      .await;
    assert!(result.is_ok());

    let metadata_filename =
      CachedUrlMetadata::filename(&redirected_cache_filename);
    let metadata_file = fs::File::open(metadata_filename).unwrap();
    let metadata_file_metadata = metadata_file.metadata().unwrap();
    let metadata_file_modified_02 = metadata_file_metadata.modified().unwrap();

    assert_eq!(metadata_file_modified_01, metadata_file_modified_02);
  }

  #[tokio::test]
  async fn test_fetcher_limits_redirects() {
    let _http_server_guard = test_util::http_server();
    let (file_fetcher, _) = setup(CacheSetting::Use, None);
    let specifier =
      resolve_url("http://localhost:4548/subdir/redirects/redirect1.js")
        .unwrap();

    let result = file_fetcher
      .fetch_remote(&specifier, PermissionsContainer::allow_all(), 2, None)
      .await;
    assert!(result.is_ok());

    let result = file_fetcher
      .fetch_remote(&specifier, PermissionsContainer::allow_all(), 1, None)
      .await;
    assert!(result.is_err());

    let result = file_fetcher.fetch_cached(&specifier, 2);
    assert!(result.is_ok());

    let result = file_fetcher.fetch_cached(&specifier, 1);
    assert!(result.is_err());
  }

  #[tokio::test]
  async fn test_fetch_same_host_redirect() {
    let _http_server_guard = test_util::http_server();
    let (file_fetcher, _) = setup(CacheSetting::Use, None);
    let specifier = resolve_url(
      "http://localhost:4550/REDIRECT/subdir/redirects/redirect1.js",
    )
    .unwrap();
    let cached_filename = file_fetcher
      .http_cache
      .get_cache_filename(&specifier)
      .unwrap();
    let redirected_specifier =
      resolve_url("http://localhost:4550/subdir/redirects/redirect1.js")
        .unwrap();
    let redirected_cached_filename = file_fetcher
      .http_cache
      .get_cache_filename(&redirected_specifier)
      .unwrap();

    let result = file_fetcher
      .fetch(&specifier, PermissionsContainer::allow_all())
      .await;
    assert!(result.is_ok());
    let file = result.unwrap();
    assert_eq!(file.specifier, redirected_specifier);

    assert_eq!(
      fs::read_to_string(cached_filename).unwrap(),
      "",
      "redirected files should have empty cached contents"
    );
    let (_, headers, _) = file_fetcher.http_cache.get(&specifier).unwrap();
    assert_eq!(
      headers.get("location").unwrap(),
      "/subdir/redirects/redirect1.js"
    );

    assert_eq!(
      fs::read_to_string(redirected_cached_filename).unwrap(),
      "export const redirect = 1;\n"
    );
    let (_, headers, _) =
      file_fetcher.http_cache.get(&redirected_specifier).unwrap();
    assert!(headers.get("location").is_none());
  }

  #[tokio::test]
  async fn test_fetch_no_remote() {
    let _http_server_guard = test_util::http_server();
    let temp_dir = TempDir::new();
    let location = temp_dir.path().join("deps");
    let file_fetcher = FileFetcher::new(
      HttpCache::new(&location),
      CacheSetting::Use,
      false,
      Arc::new(HttpClient::new(None, None)),
      BlobStore::default(),
      None,
    );
    let specifier =
      resolve_url("http://localhost:4545/run/002_hello.ts").unwrap();

    let result = file_fetcher
      .fetch(&specifier, PermissionsContainer::allow_all())
      .await;
    assert!(result.is_err());
    let err = result.unwrap_err();
    assert_eq!(get_custom_error_class(&err), Some("NoRemote"));
    assert_eq!(err.to_string(), "A remote specifier was requested: \"http://localhost:4545/run/002_hello.ts\", but --no-remote is specified.");
  }

  #[tokio::test]
  async fn test_fetch_cache_only() {
    let _http_server_guard = test_util::http_server();
    let temp_dir = TempDir::new();
    let location = temp_dir.path().join("deps");
    let file_fetcher_01 = FileFetcher::new(
      HttpCache::new(&location),
      CacheSetting::Only,
      true,
      Arc::new(HttpClient::new(None, None)),
      BlobStore::default(),
      None,
    );
    let file_fetcher_02 = FileFetcher::new(
      HttpCache::new(&location),
      CacheSetting::Use,
      true,
      Arc::new(HttpClient::new(None, None)),
      BlobStore::default(),
      None,
    );
    let specifier =
      resolve_url("http://localhost:4545/run/002_hello.ts").unwrap();

    let result = file_fetcher_01
      .fetch(&specifier, PermissionsContainer::allow_all())
      .await;
    assert!(result.is_err());
    let err = result.unwrap_err();
    assert_eq!(get_custom_error_class(&err), Some("NotCached"));
    assert_eq!(err.to_string(), "Specifier not found in cache: \"http://localhost:4545/run/002_hello.ts\", --cached-only is specified.");

    let result = file_fetcher_02
      .fetch(&specifier, PermissionsContainer::allow_all())
      .await;
    assert!(result.is_ok());

    let result = file_fetcher_01
      .fetch(&specifier, PermissionsContainer::allow_all())
      .await;
    assert!(result.is_ok());
  }

  #[tokio::test]
  async fn test_fetch_local_bypasses_file_cache() {
    let (file_fetcher, temp_dir) = setup(CacheSetting::Use, None);
    let fixture_path = temp_dir.path().join("mod.ts");
    let specifier = ModuleSpecifier::from_file_path(&fixture_path).unwrap();
    fs::write(fixture_path.clone(), r#"console.log("hello deno");"#).unwrap();
    let result = file_fetcher
      .fetch(&specifier, PermissionsContainer::allow_all())
      .await;
    assert!(result.is_ok());
    let file = result.unwrap();
    assert_eq!(&*file.source, r#"console.log("hello deno");"#);

    fs::write(fixture_path, r#"console.log("goodbye deno");"#).unwrap();
    let result = file_fetcher
      .fetch(&specifier, PermissionsContainer::allow_all())
      .await;
    assert!(result.is_ok());
    let file = result.unwrap();
    assert_eq!(&*file.source, r#"console.log("goodbye deno");"#);
  }

  #[tokio::test]
  async fn test_respect_cache_revalidates() {
    let _g = test_util::http_server();
    let temp_dir = TempDir::new();
    let (file_fetcher, _) =
      setup(CacheSetting::RespectHeaders, Some(temp_dir.clone()));
    let specifier =
      ModuleSpecifier::parse("http://localhost:4545/dynamic").unwrap();
    let result = file_fetcher
      .fetch(&specifier, PermissionsContainer::allow_all())
      .await;
    assert!(result.is_ok());
    let file = result.unwrap();
    let first = file.source;

    let (file_fetcher, _) =
      setup(CacheSetting::RespectHeaders, Some(temp_dir.clone()));
    let result = file_fetcher
      .fetch(&specifier, PermissionsContainer::allow_all())
      .await;
    assert!(result.is_ok());
    let file = result.unwrap();
    let second = file.source;

    assert_ne!(first, second);
  }

  #[tokio::test]
  async fn test_respect_cache_still_fresh() {
    let _g = test_util::http_server();
    let temp_dir = TempDir::new();
    let (file_fetcher, _) =
      setup(CacheSetting::RespectHeaders, Some(temp_dir.clone()));
    let specifier =
      ModuleSpecifier::parse("http://localhost:4545/dynamic_cache").unwrap();
    let result = file_fetcher
      .fetch(&specifier, PermissionsContainer::allow_all())
      .await;
    assert!(result.is_ok());
    let file = result.unwrap();
    let first = file.source;

    let (file_fetcher, _) =
      setup(CacheSetting::RespectHeaders, Some(temp_dir.clone()));
    let result = file_fetcher
      .fetch(&specifier, PermissionsContainer::allow_all())
      .await;
    assert!(result.is_ok());
    let file = result.unwrap();
    let second = file.source;

    assert_eq!(first, second);
  }

  #[tokio::test]
  async fn test_fetch_local_utf_16be() {
    let expected = String::from_utf8(
      b"\xEF\xBB\xBFconsole.log(\"Hello World\");\x0A".to_vec(),
    )
    .unwrap();
    test_fetch_local_encoded("utf-16be", expected).await;
  }

  #[tokio::test]
  async fn test_fetch_local_utf_16le() {
    let expected = String::from_utf8(
      b"\xEF\xBB\xBFconsole.log(\"Hello World\");\x0A".to_vec(),
    )
    .unwrap();
    test_fetch_local_encoded("utf-16le", expected).await;
  }

  #[tokio::test]
  async fn test_fetch_local_utf8_with_bom() {
    let expected = String::from_utf8(
      b"\xEF\xBB\xBFconsole.log(\"Hello World\");\x0A".to_vec(),
    )
    .unwrap();
    test_fetch_local_encoded("utf-8", expected).await;
  }

  #[tokio::test]
  async fn test_fetch_remote_javascript_with_types() {
    let specifier =
      ModuleSpecifier::parse("http://127.0.0.1:4545/xTypeScriptTypes.js")
        .unwrap();
    let (file, _) = test_fetch_remote(&specifier).await;
    assert_eq!(
      file.maybe_types,
      Some("./xTypeScriptTypes.d.ts".to_string())
    );
  }

  #[tokio::test]
  async fn test_fetch_remote_jsx_with_types() {
    let specifier =
      ModuleSpecifier::parse("http://127.0.0.1:4545/xTypeScriptTypes.jsx")
        .unwrap();
    let (file, _) = test_fetch_remote(&specifier).await;
    assert_eq!(file.media_type, MediaType::Jsx,);
    assert_eq!(
      file.maybe_types,
      Some("./xTypeScriptTypes.d.ts".to_string())
    );
  }

  #[tokio::test]
  async fn test_fetch_remote_typescript_with_types() {
    let specifier =
      ModuleSpecifier::parse("http://127.0.0.1:4545/xTypeScriptTypes.ts")
        .unwrap();
    let (file, _) = test_fetch_remote(&specifier).await;
    assert_eq!(file.maybe_types, None);
  }

  #[tokio::test]
  async fn test_fetch_remote_utf16_le() {
    let expected =
      std::str::from_utf8(b"\xEF\xBB\xBFconsole.log(\"Hello World\");\x0A")
        .unwrap();
    test_fetch_remote_encoded("utf-16le.ts", "utf-16le", expected).await;
  }

  #[tokio::test]
  async fn test_fetch_remote_utf16_be() {
    let expected =
      std::str::from_utf8(b"\xEF\xBB\xBFconsole.log(\"Hello World\");\x0A")
        .unwrap();
    test_fetch_remote_encoded("utf-16be.ts", "utf-16be", expected).await;
  }

  #[tokio::test]
  async fn test_fetch_remote_window_1255() {
    let expected = "console.log(\"\u{5E9}\u{5DC}\u{5D5}\u{5DD} \
                   \u{5E2}\u{5D5}\u{5DC}\u{5DD}\");\u{A}";
    test_fetch_remote_encoded("windows-1255", "windows-1255", expected).await;
  }

  fn create_test_client() -> HttpClient {
    HttpClient::from_client(
<<<<<<< HEAD
      create_http_client(
        "test_client".to_string(),
        CreateHttpClientOptions::default(),
      )
      .unwrap(),
=======
      create_http_client("test_client", None, vec![], None, None, None)
        .unwrap(),
>>>>>>> 9ba2c4c4
    )
  }

  #[tokio::test]
  async fn test_fetch_string() {
    let _http_server_guard = test_util::http_server();
    // Relies on external http server. See target/debug/test_server
    let url = Url::parse("http://127.0.0.1:4545/assets/fixture.json").unwrap();
    let client = create_test_client();
    let result = fetch_once(
      &client,
      FetchOnceArgs {
        url,
        maybe_accept: None,
        maybe_etag: None,
        maybe_auth_token: None,
        maybe_progress_guard: None,
      },
    )
    .await;
    if let Ok(FetchOnceResult::Code(body, headers)) = result {
      assert!(!body.is_empty());
      assert_eq!(headers.get("content-type").unwrap(), "application/json");
      assert_eq!(headers.get("etag"), None);
      assert_eq!(headers.get("x-typescript-types"), None);
    } else {
      panic!();
    }
  }

  #[tokio::test]
  async fn test_fetch_gzip() {
    let _http_server_guard = test_util::http_server();
    // Relies on external http server. See target/debug/test_server
    let url = Url::parse("http://127.0.0.1:4545/run/import_compression/gziped")
      .unwrap();
    let client = create_test_client();
    let result = fetch_once(
      &client,
      FetchOnceArgs {
        url,
        maybe_accept: None,
        maybe_etag: None,
        maybe_auth_token: None,
        maybe_progress_guard: None,
      },
    )
    .await;
    if let Ok(FetchOnceResult::Code(body, headers)) = result {
      assert_eq!(String::from_utf8(body).unwrap(), "console.log('gzip')");
      assert_eq!(
        headers.get("content-type").unwrap(),
        "application/javascript"
      );
      assert_eq!(headers.get("etag"), None);
      assert_eq!(headers.get("x-typescript-types"), None);
    } else {
      panic!();
    }
  }

  #[tokio::test]
  async fn test_fetch_with_etag() {
    let _http_server_guard = test_util::http_server();
    let url = Url::parse("http://127.0.0.1:4545/etag_script.ts").unwrap();
    let client = create_test_client();
    let result = fetch_once(
      &client,
      FetchOnceArgs {
        url: url.clone(),
        maybe_accept: None,
        maybe_etag: None,
        maybe_auth_token: None,
        maybe_progress_guard: None,
      },
    )
    .await;
    if let Ok(FetchOnceResult::Code(body, headers)) = result {
      assert!(!body.is_empty());
      assert_eq!(String::from_utf8(body).unwrap(), "console.log('etag')");
      assert_eq!(
        headers.get("content-type").unwrap(),
        "application/typescript"
      );
      assert_eq!(headers.get("etag").unwrap(), "33a64df551425fcc55e");
    } else {
      panic!();
    }

    let res = fetch_once(
      &client,
      FetchOnceArgs {
        url,
        maybe_accept: None,
        maybe_etag: Some("33a64df551425fcc55e".to_string()),
        maybe_auth_token: None,
        maybe_progress_guard: None,
      },
    )
    .await;
    assert_eq!(res.unwrap(), FetchOnceResult::NotModified);
  }

  #[tokio::test]
  async fn test_fetch_brotli() {
    let _http_server_guard = test_util::http_server();
    // Relies on external http server. See target/debug/test_server
    let url = Url::parse("http://127.0.0.1:4545/run/import_compression/brotli")
      .unwrap();
    let client = create_test_client();
    let result = fetch_once(
      &client,
      FetchOnceArgs {
        url,
        maybe_accept: None,
        maybe_etag: None,
        maybe_auth_token: None,
        maybe_progress_guard: None,
      },
    )
    .await;
    if let Ok(FetchOnceResult::Code(body, headers)) = result {
      assert!(!body.is_empty());
      assert_eq!(String::from_utf8(body).unwrap(), "console.log('brotli');");
      assert_eq!(
        headers.get("content-type").unwrap(),
        "application/javascript"
      );
      assert_eq!(headers.get("etag"), None);
      assert_eq!(headers.get("x-typescript-types"), None);
    } else {
      panic!();
    }
  }

  #[tokio::test]
  async fn test_fetch_accept() {
    let _http_server_guard = test_util::http_server();
    // Relies on external http server. See target/debug/test_server
    let url = Url::parse("http://127.0.0.1:4545/echo_accept").unwrap();
    let client = create_test_client();
    let result = fetch_once(
      &client,
      FetchOnceArgs {
        url,
        maybe_accept: Some("application/json".to_string()),
        maybe_etag: None,
        maybe_auth_token: None,
        maybe_progress_guard: None,
      },
    )
    .await;
    if let Ok(FetchOnceResult::Code(body, _)) = result {
      assert_eq!(body, r#"{"accept":"application/json"}"#.as_bytes());
    } else {
      panic!();
    }
  }

  #[tokio::test]
  async fn test_fetch_once_with_redirect() {
    let _http_server_guard = test_util::http_server();
    // Relies on external http server. See target/debug/test_server
    let url = Url::parse("http://127.0.0.1:4546/assets/fixture.json").unwrap();
    // Dns resolver substitutes `127.0.0.1` with `localhost`
    let target_url =
      Url::parse("http://localhost:4545/assets/fixture.json").unwrap();
    let client = create_test_client();
    let result = fetch_once(
      &client,
      FetchOnceArgs {
        url,
        maybe_accept: None,
        maybe_etag: None,
        maybe_auth_token: None,
        maybe_progress_guard: None,
      },
    )
    .await;
    if let Ok(FetchOnceResult::Redirect(url, _)) = result {
      assert_eq!(url, target_url);
    } else {
      panic!();
    }
  }

  #[tokio::test]
  async fn test_fetch_with_cafile_string() {
    let _http_server_guard = test_util::http_server();
    // Relies on external http server. See target/debug/test_server
    let url = Url::parse("https://localhost:5545/assets/fixture.json").unwrap();

    let client = HttpClient::from_client(
      create_http_client(
        version::get_user_agent(),
        CreateHttpClientOptions {
          ca_certs: vec![read(
            test_util::testdata_path()
              .join("tls/RootCA.pem")
              .to_str()
              .unwrap(),
          )
          .unwrap()],
          ..Default::default()
        },
      )
      .unwrap(),
    );
    let result = fetch_once(
      &client,
      FetchOnceArgs {
        url,
        maybe_accept: None,
        maybe_etag: None,
        maybe_auth_token: None,
        maybe_progress_guard: None,
      },
    )
    .await;
    if let Ok(FetchOnceResult::Code(body, headers)) = result {
      assert!(!body.is_empty());
      assert_eq!(headers.get("content-type").unwrap(), "application/json");
      assert_eq!(headers.get("etag"), None);
      assert_eq!(headers.get("x-typescript-types"), None);
    } else {
      panic!();
    }
  }

  #[tokio::test]
  async fn test_fetch_with_default_certificate_store() {
    let _http_server_guard = test_util::http_server();
    // Relies on external http server with a valid mozilla root CA cert.
    let url = Url::parse("https://deno.land/x").unwrap();
    let client = HttpClient::from_client(
      create_http_client(
        version::get_user_agent(),
        CreateHttpClientOptions::default(),
      )
      .unwrap(),
    );

    let result = fetch_once(
      &client,
      FetchOnceArgs {
        url,
        maybe_accept: None,
        maybe_etag: None,
        maybe_auth_token: None,
        maybe_progress_guard: None,
      },
    )
    .await;

    println!("{result:?}");
    if let Ok(FetchOnceResult::Code(body, _headers)) = result {
      assert!(!body.is_empty());
    } else {
      panic!();
    }
  }

  // TODO(@justinmchase): Windows should verify certs too and fail to make this request without ca certs
  #[cfg(not(windows))]
  #[tokio::test]
  #[ignore] // https://github.com/denoland/deno/issues/12561
  async fn test_fetch_with_empty_certificate_store() {
    use deno_runtime::deno_tls::rustls::RootCertStore;
    use deno_runtime::deno_tls::RootCertStoreProvider;

    struct ValueRootCertStoreProvider(RootCertStore);

    impl RootCertStoreProvider for ValueRootCertStoreProvider {
      fn get_or_try_init(&self) -> Result<&RootCertStore, AnyError> {
        Ok(&self.0)
      }
    }

    let _http_server_guard = test_util::http_server();
    // Relies on external http server with a valid mozilla root CA cert.
    let url = Url::parse("https://deno.land").unwrap();
    let client = HttpClient::new(
      // no certs loaded at all
      Some(Arc::new(ValueRootCertStoreProvider(RootCertStore::empty()))),
      None,
    );

    let result = fetch_once(
      &client,
      FetchOnceArgs {
        url,
        maybe_accept: None,
        maybe_etag: None,
        maybe_auth_token: None,
        maybe_progress_guard: None,
      },
    )
    .await;

    if let Ok(FetchOnceResult::Code(_body, _headers)) = result {
      // This test is expected to fail since to CA certs have been loaded
      panic!();
    }
  }

  #[tokio::test]
  async fn test_fetch_with_cafile_gzip() {
    let _http_server_guard = test_util::http_server();
    // Relies on external http server. See target/debug/test_server
    let url =
      Url::parse("https://localhost:5545/run/import_compression/gziped")
        .unwrap();
    let client = HttpClient::from_client(
      create_http_client(
        version::get_user_agent(),
        CreateHttpClientOptions {
          ca_certs: vec![read(
            test_util::testdata_path()
              .join("tls/RootCA.pem")
              .to_str()
              .unwrap(),
          )
          .unwrap()],
          ..Default::default()
        },
      )
      .unwrap(),
    );
    let result = fetch_once(
      &client,
      FetchOnceArgs {
        url,
        maybe_accept: None,
        maybe_etag: None,
        maybe_auth_token: None,
        maybe_progress_guard: None,
      },
    )
    .await;
    if let Ok(FetchOnceResult::Code(body, headers)) = result {
      assert_eq!(String::from_utf8(body).unwrap(), "console.log('gzip')");
      assert_eq!(
        headers.get("content-type").unwrap(),
        "application/javascript"
      );
      assert_eq!(headers.get("etag"), None);
      assert_eq!(headers.get("x-typescript-types"), None);
    } else {
      panic!();
    }
  }

  #[tokio::test]
  async fn test_fetch_with_cafile_with_etag() {
    let _http_server_guard = test_util::http_server();
    let url = Url::parse("https://localhost:5545/etag_script.ts").unwrap();
    let client = HttpClient::from_client(
      create_http_client(
        version::get_user_agent(),
        CreateHttpClientOptions {
          ca_certs: vec![read(
            test_util::testdata_path()
              .join("tls/RootCA.pem")
              .to_str()
              .unwrap(),
          )
          .unwrap()],
          ..Default::default()
        },
      )
      .unwrap(),
    );
    let result = fetch_once(
      &client,
      FetchOnceArgs {
        url: url.clone(),
        maybe_accept: None,
        maybe_etag: None,
        maybe_auth_token: None,
        maybe_progress_guard: None,
      },
    )
    .await;
    if let Ok(FetchOnceResult::Code(body, headers)) = result {
      assert!(!body.is_empty());
      assert_eq!(String::from_utf8(body).unwrap(), "console.log('etag')");
      assert_eq!(
        headers.get("content-type").unwrap(),
        "application/typescript"
      );
      assert_eq!(headers.get("etag").unwrap(), "33a64df551425fcc55e");
      assert_eq!(headers.get("x-typescript-types"), None);
    } else {
      panic!();
    }

    let res = fetch_once(
      &client,
      FetchOnceArgs {
        url,
        maybe_accept: None,
        maybe_etag: Some("33a64df551425fcc55e".to_string()),
        maybe_auth_token: None,
        maybe_progress_guard: None,
      },
    )
    .await;
    assert_eq!(res.unwrap(), FetchOnceResult::NotModified);
  }

  #[tokio::test]
  async fn test_fetch_with_cafile_brotli() {
    let _http_server_guard = test_util::http_server();
    // Relies on external http server. See target/debug/test_server
    let url =
      Url::parse("https://localhost:5545/run/import_compression/brotli")
        .unwrap();
    let client = HttpClient::from_client(
      create_http_client(
        version::get_user_agent(),
        CreateHttpClientOptions {
          ca_certs: vec![read(
            test_util::testdata_path()
              .join("tls/RootCA.pem")
              .to_str()
              .unwrap(),
          )
          .unwrap()],
          ..Default::default()
        },
      )
      .unwrap(),
    );
    let result = fetch_once(
      &client,
      FetchOnceArgs {
        url,
        maybe_accept: None,
        maybe_etag: None,
        maybe_auth_token: None,
        maybe_progress_guard: None,
      },
    )
    .await;
    if let Ok(FetchOnceResult::Code(body, headers)) = result {
      assert!(!body.is_empty());
      assert_eq!(String::from_utf8(body).unwrap(), "console.log('brotli');");
      assert_eq!(
        headers.get("content-type").unwrap(),
        "application/javascript"
      );
      assert_eq!(headers.get("etag"), None);
      assert_eq!(headers.get("x-typescript-types"), None);
    } else {
      panic!();
    }
  }

  #[tokio::test]
  async fn bad_redirect() {
    let _g = test_util::http_server();
    let url_str = "http://127.0.0.1:4545/bad_redirect";
    let url = Url::parse(url_str).unwrap();
    let client = create_test_client();
    let result = fetch_once(
      &client,
      FetchOnceArgs {
        url,
        maybe_accept: None,
        maybe_etag: None,
        maybe_auth_token: None,
        maybe_progress_guard: None,
      },
    )
    .await;
    assert!(result.is_err());
    let err = result.unwrap_err();
    // Check that the error message contains the original URL
    assert!(err.to_string().contains(url_str));
  }
}<|MERGE_RESOLUTION|>--- conflicted
+++ resolved
@@ -1747,16 +1747,11 @@
 
   fn create_test_client() -> HttpClient {
     HttpClient::from_client(
-<<<<<<< HEAD
       create_http_client(
         "test_client".to_string(),
         CreateHttpClientOptions::default(),
       )
       .unwrap(),
-=======
-      create_http_client("test_client", None, vec![], None, None, None)
-        .unwrap(),
->>>>>>> 9ba2c4c4
     )
   }
 
