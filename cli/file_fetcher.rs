--- conflicted
+++ resolved
@@ -321,7 +321,6 @@
       }
       Ok(c) => c,
     };
-<<<<<<< HEAD
 
     let (mut source_file, headers) = result;
     if let Some(redirect_to) = headers.get("location") {
@@ -338,19 +337,11 @@
       &fake_filepath,
       headers.get("content-type").map(|e| e.as_str()),
     );
-=======
-    let media_type =
-      map_content_type(&filepath, source_code_headers.mime_type.as_deref());
->>>>>>> 046bbb26
     let types_url = match media_type {
       msg::MediaType::JavaScript | msg::MediaType::JSX => get_types_url(
         &module_url,
         &source_code,
-<<<<<<< HEAD
         headers.get("x-typescript-types").map(|e| e.as_str()),
-=======
-        source_code_headers.x_typescript_types.as_deref(),
->>>>>>> 046bbb26
       ),
       _ => None,
     };
@@ -449,7 +440,6 @@
           // We land on the code.
           dir.http_cache.set(&module_url, headers.clone(), &source)?;
 
-<<<<<<< HEAD
           let cache_filepath = dir.http_cache.get_cache_filename(&module_url);
           // Used to sniff out content type from file extension - probably to be removed
           let fake_filepath = PathBuf::from(module_url.path());
@@ -464,15 +454,6 @@
               &source,
               headers.get("x-typescript-types").map(String::as_str),
             ),
-=======
-          let media_type =
-            map_content_type(&filepath, maybe_content_type.as_deref());
-
-          let types_url = match media_type {
-            msg::MediaType::JavaScript | msg::MediaType::JSX => {
-              get_types_url(&module_url, &source, x_typescript_types.as_deref())
-            }
->>>>>>> 046bbb26
             _ => None,
           };
 
