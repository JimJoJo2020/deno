// Copyright 2018-2020 the Deno authors. All rights reserved. MIT license.
use crate::deno_error::DenoError;
use crate::deno_error::ErrorKind;
use crate::deno_error::GetErrorKind;
use crate::disk_cache::DiskCache;
use crate::http_util;
use crate::http_util::create_http_client;
use crate::http_util::FetchOnceResult;
use crate::http_util::ResultPayload;
use crate::msg;
use crate::progress::Progress;
use deno_core::ErrBox;
use deno_core::ModuleSpecifier;
use futures::future::Either;
use futures::future::FutureExt;
use regex::Regex;
use reqwest;
use serde_json;
use std;
use std::collections::HashMap;
use std::fs;
use std::future::Future;
use std::path::Path;
use std::path::PathBuf;
use std::pin::Pin;
use std::result::Result;
use std::str;
use std::sync::Arc;
use std::sync::Mutex;
use url;
use url::Url;

pub fn source_header_cache_failed_error(
  module_name: &str,
  reason: &str,
) -> ErrBox {
  DenoError::new(
    ErrorKind::Other,
    format!(
      "Source code header cache failed for '{}': {}",
      module_name, reason
    ),
  )
  .into()
}

pub fn source_cache_failed_error(module_name: &str, reason: &str) -> ErrBox {
  DenoError::new(
    ErrorKind::Other,
    format!("Source code cache failed for '{}': {}", module_name, reason),
  )
  .into()
}

/// Structure representing local or remote file.
///
/// In case of remote file `url` might be different than originally requested URL, if so
/// `redirect_source_url` will contain original URL and `url` will be equal to final location.
#[derive(Debug, Clone)]
pub struct SourceFile {
  pub url: Url,
  pub filename: PathBuf,
  pub types_url: Option<Url>,
  pub media_type: msg::MediaType,
  pub source_code: Vec<u8>,
}

pub type SourceFileFuture =
  dyn Future<Output = Result<SourceFile, ErrBox>> + Send;

/// Simple struct implementing in-process caching to prevent multiple
/// fs reads/net fetches for same file.
#[derive(Clone, Default)]
pub struct SourceFileCache(Arc<Mutex<HashMap<String, SourceFile>>>);

impl SourceFileCache {
  pub fn set(&self, key: String, source_file: SourceFile) {
    let mut c = self.0.lock().unwrap();
    c.insert(key, source_file);
  }

  pub fn get(&self, key: String) -> Option<SourceFile> {
    let c = self.0.lock().unwrap();
    match c.get(&key) {
      Some(source_file) => Some(source_file.clone()),
      None => None,
    }
  }
}

const SUPPORTED_URL_SCHEMES: [&str; 3] = ["http", "https", "file"];

/// `DenoDir` serves as coordinator for multiple `DiskCache`s containing them
/// in single directory that can be controlled with `$DENO_DIR` env variable.
#[derive(Clone)]
pub struct SourceFileFetcher {
  deps_cache: DiskCache,
  progress: Progress,
  source_file_cache: SourceFileCache,
  cache_blacklist: Vec<String>,
  use_disk_cache: bool,
  no_remote: bool,
  cached_only: bool,
  http_client: reqwest::Client,
}

impl SourceFileFetcher {
  pub fn new(
    deps_cache: DiskCache,
    progress: Progress,
    use_disk_cache: bool,
    cache_blacklist: Vec<String>,
    no_remote: bool,
    cached_only: bool,
  ) -> std::io::Result<Self> {
    let file_fetcher = Self {
      deps_cache,
      progress,
      source_file_cache: SourceFileCache::default(),
      cache_blacklist,
      use_disk_cache,
      no_remote,
      cached_only,
      http_client: create_http_client(),
    };

    Ok(file_fetcher)
  }

  fn check_if_supported_scheme(url: &Url) -> Result<(), ErrBox> {
    if !SUPPORTED_URL_SCHEMES.contains(&url.scheme()) {
      return Err(
        DenoError::new(
          ErrorKind::Other,
          format!("Unsupported scheme \"{}\" for module \"{}\". Supported schemes: {:#?}", url.scheme(), url, SUPPORTED_URL_SCHEMES),
        ).into()
      );
    }

    Ok(())
  }

  /// Required for TS compiler and source maps.
  pub fn fetch_cached_source_file(
    &self,
    specifier: &ModuleSpecifier,
  ) -> Option<SourceFile> {
    let maybe_source_file = self.source_file_cache.get(specifier.to_string());

    if maybe_source_file.is_some() {
      return maybe_source_file;
    }

    // If file is not in memory cache check if it can be found
    // in local cache - which effectively means trying to fetch
    // using "--cached-only" flag. We can safely block on this
    // future, because it doesn't do any asynchronous action
    // it that path.
    let fut = self.get_source_file_async(specifier.as_url(), true, false, true);

    futures::executor::block_on(fut).ok()
  }

  pub fn fetch_source_file_async(
    &self,
    specifier: &ModuleSpecifier,
    maybe_referrer: Option<ModuleSpecifier>,
  ) -> Pin<Box<SourceFileFuture>> {
    let module_url = specifier.as_url().to_owned();
    debug!("fetch_source_file. specifier {} ", &module_url);

    // Check if this file was already fetched and can be retrieved from in-process cache.
    if let Some(source_file) = self.source_file_cache.get(specifier.to_string())
    {
      return Box::pin(async { Ok(source_file) });
    }

    let source_file_cache = self.source_file_cache.clone();
    let specifier_ = specifier.clone();

    let source_file = self.get_source_file_async(
      &module_url,
      self.use_disk_cache,
      self.no_remote,
      self.cached_only,
    );

    Box::pin(async move {
      match source_file.await {
        Ok(mut file) => {
          // TODO: move somewhere?
          if file.source_code.starts_with(b"#!") {
            file.source_code = filter_shebang(file.source_code);
          }

          // Cache in-process for subsequent access.
          source_file_cache.set(specifier_.to_string(), file.clone());

          Ok(file)
        }
        Err(err) => {
          let err_kind = err.kind();
          let referrer_suffix = if let Some(referrer) = maybe_referrer {
            format!(r#" from "{}""#, referrer)
          } else {
            "".to_owned()
          };
          let err = if err_kind == ErrorKind::NotFound {
            let msg = format!(
              r#"Cannot resolve module "{}"{}"#,
              module_url, referrer_suffix
            );
            DenoError::new(ErrorKind::NotFound, msg).into()
          } else if err_kind == ErrorKind::PermissionDenied {
            let msg = format!(
              r#"Cannot find module "{}"{} in cache, --cached-only is specified"#,
              module_url, referrer_suffix
            );
            DenoError::new(ErrorKind::PermissionDenied, msg).into()
          } else {
            err
          };
          Err(err)
        }
      }
    })
  }

  /// This is main method that is responsible for fetching local or remote files.
  ///
  /// If this is a remote module, and it has not yet been cached, the resulting
  /// download will be cached on disk for subsequent access.
  ///
  /// If `use_disk_cache` is true then remote files are fetched from disk cache.
  ///
  /// If `no_remote` is true then this method will fail for remote files.
  ///
  /// If `cached_only` is true then this method will fail for remote files
  /// not already cached.
  fn get_source_file_async(
    &self,
    module_url: &Url,
    use_disk_cache: bool,
    no_remote: bool,
    cached_only: bool,
  ) -> impl Future<Output = Result<SourceFile, ErrBox>> {
    let url_scheme = module_url.scheme();
    let is_local_file = url_scheme == "file";

    if let Err(err) = SourceFileFetcher::check_if_supported_scheme(&module_url)
    {
      return Either::Left(futures::future::err(err));
    }

    // Local files are always fetched from disk bypassing cache entirely.
    if is_local_file {
      match self.fetch_local_file(&module_url) {
        Ok(source_file) => {
          return Either::Left(futures::future::ok(source_file));
        }
        Err(err) => {
          return Either::Left(futures::future::err(err));
        }
      }
    }

    // The file is remote, fail if `no_remote` is true.
    if no_remote {
      return Either::Left(futures::future::err(
        std::io::Error::new(
          std::io::ErrorKind::NotFound,
          format!(
            "Not allowed to get remote file '{}'",
            module_url.to_string()
          ),
        )
        .into(),
      ));
    }

    // Fetch remote file and cache on-disk for subsequent access
    Either::Right(self.fetch_remote_source_async(
      &module_url,
      use_disk_cache,
      cached_only,
      10,
    ))
  }

  /// Fetch local source file.
  fn fetch_local_file(&self, module_url: &Url) -> Result<SourceFile, ErrBox> {
    let filepath = module_url.to_file_path().map_err(|()| {
      ErrBox::from(DenoError::new(
        ErrorKind::InvalidPath,
        "File URL contains invalid path".to_owned(),
      ))
    })?;

    let source_code = match fs::read(filepath.clone()) {
      Ok(c) => c,
      Err(e) => return Err(e.into()),
    };

    let media_type = map_content_type(&filepath, None);
    let types_url = match media_type {
      msg::MediaType::JavaScript | msg::MediaType::JSX => {
        get_types_url(&module_url, &source_code, None)
      }
      _ => None,
    };
    Ok(SourceFile {
      url: module_url.clone(),
      filename: filepath,
      media_type,
      source_code,
      types_url,
    })
  }

  /// Fetch cached remote file.
  ///
  /// This is a recursive operation if source file has redirections.
  ///
  /// It will keep reading <filename>.headers.json for information about redirection.
  /// `module_initial_source_name` would be None on first call,
  /// and becomes the name of the very first module that initiates the call
  /// in subsequent recursions.
  ///
  /// AKA if redirection occurs, module_initial_source_name is the source path
  /// that user provides, and the final module_name is the resolved path
  /// after following all redirections.
  fn fetch_cached_remote_source(
    &self,
    module_url: &Url,
  ) -> Result<Option<SourceFile>, ErrBox> {
    let source_code_headers = self.get_source_code_headers(&module_url);
    // If source code headers says that it would redirect elsewhere,
    // (meaning that the source file might not exist; only .headers.json is present)
    // Abort reading attempts to the cached source file and and follow the redirect.
    if let Some(redirect_to) = source_code_headers.redirect_to {
      // E.g.
      // module_name https://import-meta.now.sh/redirect.js
      // filename /Users/kun/Library/Caches/deno/deps/https/import-meta.now.sh/redirect.js
      // redirect_to https://import-meta.now.sh/sub/final1.js
      // real_filename /Users/kun/Library/Caches/deno/deps/https/import-meta.now.sh/sub/final1.js
      // real_module_name = https://import-meta.now.sh/sub/final1.js
      let redirect_url = Url::parse(&redirect_to).expect("Should be valid URL");

      // Recurse.
      // TODO(bartlomieju): I'm pretty sure we should call `fetch_remote_source_async` here.
      // Should we expect that all redirects are cached?
      return self.fetch_cached_remote_source(&redirect_url);
    }

    // No redirect needed or end of redirects.
    // We can try read the file
    let filepath = self
      .deps_cache
      .location
      .join(self.deps_cache.get_cache_filename(&module_url));
    let source_code = match fs::read(filepath.clone()) {
      Err(e) => {
        if e.kind() == std::io::ErrorKind::NotFound {
          return Ok(None);
        } else {
          return Err(e.into());
        }
      }
      Ok(c) => c,
    };
    let media_type = map_content_type(
      &filepath,
      source_code_headers.mime_type.as_ref().map(String::as_str),
    );
    let types_url = match media_type {
      msg::MediaType::JavaScript | msg::MediaType::JSX => get_types_url(
        &module_url,
        &source_code,
        source_code_headers
          .x_typescript_types
          .as_ref()
          .map(String::as_str),
      ),
      _ => None,
    };
    Ok(Some(SourceFile {
      url: module_url.clone(),
      filename: filepath,
      media_type,
      source_code,
      types_url,
    }))
  }

  /// Asynchronously fetch remote source file specified by the URL following redirects.
  fn fetch_remote_source_async(
    &self,
    module_url: &Url,
    use_disk_cache: bool,
    cached_only: bool,
    redirect_limit: i64,
  ) -> Pin<Box<SourceFileFuture>> {
    if redirect_limit < 0 {
      let e = DenoError::new(ErrorKind::Http, "too many redirects".to_string());
      return futures::future::err(e.into()).boxed();
    }

    let is_blacklisted =
      check_cache_blacklist(module_url, self.cache_blacklist.as_ref());
    // First try local cache
    if use_disk_cache && !is_blacklisted {
      match self.fetch_cached_remote_source(&module_url) {
        Ok(Some(source_file)) => {
          return futures::future::ok(source_file).boxed();
        }
        Ok(None) => {
          // there's no cached version
        }
        Err(err) => {
          return futures::future::err(err).boxed();
        }
      }
    }

    // If file wasn't found in cache check if we can fetch it
    if cached_only {
      // We can't fetch remote file - bail out
      return futures::future::err(
        std::io::Error::new(
          std::io::ErrorKind::PermissionDenied,
          format!(
            "cannot find remote file '{}' in cache",
            module_url.to_string()
          ),
        )
        .into(),
      )
      .boxed();
    }

    let download_job = self.progress.add("Download", &module_url.to_string());
    let dir = self.clone();
    let module_url = module_url.clone();
    let headers = self.get_source_code_headers(&module_url);
    let module_etag = headers.etag;
    let http_client = self.http_client.clone();
    // Single pass fetch, either yields code or yields redirect.
    let f = async move {
      match http_util::fetch_string_once(http_client, &module_url, module_etag)
        .await?
      {
        FetchOnceResult::NotModified => {
          let source_file =
            dir.fetch_cached_remote_source(&module_url)?.unwrap();

          // Explicit drop to keep reference alive until future completes.
          drop(download_job);

          Ok(source_file)
        }
        FetchOnceResult::Redirect(new_module_url) => {
          // If redirects, update module_name and filename for next looped call.
          if let Err(e) = dir.save_source_code_headers(
            &module_url,
            None,
            Some(new_module_url.to_string()),
            None,
            None,
          ) {
            return Err(source_header_cache_failed_error(
              module_url.as_str(),
              &e.to_string(),
            ));
          }

          // Explicit drop to keep reference alive until future completes.
          drop(download_job);

          // Recurse
          dir
            .fetch_remote_source_async(
              &new_module_url,
              use_disk_cache,
              cached_only,
              redirect_limit - 1,
            )
            .await
        }
        FetchOnceResult::Code(ResultPayload {
          body: source,
          content_type: maybe_content_type,
          etag,
          x_typescript_types,
        }) => {
          // We land on the code.
          if let Err(e) = dir.save_source_code_headers(
            &module_url,
            maybe_content_type.clone(),
            None,
            etag,
            x_typescript_types.clone(),
          ) {
            return Err(source_header_cache_failed_error(
              module_url.as_str(),
              &e.to_string(),
            ));
          }

          if let Err(e) = dir.save_source_code(&module_url, &source) {
            return Err(source_cache_failed_error(
              module_url.as_str(),
              &e.to_string(),
            ));
          }

          let filepath = dir
            .deps_cache
            .location
            .join(dir.deps_cache.get_cache_filename(&module_url));

          let media_type = map_content_type(
            &filepath,
            maybe_content_type.as_ref().map(String::as_str),
          );

          let types_url = match media_type {
            msg::MediaType::JavaScript | msg::MediaType::JSX => get_types_url(
              &module_url,
              &source,
              x_typescript_types.as_ref().map(String::as_str),
            ),
            _ => None,
          };

          let source_file = SourceFile {
            url: module_url.clone(),
            filename: filepath,
            media_type,
            source_code: source,
            types_url,
          };

          // Explicit drop to keep reference alive until future completes.
          drop(download_job);

          Ok(source_file)
        }
      }
    };

    f.boxed()
  }

  /// Get header metadata associated with a remote file.
  ///
  /// NOTE: chances are that the source file was downloaded due to redirects.
  /// In this case, the headers file provides info about where we should go and get
  /// the file that redirect eventually points to.
  fn get_source_code_headers(&self, url: &Url) -> SourceCodeHeaders {
    let cache_key = self
      .deps_cache
      .get_cache_filename_with_extension(url, "headers.json");

    if let Ok(bytes) = self.deps_cache.get(&cache_key) {
      if let Ok(json_string) = std::str::from_utf8(&bytes) {
        return SourceCodeHeaders::from_json_string(json_string.to_string());
      }
    }

    SourceCodeHeaders::default()
  }

  /// Save contents of downloaded remote file in on-disk cache for subsequent access.
  fn save_source_code(&self, url: &Url, source: &[u8]) -> std::io::Result<()> {
    let cache_key = self.deps_cache.get_cache_filename(url);

    // May not exist. DON'T unwrap.
    let _ = self.deps_cache.remove(&cache_key);

    self.deps_cache.set(&cache_key, source)
  }

  /// Save headers related to source file to {filename}.headers.json file,
  /// only when there is actually something necessary to save.
  ///
  /// For example, if the extension ".js" already mean JS file and we have
  /// content type of "text/javascript", then we would not save the mime type.
  ///
  /// If nothing needs to be saved, the headers file is not created.
  fn save_source_code_headers(
    &self,
    url: &Url,
    mime_type: Option<String>,
    redirect_to: Option<String>,
    etag: Option<String>,
    x_typescript_types: Option<String>,
  ) -> std::io::Result<()> {
    let cache_key = self
      .deps_cache
      .get_cache_filename_with_extension(url, "headers.json");

    // Remove possibly existing stale .headers.json file.
    // May not exist. DON'T unwrap.
    let _ = self.deps_cache.remove(&cache_key);

    let headers = SourceCodeHeaders {
      mime_type,
      redirect_to,
      etag,
      x_typescript_types,
    };

    let cache_filename = self.deps_cache.get_cache_filename(url);
    if let Ok(maybe_json_string) = headers.to_json_string(&cache_filename) {
      if let Some(json_string) = maybe_json_string {
        return self.deps_cache.set(&cache_key, json_string.as_bytes());
      }
    }

    Ok(())
  }
}

fn map_file_extension(path: &Path) -> msg::MediaType {
  match path.extension() {
    None => msg::MediaType::Unknown,
    Some(os_str) => match os_str.to_str() {
      Some("ts") => msg::MediaType::TypeScript,
      Some("tsx") => msg::MediaType::TSX,
      Some("js") => msg::MediaType::JavaScript,
      Some("jsx") => msg::MediaType::JSX,
      Some("mjs") => msg::MediaType::JavaScript,
      Some("json") => msg::MediaType::Json,
      Some("wasm") => msg::MediaType::Wasm,
      _ => msg::MediaType::Unknown,
    },
  }
}

// convert a ContentType string into a enumerated MediaType
fn map_content_type(path: &Path, content_type: Option<&str>) -> msg::MediaType {
  match content_type {
    Some(content_type) => {
      // sometimes there is additional data after the media type in
      // Content-Type so we have to do a bit of manipulation so we are only
      // dealing with the actual media type
      let ct_vector: Vec<&str> = content_type.split(';').collect();
      let ct: &str = ct_vector.first().unwrap();
      match ct.to_lowercase().as_ref() {
        "application/typescript"
        | "text/typescript"
        | "video/vnd.dlna.mpeg-tts"
        | "video/mp2t"
        | "application/x-typescript" => {
          map_js_like_extension(path, msg::MediaType::TypeScript)
        }
        "application/javascript"
        | "text/javascript"
        | "application/ecmascript"
        | "text/ecmascript"
        | "application/x-javascript" => {
          map_js_like_extension(path, msg::MediaType::JavaScript)
        }
        "application/json" | "text/json" => msg::MediaType::Json,
        // Handle plain and possibly webassembly
        "text/plain" | "application/octet-stream" => map_file_extension(path),
        _ => {
          debug!("unknown content type: {}", content_type);
          msg::MediaType::Unknown
        }
      }
    }
    None => map_file_extension(path),
  }
}

fn map_js_like_extension(
  path: &Path,
  default: msg::MediaType,
) -> msg::MediaType {
  match path.extension() {
    None => default,
    Some(os_str) => match os_str.to_str() {
      None => default,
      Some("jsx") => msg::MediaType::JSX,
      Some("tsx") => msg::MediaType::TSX,
      Some(_) => default,
    },
  }
}

/// Take a module URL and source code and determines if the source code contains
/// a type directive, and if so, returns the parsed URL for that type directive.
fn get_types_url(
  module_url: &Url,
  source_code: &[u8],
  maybe_types_header: Option<&str>,
) -> Option<Url> {
  lazy_static! {
    /// Matches reference type directives in strings, which provide
    /// type files that should be used by the compiler instead of the
    /// JavaScript file.
    static ref DIRECTIVE_TYPES: Regex = Regex::new(
      r#"(?m)^/{3}\s*<reference\s+types\s*=\s*["']([^"']+)["']\s*/>"#
    )
    .unwrap();
  }

  match maybe_types_header {
    Some(types_header) => match Url::parse(&types_header) {
      Ok(url) => Some(url),
      _ => Some(module_url.join(&types_header).unwrap()),
    },
    _ => match DIRECTIVE_TYPES.captures(str::from_utf8(source_code).unwrap()) {
      Some(cap) => {
        let val = cap.get(1).unwrap().as_str();
        match Url::parse(&val) {
          Ok(url) => Some(url),
          _ => Some(module_url.join(&val).unwrap()),
        }
      }
      _ => None,
    },
  }
}

fn filter_shebang(bytes: Vec<u8>) -> Vec<u8> {
  let string = str::from_utf8(&bytes).unwrap();
  if let Some(i) = string.find('\n') {
    let (_, rest) = string.split_at(i);
    rest.as_bytes().to_owned()
  } else {
    Vec::new()
  }
}

fn check_cache_blacklist(url: &Url, black_list: &[String]) -> bool {
  let mut url_without_fragmets = url.clone();
  url_without_fragmets.set_fragment(None);
  if black_list.contains(&String::from(url_without_fragmets.as_str())) {
    return true;
  }
  let mut url_without_query_strings = url_without_fragmets;
  url_without_query_strings.set_query(None);
  let mut path_buf = PathBuf::from(url_without_query_strings.as_str());
  loop {
    if black_list.contains(&String::from(path_buf.to_str().unwrap())) {
      return true;
    }
    if !path_buf.pop() {
      break;
    }
  }
  false
}

#[derive(Debug, Default)]
/// Header metadata associated with a particular "symbolic" source code file.
/// (the associated source code file might not be cached, while remaining
/// a user accessible entity through imports (due to redirects)).
pub struct SourceCodeHeaders {
  /// MIME type of the source code.
  pub mime_type: Option<String>,
  /// Where should we actually look for source code.
  /// This should be an absolute path!
  pub redirect_to: Option<String>,
  /// ETag of the remote source file
  pub etag: Option<String>,
  /// X-TypeScript-Types defines the location of a .d.ts file
  pub x_typescript_types: Option<String>,
}

static MIME_TYPE: &str = "mime_type";
static REDIRECT_TO: &str = "redirect_to";
static ETAG: &str = "etag";
static X_TYPESCRIPT_TYPES: &str = "x_typescript_types";

impl SourceCodeHeaders {
  pub fn from_json_string(headers_string: String) -> Self {
    // TODO: use serde for deserialization
    let maybe_headers_json: serde_json::Result<serde_json::Value> =
      serde_json::from_str(&headers_string);

    if let Ok(headers_json) = maybe_headers_json {
      let mime_type = headers_json[MIME_TYPE].as_str().map(String::from);
      let redirect_to = headers_json[REDIRECT_TO].as_str().map(String::from);
      let etag = headers_json[ETAG].as_str().map(String::from);
      let x_typescript_types =
        headers_json[X_TYPESCRIPT_TYPES].as_str().map(String::from);

      return SourceCodeHeaders {
        mime_type,
        redirect_to,
        etag,
        x_typescript_types,
      };
    }

    SourceCodeHeaders::default()
  }

  // TODO: remove this nonsense `cache_filename` param, this should be
  //  done when instantiating SourceCodeHeaders
  pub fn to_json_string(
    &self,
    cache_filename: &Path,
  ) -> Result<Option<String>, serde_json::Error> {
    // TODO(kevinkassimo): consider introduce serde::Deserialize to make things simpler.
    // This is super ugly at this moment...
    // Had trouble to make serde_derive work: I'm unable to build proc-macro2.
    let mut value_map = serde_json::map::Map::new();

    if let Some(mime_type) = &self.mime_type {
      let resolved_mime_type =
        map_content_type(Path::new(""), Some(mime_type.clone().as_str()));

      // TODO: fix this
      let ext_based_mime_type = map_file_extension(cache_filename);

      // Add mime to headers only when content type is different from extension.
      if ext_based_mime_type == msg::MediaType::Unknown
        || resolved_mime_type != ext_based_mime_type
      {
        value_map.insert(MIME_TYPE.to_string(), json!(mime_type));
      }
    }

    if let Some(redirect_to) = &self.redirect_to {
      value_map.insert(REDIRECT_TO.to_string(), json!(redirect_to));
    }

    if let Some(etag) = &self.etag {
      value_map.insert(ETAG.to_string(), json!(etag));
    }

    if let Some(x_typescript_types) = &self.x_typescript_types {
      value_map
        .insert(X_TYPESCRIPT_TYPES.to_string(), json!(x_typescript_types));
    }

    if value_map.is_empty() {
      return Ok(None);
    }

    serde_json::to_string(&value_map)
      .and_then(|serialized| Ok(Some(serialized)))
  }
}

#[cfg(test)]
mod tests {
  use super::*;
  use crate::fs as deno_fs;
  use tempfile::TempDir;

  fn setup_file_fetcher(dir_path: &Path) -> SourceFileFetcher {
    SourceFileFetcher::new(
      DiskCache::new(&dir_path.to_path_buf().join("deps")),
      Progress::new(),
      true,
      vec![],
      false,
      false,
    )
    .expect("setup fail")
  }

  fn test_setup() -> (TempDir, SourceFileFetcher) {
    let temp_dir = TempDir::new().expect("tempdir fail");
    let fetcher = setup_file_fetcher(temp_dir.path());
    (temp_dir, fetcher)
  }

  macro_rules! file_url {
    ($path:expr) => {
      if cfg!(target_os = "windows") {
        concat!("file:///C:", $path)
      } else {
        concat!("file://", $path)
      }
    };
  }

  #[test]
  fn test_cache_blacklist() {
    let args = crate::flags::resolve_urls(vec![
      String::from("http://deno.land/std"),
      String::from("http://github.com/example/mod.ts"),
      String::from("http://fragment.com/mod.ts#fragment"),
      String::from("http://query.com/mod.ts?foo=bar"),
      String::from("http://queryandfragment.com/mod.ts?foo=bar#fragment"),
    ]);

    let u: Url = "http://deno.land/std/fs/mod.ts".parse().unwrap();
    assert_eq!(check_cache_blacklist(&u, &args), true);

    let u: Url = "http://github.com/example/file.ts".parse().unwrap();
    assert_eq!(check_cache_blacklist(&u, &args), false);

    let u: Url = "http://github.com/example/mod.ts".parse().unwrap();
    assert_eq!(check_cache_blacklist(&u, &args), true);

    let u: Url = "http://github.com/example/mod.ts?foo=bar".parse().unwrap();
    assert_eq!(check_cache_blacklist(&u, &args), true);

    let u: Url = "http://github.com/example/mod.ts#fragment".parse().unwrap();
    assert_eq!(check_cache_blacklist(&u, &args), true);

    let u: Url = "http://fragment.com/mod.ts".parse().unwrap();
    assert_eq!(check_cache_blacklist(&u, &args), true);

    let u: Url = "http://query.com/mod.ts".parse().unwrap();
    assert_eq!(check_cache_blacklist(&u, &args), false);

    let u: Url = "http://fragment.com/mod.ts#fragment".parse().unwrap();
    assert_eq!(check_cache_blacklist(&u, &args), true);

    let u: Url = "http://query.com/mod.ts?foo=bar".parse().unwrap();
    assert_eq!(check_cache_blacklist(&u, &args), true);

    let u: Url = "http://queryandfragment.com/mod.ts".parse().unwrap();
    assert_eq!(check_cache_blacklist(&u, &args), false);

    let u: Url = "http://queryandfragment.com/mod.ts?foo=bar"
      .parse()
      .unwrap();
    assert_eq!(check_cache_blacklist(&u, &args), true);

    let u: Url = "http://queryandfragment.com/mod.ts#fragment"
      .parse()
      .unwrap();
    assert_eq!(check_cache_blacklist(&u, &args), false);

    let u: Url = "http://query.com/mod.ts?foo=bar#fragment".parse().unwrap();
    assert_eq!(check_cache_blacklist(&u, &args), true);

    let u: Url = "http://fragment.com/mod.ts?foo=bar#fragment"
      .parse()
      .unwrap();
    assert_eq!(check_cache_blacklist(&u, &args), true);
  }

  #[test]
  fn test_source_code_headers_get_and_save() {
    let (_temp_dir, fetcher) = test_setup();
    let url = Url::parse("http://example.com/f.js").unwrap();
    let headers_filepath = fetcher.deps_cache.location.join(
      fetcher
        .deps_cache
        .get_cache_filename_with_extension(&url, "headers.json"),
    );

    if let Some(ref parent) = headers_filepath.parent() {
      fs::create_dir_all(parent).unwrap();
    };

    let _ = deno_fs::write_file(
      headers_filepath.as_path(),
      "{\"mime_type\":\"text/javascript\",\"redirect_to\":\"http://example.com/a.js\"}",
      0o666,
    );
    let headers = fetcher.get_source_code_headers(&url);

    assert_eq!(headers.mime_type.clone().unwrap(), "text/javascript");
    assert_eq!(headers.redirect_to.unwrap(), "http://example.com/a.js");
    assert_eq!(headers.etag, None);
    assert_eq!(headers.x_typescript_types, None);

    let _ = fetcher.save_source_code_headers(
      &url,
      Some("text/typescript".to_owned()),
      Some("http://deno.land/a.js".to_owned()),
      Some("W/\"04572f4749af993f4961a7e5daa1e4d5\"".to_owned()),
      Some("./a.d.ts".to_owned()),
    );
    let headers2 = fetcher.get_source_code_headers(&url);
    assert_eq!(headers2.mime_type.clone().unwrap(), "text/typescript");
    assert_eq!(headers2.redirect_to.unwrap(), "http://deno.land/a.js");
    assert_eq!(
      headers2.etag.unwrap(),
      "W/\"04572f4749af993f4961a7e5daa1e4d5\""
    );
    assert_eq!(headers2.x_typescript_types.unwrap(), "./a.d.ts")
  }

  #[test]
  fn test_fetch_local_file_no_panic() {
    let (_temp_dir, fetcher) = test_setup();
    if cfg!(windows) {
      // Should fail: missing drive letter.
      let u = Url::parse("file:///etc/passwd").unwrap();
      fetcher.fetch_local_file(&u).unwrap_err();
    } else {
      // Should fail: local network paths are not supported on unix.
      let u = Url::parse("file://server/etc/passwd").unwrap();
      fetcher.fetch_local_file(&u).unwrap_err();
    }
  }

  #[tokio::test]
  async fn test_get_source_code_1() {
    let http_server_guard = crate::test_util::http_server();
    let (temp_dir, fetcher) = test_setup();
    let fetcher_1 = fetcher.clone();
    let fetcher_2 = fetcher.clone();
    let module_url =
      Url::parse("http://localhost:4545/cli/tests/subdir/mod2.ts").unwrap();
    let module_url_1 = module_url.clone();
    let module_url_2 = module_url.clone();
    let headers_file_name = fetcher.deps_cache.location.join(
      fetcher
        .deps_cache
        .get_cache_filename_with_extension(&module_url, "headers.json"),
    );
    let headers_file_name_1 = headers_file_name.clone();
    let headers_file_name_2 = headers_file_name.clone();
    let headers_file_name_3 = headers_file_name;

    let result = fetcher
      .get_source_file_async(&module_url, true, false, false)
      .await;
    assert!(result.is_ok());
    let r = result.unwrap();
    assert_eq!(
      r.source_code,
      &b"export { printHello } from \"./print_hello.ts\";\n"[..]
    );
    assert_eq!(&(r.media_type), &msg::MediaType::TypeScript);
    // Should not create .headers.json file due to matching ext
    assert!(fs::read_to_string(&headers_file_name_1).is_err());

    // Modify .headers.json, write using fs write and read using save_source_code_headers
    let _ = fs::write(
      &headers_file_name_1,
      "{ \"mime_type\": \"text/javascript\" }",
    );
    let result2 = fetcher_1
      .get_source_file_async(&module_url, true, false, false)
      .await;
    assert!(result2.is_ok());
    let r2 = result2.unwrap();
    assert_eq!(
      r2.source_code,
      &b"export { printHello } from \"./print_hello.ts\";\n"[..]
    );
    // If get_source_file_async does not call remote, this should be JavaScript
    // as we modified before! (we do not overwrite .headers.json due to no http fetch)
    assert_eq!(&(r2.media_type), &msg::MediaType::JavaScript);
    assert_eq!(
      fetcher_2
        .get_source_code_headers(&module_url_1)
        .mime_type
        .unwrap(),
      "text/javascript"
    );

    // Modify .headers.json again, but the other way around
    let _ = fetcher_2.save_source_code_headers(
      &module_url_1,
      Some("application/json".to_owned()),
      None,
      None,
      None,
    );
    let result3 = fetcher_2
      .get_source_file_async(&module_url_1, true, false, false)
      .await;
    assert!(result3.is_ok());
    let r3 = result3.unwrap();
    assert_eq!(
      r3.source_code,
      &b"export { printHello } from \"./print_hello.ts\";\n"[..]
    );
    // If get_source_file_async does not call remote, this should be JavaScript
    // as we modified before! (we do not overwrite .headers.json due to no http fetch)
    assert_eq!(&(r3.media_type), &msg::MediaType::Json);
    assert!(fs::read_to_string(&headers_file_name_2)
      .unwrap()
      .contains("application/json"));

    // let's create fresh instance of DenoDir (simulating another freshh Deno process)
    // and don't use cache
    let fetcher = setup_file_fetcher(temp_dir.path());
    let result4 = fetcher
      .get_source_file_async(&module_url_2, false, false, false)
      .await;
    assert!(result4.is_ok());
    let r4 = result4.unwrap();
    let expected4 = &b"export { printHello } from \"./print_hello.ts\";\n"[..];
    assert_eq!(r4.source_code, expected4);
    // Now the old .headers.json file should have gone! Resolved back to TypeScript
    assert_eq!(&(r4.media_type), &msg::MediaType::TypeScript);
    assert!(fs::read_to_string(&headers_file_name_3).is_err());

    drop(http_server_guard);
  }

  #[tokio::test]
  async fn test_get_source_code_2() {
    let http_server_guard = crate::test_util::http_server();
    let (temp_dir, fetcher) = test_setup();
    let fetcher_1 = fetcher.clone();
    let module_url =
      Url::parse("http://localhost:4545/cli/tests/subdir/mismatch_ext.ts")
        .unwrap();
    let module_url_1 = module_url.clone();
    let module_url_2 = module_url.clone();
    let headers_file_name = fetcher.deps_cache.location.join(
      fetcher
        .deps_cache
        .get_cache_filename_with_extension(&module_url, "headers.json"),
    );

    let result = fetcher
      .get_source_file_async(&module_url, true, false, false)
      .await;
    assert!(result.is_ok());
    let r = result.unwrap();
    let expected = b"export const loaded = true;\n";
    assert_eq!(r.source_code, expected);
    // Mismatch ext with content type, create .headers.json
    assert_eq!(&(r.media_type), &msg::MediaType::JavaScript);
    assert_eq!(
      fetcher
        .get_source_code_headers(&module_url)
        .mime_type
        .unwrap(),
      "text/javascript"
    );

    // Modify .headers.json
    let _ = fetcher.save_source_code_headers(
      &module_url,
      Some("text/typescript".to_owned()),
      None,
      None,
      None,
    );
    let result2 = fetcher
      .get_source_file_async(&module_url, true, false, false)
      .await;
    assert!(result2.is_ok());
    let r2 = result2.unwrap();
    let expected2 = b"export const loaded = true;\n";
    assert_eq!(r2.source_code, expected2);
    // If get_source_file_async does not call remote, this should be TypeScript
    // as we modified before! (we do not overwrite .headers.json due to no http
    // fetch)
    assert_eq!(&(r2.media_type), &msg::MediaType::TypeScript);
    assert!(fs::read_to_string(&headers_file_name).is_err());

    // let's create fresh instance of DenoDir (simulating another freshh Deno
    // process) and don't use cache
    let fetcher = setup_file_fetcher(temp_dir.path());
    let result3 = fetcher
      .get_source_file_async(&module_url_1, false, false, false)
      .await;
    assert!(result3.is_ok());
    let r3 = result3.unwrap();
    let expected3 = b"export const loaded = true;\n";
    assert_eq!(r3.source_code, expected3);
    // Now the old .headers.json file should be overwritten back to JavaScript!
    // (due to http fetch)
    assert_eq!(&(r3.media_type), &msg::MediaType::JavaScript);
    assert_eq!(
      fetcher_1
        .get_source_code_headers(&module_url_2)
        .mime_type
        .unwrap(),
      "text/javascript"
    );

    drop(http_server_guard);
  }

  #[tokio::test]
  async fn test_get_source_code_multiple_downloads_of_same_file() {
    let http_server_guard = crate::test_util::http_server();
    let (_temp_dir, fetcher) = test_setup();
    let specifier = ModuleSpecifier::resolve_url(
      "http://localhost:4545/cli/tests/subdir/mismatch_ext.ts",
    )
    .unwrap();
    let headers_file_name = fetcher.deps_cache.location.join(
      fetcher
        .deps_cache
        .get_cache_filename_with_extension(specifier.as_url(), "headers.json"),
    );

    // first download
    let r = fetcher.fetch_source_file_async(&specifier, None).await;
    assert!(r.is_ok());

    let result = fs::File::open(&headers_file_name);
    assert!(result.is_ok());
    let headers_file = result.unwrap();
    // save modified timestamp for headers file
    let headers_file_metadata = headers_file.metadata().unwrap();
    let headers_file_modified = headers_file_metadata.modified().unwrap();

    // download file again, it should use already fetched file even though
    // `use_disk_cache` is set to false, this can be verified using source
    // header file creation timestamp (should be the same as after first
    // download)
    let r = fetcher.fetch_source_file_async(&specifier, None).await;
    assert!(r.is_ok());

    let result = fs::File::open(&headers_file_name);
    assert!(result.is_ok());
    let headers_file_2 = result.unwrap();
    // save modified timestamp for headers file
    let headers_file_metadata_2 = headers_file_2.metadata().unwrap();
    let headers_file_modified_2 = headers_file_metadata_2.modified().unwrap();

    assert_eq!(headers_file_modified, headers_file_modified_2);
    drop(http_server_guard);
  }

  #[tokio::test]
  async fn test_get_source_code_3() {
    let http_server_guard = crate::test_util::http_server();
    let (_temp_dir, fetcher) = test_setup();

    let redirect_module_url = Url::parse(
      "http://localhost:4546/cli/tests/subdir/redirects/redirect1.js",
    )
    .unwrap();
    let redirect_source_filepath = fetcher
      .deps_cache
      .location
      .join("http/localhost_PORT4546/cli/tests/subdir/redirects/redirect1.js");
    let redirect_source_filename =
      redirect_source_filepath.to_str().unwrap().to_string();
    let target_module_url = Url::parse(
      "http://localhost:4545/cli/tests/subdir/redirects/redirect1.js",
    )
    .unwrap();
    let redirect_target_filepath = fetcher
      .deps_cache
      .location
      .join("http/localhost_PORT4545/cli/tests/subdir/redirects/redirect1.js");
    let redirect_target_filename =
      redirect_target_filepath.to_str().unwrap().to_string();

    // Test basic follow and headers recording
    let result = fetcher
      .get_source_file_async(&redirect_module_url, true, false, false)
      .await;
    assert!(result.is_ok());
    let mod_meta = result.unwrap();
    // File that requires redirection is not downloaded.
    assert!(fs::read_to_string(&redirect_source_filename).is_err());
    // ... but its .headers.json is created.
    let redirect_source_headers =
      fetcher.get_source_code_headers(&redirect_module_url);
    assert_eq!(
      redirect_source_headers.redirect_to.unwrap(),
      "http://localhost:4545/cli/tests/subdir/redirects/redirect1.js"
    );
    // The target of redirection is downloaded instead.
    assert_eq!(
      fs::read_to_string(&redirect_target_filename).unwrap(),
      "export const redirect = 1;\n"
    );
    let redirect_target_headers =
      fetcher.get_source_code_headers(&target_module_url);
    assert!(redirect_target_headers.redirect_to.is_none());

    // Examine the meta result.
    assert_eq!(mod_meta.url, target_module_url);

    drop(http_server_guard);
  }

  #[tokio::test]
  async fn test_get_source_code_4() {
    let http_server_guard = crate::test_util::http_server();
    let (_temp_dir, fetcher) = test_setup();
    let double_redirect_url = Url::parse(
      "http://localhost:4548/cli/tests/subdir/redirects/redirect1.js",
    )
    .unwrap();
    let double_redirect_path = fetcher
      .deps_cache
      .location
      .join("http/localhost_PORT4548/cli/tests/subdir/redirects/redirect1.js");

    let redirect_url = Url::parse(
      "http://localhost:4546/cli/tests/subdir/redirects/redirect1.js",
    )
    .unwrap();
    let redirect_path = fetcher
      .deps_cache
      .location
      .join("http/localhost_PORT4546/cli/tests/subdir/redirects/redirect1.js");

    let target_url = Url::parse(
      "http://localhost:4545/cli/tests/subdir/redirects/redirect1.js",
    )
    .unwrap();
    let target_path = fetcher
      .deps_cache
      .location
      .join("http/localhost_PORT4545/cli/tests/subdir/redirects/redirect1.js");

    // Test double redirects and headers recording
    let result = fetcher
      .get_source_file_async(&double_redirect_url, true, false, false)
      .await;
    assert!(result.is_ok());
    let mod_meta = result.unwrap();
    assert!(fs::read_to_string(&double_redirect_path).is_err());
    assert!(fs::read_to_string(&redirect_path).is_err());

    let double_redirect_headers =
      fetcher.get_source_code_headers(&double_redirect_url);
    assert_eq!(
      double_redirect_headers.redirect_to.unwrap(),
      redirect_url.to_string()
    );
    let redirect_headers = fetcher.get_source_code_headers(&redirect_url);
    assert_eq!(
      redirect_headers.redirect_to.unwrap(),
      target_url.to_string()
    );

    // The target of redirection is downloaded instead.
    assert_eq!(
      fs::read_to_string(&target_path).unwrap(),
      "export const redirect = 1;\n"
    );
    let redirect_target_headers = fetcher.get_source_code_headers(&target_url);
    assert!(redirect_target_headers.redirect_to.is_none());

    // Examine the meta result.
    assert_eq!(mod_meta.url, target_url);

    drop(http_server_guard);
  }

  #[tokio::test]
  async fn test_get_source_code_5() {
    let http_server_guard = crate::test_util::http_server();
    let (_temp_dir, fetcher) = test_setup();

    let double_redirect_url = Url::parse(
      "http://localhost:4548/cli/tests/subdir/redirects/redirect1.js",
    )
    .unwrap();

    let redirect_url = Url::parse(
      "http://localhost:4546/cli/tests/subdir/redirects/redirect1.js",
    )
    .unwrap();

    let target_path = fetcher
      .deps_cache
      .location
      .join("http/localhost_PORT4545/cli/tests/subdir/redirects/redirect1.js");
    let target_path_ = target_path.clone();

    // Test that redirect target is not downloaded twice for different redirect source.
    let result = fetcher
      .get_source_file_async(&double_redirect_url, true, false, false)
      .await;
    assert!(result.is_ok());
    let result = fs::File::open(&target_path);
    assert!(result.is_ok());
    let file = result.unwrap();
    // save modified timestamp for headers file of redirect target
    let file_metadata = file.metadata().unwrap();
    let file_modified = file_metadata.modified().unwrap();

    // When another file is fetched that also point to redirect target, then
    // redirect target shouldn't be downloaded again. It can be verified
    // using source header file creation timestamp (should be the same as
    // after first `get_source_file`)
    let result = fetcher
      .get_source_file_async(&redirect_url, true, false, false)
      .await;
    assert!(result.is_ok());
    let result = fs::File::open(&target_path_);
    assert!(result.is_ok());
    let file_2 = result.unwrap();
    // save modified timestamp for headers file
    let file_metadata_2 = file_2.metadata().unwrap();
    let file_modified_2 = file_metadata_2.modified().unwrap();

    assert_eq!(file_modified, file_modified_2);

    drop(http_server_guard);
  }

  #[tokio::test]
  async fn test_get_source_code_6() {
    let http_server_guard = crate::test_util::http_server();
    let (_temp_dir, fetcher) = test_setup();
    let double_redirect_url = Url::parse(
      "http://localhost:4548/cli/tests/subdir/redirects/redirect1.js",
    )
    .unwrap();

    // Test that redirections can be limited
    let result = fetcher
      .fetch_remote_source_async(&double_redirect_url, false, false, 2)
      .await;
    assert!(result.is_ok());

    let result = fetcher
      .fetch_remote_source_async(&double_redirect_url, false, false, 1)
      .await;
    assert!(result.is_err());
    let err = result.err().unwrap();
    assert_eq!(err.kind(), ErrorKind::Http);

    drop(http_server_guard);
  }

  #[tokio::test]
  async fn test_get_source_no_remote() {
    let http_server_guard = crate::test_util::http_server();
    let (_temp_dir, fetcher) = test_setup();
    let module_url =
      Url::parse("http://localhost:4545/cli/tests/002_hello.ts").unwrap();
    // Remote modules are not allowed
    let result = fetcher
      .get_source_file_async(&module_url, true, true, false)
      .await;
    assert!(result.is_err());
    let err = result.err().unwrap();
    assert_eq!(err.kind(), ErrorKind::NotFound);

    drop(http_server_guard);
  }

  #[tokio::test]
  async fn test_get_source_cached_only() {
    let http_server_guard = crate::test_util::http_server();
    let (_temp_dir, fetcher) = test_setup();
    let fetcher_1 = fetcher.clone();
    let fetcher_2 = fetcher.clone();
    let module_url =
      Url::parse("http://localhost:4545/cli/tests/002_hello.ts").unwrap();
    let module_url_1 = module_url.clone();
    let module_url_2 = module_url.clone();

    // file hasn't been cached before
    let result = fetcher
      .get_source_file_async(&module_url, true, false, true)
      .await;
    assert!(result.is_err());
    let err = result.err().unwrap();
    assert_eq!(err.kind(), ErrorKind::PermissionDenied);

    // download and cache file
    let result = fetcher_1
      .get_source_file_async(&module_url_1, true, false, false)
      .await;
    assert!(result.is_ok());

    // module is already cached, should be ok even with `cached_only`
    let result = fetcher_2
      .get_source_file_async(&module_url_2, true, false, true)
      .await;
    assert!(result.is_ok());

    drop(http_server_guard);
  }

  #[tokio::test]
  async fn test_fetch_source_async_1() {
    let http_server_guard = crate::test_util::http_server();
    let (_temp_dir, fetcher) = test_setup();
    let module_url =
      Url::parse("http://127.0.0.1:4545/cli/tests/subdir/mt_video_mp2t.t3.ts")
        .unwrap();
    let headers_file_name = fetcher.deps_cache.location.join(
      fetcher
        .deps_cache
        .get_cache_filename_with_extension(&module_url, "headers.json"),
    );

    let result = fetcher
      .fetch_remote_source_async(&module_url, false, false, 10)
      .await;
    assert!(result.is_ok());
    let r = result.unwrap();
    assert_eq!(r.source_code, b"export const loaded = true;\n");
    assert_eq!(&(r.media_type), &msg::MediaType::TypeScript);
    // matching ext, no .headers.json file created
    assert!(fs::read_to_string(&headers_file_name).is_err());
    // Modify .headers.json, make sure read from local
    let _ = fetcher.save_source_code_headers(
      &module_url,
      Some("text/javascript".to_owned()),
      None,
      None,
      None,
    );
    let result2 = fetcher.fetch_cached_remote_source(&module_url);
    assert!(result2.is_ok());
    let r2 = result2.unwrap().unwrap();
    assert_eq!(r2.source_code, b"export const loaded = true;\n");
    // Not MediaType::TypeScript due to .headers.json modification
    assert_eq!(&(r2.media_type), &msg::MediaType::JavaScript);

    drop(http_server_guard);
  }

  #[tokio::test]
  async fn test_fetch_source_1() {
    let http_server_guard = crate::test_util::http_server();

    let (_temp_dir, fetcher) = test_setup();
    let module_url =
      Url::parse("http://localhost:4545/cli/tests/subdir/mt_video_mp2t.t3.ts")
        .unwrap();
    let headers_file_name = fetcher.deps_cache.location.join(
      fetcher
        .deps_cache
        .get_cache_filename_with_extension(&module_url, "headers.json"),
    );

    let result = fetcher
      .fetch_remote_source_async(&module_url, false, false, 10)
      .await;
    assert!(result.is_ok());
    let r = result.unwrap();
    assert_eq!(r.source_code, b"export const loaded = true;\n");
    assert_eq!(&(r.media_type), &msg::MediaType::TypeScript);
    // matching ext, no .headers.json file created
    assert!(fs::read_to_string(&headers_file_name).is_err());

    // Modify .headers.json, make sure read from local
    let _ = fetcher.save_source_code_headers(
      &module_url,
      Some("text/javascript".to_owned()),
      None,
      None,
      None,
    );
    let result2 = fetcher.fetch_cached_remote_source(&module_url);
    assert!(result2.is_ok());
    let r2 = result2.unwrap().unwrap();
    assert_eq!(r2.source_code, b"export const loaded = true;\n");
    // Not MediaType::TypeScript due to .headers.json modification
    assert_eq!(&(r2.media_type), &msg::MediaType::JavaScript);

    drop(http_server_guard);
  }

  #[tokio::test]
  async fn test_fetch_source_2() {
    let http_server_guard = crate::test_util::http_server();
    let (_temp_dir, fetcher) = test_setup();
    let fetcher_1 = fetcher.clone();
    let fetcher_2 = fetcher.clone();
    let fetcher_3 = fetcher.clone();
    let module_url =
      Url::parse("http://localhost:4545/cli/tests/subdir/no_ext").unwrap();
    let module_url_2 =
      Url::parse("http://localhost:4545/cli/tests/subdir/mismatch_ext.ts")
        .unwrap();
    let module_url_2_ = module_url_2.clone();
    let module_url_3 =
      Url::parse("http://localhost:4545/cli/tests/subdir/unknown_ext.deno")
        .unwrap();
    let module_url_3_ = module_url_3.clone();

    let result = fetcher
      .fetch_remote_source_async(&module_url, false, false, 10)
      .await;
    assert!(result.is_ok());
    let r = result.unwrap();
    assert_eq!(r.source_code, b"export const loaded = true;\n");
    assert_eq!(&(r.media_type), &msg::MediaType::TypeScript);
    // no ext, should create .headers.json file
    assert_eq!(
      fetcher_1
        .get_source_code_headers(&module_url)
        .mime_type
        .unwrap(),
      "text/typescript"
    );
    let result = fetcher_1
      .fetch_remote_source_async(&module_url_2, false, false, 10)
      .await;
    assert!(result.is_ok());
    let r2 = result.unwrap();
    assert_eq!(r2.source_code, b"export const loaded = true;\n");
    assert_eq!(&(r2.media_type), &msg::MediaType::JavaScript);
    // mismatch ext, should create .headers.json file
    assert_eq!(
      fetcher_2
        .get_source_code_headers(&module_url_2_)
        .mime_type
        .unwrap(),
      "text/javascript"
    );
    // test unknown extension
    let result = fetcher_2
      .fetch_remote_source_async(&module_url_3, false, false, 10)
      .await;
    assert!(result.is_ok());
    let r3 = result.unwrap();
    assert_eq!(r3.source_code, b"export const loaded = true;\n");
    assert_eq!(&(r3.media_type), &msg::MediaType::TypeScript);
    // unknown ext, should create .headers.json file
    assert_eq!(
      fetcher_3
        .get_source_code_headers(&module_url_3_)
        .mime_type
        .unwrap(),
      "text/typescript"
    );

    drop(http_server_guard);
  }

  #[tokio::test]
  async fn test_fetch_source_file() {
    let (_temp_dir, fetcher) = test_setup();

    // Test failure case.
    let specifier =
      ModuleSpecifier::resolve_url(file_url!("/baddir/hello.ts")).unwrap();
    let r = fetcher.fetch_source_file_async(&specifier, None).await;
    assert!(r.is_err());

    let p =
      std::path::PathBuf::from(env!("CARGO_MANIFEST_DIR")).join("js/main.ts");
    let specifier =
      ModuleSpecifier::resolve_url_or_path(p.to_str().unwrap()).unwrap();
    let r = fetcher.fetch_source_file_async(&specifier, None).await;
    assert!(r.is_ok());
  }

  #[tokio::test]
  async fn test_fetch_source_file_1() {
    /*recompile ts file*/
    let (_temp_dir, fetcher) = test_setup();

    // Test failure case.
    let specifier =
      ModuleSpecifier::resolve_url(file_url!("/baddir/hello.ts")).unwrap();
    let r = fetcher.fetch_source_file_async(&specifier, None).await;
    assert!(r.is_err());

    let p =
      std::path::PathBuf::from(env!("CARGO_MANIFEST_DIR")).join("js/main.ts");
    let specifier =
      ModuleSpecifier::resolve_url_or_path(p.to_str().unwrap()).unwrap();
    let r = fetcher.fetch_source_file_async(&specifier, None).await;
    assert!(r.is_ok());
  }

  #[tokio::test]
  async fn test_fetch_source_file_2() {
    /*recompile ts file*/
    let (_temp_dir, fetcher) = test_setup();

    let p = std::path::PathBuf::from(env!("CARGO_MANIFEST_DIR"))
      .join("tests/001_hello.js");
    let specifier =
      ModuleSpecifier::resolve_url_or_path(p.to_str().unwrap()).unwrap();
    let r = fetcher.fetch_source_file_async(&specifier, None).await;
    assert!(r.is_ok());
  }

  #[test]
  fn test_resolve_module_3() {
    // unsupported schemes
    let test_cases = [
      "ftp://localhost:4545/testdata/subdir/print_hello.ts",
      "blob:https://whatwg.org/d0360e2f-caee-469f-9a2f-87d5b0456f6f",
    ];

    for &test in test_cases.iter() {
      let url = Url::parse(test).unwrap();
      assert_eq!(
        SourceFileFetcher::check_if_supported_scheme(&url)
          .unwrap_err()
          .kind(),
        ErrorKind::Other
      );
    }
  }

  #[test]
  fn test_map_file_extension() {
    assert_eq!(
      map_file_extension(Path::new("foo/bar.ts")),
      msg::MediaType::TypeScript
    );
    assert_eq!(
      map_file_extension(Path::new("foo/bar.tsx")),
      msg::MediaType::TSX
    );
    assert_eq!(
      map_file_extension(Path::new("foo/bar.d.ts")),
      msg::MediaType::TypeScript
    );
    assert_eq!(
      map_file_extension(Path::new("foo/bar.js")),
      msg::MediaType::JavaScript
    );
    assert_eq!(
      map_file_extension(Path::new("foo/bar.jsx")),
      msg::MediaType::JSX
    );
    assert_eq!(
      map_file_extension(Path::new("foo/bar.json")),
      msg::MediaType::Json
    );
    assert_eq!(
      map_file_extension(Path::new("foo/bar.wasm")),
      msg::MediaType::Wasm
    );
    assert_eq!(
      map_file_extension(Path::new("foo/bar.txt")),
      msg::MediaType::Unknown
    );
    assert_eq!(
      map_file_extension(Path::new("foo/bar")),
      msg::MediaType::Unknown
    );
  }

  #[test]
  fn test_map_content_type_extension_only() {
    // Extension only
    assert_eq!(
      map_content_type(Path::new("foo/bar.ts"), None),
      msg::MediaType::TypeScript
    );
    assert_eq!(
      map_content_type(Path::new("foo/bar.tsx"), None),
      msg::MediaType::TSX
    );
    assert_eq!(
      map_content_type(Path::new("foo/bar.d.ts"), None),
      msg::MediaType::TypeScript
    );
    assert_eq!(
      map_content_type(Path::new("foo/bar.js"), None),
      msg::MediaType::JavaScript
    );
    assert_eq!(
      map_content_type(Path::new("foo/bar.txt"), None),
      msg::MediaType::Unknown
    );
    assert_eq!(
      map_content_type(Path::new("foo/bar.jsx"), None),
      msg::MediaType::JSX
    );
    assert_eq!(
      map_content_type(Path::new("foo/bar.json"), None),
      msg::MediaType::Json
    );
    assert_eq!(
      map_content_type(Path::new("foo/bar.wasm"), None),
      msg::MediaType::Wasm
    );
    assert_eq!(
      map_content_type(Path::new("foo/bar"), None),
      msg::MediaType::Unknown
    );
  }

  #[test]
  fn test_map_content_type_media_type_with_no_extension() {
    // Media Type
    assert_eq!(
      map_content_type(Path::new("foo/bar"), Some("application/typescript")),
      msg::MediaType::TypeScript
    );
    assert_eq!(
      map_content_type(Path::new("foo/bar"), Some("text/typescript")),
      msg::MediaType::TypeScript
    );
    assert_eq!(
      map_content_type(Path::new("foo/bar"), Some("video/vnd.dlna.mpeg-tts")),
      msg::MediaType::TypeScript
    );
    assert_eq!(
      map_content_type(Path::new("foo/bar"), Some("video/mp2t")),
      msg::MediaType::TypeScript
    );
    assert_eq!(
      map_content_type(Path::new("foo/bar"), Some("application/x-typescript")),
      msg::MediaType::TypeScript
    );
    assert_eq!(
      map_content_type(Path::new("foo/bar"), Some("application/javascript")),
      msg::MediaType::JavaScript
    );
    assert_eq!(
      map_content_type(Path::new("foo/bar"), Some("text/javascript")),
      msg::MediaType::JavaScript
    );
    assert_eq!(
      map_content_type(Path::new("foo/bar"), Some("application/ecmascript")),
      msg::MediaType::JavaScript
    );
    assert_eq!(
      map_content_type(Path::new("foo/bar"), Some("text/ecmascript")),
      msg::MediaType::JavaScript
    );
    assert_eq!(
      map_content_type(Path::new("foo/bar"), Some("application/x-javascript")),
      msg::MediaType::JavaScript
    );
    assert_eq!(
      map_content_type(Path::new("foo/bar"), Some("application/json")),
      msg::MediaType::Json
    );
    assert_eq!(
      map_content_type(Path::new("foo/bar"), Some("text/json")),
      msg::MediaType::Json
    );
  }

  #[test]
  fn test_map_file_extension_media_type_with_extension() {
    assert_eq!(
      map_content_type(Path::new("foo/bar.ts"), Some("text/plain")),
      msg::MediaType::TypeScript
    );
    assert_eq!(
      map_content_type(Path::new("foo/bar.ts"), Some("foo/bar")),
      msg::MediaType::Unknown
    );
    assert_eq!(
      map_content_type(
        Path::new("foo/bar.tsx"),
        Some("application/typescript"),
      ),
      msg::MediaType::TSX
    );
    assert_eq!(
      map_content_type(
        Path::new("foo/bar.tsx"),
        Some("application/javascript"),
      ),
      msg::MediaType::TSX
    );
    assert_eq!(
      map_content_type(
        Path::new("foo/bar.tsx"),
        Some("application/x-typescript"),
      ),
      msg::MediaType::TSX
    );
    assert_eq!(
      map_content_type(
        Path::new("foo/bar.tsx"),
        Some("video/vnd.dlna.mpeg-tts"),
      ),
      msg::MediaType::TSX
    );
    assert_eq!(
      map_content_type(Path::new("foo/bar.tsx"), Some("video/mp2t")),
      msg::MediaType::TSX
    );
    assert_eq!(
      map_content_type(
        Path::new("foo/bar.jsx"),
        Some("application/javascript"),
      ),
      msg::MediaType::JSX
    );
    assert_eq!(
      map_content_type(
        Path::new("foo/bar.jsx"),
        Some("application/x-typescript"),
      ),
      msg::MediaType::JSX
    );
    assert_eq!(
      map_content_type(
        Path::new("foo/bar.jsx"),
        Some("application/ecmascript"),
      ),
      msg::MediaType::JSX
    );
    assert_eq!(
      map_content_type(Path::new("foo/bar.jsx"), Some("text/ecmascript")),
      msg::MediaType::JSX
    );
    assert_eq!(
      map_content_type(
        Path::new("foo/bar.jsx"),
        Some("application/x-javascript"),
      ),
      msg::MediaType::JSX
    );
  }

  #[test]
  fn test_filter_shebang() {
    assert_eq!(filter_shebang(b"#!"[..].to_owned()), b"");
    assert_eq!(filter_shebang(b"#!\n\n"[..].to_owned()), b"\n\n");
    let code = b"#!/usr/bin/env deno\nconsole.log('hello');\n"[..].to_owned();
    assert_eq!(filter_shebang(code), b"\nconsole.log('hello');\n");
  }

  #[tokio::test]
  async fn test_fetch_with_etag() {
    let http_server_guard = crate::test_util::http_server();
    let (_temp_dir, fetcher) = test_setup();
    let module_url =
      Url::parse("http://127.0.0.1:4545/etag_script.ts").unwrap();

    let source = fetcher
      .fetch_remote_source_async(&module_url, false, false, 1)
      .await;
    assert!(source.is_ok());
    let source = source.unwrap();
    assert_eq!(source.source_code, b"console.log('etag')");
    assert_eq!(&(source.media_type), &msg::MediaType::TypeScript);

    let headers = fetcher.get_source_code_headers(&module_url);
    assert_eq!(headers.etag, Some("33a64df551425fcc55e".to_string()));

    let header_path = fetcher.deps_cache.location.join(
      fetcher
<<<<<<< HEAD
        .save_source_code(&module_url, b"changed content")
        .unwrap();
      let cached_source = fetcher
        .fetch_remote_source_async(&module_url, false, false, 1)
        .await
        .unwrap();
      assert_eq!(cached_source.source_code, b"changed content");
=======
        .deps_cache
        .get_cache_filename_with_extension(&module_url, "headers.json"),
    );
>>>>>>> f4cc08c4

    let modified1 = header_path.metadata().unwrap().modified().unwrap();

    // Forcibly change the contents of the cache file and request
    // it again with the cache parameters turned off.
    // If the fetched content changes, the cached content is used.
    fetcher
      .save_source_code(&module_url, "changed content")
      .unwrap();
    let cached_source = fetcher
      .fetch_remote_source_async(&module_url, false, false, 1)
      .await
      .unwrap();
    assert_eq!(cached_source.source_code, b"changed content");

    let modified2 = header_path.metadata().unwrap().modified().unwrap();

    // Assert that the file has not been modified
    assert_eq!(modified1, modified2);

    drop(http_server_guard);
  }

  #[test]
  fn test_get_types_url_1() {
    let module_url = Url::parse("https://example.com/mod.js").unwrap();
    let source_code = b"console.log(\"foo\");".to_owned();
    let result = get_types_url(&module_url, &source_code, None);
    assert_eq!(result, None);
  }

  #[test]
  fn test_get_types_url_2() {
    let module_url = Url::parse("https://example.com/mod.js").unwrap();
    let source_code = r#"/// <reference types="./mod.d.ts" />
    console.log("foo");"#
      .as_bytes()
      .to_owned();
    let result = get_types_url(&module_url, &source_code, None);
    assert_eq!(
      result,
      Some(Url::parse("https://example.com/mod.d.ts").unwrap())
    );
  }

  #[test]
  fn test_get_types_url_3() {
    let module_url = Url::parse("https://example.com/mod.js").unwrap();
    let source_code = r#"/// <reference types="https://deno.land/mod.d.ts" />
    console.log("foo");"#
      .as_bytes()
      .to_owned();
    let result = get_types_url(&module_url, &source_code, None);
    assert_eq!(
      result,
      Some(Url::parse("https://deno.land/mod.d.ts").unwrap())
    );
  }

  #[test]
  fn test_get_types_url_4() {
    let module_url = Url::parse("file:///foo/bar/baz.js").unwrap();
    let source_code = r#"/// <reference types="../qat/baz.d.ts" />
    console.log("foo");"#
      .as_bytes()
      .to_owned();
    let result = get_types_url(&module_url, &source_code, None);
    assert_eq!(
      result,
      Some(Url::parse("file:///foo/qat/baz.d.ts").unwrap())
    );
  }

  #[test]
  fn test_get_types_url_5() {
    let module_url = Url::parse("https://example.com/mod.js").unwrap();
    let source_code = b"console.log(\"foo\");".to_owned();
    let result = get_types_url(&module_url, &source_code, Some("./mod.d.ts"));
    assert_eq!(
      result,
      Some(Url::parse("https://example.com/mod.d.ts").unwrap())
    );
  }

  #[test]
  fn test_get_types_url_6() {
    let module_url = Url::parse("https://example.com/mod.js").unwrap();
    let source_code = r#"/// <reference types="./mod.d.ts" />
    console.log("foo");"#
      .as_bytes()
      .to_owned();
    let result = get_types_url(
      &module_url,
      &source_code,
      Some("https://deno.land/mod.d.ts"),
    );
    assert_eq!(
      result,
      Some(Url::parse("https://deno.land/mod.d.ts").unwrap())
    );
  }

  #[tokio::test]
  async fn test_fetch_with_types_header() {
    let http_server_guard = crate::test_util::http_server();
    let (_temp_dir, fetcher) = test_setup();
    let module_url =
      Url::parse("http://127.0.0.1:4545/xTypeScriptTypes.js").unwrap();
    let source = fetcher
      .fetch_remote_source_async(&module_url, false, false, 1)
      .await;
    assert!(source.is_ok());
    let source = source.unwrap();
    assert_eq!(source.source_code, b"export const foo = 'foo';");
    assert_eq!(&(source.media_type), &msg::MediaType::JavaScript);
    assert_eq!(
      source.types_url,
      Some(Url::parse("http://127.0.0.1:4545/xTypeScriptTypes.d.ts").unwrap())
    );
    drop(http_server_guard);
  }

  #[tokio::test]
  async fn test_fetch_with_types_reference() {
    let http_server_guard = crate::test_util::http_server();
    let (_temp_dir, fetcher) = test_setup();
    let module_url =
      Url::parse("http://127.0.0.1:4545/referenceTypes.js").unwrap();
    let source = fetcher
      .fetch_remote_source_async(&module_url, false, false, 1)
      .await;
    assert!(source.is_ok());
    let source = source.unwrap();
    assert_eq!(&(source.media_type), &msg::MediaType::JavaScript);
    assert_eq!(
      source.types_url,
      Some(Url::parse("http://127.0.0.1:4545/xTypeScriptTypes.d.ts").unwrap())
    );
    drop(http_server_guard);
  }
}<|MERGE_RESOLUTION|>--- conflicted
+++ resolved
@@ -1924,19 +1924,9 @@
 
     let header_path = fetcher.deps_cache.location.join(
       fetcher
-<<<<<<< HEAD
-        .save_source_code(&module_url, b"changed content")
-        .unwrap();
-      let cached_source = fetcher
-        .fetch_remote_source_async(&module_url, false, false, 1)
-        .await
-        .unwrap();
-      assert_eq!(cached_source.source_code, b"changed content");
-=======
         .deps_cache
         .get_cache_filename_with_extension(&module_url, "headers.json"),
     );
->>>>>>> f4cc08c4
 
     let modified1 = header_path.metadata().unwrap().modified().unwrap();
 
