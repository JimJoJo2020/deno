// Copyright 2018-2021 the Deno authors. All rights reserved. MIT license.

use crate::auth_tokens::AuthTokens;
use crate::colors;
use crate::http_cache::HttpCache;
use crate::http_util::fetch_once;
use crate::http_util::CacheSemantics;
use crate::http_util::FetchOnceArgs;
use crate::http_util::FetchOnceResult;
use crate::text_encoding;
use crate::version::get_user_agent;

use data_url::DataUrl;
use deno_ast::MediaType;
use deno_core::error::custom_error;
use deno_core::error::generic_error;
use deno_core::error::uri_error;
use deno_core::error::AnyError;
use deno_core::futures;
use deno_core::futures::future::FutureExt;
use deno_core::parking_lot::Mutex;
use deno_core::ModuleSpecifier;
use deno_runtime::deno_fetch::create_http_client;
use deno_runtime::deno_fetch::reqwest;
use deno_runtime::deno_tls::rustls::RootCertStore;
use deno_runtime::deno_web::BlobStore;
use deno_runtime::permissions::Permissions;
use log::debug;
use std::borrow::Borrow;
use std::collections::HashMap;
use std::env;
use std::fs;
use std::future::Future;
use std::io::Read;
use std::path::PathBuf;
use std::pin::Pin;
use std::sync::Arc;
use std::time::SystemTime;

pub const SUPPORTED_SCHEMES: [&str; 5] =
  ["data", "blob", "file", "http", "https"];

/// A structure representing a source file.
#[derive(Debug, Clone, Eq, PartialEq)]
pub struct File {
  /// The path to the local version of the source file.  For local files this
  /// will be the direct path to that file.  For remote files, it will be the
  /// path to the file in the HTTP cache.
  pub local: PathBuf,
  /// For remote files, if there was an `X-TypeScript-Type` header, the parsed
  /// out value of that header.
  pub maybe_types: Option<String>,
  /// The resolved media type for the file.
  pub media_type: MediaType,
  /// The source of the file as a string.
  pub source: Arc<String>,
  /// The _final_ specifier for the file.  The requested specifier and the final
  /// specifier maybe different for remote files that have been redirected.
  pub specifier: ModuleSpecifier,

  pub maybe_headers: Option<HashMap<String, String>>,
}

/// Simple struct implementing in-process caching to prevent multiple
/// fs reads/net fetches for same file.
#[derive(Debug, Clone, Default)]
struct FileCache(Arc<Mutex<HashMap<ModuleSpecifier, File>>>);

impl FileCache {
  pub fn get(&self, specifier: &ModuleSpecifier) -> Option<File> {
    let cache = self.0.lock();
    cache.get(specifier).cloned()
  }

  pub fn insert(&self, specifier: ModuleSpecifier, file: File) -> Option<File> {
    let mut cache = self.0.lock();
    cache.insert(specifier, file)
  }
}

/// Indicates how cached source files should be handled.
#[derive(Debug, Clone, Eq, PartialEq)]
pub enum CacheSetting {
  /// Only the cached files should be used.  Any files not in the cache will
  /// error.  This is the equivalent of `--cached-only` in the CLI.
  Only,
  /// No cached source files should be used, and all files should be reloaded.
  /// This is the equivalent of `--reload` in the CLI.
  ReloadAll,
  /// Only some cached resources should be used.  This is the equivalent of
  /// `--reload=https://deno.land/std` or
  /// `--reload=https://deno.land/std,https://deno.land/x/example`.
  ReloadSome(Vec<String>),
  /// The usability of a cached value is determined by analyzing the cached
  /// headers and other metadata associated with a cached response, reloading
  /// any cached "non-fresh" cached responses.
  RespectHeaders,
  /// The cached source files should be used for local modules.  This is the
  /// default behavior of the CLI.
  Use,
}

impl CacheSetting {
  /// Returns if the cache should be used for a given specifier.
  pub fn should_use(
    &self,
    specifier: &ModuleSpecifier,
    http_cache: &HttpCache,
  ) -> bool {
    match self {
      CacheSetting::ReloadAll => false,
      CacheSetting::Use | CacheSetting::Only => true,
      CacheSetting::RespectHeaders => {
        if let Ok((_, headers, cache_time)) = http_cache.get(specifier) {
          let cache_semantics =
            CacheSemantics::new(headers, cache_time, SystemTime::now());
          cache_semantics.should_use()
        } else {
          false
        }
      }
      CacheSetting::ReloadSome(list) => {
        let mut url = specifier.clone();
        url.set_fragment(None);
        if list.contains(&url.as_str().to_string()) {
          return false;
        }
        url.set_query(None);
        let mut path = PathBuf::from(url.as_str());
        loop {
          if list.contains(&path.to_str().unwrap().to_string()) {
            return false;
          }
          if !path.pop() {
            break;
          }
        }
        true
      }
    }
  }
}

/// Fetch a source file from the local file system.
fn fetch_local(specifier: &ModuleSpecifier) -> Result<File, AnyError> {
  let local = specifier.to_file_path().map_err(|_| {
    uri_error(format!("Invalid file path.\n  Specifier: {}", specifier))
  })?;
  let bytes = fs::read(local.clone())?;
  let charset = text_encoding::detect_charset(&bytes).to_string();
  let source = strip_shebang(get_source_from_bytes(bytes, Some(charset))?);
  let media_type = MediaType::from(specifier);

  Ok(File {
    local,
    maybe_types: None,
    media_type,
    source: Arc::new(source),
    specifier: specifier.clone(),
    maybe_headers: None,
  })
}

/// Returns the decoded body and content-type of a provided
/// data URL.
pub fn get_source_from_data_url(
  specifier: &ModuleSpecifier,
) -> Result<(String, String), AnyError> {
  let data_url = DataUrl::process(specifier.as_str())
    .map_err(|e| uri_error(format!("{:?}", e)))?;
  let mime = data_url.mime_type();
  let charset = mime.get_parameter("charset").map(|v| v.to_string());
  let (bytes, _) = data_url
    .decode_to_vec()
    .map_err(|e| uri_error(format!("{:?}", e)))?;
  Ok((
    strip_shebang(get_source_from_bytes(bytes, charset)?),
    format!("{}", mime),
  ))
}

/// Given a vector of bytes and optionally a charset, decode the bytes to a
/// string.
pub fn get_source_from_bytes(
  bytes: Vec<u8>,
  maybe_charset: Option<String>,
) -> Result<String, AnyError> {
  let source = if let Some(charset) = maybe_charset {
    text_encoding::convert_to_utf8(&bytes, &charset)?.to_string()
  } else {
    String::from_utf8(bytes)?
  };

  Ok(source)
}

/// Return a validated scheme for a given module specifier.
fn get_validated_scheme(
  specifier: &ModuleSpecifier,
) -> Result<String, AnyError> {
  let scheme = specifier.scheme();
  if !SUPPORTED_SCHEMES.contains(&scheme) {
    Err(generic_error(format!(
      "Unsupported scheme \"{}\" for module \"{}\". Supported schemes: {:#?}",
      scheme, specifier, SUPPORTED_SCHEMES
    )))
  } else {
    Ok(scheme.to_string())
  }
}

/// Resolve a media type and optionally the charset from a module specifier and
/// the value of a content type header.
pub fn map_content_type(
  specifier: &ModuleSpecifier,
  maybe_content_type: Option<String>,
) -> (MediaType, Option<String>) {
  if let Some(content_type) = maybe_content_type {
    let mut content_types = content_type.split(';');
    let content_type = content_types.next().unwrap();
    let media_type = MediaType::from_content_type(specifier, content_type);
    let charset = content_types
      .map(str::trim)
      .find_map(|s| s.strip_prefix("charset="))
      .map(String::from);

    (media_type, charset)
  } else {
    (MediaType::from(specifier), None)
  }
}

/// Remove shebangs from the start of source code strings
fn strip_shebang(mut value: String) -> String {
  if value.starts_with("#!") {
    if let Some(mid) = value.find('\n') {
      let (_, rest) = value.split_at(mid);
      value = rest.to_string()
    } else {
      value.clear()
    }
  }
  value
}

/// A structure for resolving, fetching and caching source files.
#[derive(Debug, Clone)]
pub struct FileFetcher {
  auth_tokens: AuthTokens,
  allow_remote: bool,
  cache: FileCache,
  cache_setting: CacheSetting,
  pub(crate) http_cache: HttpCache,
  http_client: reqwest::Client,
  blob_store: BlobStore,
  download_log_level: log::Level,
}

impl FileFetcher {
  pub fn new(
    http_cache: HttpCache,
    cache_setting: CacheSetting,
    allow_remote: bool,
    root_cert_store: Option<RootCertStore>,
    blob_store: BlobStore,
    unsafely_ignore_certificate_errors: Option<Vec<String>>,
  ) -> Result<Self, AnyError> {
    Ok(Self {
      auth_tokens: AuthTokens::new(env::var("DENO_AUTH_TOKENS").ok()),
      allow_remote,
      cache: Default::default(),
      cache_setting,
      http_cache,
      http_client: create_http_client(
        get_user_agent(),
        root_cert_store,
        vec![],
        None,
        unsafely_ignore_certificate_errors,
        None,
      )?,
      blob_store,
      download_log_level: log::Level::Info,
    })
  }

  /// Sets the log level to use when outputting the download message.
  pub fn set_download_log_level(&mut self, level: log::Level) {
    self.download_log_level = level;
  }

  /// Creates a `File` structure for a remote file.
  fn build_remote_file(
    &self,
    specifier: &ModuleSpecifier,
    bytes: Vec<u8>,
    headers: &HashMap<String, String>,
  ) -> Result<File, AnyError> {
    let local =
      self
        .http_cache
        .get_cache_filename(specifier)
        .ok_or_else(|| {
          generic_error("Cannot convert specifier to cached filename.")
        })?;
    let maybe_content_type = headers.get("content-type").cloned();
    let (media_type, maybe_charset) =
      map_content_type(specifier, maybe_content_type);
    let source = strip_shebang(get_source_from_bytes(bytes, maybe_charset)?);
    let maybe_types = match media_type {
      MediaType::JavaScript
      | MediaType::Cjs
      | MediaType::Mjs
      | MediaType::Jsx => headers.get("x-typescript-types").cloned(),
      _ => None,
    };

    Ok(File {
      local,
      maybe_types,
      media_type,
      source: Arc::new(source),
      specifier: specifier.clone(),
      maybe_headers: Some(headers.clone()),
    })
  }

  /// Fetch cached remote file.
  ///
  /// This is a recursive operation if source file has redirections.
  fn fetch_cached(
    &self,
    specifier: &ModuleSpecifier,
    redirect_limit: i64,
  ) -> Result<Option<File>, AnyError> {
    debug!("FileFetcher::fetch_cached - specifier: {}", specifier);
    if redirect_limit < 0 {
      return Err(custom_error("Http", "Too many redirects."));
    }

    let (mut source_file, headers, _) = match self.http_cache.get(specifier) {
      Err(err) => {
        if let Some(err) = err.downcast_ref::<std::io::Error>() {
          if err.kind() == std::io::ErrorKind::NotFound {
            return Ok(None);
          }
        }
        return Err(err);
      }
      Ok(cache) => cache,
    };
    if let Some(redirect_to) = headers.get("location") {
      let redirect =
        deno_core::resolve_import(redirect_to, specifier.as_str())?;
      return self.fetch_cached(&redirect, redirect_limit - 1);
    }
    let mut bytes = Vec::new();
    source_file.read_to_end(&mut bytes)?;
    let file = self.build_remote_file(specifier, bytes, &headers)?;

    Ok(Some(file))
  }

  /// Convert a data URL into a file, resulting in an error if the URL is
  /// invalid.
  fn fetch_data_url(
    &self,
    specifier: &ModuleSpecifier,
  ) -> Result<File, AnyError> {
    debug!("FileFetcher::fetch_data_url() - specifier: {}", specifier);
    match self.fetch_cached(specifier, 0) {
      Ok(Some(file)) => return Ok(file),
      Ok(None) => {}
      Err(err) => return Err(err),
    }

    if self.cache_setting == CacheSetting::Only {
<<<<<<< HEAD
      return Err(cached_only_error(specifier));
=======
      return Err(custom_error(
        "NotCached",
        format!(
          "Specifier not found in cache: \"{}\", --cached-only is specified.",
          specifier
        ),
      ));
>>>>>>> d9b13041
    }

    let (source, content_type) = get_source_from_data_url(specifier)?;
    let (media_type, _) =
      map_content_type(specifier, Some(content_type.clone()));

    let local =
      self
        .http_cache
        .get_cache_filename(specifier)
        .ok_or_else(|| {
          generic_error("Cannot convert specifier to cached filename.")
        })?;
    let mut headers = HashMap::new();
    headers.insert("content-type".to_string(), content_type);
    self
      .http_cache
      .set(specifier, headers.clone(), source.as_bytes())?;

    Ok(File {
      local,
      maybe_types: None,
      media_type,
      source: Arc::new(source),
      specifier: specifier.clone(),
      maybe_headers: Some(headers),
    })
  }

  /// Get a blob URL.
  async fn fetch_blob_url(
    &self,
    specifier: &ModuleSpecifier,
  ) -> Result<File, AnyError> {
    debug!("FileFetcher::fetch_blob_url() - specifier: {}", specifier);
    match self.fetch_cached(specifier, 0) {
      Ok(Some(file)) => return Ok(file),
      Ok(None) => {}
      Err(err) => return Err(err),
    }

    if self.cache_setting == CacheSetting::Only {
<<<<<<< HEAD
      return Err(cached_only_error(specifier));
=======
      return Err(custom_error(
        "NotCached",
        format!(
          "Specifier not found in cache: \"{}\", --cached-only is specified.",
          specifier
        ),
      ));
>>>>>>> d9b13041
    }

    let blob = {
      let blob_store = self.blob_store.borrow();
      blob_store
        .get_object_url(specifier.clone())?
        .ok_or_else(|| {
          custom_error(
            "NotFound",
            format!("Blob URL not found: \"{}\".", specifier),
          )
        })?
    };

    let content_type = blob.media_type.clone();
    let bytes = blob.read_all().await?;

    let (media_type, maybe_charset) =
      map_content_type(specifier, Some(content_type.clone()));
    let source = strip_shebang(get_source_from_bytes(bytes, maybe_charset)?);

    let local =
      self
        .http_cache
        .get_cache_filename(specifier)
        .ok_or_else(|| {
          generic_error("Cannot convert specifier to cached filename.")
        })?;
    let mut headers = HashMap::new();
    headers.insert("content-type".to_string(), content_type);
    self
      .http_cache
      .set(specifier, headers.clone(), source.as_bytes())?;

    Ok(File {
      local,
      maybe_types: None,
      media_type,
      source: Arc::new(source),
      specifier: specifier.clone(),
      maybe_headers: Some(headers),
    })
  }

  /// Asynchronously fetch remote source file specified by the URL following
  /// redirects.
  ///
  /// **Note** this is a recursive method so it can't be "async", but needs to
  /// return a `Pin<Box<..>>`.
  fn fetch_remote(
    &self,
    specifier: &ModuleSpecifier,
    permissions: &mut Permissions,
    redirect_limit: i64,
    maybe_accept: Option<String>,
  ) -> Pin<Box<dyn Future<Output = Result<File, AnyError>> + Send>> {
    debug!("FileFetcher::fetch_remote() - specifier: {}", specifier);
    if redirect_limit < 0 {
      return futures::future::err(custom_error("Http", "Too many redirects."))
        .boxed();
    }

    if let Err(err) = permissions.check_specifier(specifier) {
      return futures::future::err(err).boxed();
    }

    if self.cache_setting.should_use(specifier, &self.http_cache) {
      match self.fetch_cached(specifier, redirect_limit) {
        Ok(Some(file)) => {
          return futures::future::ok(file).boxed();
        }
        Ok(None) => {}
        Err(err) => {
          return futures::future::err(err).boxed();
        }
      }
    }

    if self.cache_setting == CacheSetting::Only {
<<<<<<< HEAD
      return futures::future::err(cached_only_error(specifier)).boxed();
=======
      return futures::future::err(custom_error(
        "NotCached",
        format!(
          "Specifier not found in cache: \"{}\", --cached-only is specified.",
          specifier
        ),
      ))
      .boxed();
>>>>>>> d9b13041
    }

    log::log!(
      self.download_log_level,
      "{} {}",
      colors::green("Download"),
      specifier
    );

    let maybe_etag = match self.http_cache.get(specifier) {
      Ok((_, headers, _)) => headers.get("etag").cloned(),
      _ => None,
    };
    let maybe_auth_token = self.auth_tokens.get(specifier);
    let specifier = specifier.clone();
    let mut permissions = permissions.clone();
    let client = self.http_client.clone();
    let file_fetcher = self.clone();
    // A single pass of fetch either yields code or yields a redirect.
    async move {
      match fetch_once(FetchOnceArgs {
        client,
        url: specifier.clone(),
        maybe_accept: maybe_accept.clone(),
        maybe_etag,
        maybe_auth_token,
      })
      .await?
      {
        FetchOnceResult::NotModified => {
          let file = file_fetcher.fetch_cached(&specifier, 10)?.unwrap();
          Ok(file)
        }
        FetchOnceResult::Redirect(redirect_url, headers) => {
          file_fetcher.http_cache.set(&specifier, headers, &[])?;
          file_fetcher
            .fetch_remote(
              &redirect_url,
              &mut permissions,
              redirect_limit - 1,
              maybe_accept,
            )
            .await
        }
        FetchOnceResult::Code(bytes, headers) => {
          file_fetcher
            .http_cache
            .set(&specifier, headers.clone(), &bytes)?;
          let file =
            file_fetcher.build_remote_file(&specifier, bytes, &headers)?;
          Ok(file)
        }
      }
    }
    .boxed()
  }

  /// Fetch a source file and asynchronously return it.
  pub async fn fetch(
    &self,
    specifier: &ModuleSpecifier,
    permissions: &mut Permissions,
  ) -> Result<File, AnyError> {
    debug!("FileFetcher::fetch() - specifier: {}", specifier);
    self.fetch_with_accept(specifier, permissions, None).await
  }

  pub async fn fetch_with_accept(
    &self,
    specifier: &ModuleSpecifier,
    permissions: &mut Permissions,
    maybe_accept: Option<&str>,
  ) -> Result<File, AnyError> {
    let scheme = get_validated_scheme(specifier)?;
    permissions.check_specifier(specifier)?;
    if let Some(file) = self.cache.get(specifier) {
      Ok(file)
    } else if scheme == "file" {
      // we do not in memory cache files, as this would prevent files on the
      // disk changing effecting things like workers and dynamic imports.
      fetch_local(specifier)
    } else if scheme == "data" {
      let result = self.fetch_data_url(specifier);
      if let Ok(file) = &result {
        self.cache.insert(specifier.clone(), file.clone());
      }
      result
    } else if scheme == "blob" {
      let result = self.fetch_blob_url(specifier).await;
      if let Ok(file) = &result {
        self.cache.insert(specifier.clone(), file.clone());
      }
      result
    } else if !self.allow_remote {
      Err(custom_error(
        "NoRemote",
        format!("A remote specifier was requested: \"{}\", but --no-remote is specified.", specifier),
      ))
    } else {
      let result = self
        .fetch_remote(
          specifier,
          permissions,
          10,
          maybe_accept.map(String::from),
        )
        .await;
      if let Ok(file) = &result {
        self.cache.insert(specifier.clone(), file.clone());
      }
      result
    }
  }

  pub fn get_local_path(&self, specifier: &ModuleSpecifier) -> Option<PathBuf> {
    if specifier.scheme() == "file" {
      specifier.to_file_path().ok()
    } else {
      self.http_cache.get_cache_filename(specifier)
    }
  }

  /// Get the location of the current HTTP cache associated with the fetcher.
  pub fn get_http_cache_location(&self) -> PathBuf {
    self.http_cache.location.clone()
  }

  /// A synchronous way to retrieve a source file, where if the file has already
  /// been cached in memory it will be returned, otherwise for local files will
  /// be read from disk.
  pub fn get_source(&self, specifier: &ModuleSpecifier) -> Option<File> {
    let maybe_file = self.cache.get(specifier);
    if maybe_file.is_none() {
      let is_local = specifier.scheme() == "file";
      if is_local {
        if let Ok(file) = fetch_local(specifier) {
          return Some(file);
        }
      }
      None
    } else {
      maybe_file
    }
  }

  /// Insert a temporary module into the in memory cache for the file fetcher.
  pub fn insert_cached(&self, file: File) -> Option<File> {
    self.cache.insert(file.specifier.clone(), file)
  }
}

fn cached_only_error(specifier: &ModuleSpecifier) -> AnyError {
  custom_error(
    "NotFound",
    format!(
      "Specifier not found in cache: \"{}\", --cached-only or DENO_CACHED_ONLY specified.",
      specifier
    ),
  )
}

#[cfg(test)]
mod tests {
  use super::*;
  use deno_core::error::get_custom_error_class;
  use deno_core::resolve_url;
  use deno_core::resolve_url_or_path;
  use deno_runtime::deno_web::Blob;
  use deno_runtime::deno_web::InMemoryBlobPart;
  use std::rc::Rc;
  use tempfile::TempDir;

  fn setup(
    cache_setting: CacheSetting,
    maybe_temp_dir: Option<Rc<TempDir>>,
  ) -> (FileFetcher, Rc<TempDir>) {
    let (file_fetcher, temp_dir, _) =
      setup_with_blob_store(cache_setting, maybe_temp_dir);
    (file_fetcher, temp_dir)
  }

  fn setup_with_blob_store(
    cache_setting: CacheSetting,
    maybe_temp_dir: Option<Rc<TempDir>>,
  ) -> (FileFetcher, Rc<TempDir>, BlobStore) {
    let temp_dir =
      maybe_temp_dir.unwrap_or_else(|| Rc::new(TempDir::new().unwrap()));
    let location = temp_dir.path().join("deps");
    let blob_store = BlobStore::default();
    let file_fetcher = FileFetcher::new(
      HttpCache::new(&location),
      cache_setting,
      true,
      None,
      blob_store.clone(),
      None,
    )
    .unwrap();
    (file_fetcher, temp_dir, blob_store)
  }

  macro_rules! file_url {
    ($path:expr) => {
      if cfg!(target_os = "windows") {
        concat!("file:///C:", $path)
      } else {
        concat!("file://", $path)
      }
    };
  }

  async fn test_fetch(specifier: &ModuleSpecifier) -> (File, FileFetcher) {
    let (file_fetcher, _) = setup(CacheSetting::ReloadAll, None);
    let result = file_fetcher
      .fetch(specifier, &mut Permissions::allow_all())
      .await;
    assert!(result.is_ok());
    (result.unwrap(), file_fetcher)
  }

  async fn test_fetch_remote(
    specifier: &ModuleSpecifier,
  ) -> (File, HashMap<String, String>) {
    let _http_server_guard = test_util::http_server();
    let (file_fetcher, _) = setup(CacheSetting::ReloadAll, None);
    let result: Result<File, AnyError> = file_fetcher
      .fetch_remote(specifier, &mut Permissions::allow_all(), 1, None)
      .await;
    assert!(result.is_ok());
    let (_, headers, _) = file_fetcher.http_cache.get(specifier).unwrap();
    (result.unwrap(), headers)
  }

  async fn test_fetch_remote_encoded(
    fixture: &str,
    charset: &str,
    expected: &str,
  ) {
    let url_str = format!("http://127.0.0.1:4545/encoding/{}", fixture);
    let specifier = resolve_url(&url_str).unwrap();
    let (file, headers) = test_fetch_remote(&specifier).await;
    assert_eq!(file.source.as_str(), expected);
    assert_eq!(file.media_type, MediaType::TypeScript);
    assert_eq!(
      headers.get("content-type").unwrap(),
      &format!("application/typescript;charset={}", charset)
    );
  }

  async fn test_fetch_local_encoded(charset: &str, expected: String) {
    let p = test_util::testdata_path().join(format!("encoding/{}.ts", charset));
    let specifier = resolve_url_or_path(p.to_str().unwrap()).unwrap();
    let (file, _) = test_fetch(&specifier).await;
    assert_eq!(file.source.as_str(), expected);
  }

  #[test]
  fn test_get_validated_scheme() {
    let fixtures = vec![
      ("https://deno.land/x/mod.ts", true, "https"),
      ("http://deno.land/x/mod.ts", true, "http"),
      ("file:///a/b/c.ts", true, "file"),
      ("file:///C:/a/b/c.ts", true, "file"),
      ("data:,some%20text", true, "data"),
      ("ftp://a/b/c.ts", false, ""),
      ("mailto:dino@deno.land", false, ""),
    ];

    for (specifier, is_ok, expected) in fixtures {
      let specifier = resolve_url_or_path(specifier).unwrap();
      let actual = get_validated_scheme(&specifier);
      assert_eq!(actual.is_ok(), is_ok);
      if is_ok {
        assert_eq!(actual.unwrap(), expected);
      }
    }
  }

  #[test]
  fn test_strip_shebang() {
    let value =
      "#!/usr/bin/env deno\n\nconsole.log(\"hello deno!\");\n".to_string();
    assert_eq!(strip_shebang(value), "\n\nconsole.log(\"hello deno!\");\n");
  }

  #[test]
  fn test_map_content_type() {
    let fixtures = vec![
      // Extension only
      (file_url!("/foo/bar.ts"), None, MediaType::TypeScript, None),
      (file_url!("/foo/bar.tsx"), None, MediaType::Tsx, None),
      (file_url!("/foo/bar.d.cts"), None, MediaType::Dcts, None),
      (file_url!("/foo/bar.d.mts"), None, MediaType::Dmts, None),
      (file_url!("/foo/bar.d.ts"), None, MediaType::Dts, None),
      (file_url!("/foo/bar.js"), None, MediaType::JavaScript, None),
      (file_url!("/foo/bar.jsx"), None, MediaType::Jsx, None),
      (file_url!("/foo/bar.json"), None, MediaType::Json, None),
      (file_url!("/foo/bar.wasm"), None, MediaType::Wasm, None),
      (file_url!("/foo/bar.cjs"), None, MediaType::Cjs, None),
      (file_url!("/foo/bar.mjs"), None, MediaType::Mjs, None),
      (file_url!("/foo/bar.cts"), None, MediaType::Cts, None),
      (file_url!("/foo/bar.mts"), None, MediaType::Mts, None),
      (file_url!("/foo/bar"), None, MediaType::Unknown, None),
      // Media type no extension
      (
        "https://deno.land/x/mod",
        Some("application/typescript".to_string()),
        MediaType::TypeScript,
        None,
      ),
      (
        "https://deno.land/x/mod",
        Some("text/typescript".to_string()),
        MediaType::TypeScript,
        None,
      ),
      (
        "https://deno.land/x/mod",
        Some("video/vnd.dlna.mpeg-tts".to_string()),
        MediaType::TypeScript,
        None,
      ),
      (
        "https://deno.land/x/mod",
        Some("video/mp2t".to_string()),
        MediaType::TypeScript,
        None,
      ),
      (
        "https://deno.land/x/mod",
        Some("application/x-typescript".to_string()),
        MediaType::TypeScript,
        None,
      ),
      (
        "https://deno.land/x/mod",
        Some("application/javascript".to_string()),
        MediaType::JavaScript,
        None,
      ),
      (
        "https://deno.land/x/mod",
        Some("text/javascript".to_string()),
        MediaType::JavaScript,
        None,
      ),
      (
        "https://deno.land/x/mod",
        Some("application/ecmascript".to_string()),
        MediaType::JavaScript,
        None,
      ),
      (
        "https://deno.land/x/mod",
        Some("text/ecmascript".to_string()),
        MediaType::JavaScript,
        None,
      ),
      (
        "https://deno.land/x/mod",
        Some("application/x-javascript".to_string()),
        MediaType::JavaScript,
        None,
      ),
      (
        "https://deno.land/x/mod",
        Some("application/node".to_string()),
        MediaType::JavaScript,
        None,
      ),
      (
        "https://deno.land/x/mod",
        Some("text/jsx".to_string()),
        MediaType::Jsx,
        None,
      ),
      (
        "https://deno.land/x/mod",
        Some("text/tsx".to_string()),
        MediaType::Tsx,
        None,
      ),
      (
        "https://deno.land/x/mod",
        Some("text/json".to_string()),
        MediaType::Json,
        None,
      ),
      (
        "https://deno.land/x/mod",
        Some("text/json; charset=utf-8".to_string()),
        MediaType::Json,
        Some("utf-8".to_string()),
      ),
      // Extension with media type
      (
        "https://deno.land/x/mod.ts",
        Some("text/plain".to_string()),
        MediaType::TypeScript,
        None,
      ),
      (
        "https://deno.land/x/mod.ts",
        Some("foo/bar".to_string()),
        MediaType::Unknown,
        None,
      ),
      (
        "https://deno.land/x/mod.tsx",
        Some("application/typescript".to_string()),
        MediaType::Tsx,
        None,
      ),
      (
        "https://deno.land/x/mod.tsx",
        Some("application/javascript".to_string()),
        MediaType::Tsx,
        None,
      ),
      (
        "https://deno.land/x/mod.jsx",
        Some("application/javascript".to_string()),
        MediaType::Jsx,
        None,
      ),
      (
        "https://deno.land/x/mod.jsx",
        Some("application/x-typescript".to_string()),
        MediaType::Jsx,
        None,
      ),
      (
        "https://deno.land/x/mod.d.ts",
        Some("application/javascript".to_string()),
        MediaType::Dts,
        None,
      ),
      (
        "https://deno.land/x/mod.d.ts",
        Some("text/plain".to_string()),
        MediaType::Dts,
        None,
      ),
      (
        "https://deno.land/x/mod.d.ts",
        Some("application/x-typescript".to_string()),
        MediaType::Dts,
        None,
      ),
    ];

    for (specifier, maybe_content_type, media_type, maybe_charset) in fixtures {
      let specifier = resolve_url_or_path(specifier).unwrap();
      assert_eq!(
        map_content_type(&specifier, maybe_content_type),
        (media_type, maybe_charset)
      );
    }
  }

  #[tokio::test]
  async fn test_insert_cached() {
    let (file_fetcher, temp_dir) = setup(CacheSetting::Use, None);
    let local = temp_dir.path().join("a.ts");
    let specifier =
      resolve_url_or_path(local.as_os_str().to_str().unwrap()).unwrap();
    let file = File {
      local,
      maybe_types: None,
      media_type: MediaType::TypeScript,
      source: Arc::new("some source code".to_string()),
      specifier: specifier.clone(),
      maybe_headers: None,
    };
    file_fetcher.insert_cached(file.clone());

    let result = file_fetcher
      .fetch(&specifier, &mut Permissions::allow_all())
      .await;
    assert!(result.is_ok());
    let result_file = result.unwrap();
    assert_eq!(result_file, file);
  }

  #[tokio::test]
  async fn test_get_source() {
    let _http_server_guard = test_util::http_server();
    let (file_fetcher, _) = setup(CacheSetting::Use, None);
    let specifier =
      resolve_url("http://localhost:4548/subdir/redirects/redirect1.js")
        .unwrap();

    let result = file_fetcher
      .fetch(&specifier, &mut Permissions::allow_all())
      .await;
    assert!(result.is_ok());

    let maybe_file = file_fetcher.get_source(&specifier);
    assert!(maybe_file.is_some());
    let file = maybe_file.unwrap();
    assert_eq!(file.source.as_str(), "export const redirect = 1;\n");
    assert_eq!(
      file.specifier,
      resolve_url("http://localhost:4545/subdir/redirects/redirect1.js")
        .unwrap()
    );
  }

  #[test]
  fn test_get_http_cache_location() {
    let (file_fetcher, temp_dir) = setup(CacheSetting::Use, None);
    let expected = temp_dir.path().join("deps");
    let actual = file_fetcher.get_http_cache_location();
    assert_eq!(actual, expected);
  }

  #[tokio::test]
  async fn test_fetch_data_url() {
    let (file_fetcher, _) = setup(CacheSetting::Use, None);
    let specifier = resolve_url("data:application/typescript;base64,ZXhwb3J0IGNvbnN0IGEgPSAiYSI7CgpleHBvcnQgZW51bSBBIHsKICBBLAogIEIsCiAgQywKfQo=").unwrap();

    let result = file_fetcher
      .fetch(&specifier, &mut Permissions::allow_all())
      .await;
    assert!(result.is_ok());
    let file = result.unwrap();
    assert_eq!(
      file.source.as_str(),
      "export const a = \"a\";\n\nexport enum A {\n  A,\n  B,\n  C,\n}\n"
    );
    assert_eq!(file.media_type, MediaType::TypeScript);
    assert_eq!(file.maybe_types, None);
    assert_eq!(file.specifier, specifier);
  }

  #[tokio::test]
  async fn test_fetch_blob_url() {
    let (file_fetcher, _, blob_store) =
      setup_with_blob_store(CacheSetting::Use, None);

    let bytes =
      "export const a = \"a\";\n\nexport enum A {\n  A,\n  B,\n  C,\n}\n"
        .as_bytes()
        .to_vec();

    let specifier = blob_store.insert_object_url(
      Blob {
        media_type: "application/typescript".to_string(),
        parts: vec![Arc::new(InMemoryBlobPart::from(bytes))],
      },
      None,
    );

    let result = file_fetcher
      .fetch(&specifier, &mut Permissions::allow_all())
      .await;
    assert!(result.is_ok());
    let file = result.unwrap();
    assert_eq!(
      file.source.as_str(),
      "export const a = \"a\";\n\nexport enum A {\n  A,\n  B,\n  C,\n}\n"
    );
    assert_eq!(file.media_type, MediaType::TypeScript);
    assert_eq!(file.maybe_types, None);
    assert_eq!(file.specifier, specifier);
  }

  #[tokio::test]
  async fn test_fetch_complex() {
    let _http_server_guard = test_util::http_server();
    let (file_fetcher, temp_dir) = setup(CacheSetting::Use, None);
    let (file_fetcher_01, _) = setup(CacheSetting::Use, Some(temp_dir.clone()));
    let (file_fetcher_02, _) = setup(CacheSetting::Use, Some(temp_dir.clone()));
    let specifier =
      resolve_url_or_path("http://localhost:4545/subdir/mod2.ts").unwrap();

    let result = file_fetcher
      .fetch(&specifier, &mut Permissions::allow_all())
      .await;
    assert!(result.is_ok());
    let file = result.unwrap();
    assert_eq!(
      file.source.as_str(),
      "export { printHello } from \"./print_hello.ts\";\n"
    );
    assert_eq!(file.media_type, MediaType::TypeScript);

    let cache_filename = file_fetcher
      .http_cache
      .get_cache_filename(&specifier)
      .unwrap();
    let mut metadata =
      crate::http_cache::Metadata::read(&cache_filename).unwrap();
    metadata.headers = HashMap::new();
    metadata
      .headers
      .insert("content-type".to_string(), "text/javascript".to_string());
    metadata.write(&cache_filename).unwrap();

    let result = file_fetcher_01
      .fetch(&specifier, &mut Permissions::allow_all())
      .await;
    assert!(result.is_ok());
    let file = result.unwrap();
    assert_eq!(
      file.source.as_str(),
      "export { printHello } from \"./print_hello.ts\";\n"
    );
    // This validates that when using the cached value, because we modified
    // the value above.
    assert_eq!(file.media_type, MediaType::JavaScript);

    let (_, headers, _) = file_fetcher_02.http_cache.get(&specifier).unwrap();
    assert_eq!(headers.get("content-type").unwrap(), "text/javascript");
    metadata.headers = HashMap::new();
    metadata
      .headers
      .insert("content-type".to_string(), "application/json".to_string());
    metadata.write(&cache_filename).unwrap();

    let result = file_fetcher_02
      .fetch(&specifier, &mut Permissions::allow_all())
      .await;
    assert!(result.is_ok());
    let file = result.unwrap();
    assert_eq!(
      file.source.as_str(),
      "export { printHello } from \"./print_hello.ts\";\n"
    );
    assert_eq!(file.media_type, MediaType::Json);

    // This creates a totally new instance, simulating another Deno process
    // invocation and indicates to "cache bust".
    let location = temp_dir.path().join("deps");
    let file_fetcher = FileFetcher::new(
      HttpCache::new(&location),
      CacheSetting::ReloadAll,
      true,
      None,
      BlobStore::default(),
      None,
    )
    .unwrap();
    let result = file_fetcher
      .fetch(&specifier, &mut Permissions::allow_all())
      .await;
    assert!(result.is_ok());
    let file = result.unwrap();
    assert_eq!(
      file.source.as_str(),
      "export { printHello } from \"./print_hello.ts\";\n"
    );
    assert_eq!(file.media_type, MediaType::TypeScript);
  }

  #[tokio::test]
  async fn test_fetch_uses_cache() {
    let _http_server_guard = test_util::http_server();
    let temp_dir = TempDir::new().unwrap();
    let location = temp_dir.path().join("deps");
    let file_fetcher_01 = FileFetcher::new(
      HttpCache::new(&location),
      CacheSetting::Use,
      true,
      None,
      BlobStore::default(),
      None,
    )
    .unwrap();
    let specifier =
      resolve_url("http://localhost:4545/subdir/mismatch_ext.ts").unwrap();
    let cache_filename = file_fetcher_01
      .http_cache
      .get_cache_filename(&specifier)
      .unwrap();

    let result = file_fetcher_01
      .fetch(&specifier, &mut Permissions::allow_all())
      .await;
    assert!(result.is_ok());

    let metadata_filename =
      crate::http_cache::Metadata::filename(&cache_filename);
    let metadata_file = fs::File::open(metadata_filename).unwrap();
    let metadata_file_metadata = metadata_file.metadata().unwrap();
    let metadata_file_modified_01 = metadata_file_metadata.modified().unwrap();

    let file_fetcher_02 = FileFetcher::new(
      HttpCache::new(&location),
      CacheSetting::Use,
      true,
      None,
      BlobStore::default(),
      None,
    )
    .unwrap();
    let result = file_fetcher_02
      .fetch(&specifier, &mut Permissions::allow_all())
      .await;
    assert!(result.is_ok());

    let metadata_filename =
      crate::http_cache::Metadata::filename(&cache_filename);
    let metadata_file = fs::File::open(metadata_filename).unwrap();
    let metadata_file_metadata = metadata_file.metadata().unwrap();
    let metadata_file_modified_02 = metadata_file_metadata.modified().unwrap();

    assert_eq!(metadata_file_modified_01, metadata_file_modified_02);
  }

  #[tokio::test]
  async fn test_fetch_redirected() {
    let _http_server_guard = test_util::http_server();
    let (file_fetcher, _) = setup(CacheSetting::Use, None);
    let specifier =
      resolve_url("http://localhost:4546/subdir/redirects/redirect1.js")
        .unwrap();
    let cached_filename = file_fetcher
      .http_cache
      .get_cache_filename(&specifier)
      .unwrap();
    let redirected_specifier =
      resolve_url("http://localhost:4545/subdir/redirects/redirect1.js")
        .unwrap();
    let redirected_cached_filename = file_fetcher
      .http_cache
      .get_cache_filename(&redirected_specifier)
      .unwrap();

    let result = file_fetcher
      .fetch(&specifier, &mut Permissions::allow_all())
      .await;
    assert!(result.is_ok());
    let file = result.unwrap();
    assert_eq!(file.specifier, redirected_specifier);

    assert_eq!(
      fs::read_to_string(cached_filename).unwrap(),
      "",
      "redirected files should have empty cached contents"
    );
    let (_, headers, _) = file_fetcher.http_cache.get(&specifier).unwrap();
    assert_eq!(
      headers.get("location").unwrap(),
      "http://localhost:4545/subdir/redirects/redirect1.js"
    );

    assert_eq!(
      fs::read_to_string(redirected_cached_filename).unwrap(),
      "export const redirect = 1;\n"
    );
    let (_, headers, _) =
      file_fetcher.http_cache.get(&redirected_specifier).unwrap();
    assert!(headers.get("location").is_none());
  }

  #[tokio::test]
  async fn test_fetch_multiple_redirects() {
    let _http_server_guard = test_util::http_server();
    let (file_fetcher, _) = setup(CacheSetting::Use, None);
    let specifier =
      resolve_url("http://localhost:4548/subdir/redirects/redirect1.js")
        .unwrap();
    let cached_filename = file_fetcher
      .http_cache
      .get_cache_filename(&specifier)
      .unwrap();
    let redirected_01_specifier =
      resolve_url("http://localhost:4546/subdir/redirects/redirect1.js")
        .unwrap();
    let redirected_01_cached_filename = file_fetcher
      .http_cache
      .get_cache_filename(&redirected_01_specifier)
      .unwrap();
    let redirected_02_specifier =
      resolve_url("http://localhost:4545/subdir/redirects/redirect1.js")
        .unwrap();
    let redirected_02_cached_filename = file_fetcher
      .http_cache
      .get_cache_filename(&redirected_02_specifier)
      .unwrap();

    let result = file_fetcher
      .fetch(&specifier, &mut Permissions::allow_all())
      .await;
    assert!(result.is_ok());
    let file = result.unwrap();
    assert_eq!(file.specifier, redirected_02_specifier);

    assert_eq!(
      fs::read_to_string(cached_filename).unwrap(),
      "",
      "redirected files should have empty cached contents"
    );
    let (_, headers, _) = file_fetcher.http_cache.get(&specifier).unwrap();
    assert_eq!(
      headers.get("location").unwrap(),
      "http://localhost:4546/subdir/redirects/redirect1.js"
    );

    assert_eq!(
      fs::read_to_string(redirected_01_cached_filename).unwrap(),
      "",
      "redirected files should have empty cached contents"
    );
    let (_, headers, _) = file_fetcher
      .http_cache
      .get(&redirected_01_specifier)
      .unwrap();
    assert_eq!(
      headers.get("location").unwrap(),
      "http://localhost:4545/subdir/redirects/redirect1.js"
    );

    assert_eq!(
      fs::read_to_string(redirected_02_cached_filename).unwrap(),
      "export const redirect = 1;\n"
    );
    let (_, headers, _) = file_fetcher
      .http_cache
      .get(&redirected_02_specifier)
      .unwrap();
    assert!(headers.get("location").is_none());
  }

  #[tokio::test]
  async fn test_fetch_uses_cache_with_redirects() {
    let _http_server_guard = test_util::http_server();
    let temp_dir = TempDir::new().unwrap();
    let location = temp_dir.path().join("deps");
    let file_fetcher_01 = FileFetcher::new(
      HttpCache::new(&location),
      CacheSetting::Use,
      true,
      None,
      BlobStore::default(),
      None,
    )
    .unwrap();
    let specifier =
      resolve_url("http://localhost:4548/subdir/mismatch_ext.ts").unwrap();
    let redirected_specifier =
      resolve_url("http://localhost:4546/subdir/mismatch_ext.ts").unwrap();
    let redirected_cache_filename = file_fetcher_01
      .http_cache
      .get_cache_filename(&redirected_specifier)
      .unwrap();

    let result = file_fetcher_01
      .fetch(&specifier, &mut Permissions::allow_all())
      .await;
    assert!(result.is_ok());

    let metadata_filename =
      crate::http_cache::Metadata::filename(&redirected_cache_filename);
    let metadata_file = fs::File::open(metadata_filename).unwrap();
    let metadata_file_metadata = metadata_file.metadata().unwrap();
    let metadata_file_modified_01 = metadata_file_metadata.modified().unwrap();

    let file_fetcher_02 = FileFetcher::new(
      HttpCache::new(&location),
      CacheSetting::Use,
      true,
      None,
      BlobStore::default(),
      None,
    )
    .unwrap();
    let result = file_fetcher_02
      .fetch(&redirected_specifier, &mut Permissions::allow_all())
      .await;
    assert!(result.is_ok());

    let metadata_filename =
      crate::http_cache::Metadata::filename(&redirected_cache_filename);
    let metadata_file = fs::File::open(metadata_filename).unwrap();
    let metadata_file_metadata = metadata_file.metadata().unwrap();
    let metadata_file_modified_02 = metadata_file_metadata.modified().unwrap();

    assert_eq!(metadata_file_modified_01, metadata_file_modified_02);
  }

  #[tokio::test]
  async fn test_fetcher_limits_redirects() {
    let _http_server_guard = test_util::http_server();
    let (file_fetcher, _) = setup(CacheSetting::Use, None);
    let specifier =
      resolve_url("http://localhost:4548/subdir/redirects/redirect1.js")
        .unwrap();

    let result = file_fetcher
      .fetch_remote(&specifier, &mut Permissions::allow_all(), 2, None)
      .await;
    assert!(result.is_ok());

    let result = file_fetcher
      .fetch_remote(&specifier, &mut Permissions::allow_all(), 1, None)
      .await;
    assert!(result.is_err());

    let result = file_fetcher.fetch_cached(&specifier, 2);
    assert!(result.is_ok());

    let result = file_fetcher.fetch_cached(&specifier, 1);
    assert!(result.is_err());
  }

  #[tokio::test]
  async fn test_fetch_same_host_redirect() {
    let _http_server_guard = test_util::http_server();
    let (file_fetcher, _) = setup(CacheSetting::Use, None);
    let specifier = resolve_url(
      "http://localhost:4550/REDIRECT/subdir/redirects/redirect1.js",
    )
    .unwrap();
    let cached_filename = file_fetcher
      .http_cache
      .get_cache_filename(&specifier)
      .unwrap();
    let redirected_specifier =
      resolve_url("http://localhost:4550/subdir/redirects/redirect1.js")
        .unwrap();
    let redirected_cached_filename = file_fetcher
      .http_cache
      .get_cache_filename(&redirected_specifier)
      .unwrap();

    let result = file_fetcher
      .fetch(&specifier, &mut Permissions::allow_all())
      .await;
    assert!(result.is_ok());
    let file = result.unwrap();
    assert_eq!(file.specifier, redirected_specifier);

    assert_eq!(
      fs::read_to_string(cached_filename).unwrap(),
      "",
      "redirected files should have empty cached contents"
    );
    let (_, headers, _) = file_fetcher.http_cache.get(&specifier).unwrap();
    assert_eq!(
      headers.get("location").unwrap(),
      "/subdir/redirects/redirect1.js"
    );

    assert_eq!(
      fs::read_to_string(redirected_cached_filename).unwrap(),
      "export const redirect = 1;\n"
    );
    let (_, headers, _) =
      file_fetcher.http_cache.get(&redirected_specifier).unwrap();
    assert!(headers.get("location").is_none());
  }

  #[tokio::test]
  async fn test_fetch_no_remote() {
    let _http_server_guard = test_util::http_server();
    let temp_dir = TempDir::new().unwrap();
    let location = temp_dir.path().join("deps");
    let file_fetcher = FileFetcher::new(
      HttpCache::new(&location),
      CacheSetting::Use,
      false,
      None,
      BlobStore::default(),
      None,
    )
    .unwrap();
    let specifier = resolve_url("http://localhost:4545/002_hello.ts").unwrap();

    let result = file_fetcher
      .fetch(&specifier, &mut Permissions::allow_all())
      .await;
    assert!(result.is_err());
    let err = result.unwrap_err();
    assert_eq!(get_custom_error_class(&err), Some("NoRemote"));
    assert_eq!(err.to_string(), "A remote specifier was requested: \"http://localhost:4545/002_hello.ts\", but --no-remote is specified.");
  }

  #[tokio::test]
  async fn test_fetch_cache_only() {
    let _http_server_guard = test_util::http_server();
    let temp_dir = TempDir::new().unwrap();
    let location = temp_dir.path().join("deps");
    let file_fetcher_01 = FileFetcher::new(
      HttpCache::new(&location),
      CacheSetting::Only,
      true,
      None,
      BlobStore::default(),
      None,
    )
    .unwrap();
    let file_fetcher_02 = FileFetcher::new(
      HttpCache::new(&location),
      CacheSetting::Use,
      true,
      None,
      BlobStore::default(),
      None,
    )
    .unwrap();
    let specifier = resolve_url("http://localhost:4545/002_hello.ts").unwrap();

    let result = file_fetcher_01
      .fetch(&specifier, &mut Permissions::allow_all())
      .await;
    assert!(result.is_err());
    let err = result.unwrap_err();
<<<<<<< HEAD
    assert_eq!(get_custom_error_class(&err), Some("NotFound"));
    assert!(err.to_string().contains(
      "Specifier not found in cache: \"http://localhost:4545/002_hello.ts\""
    ));
=======
    assert_eq!(get_custom_error_class(&err), Some("NotCached"));
    assert_eq!(err.to_string(), "Specifier not found in cache: \"http://localhost:4545/002_hello.ts\", --cached-only is specified.");
>>>>>>> d9b13041

    let result = file_fetcher_02
      .fetch(&specifier, &mut Permissions::allow_all())
      .await;
    assert!(result.is_ok());

    let result = file_fetcher_01
      .fetch(&specifier, &mut Permissions::allow_all())
      .await;
    assert!(result.is_ok());
  }

  #[tokio::test]
  async fn test_fetch_local_bypasses_file_cache() {
    let (file_fetcher, temp_dir) = setup(CacheSetting::Use, None);
    let fixture_path = temp_dir.path().join("mod.ts");
    let specifier =
      resolve_url_or_path(&fixture_path.to_string_lossy()).unwrap();
    fs::write(fixture_path.clone(), r#"console.log("hello deno");"#).unwrap();
    let result = file_fetcher
      .fetch(&specifier, &mut Permissions::allow_all())
      .await;
    assert!(result.is_ok());
    let file = result.unwrap();
    assert_eq!(file.source.as_str(), r#"console.log("hello deno");"#);

    fs::write(fixture_path, r#"console.log("goodbye deno");"#).unwrap();
    let result = file_fetcher
      .fetch(&specifier, &mut Permissions::allow_all())
      .await;
    assert!(result.is_ok());
    let file = result.unwrap();
    assert_eq!(file.source.as_str(), r#"console.log("goodbye deno");"#);
  }

  #[tokio::test]
  async fn test_respect_cache_revalidates() {
    let _g = test_util::http_server();
    let temp_dir = Rc::new(TempDir::new().unwrap());
    let (file_fetcher, _) =
      setup(CacheSetting::RespectHeaders, Some(temp_dir.clone()));
    let specifier =
      ModuleSpecifier::parse("http://localhost:4545/dynamic").unwrap();
    let result = file_fetcher
      .fetch(&specifier, &mut Permissions::allow_all())
      .await;
    assert!(result.is_ok());
    let file = result.unwrap();
    let first = file.source.as_str();

    let (file_fetcher, _) =
      setup(CacheSetting::RespectHeaders, Some(temp_dir.clone()));
    let result = file_fetcher
      .fetch(&specifier, &mut Permissions::allow_all())
      .await;
    assert!(result.is_ok());
    let file = result.unwrap();
    let second = file.source.as_str();

    assert_ne!(first, second);
  }

  #[tokio::test]
  async fn test_respect_cache_still_fresh() {
    let _g = test_util::http_server();
    let temp_dir = Rc::new(TempDir::new().unwrap());
    let (file_fetcher, _) =
      setup(CacheSetting::RespectHeaders, Some(temp_dir.clone()));
    let specifier =
      ModuleSpecifier::parse("http://localhost:4545/dynamic_cache").unwrap();
    let result = file_fetcher
      .fetch(&specifier, &mut Permissions::allow_all())
      .await;
    assert!(result.is_ok());
    let file = result.unwrap();
    let first = file.source.as_str();

    let (file_fetcher, _) =
      setup(CacheSetting::RespectHeaders, Some(temp_dir.clone()));
    let result = file_fetcher
      .fetch(&specifier, &mut Permissions::allow_all())
      .await;
    assert!(result.is_ok());
    let file = result.unwrap();
    let second = file.source.as_str();

    assert_eq!(first, second);
  }

  #[tokio::test]
  async fn test_fetch_local_utf_16be() {
    let expected = String::from_utf8(
      b"\xEF\xBB\xBFconsole.log(\"Hello World\");\x0A".to_vec(),
    )
    .unwrap();
    test_fetch_local_encoded("utf-16be", expected).await;
  }

  #[tokio::test]
  async fn test_fetch_local_utf_16le() {
    let expected = String::from_utf8(
      b"\xEF\xBB\xBFconsole.log(\"Hello World\");\x0A".to_vec(),
    )
    .unwrap();
    test_fetch_local_encoded("utf-16le", expected).await;
  }

  #[tokio::test]
  async fn test_fetch_local_utf8_with_bom() {
    let expected = String::from_utf8(
      b"\xEF\xBB\xBFconsole.log(\"Hello World\");\x0A".to_vec(),
    )
    .unwrap();
    test_fetch_local_encoded("utf-8", expected).await;
  }

  #[tokio::test]
  async fn test_fetch_remote_javascript_with_types() {
    let specifier =
      resolve_url_or_path("http://127.0.0.1:4545/xTypeScriptTypes.js").unwrap();
    let (file, _) = test_fetch_remote(&specifier).await;
    assert_eq!(
      file.maybe_types,
      Some("./xTypeScriptTypes.d.ts".to_string())
    );
  }

  #[tokio::test]
  async fn test_fetch_remote_jsx_with_types() {
    let specifier =
      resolve_url_or_path("http://127.0.0.1:4545/xTypeScriptTypes.jsx")
        .unwrap();
    let (file, _) = test_fetch_remote(&specifier).await;
    assert_eq!(file.media_type, MediaType::Jsx,);
    assert_eq!(
      file.maybe_types,
      Some("./xTypeScriptTypes.d.ts".to_string())
    );
  }

  #[tokio::test]
  async fn test_fetch_remote_typescript_with_types() {
    let specifier =
      resolve_url_or_path("http://127.0.0.1:4545/xTypeScriptTypes.ts").unwrap();
    let (file, _) = test_fetch_remote(&specifier).await;
    assert_eq!(file.maybe_types, None);
  }

  #[tokio::test]
  async fn test_fetch_remote_utf16_le() {
    let expected =
      std::str::from_utf8(b"\xEF\xBB\xBFconsole.log(\"Hello World\");\x0A")
        .unwrap();
    test_fetch_remote_encoded("utf-16le.ts", "utf-16le", expected).await;
  }

  #[tokio::test]
  async fn test_fetch_remote_utf16_be() {
    let expected =
      std::str::from_utf8(b"\xEF\xBB\xBFconsole.log(\"Hello World\");\x0A")
        .unwrap();
    test_fetch_remote_encoded("utf-16be.ts", "utf-16be", expected).await;
  }

  #[tokio::test]
  async fn test_fetch_remote_window_1255() {
    let expected = "console.log(\"\u{5E9}\u{5DC}\u{5D5}\u{5DD} \
                   \u{5E2}\u{5D5}\u{5DC}\u{5DD}\");\u{A}";
    test_fetch_remote_encoded("windows-1255", "windows-1255", expected).await;
  }
}<|MERGE_RESOLUTION|>--- conflicted
+++ resolved
@@ -375,17 +375,7 @@
     }
 
     if self.cache_setting == CacheSetting::Only {
-<<<<<<< HEAD
       return Err(cached_only_error(specifier));
-=======
-      return Err(custom_error(
-        "NotCached",
-        format!(
-          "Specifier not found in cache: \"{}\", --cached-only is specified.",
-          specifier
-        ),
-      ));
->>>>>>> d9b13041
     }
 
     let (source, content_type) = get_source_from_data_url(specifier)?;
@@ -428,17 +418,7 @@
     }
 
     if self.cache_setting == CacheSetting::Only {
-<<<<<<< HEAD
       return Err(cached_only_error(specifier));
-=======
-      return Err(custom_error(
-        "NotCached",
-        format!(
-          "Specifier not found in cache: \"{}\", --cached-only is specified.",
-          specifier
-        ),
-      ));
->>>>>>> d9b13041
     }
 
     let blob = {
@@ -518,18 +498,7 @@
     }
 
     if self.cache_setting == CacheSetting::Only {
-<<<<<<< HEAD
       return futures::future::err(cached_only_error(specifier)).boxed();
-=======
-      return futures::future::err(custom_error(
-        "NotCached",
-        format!(
-          "Specifier not found in cache: \"{}\", --cached-only is specified.",
-          specifier
-        ),
-      ))
-      .boxed();
->>>>>>> d9b13041
     }
 
     log::log!(
@@ -683,12 +652,12 @@
 
 fn cached_only_error(specifier: &ModuleSpecifier) -> AnyError {
   custom_error(
-    "NotFound",
-    format!(
-      "Specifier not found in cache: \"{}\", --cached-only or DENO_CACHED_ONLY specified.",
-      specifier
-    ),
-  )
+        "NotCached",
+        format!(
+          "Specifier not found in cache: \"{}\", --cached-only or DENO_CACHED_ONLY is specified.",
+          specifier
+        ),
+      )
 }
 
 #[cfg(test)]
@@ -1539,15 +1508,10 @@
       .await;
     assert!(result.is_err());
     let err = result.unwrap_err();
-<<<<<<< HEAD
-    assert_eq!(get_custom_error_class(&err), Some("NotFound"));
+    assert_eq!(get_custom_error_class(&err), Some("NotCached"));
     assert!(err.to_string().contains(
       "Specifier not found in cache: \"http://localhost:4545/002_hello.ts\""
     ));
-=======
-    assert_eq!(get_custom_error_class(&err), Some("NotCached"));
-    assert_eq!(err.to_string(), "Specifier not found in cache: \"http://localhost:4545/002_hello.ts\", --cached-only is specified.");
->>>>>>> d9b13041
 
     let result = file_fetcher_02
       .fetch(&specifier, &mut Permissions::allow_all())
