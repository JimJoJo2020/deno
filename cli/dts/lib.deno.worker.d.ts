--- conflicted
+++ resolved
@@ -58,12 +58,9 @@
   constructor();
   readonly gpu: GPU;
   readonly hardwareConcurrency: number;
-<<<<<<< HEAD
+  readonly userAgent: string;
   readonly language: string;
   readonly languages: string[];
-=======
-  readonly userAgent: string;
->>>>>>> 4b01ef5c
 }
 
 /** @category Web APIs */
