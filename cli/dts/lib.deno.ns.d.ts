--- conflicted
+++ resolved
@@ -333,15 +333,6 @@
   export function loadavg(): number[];
 
   /**
-<<<<<<< HEAD
-   * Displays the total amount of free and used physical and swap memory in the
-   * system, as well as the buffers and caches used by the kernel.
-   *
-   * This is similar to the `free` command in Linux
-   *
-   * ```ts
-   * console.log(Deno.systemMemoryInfo());
-=======
    * The information for a network interface returned from a call to
    * {@linkcode Deno.networkInterfaces}.
    *
@@ -369,13 +360,28 @@
    *
    * ```ts
    * console.log(Deno.networkInterfaces());
->>>>>>> f9468068
    * ```
    *
    * Requires `allow-sys` permission.
    *
    * @tags allow-sys
-<<<<<<< HEAD
+   * @category Network
+   */
+  export function networkInterfaces(): NetworkInterfaceInfo[];
+
+  /**
+   * Displays the total amount of free and used physical and swap memory in the
+   * system, as well as the buffers and caches used by the kernel.
+   *
+   * This is similar to the `free` command in Linux
+   *
+   * ```ts
+   * console.log(Deno.systemMemoryInfo());
+   * ```
+   *
+   * Requires `allow-sys` permission.
+   *
+   * @tags allow-sys
    * @category Runtime Environment
    */
   export function systemMemoryInfo(): SystemMemoryInfo;
@@ -405,11 +411,6 @@
     /** Unused swap memory. */
     swapFree: number;
   }
-=======
-   * @category Network
-   */
-  export function networkInterfaces(): NetworkInterfaceInfo[];
->>>>>>> f9468068
 
   /** Reflects the `NO_COLOR` environment variable at program start.
    *
