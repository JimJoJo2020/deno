// Copyright 2018-2022 the Deno authors. All rights reserved. MIT license.

/// <reference no-default-lib="true" />
/// <reference lib="esnext" />
/// <reference lib="deno.net" />

/** Deno provides extra properties on `import.meta`. These are included here
 * to ensure that these are still available when using the Deno namespace in
 * conjunction with other type libs, like `dom`.
 *
 * @category ES Modules
 */
declare interface ImportMeta {
  /** A string representation of the fully qualified module URL. When the
   * module is loaded locally, the value will be a file URL (e.g.
   * `file:///path/module.ts`).
   *
   * You can also parse the string as a URL to determine more information about
   * how the current module was loaded. For example to determine if a module was
   * local or not:
   *
   * ```ts
   * const url = new URL(import.meta.url);
   * if (url.protocol === "file:") {
   *   console.log("this module was loaded locally");
   * }
   * ```
   */
  url: string;

  /** A flag that indicates if the current module is the main module that was
   * called when starting the program under Deno.
   *
   * ```ts
   * if (import.meta.main) {
   *   // this was loaded as the main module, maybe do some bootstrapping
   * }
   * ```
   */
  main: boolean;

  /** A function that returns resolved specifier as if it would be imported
   * using `import(specifier)`.
   *
   * ```ts
   * console.log(import.meta.resolve("./foo.js"));
   * // file:///dev/foo.js
   * ```
   */
  resolve(specifier: string): string;
}

/** Deno supports [User Timing Level 3](https://w3c.github.io/user-timing)
 * which is not widely supported yet in other runtimes.
 *
 * Check out the
 * [Performance API](https://developer.mozilla.org/en-US/docs/Web/API/Performance)
 * documentation on MDN for further information about how to use the API.
 *
 * @category Performance
 */
declare interface Performance {
  /** Stores a timestamp with the associated name (a "mark"). */
  mark(markName: string, options?: PerformanceMarkOptions): PerformanceMark;

  /** Stores the `DOMHighResTimeStamp` duration between two marks along with the
   * associated name (a "measure"). */
  measure(
    measureName: string,
    options?: PerformanceMeasureOptions,
  ): PerformanceMeasure;
}

/**
 * Options which are used in conjunction with `performance.mark`. Check out the
 * MDN
 * [`performance.mark()`](https://developer.mozilla.org/en-US/docs/Web/API/Performance/mark#markoptions)
 * documentation for more details.
 *
 * @category Performance
 */
declare interface PerformanceMarkOptions {
  /** Metadata to be included in the mark. */
  // deno-lint-ignore no-explicit-any
  detail?: any;

  /** Timestamp to be used as the mark time. */
  startTime?: number;
}

/**
 * Options which are used in conjunction with `performance.measure`. Check out the
 * MDN
 * [`performance.mark()`](https://developer.mozilla.org/en-US/docs/Web/API/Performance/measure#measureoptions)
 * documentation for more details.
 *
 * @category Performance
 */
declare interface PerformanceMeasureOptions {
  /** Metadata to be included in the measure. */
  // deno-lint-ignore no-explicit-any
  detail?: any;

  /** Timestamp to be used as the start time or string to be used as start
   * mark. */
  start?: string | number;

  /** Duration between the start and end times. */
  duration?: number;

  /** Timestamp to be used as the end time or string to be used as end mark. */
  end?: string | number;
}

/** The global namespace where Deno specific, non-standard APIs are located. */
declare namespace Deno {
  /** A set of error constructors that are raised by Deno APIs.
   *
   * Can be used to provide more specific handling of failures within code
   * which is using Deno APIs. For example, handling attempting to open a file
   * which does not exist:
   *
   * ```ts
   * try {
   *   const file = await Deno.open("./some/file.txt");
   * } catch (error) {
   *   if (error instanceof Deno.errors.NotFound) {
   *     console.error("the file was not found");
   *   } else {
   *     // otherwise re-throw
   *     throw error;
   *   }
   * }
   * ```
   *
   * @category Errors
   */
  export namespace errors {
    /**
     * Raised when the underlying operating system indicates that the file
     * was not found.
     *
     * @category Errors */
    export class NotFound extends Error {}
    /**
     * Raised when the underlying operating system indicates the current user
     * which the Deno process is running under does not have the appropriate
     * permissions to a file or resource, or the user _did not_ provide required
     * `--allow-*` flag.
     *
     * @category Errors */
    export class PermissionDenied extends Error {}
    /**
     * Raised when the underlying operating system reports that a connection to
     * a resource is refused.
     *
     * @category Errors */
    export class ConnectionRefused extends Error {}
    /**
     * Raised when the underlying operating system reports that a connection has
     * been reset. With network servers, it can be a _normal_ occurrence where a
     * client will abort a connection instead of properly shutting it down.
     *
     * @category Errors */
    export class ConnectionReset extends Error {}
    /**
     * Raised when the underlying operating system reports an `ECONNABORTED`
     * error.
     *
     * @category Errors */
    export class ConnectionAborted extends Error {}
    /**
     * Raised when the underlying operating system reports an `ENOTCONN` error.
     *
     * @category Errors */
    export class NotConnected extends Error {}
    /**
     * Raised when attempting to open a server listener on an address and port
     * that already has a listener.
     *
     * @category Errors */
    export class AddrInUse extends Error {}
    /**
     * Raised when the underlying operating system reports an `EADDRNOTAVAIL`
     * error.
     *
     * @category Errors */
    export class AddrNotAvailable extends Error {}
    /**
     * Raised when trying to write to a resource and a broken pipe error occurs.
     * This can happen when trying to write directly to `stdout` or `stderr`
     * and the operating system is unable to pipe the output for a reason
     * external to the Deno runtime.
     *
     * @category Errors */
    export class BrokenPipe extends Error {}
    /**
     * Raised when trying to create a resource, like a file, that already
     * exits.
     *
     * @category Errors */
    export class AlreadyExists extends Error {}
    /**
     * Raised when an operation to returns data that is invalid for the
     * operation being performed.
     *
     * @category Errors */
    export class InvalidData extends Error {}
    /**
     * Raised when the underlying operating system reports that an I/O operation
     * has timed out (`ETIMEDOUT`).
     *
     * @category Errors */
    export class TimedOut extends Error {}
    /**
     * Raised when the underlying operating system reports an `EINTR` error. In
     * many cases, this underlying IO error will be handled internally within
     * Deno, or result in an @{link BadResource} error instead.
     *
     * @category Errors */
    export class Interrupted extends Error {}
    /**
     * Raised when expecting to write to a IO buffer resulted in zero bytes
     * being written.
     *
     * @category Errors */
    export class WriteZero extends Error {}
    /**
     * Raised when attempting to read bytes from a resource, but the EOF was
     * unexpectedly encountered.
     *
     * @category Errors */
    export class UnexpectedEof extends Error {}
    /**
     * The underlying IO resource is invalid or closed, and so the operation
     * could not be performed.
     *
     * @category Errors */
    export class BadResource extends Error {}
    /**
     * Raised in situations where when attempting to load a dynamic import,
     * too many redirects were encountered.
     *
     * @category Errors */
    export class Http extends Error {}
    /**
     * Raised when the underlying IO resource is not available because it is
     * being awaited on in another block of code.
     *
     * @category Errors */
    export class Busy extends Error {}
    /**
     * Raised when the underlying Deno API is asked to perform a function that
     * is not currently supported.
     *
     * @category Errors */
    export class NotSupported extends Error {}
  }

  /** The current process ID of this instance of the Deno CLI.
   *
   * ```ts
   * console.log(Deno.pid);
   * ```
   *
   * @category Runtime Environment
   */
  export const pid: number;

  /**
   * The process ID of parent process of this instance of the Deno CLI.
   *
   * ```ts
   * console.log(Deno.ppid);
   * ```
   *
   * @category Runtime Environment
   */
  export const ppid: number;

  /** @category Runtime Environment */
  export interface MemoryUsage {
    /** The number of bytes of the current Deno's process resident set size,
     * which is the amount of memory occupied in main memory (RAM). */
    rss: number;
    /** The total size of the heap for V8, in bytes. */
    heapTotal: number;
    /** The amount of the heap used for V8, in bytes. */
    heapUsed: number;
    /** Memory, in bytes, associated with JavaScript objects outside of the
     * JavaScript isolate. */
    external: number;
  }

  /**
   * Returns an object describing the memory usage of the Deno process and the
   * V8 subsystem measured in bytes.
   *
   * @category Runtime Environment
   */
  export function memoryUsage(): MemoryUsage;

  /**
   * Get the `hostname` of the machine the Deno process is running on.
   *
   * ```ts
   * console.log(Deno.hostname());
   * ```
   *
   * Requires `allow-sys` permission.
   *
   * @tags allow-sys
   * @category Runtime Environment
   */
  export function hostname(): string;

  /**
   * Returns an array containing the 1, 5, and 15 minute load averages. The
   * load average is a measure of CPU and IO utilization of the last one, five,
   * and 15 minute periods expressed as a fractional number.  Zero means there
   * is no load. On Windows, the three values are always the same and represent
   * the current load, not the 1, 5 and 15 minute load averages.
   *
   * ```ts
   * console.log(Deno.loadavg());  // e.g. [ 0.71, 0.44, 0.44 ]
   * ```
   *
   * Requires `allow-sys` permission.
   *
   * @tags allow-sys
   * @category Observability
   */
  export function loadavg(): number[];

  /** Reflects the `NO_COLOR` environment variable at program start.
   *
   * When the value is `true`, the Deno CLI will attempt to not send color codes
   * to `stderr` or `stdout` and other command line programs should also attempt
   * to respect this value.
   *
   * See: https://no-color.org/
   *
   * @category Runtime Environment
   */
  export const noColor: boolean;

  /**
   * Returns the release version of the Operating System.
   *
   * ```ts
   * console.log(Deno.osRelease());
   * ```
   *
   * Requires `allow-env` permission.
   * Under consideration to possibly move to Deno.build or Deno.versions and if
   * it should depend sys-info, which may not be desirable.
   *
   * @tags allow-env
   * @category Runtime Environment
   */
  export function osRelease(): string;

  /**
   * Options which define the permissions within a test or worker context.
   *
   * `"inherit"` ensures that all permissions of the parent process will be
   * applied to the test context. `"none"` ensures the test context has no
   * permissions. A `PermissionOptionsObject` provides a more specific
   * set of permissions to the test context.
   *
   * @category Permissions */
  export type PermissionOptions =
    | "inherit"
    | "none"
    | PermissionOptionsObject;

  /**
   * A set of options which can define the permissions within a test or worker
   * context at a highly specific level.
   *
   * @category Permissions */
  export interface PermissionOptionsObject {
    /** Specifies if the `env` permission should be requested or revoked.
     * If set to `"inherit"`, the current `env` permission will be inherited.
     * If set to `true`, the global `env` permission will be requested.
     * If set to `false`, the global `env` permission will be revoked.
     *
     * Defaults to `false`.
     */
    env?: "inherit" | boolean | string[];

    /** Specifies if the `sys` permission should be requested or revoked.
     * If set to `"inherit"`, the current `sys` permission will be inherited.
     * If set to `true`, the global `sys` permission will be requested.
     * If set to `false`, the global `sys` permission will be revoked.
     *
     * Defaults to `false`.
     */
    sys?: "inherit" | boolean | string[];

    /** Specifies if the `hrtime` permission should be requested or revoked.
     * If set to `"inherit"`, the current `hrtime` permission will be inherited.
     * If set to `true`, the global `hrtime` permission will be requested.
     * If set to `false`, the global `hrtime` permission will be revoked.
     *
     * Defaults to `false`.
     */
    hrtime?: "inherit" | boolean;

    /** Specifies if the `net` permission should be requested or revoked.
     * if set to `"inherit"`, the current `net` permission will be inherited.
     * if set to `true`, the global `net` permission will be requested.
     * if set to `false`, the global `net` permission will be revoked.
     * if set to `string[]`, the `net` permission will be requested with the
     * specified host strings with the format `"<host>[:<port>]`.
     *
     * Defaults to `false`.
     *
     * Examples:
     *
     * ```ts
     * import { assertEquals } from "https://deno.land/std/testing/asserts.ts";
     *
     * Deno.test({
     *   name: "inherit",
     *   permissions: {
     *     net: "inherit",
     *   },
     *   async fn() {
     *     const status = await Deno.permissions.query({ name: "net" })
     *     assertEquals(status.state, "granted");
     *   },
     * });
     * ```
     *
     * ```ts
     * import { assertEquals } from "https://deno.land/std/testing/asserts.ts";
     *
     * Deno.test({
     *   name: "true",
     *   permissions: {
     *     net: true,
     *   },
     *   async fn() {
     *     const status = await Deno.permissions.query({ name: "net" });
     *     assertEquals(status.state, "granted");
     *   },
     * });
     * ```
     *
     * ```ts
     * import { assertEquals } from "https://deno.land/std/testing/asserts.ts";
     *
     * Deno.test({
     *   name: "false",
     *   permissions: {
     *     net: false,
     *   },
     *   async fn() {
     *     const status = await Deno.permissions.query({ name: "net" });
     *     assertEquals(status.state, "denied");
     *   },
     * });
     * ```
     *
     * ```ts
     * import { assertEquals } from "https://deno.land/std/testing/asserts.ts";
     *
     * Deno.test({
     *   name: "localhost:8080",
     *   permissions: {
     *     net: ["localhost:8080"],
     *   },
     *   async fn() {
     *     const status = await Deno.permissions.query({ name: "net", host: "localhost:8080" });
     *     assertEquals(status.state, "granted");
     *   },
     * });
     * ```
     */
    net?: "inherit" | boolean | string[];

    /** Specifies if the `ffi` permission should be requested or revoked.
     * If set to `"inherit"`, the current `ffi` permission will be inherited.
     * If set to `true`, the global `ffi` permission will be requested.
     * If set to `false`, the global `ffi` permission will be revoked.
     *
     * Defaults to `false`.
     */
    ffi?: "inherit" | boolean | Array<string | URL>;

    /** Specifies if the `read` permission should be requested or revoked.
     * If set to `"inherit"`, the current `read` permission will be inherited.
     * If set to `true`, the global `read` permission will be requested.
     * If set to `false`, the global `read` permission will be revoked.
     * If set to `Array<string | URL>`, the `read` permission will be requested with the
     * specified file paths.
     *
     * Defaults to `false`.
     */
    read?: "inherit" | boolean | Array<string | URL>;

    /** Specifies if the `run` permission should be requested or revoked.
     * If set to `"inherit"`, the current `run` permission will be inherited.
     * If set to `true`, the global `run` permission will be requested.
     * If set to `false`, the global `run` permission will be revoked.
     *
     * Defaults to `false`.
     */
    run?: "inherit" | boolean | Array<string | URL>;

    /** Specifies if the `write` permission should be requested or revoked.
     * If set to `"inherit"`, the current `write` permission will be inherited.
     * If set to `true`, the global `write` permission will be requested.
     * If set to `false`, the global `write` permission will be revoked.
     * If set to `Array<string | URL>`, the `write` permission will be requested with the
     * specified file paths.
     *
     * Defaults to `false`.
     */
    write?: "inherit" | boolean | Array<string | URL>;
  }

  /**
   * Context that is passed to a testing function, which can be used to either
   * gain information about the current test, or register additional test
   * steps within the current test.
   *
   * @category Testing */
  export interface TestContext {
    /** The current test name. */
    name: string;
    /** The string URL of the current test. */
    origin: string;
    /** If the current test is a step of another test, the parent test context
     * will be set here. */
    parent?: TestContext;

    /** Run a sub step of the parent test or step. Returns a promise
     * that resolves to a boolean signifying if the step completed successfully.
     *
     * The returned promise never rejects unless the arguments are invalid.
     *
     * If the test was ignored the promise returns `false`.
     *
     * ```ts
     * Deno.test({
     *   name: "a parent test",
     *   async fn(t) {
     *     console.log("before the step");
     *     await t.step({
     *       name: "step 1",
     *       fn(t) {
     *         console.log("current step:", t.name);
     *       }
     *     });
     *     console.log("after the step");
     *   }
     * });
     * ```
     */
    step(definition: TestStepDefinition): Promise<boolean>;

    /** Run a sub step of the parent test or step. Returns a promise
     * that resolves to a boolean signifying if the step completed successfully.
     *
     * The returned promise never rejects unless the arguments are invalid.
     *
     * If the test was ignored the promise returns `false`.
     *
     * ```ts
     * Deno.test(
     *   "a parent test",
     *   async (t) => {
     *     console.log("before the step");
     *     await t.step(
     *       "step 1",
     *       (t) => {
     *         console.log("current step:", t.name);
     *       }
     *     );
     *     console.log("after the step");
     *   }
     * );
     * ```
     */
    step(
      name: string,
      fn: (t: TestContext) => void | Promise<void>,
    ): Promise<boolean>;
  }

  /** @category Testing */
  export interface TestStepDefinition {
    /** The test function that will be tested when this step is executed. The
     * function can take an argument which will provide information about the
     * current step's context. */
    fn: (t: TestContext) => void | Promise<void>;
    /** The name of the step. */
    name: string;
    /** If truthy the current test step will be ignored.
     *
     * This is a quick way to skip over a step, but also can be used for
     * conditional logic, like determining if an environment feature is present.
     */
    ignore?: boolean;
    /** Check that the number of async completed operations after the test step
     * is the same as number of dispatched operations. This ensures that the
     * code tested does not start async operations which it then does
     * not await. This helps in preventing logic errors and memory leaks
     * in the application code.
     *
     * Defaults to the parent test or step's value. */
    sanitizeOps?: boolean;
    /** Ensure the test step does not "leak" resources - like open files or
     * network connections - by ensuring the open resources at the start of the
     * step match the open resources at the end of the step.
     *
     * Defaults to the parent test or step's value. */
    sanitizeResources?: boolean;
    /** Ensure the test step does not prematurely cause the process to exit,
     * for example via a call to {@linkcode Deno.exit}.
     *
     * Defaults to the parent test or step's value. */
    sanitizeExit?: boolean;
  }

  /** @category Testing */
  export interface TestDefinition {
    fn: (t: TestContext) => void | Promise<void>;
    /** The name of the test. */
    name: string;
    /** If truthy the current test step will be ignored.
     *
     * It is a quick way to skip over a step, but also can be used for
     * conditional logic, like determining if an environment feature is present.
     */
    ignore?: boolean;
    /** If at least one test has `only` set to `true`, only run tests that have
     * `only` set to `true` and fail the test suite. */
    only?: boolean;
    /** Check that the number of async completed operations after the test step
     * is the same as number of dispatched operations. This ensures that the
     * code tested does not start async operations which it then does
     * not await. This helps in preventing logic errors and memory leaks
     * in the application code.
     *
     * Defaults to `true`. */
    sanitizeOps?: boolean;
    /** Ensure the test step does not "leak" resources - like open files or
     * network connections - by ensuring the open resources at the start of the
     * test match the open resources at the end of the test.
     *
     * Defaults to `true`. */
    sanitizeResources?: boolean;
    /** Ensure the test case does not prematurely cause the process to exit,
     * for example via a call to {@linkcode Deno.exit}.
     *
     * Defaults to `true`. */
    sanitizeExit?: boolean;
    /** Specifies the permissions that should be used to run the test.
     *
     * Set this to "inherit" to keep the calling runtime permissions, set this
     * to "none" to revoke all permissions, or set a more specific set of
     * permissions using a {@linkcode PermissionOptionsObject}.
     *
     * Defaults to `"inherit"`. */
    permissions?: PermissionOptions;
  }

  /** Register a test which will be run when `deno test` is used on the command
   * line and the containing module looks like a test module.
   *
   * `fn` can be async if required.
   *
   * ```ts
   * import { assertEquals } from "https://deno.land/std/testing/asserts.ts";
   *
   * Deno.test({
   *   name: "example test",
   *   fn() {
   *     assertEquals("world", "world");
   *   },
   * });
   *
   * Deno.test({
   *   name: "example ignored test",
   *   ignore: Deno.build.os === "windows",
   *   fn() {
   *     // This test is ignored only on Windows machines
   *   },
   * });
   *
   * Deno.test({
   *   name: "example async test",
   *   async fn() {
   *     const decoder = new TextDecoder("utf-8");
   *     const data = await Deno.readFile("hello_world.txt");
   *     assertEquals(decoder.decode(data), "Hello world");
   *   }
   * });
   * ```
   *
   * @category Testing
   */
  export function test(t: TestDefinition): void;

  /** Register a test which will be run when `deno test` is used on the command
   * line and the containing module looks like a test module.
   *
   * `fn` can be async if required.
   *
   * ```ts
   * import { assertEquals } from "https://deno.land/std/testing/asserts.ts";
   *
   * Deno.test("My test description", () => {
   *   assertEquals("hello", "hello");
   * });
   *
   * Deno.test("My async test description", async () => {
   *   const decoder = new TextDecoder("utf-8");
   *   const data = await Deno.readFile("hello_world.txt");
   *   assertEquals(decoder.decode(data), "Hello world");
   * });
   * ```
   *
   * @category Testing
   */
  export function test(
    name: string,
    fn: (t: TestContext) => void | Promise<void>,
  ): void;

  /** Register a test which will be run when `deno test` is used on the command
   * line and the containing module looks like a test module.
   *
   * `fn` can be async if required. Declared function must have a name.
   *
   * ```ts
   * import { assertEquals } from "https://deno.land/std/testing/asserts.ts";
   *
   * Deno.test(function myTestName() {
   *   assertEquals("hello", "hello");
   * });
   *
   * Deno.test(async function myOtherTestName() {
   *   const decoder = new TextDecoder("utf-8");
   *   const data = await Deno.readFile("hello_world.txt");
   *   assertEquals(decoder.decode(data), "Hello world");
   * });
   * ```
   *
   * @category Testing
   */
  export function test(fn: (t: TestContext) => void | Promise<void>): void;

  /** Register a test which will be run when `deno test` is used on the command
   * line and the containing module looks like a test module.
   *
   * `fn` can be async if required.
   *
   * ```ts
   * import {assert, fail, assertEquals} from "https://deno.land/std/testing/asserts.ts";
   *
   * Deno.test("My test description", { permissions: { read: true } }, (): void => {
   *   assertEquals("hello", "hello");
   * });
   *
   * Deno.test("My async test description", { permissions: { read: false } }, async (): Promise<void> => {
   *   const decoder = new TextDecoder("utf-8");
   *   const data = await Deno.readFile("hello_world.txt");
   *   assertEquals(decoder.decode(data), "Hello world");
   * });
   * ```
   *
   * @category Testing
   */
  export function test(
    name: string,
    options: Omit<TestDefinition, "fn" | "name">,
    fn: (t: TestContext) => void | Promise<void>,
  ): void;

  /** Register a test which will be run when `deno test` is used on the command
   * line and the containing module looks like a test module.
   *
   * `fn` can be async if required.
   *
   * ```ts
   * import { assertEquals } from "https://deno.land/std/testing/asserts.ts";
   *
   * Deno.test(
   *   {
   *     name: "My test description",
   *     permissions: { read: true },
   *   },
   *   () => {
   *     assertEquals("hello", "hello");
   *   },
   * );
   *
   * Deno.test(
   *   {
   *     name: "My async test description",
   *     permissions: { read: false },
   *   },
   *   async () => {
   *     const decoder = new TextDecoder("utf-8");
   *     const data = await Deno.readFile("hello_world.txt");
   *     assertEquals(decoder.decode(data), "Hello world");
   *   },
   * );
   * ```
   *
   * @category Testing
   */
  export function test(
    options: Omit<TestDefinition, "fn">,
    fn: (t: TestContext) => void | Promise<void>,
  ): void;

  /** Register a test which will be run when `deno test` is used on the command
   * line and the containing module looks like a test module.
   *
   * `fn` can be async if required. Declared function must have a name.
   *
   * ```ts
   * import { assertEquals } from "https://deno.land/std/testing/asserts.ts";
   *
   * Deno.test(
   *   { permissions: { read: true } },
   *   function myTestName() {
   *     assertEquals("hello", "hello");
   *   },
   * );
   *
   * Deno.test(
   *   { permissions: { read: false } },
   *   async function myOtherTestName() {
   *     const decoder = new TextDecoder("utf-8");
   *     const data = await Deno.readFile("hello_world.txt");
   *     assertEquals(decoder.decode(data), "Hello world");
   *   },
   * );
   * ```
   *
   * @category Testing
   */
  export function test(
    options: Omit<TestDefinition, "fn" | "name">,
    fn: (t: TestContext) => void | Promise<void>,
  ): void;

  /** Exit the Deno process with optional exit code.
   *
   * If no exit code is supplied then Deno will exit with return code of `0`.
   *
   * In worker contexts this is an alias to `self.close();`.
   *
   * ```ts
   * Deno.exit(5);
   * ```
   *
   * @category Runtime Environment
   */
  export function exit(code?: number): never;

  /** An interface containing methods to interact with the process environment
   * variables.
   *
   * @tags allow-env
   * @category Runtime Environment
   */
  export interface Env {
    /** Retrieve the value of an environment variable.
     *
     * Returns `undefined` if the supplied environment variable is not defined.
     *
     * ```ts
     * console.log(Deno.env.get("HOME"));  // e.g. outputs "/home/alice"
     * console.log(Deno.env.get("MADE_UP_VAR"));  // outputs "undefined"
     * ```
     *
     * Requires `allow-env` permission.
     *
     * @tags allow-env
     */
    get(key: string): string | undefined;

    /** Set the value of an environment variable.
     *
     * ```ts
     * Deno.env.set("SOME_VAR", "Value");
     * Deno.env.get("SOME_VAR");  // outputs "Value"
     * ```
     *
     * Requires `allow-env` permission.
     *
     * @tags allow-env
     */
    set(key: string, value: string): void;

    /** Delete the value of an environment variable.
     *
     * ```ts
     * Deno.env.set("SOME_VAR", "Value");
     * Deno.env.delete("SOME_VAR");  // outputs "undefined"
     * ```
     *
     * Requires `allow-env` permission.
     *
     * @tags allow-env
     */
    delete(key: string): void;

    /** Returns a snapshot of the environment variables at invocation as a
     * simple object of keys and values.
     *
     * ```ts
     * Deno.env.set("TEST_VAR", "A");
     * const myEnv = Deno.env.toObject();
     * console.log(myEnv.SHELL);
     * Deno.env.set("TEST_VAR", "B");
     * console.log(myEnv.TEST_VAR);  // outputs "A"
     * ```
     *
     * Requires `allow-env` permission.
     *
     * @tags allow-env
     */
    toObject(): { [index: string]: string };
  }

  /** An interface containing methods to interact with the process environment
   * variables.
   *
   * @tags allow-env
   * @category Runtime Environment
   */
  export const env: Env;

  /**
   * Returns the path to the current deno executable.
   *
   * ```ts
   * console.log(Deno.execPath());  // e.g. "/home/alice/.local/bin/deno"
   * ```
   *
   * Requires `allow-read` permission.
   *
   * @tags allow-read
   * @category Runtime Environment
   */
  export function execPath(): string;

  /**
   * Change the current working directory to the specified path.
   *
   * ```ts
   * Deno.chdir("/home/userA");
   * Deno.chdir("../userB");
   * Deno.chdir("C:\\Program Files (x86)\\Java");
   * ```
   *
   * Throws {@linkcode Deno.errors.NotFound} if directory not found.
   *
   * Throws {@linkcode Deno.errors.PermissionDenied} if the user does not have
   * operating system file access rights.
   *
   * Requires `allow-read` permission.
   *
   * @tags allow-read
   * @category Runtime Environment
   */
  export function chdir(directory: string | URL): void;

  /**
   * Return a string representing the current working directory.
   *
   * If the current directory can be reached via multiple paths (due to symbolic
   * links), `cwd()` may return any one of them.
   *
   * ```ts
   * const currentWorkingDirectory = Deno.cwd();
   * ```
   *
   * Throws {@linkcode Deno.errors.NotFound} if directory not available.
   *
   * Requires `allow-read` permission.
   *
   * @tags allow-read
   * @category Runtime Environment
   */
  export function cwd(): string;

  /**
   * Creates `newpath` as a hard link to `oldpath`.
   *
   * ```ts
   * await Deno.link("old/name", "new/name");
   * ```
   *
   * Requires `allow-read` and `allow-write` permissions.
   *
   * @tags allow-read, allow-write
   * @category File System
   */
  export function link(oldpath: string, newpath: string): Promise<void>;

  /**
   * Synchronously creates `newpath` as a hard link to `oldpath`.
   *
   * ```ts
   * Deno.linkSync("old/name", "new/name");
   * ```
   *
   * Requires `allow-read` and `allow-write` permissions.
   *
   * @tags allow-read, allow-write
   * @category File System
   */
  export function linkSync(oldpath: string, newpath: string): void;

  /**
   * A enum which defines the seek mode for IO related APIs that support
   * seeking.
   *
   * @category I/O */
  export enum SeekMode {
    /* Seek from the start of the file/resource. */
    Start = 0,
    /* Seek from the current position within the file/resource. */
    Current = 1,
    /* Seek from the end of the current file/resource. */
    End = 2,
  }

  /**
   * An abstract interface which when implemented provides an interface to read
   * bytes into an array buffer asynchronously.
   *
   * @category I/O */
  export interface Reader {
    /** Reads up to `p.byteLength` bytes into `p`. It resolves to the number of
     * bytes read (`0` < `n` <= `p.byteLength`) and rejects if any error
     * encountered. Even if `read()` resolves to `n` < `p.byteLength`, it may
     * use all of `p` as scratch space during the call. If some data is
     * available but not `p.byteLength` bytes, `read()` conventionally resolves
     * to what is available instead of waiting for more.
     *
     * When `read()` encounters end-of-file condition, it resolves to EOF
     * (`null`).
     *
     * When `read()` encounters an error, it rejects with an error.
     *
     * Callers should always process the `n` > `0` bytes returned before
     * considering the EOF (`null`). Doing so correctly handles I/O errors that
     * happen after reading some bytes and also both of the allowed EOF
     * behaviors.
     *
     * Implementations should not retain a reference to `p`.
     *
     * Use
     * [`itereateReader`](https://deno.land/std/streams/conversion.ts?s=iterateReader)
     * from
     * [`std/streams/conversion.ts`](https://deno.land/std/streams/conversion.ts)
     * to turn a `Reader` into an {@linkcode AsyncIterator}.
     */
    read(p: Uint8Array): Promise<number | null>;
  }

  /**
   * An abstract interface which when implemented provides an interface to read
   * bytes into an array buffer synchronously.
   *
   * @category I/O */
  export interface ReaderSync {
    /** Reads up to `p.byteLength` bytes into `p`. It resolves to the number
     * of bytes read (`0` < `n` <= `p.byteLength`) and rejects if any error
     * encountered. Even if `readSync()` returns `n` < `p.byteLength`, it may use
     * all of `p` as scratch space during the call. If some data is available
     * but not `p.byteLength` bytes, `readSync()` conventionally returns what is
     * available instead of waiting for more.
     *
     * When `readSync()` encounters end-of-file condition, it returns EOF
     * (`null`).
     *
     * When `readSync()` encounters an error, it throws with an error.
     *
     * Callers should always process the `n` > `0` bytes returned before
     * considering the EOF (`null`). Doing so correctly handles I/O errors that
     * happen after reading some bytes and also both of the allowed EOF
     * behaviors.
     *
     * Implementations should not retain a reference to `p`.
     *
     * Use
     * [`itereateReaderSync`](https://deno.land/std/streams/conversion.ts?s=iterateReaderSync)
     * from from
     * [`std/streams/conversion.ts`](https://deno.land/std/streams/conversion.ts)
     * to turn a `ReaderSync` into an {@linkcode Iterator}.
     */
    readSync(p: Uint8Array): number | null;
  }

  /**
   * An abstract interface which when implemented provides an interface to write
   * bytes from an array buffer to a file/resource asynchronously.
   *
   * @category I/O */
  export interface Writer {
    /** Writes `p.byteLength` bytes from `p` to the underlying data stream. It
     * resolves to the number of bytes written from `p` (`0` <= `n` <=
     * `p.byteLength`) or reject with the error encountered that caused the
     * write to stop early. `write()` must reject with a non-null error if
     * would resolve to `n` < `p.byteLength`. `write()` must not modify the
     * slice data, even temporarily.
     *
     * Implementations should not retain a reference to `p`.
     */
    write(p: Uint8Array): Promise<number>;
  }

  /**
   * An abstract interface which when implemented provides an interface to write
   * bytes from an array buffer to a file/resource synchronously.
   *
   * @category I/O */
  export interface WriterSync {
    /** Writes `p.byteLength` bytes from `p` to the underlying data
     * stream. It returns the number of bytes written from `p` (`0` <= `n`
     * <= `p.byteLength`) and any error encountered that caused the write to
     * stop early. `writeSync()` must throw a non-null error if it returns `n` <
     * `p.byteLength`. `writeSync()` must not modify the slice data, even
     * temporarily.
     *
     * Implementations should not retain a reference to `p`.
     */
    writeSync(p: Uint8Array): number;
  }

  /**
   * An abstract interface which when implemented provides an interface to close
   * files/resources that were previously opened.
   *
   * @category I/O */
  export interface Closer {
    /** Closes the resource, "freeing" the backing file/resource. */
    close(): void;
  }

  /**
   * An abstract interface which when implemented provides an interface to seek
   * within an open file/resource asynchronously.
   *
   * @category I/O */
  export interface Seeker {
    /** Seek sets the offset for the next `read()` or `write()` to offset,
     * interpreted according to `whence`: `Start` means relative to the
     * start of the file, `Current` means relative to the current offset,
     * and `End` means relative to the end. Seek resolves to the new offset
     * relative to the start of the file.
     *
     * Seeking to an offset before the start of the file is an error. Seeking to
     * any positive offset is legal, but the behavior of subsequent I/O
     * operations on the underlying object is implementation-dependent.
     *
     * It resolves with the updated offset.
     */
    seek(offset: number, whence: SeekMode): Promise<number>;
  }

  /**
   * An abstract interface which when implemented provides an interface to seek
   * within an open file/resource synchronously.
   *
   * @category I/O */
  export interface SeekerSync {
    /** Seek sets the offset for the next `readSync()` or `writeSync()` to
     * offset, interpreted according to `whence`: `Start` means relative
     * to the start of the file, `Current` means relative to the current
     * offset, and `End` means relative to the end.
     *
     * Seeking to an offset before the start of the file is an error. Seeking to
     * any positive offset is legal, but the behavior of subsequent I/O
     * operations on the underlying object is implementation-dependent.
     *
     * It returns the updated offset.
     */
    seekSync(offset: number, whence: SeekMode): number;
  }

  /**
   * Copies from `src` to `dst` until either EOF (`null`) is read from `src` or
   * an error occurs. It resolves to the number of bytes copied or rejects with
   * the first error encountered while copying.
   *
   * @deprecated Use
   * [`copy`](https://deno.land/std/streams/conversion.ts?s=copy) from
   * [`std/streams/conversion.ts`](https://deno.land/std/streams/conversion.ts)
   * instead. `Deno.copy` will be removed in the future.
   *
   * @category I/O
   *
   * @param src The source to copy from
   * @param dst The destination to copy to
   * @param options Can be used to tune size of the buffer. Default size is 32kB
   */
  export function copy(
    src: Reader,
    dst: Writer,
    options?: { bufSize?: number },
  ): Promise<number>;

  /**
   * Turns a Reader, `r`, into an async iterator.
   *
   * @deprecated Use
   * [`iterateReader`](https://deno.land/std/streams/conversion.ts?s=iterateReader)
   * from
   * [`std/streams/conversion.ts`](https://deno.land/std/streams/conversion.ts)
   * instead. `Deno.iter` will be removed in the future.
   *
   * @category I/O
   */
  export function iter(
    r: Reader,
    options?: { bufSize?: number },
  ): AsyncIterableIterator<Uint8Array>;

  /**
   * Turns a ReaderSync, `r`, into an iterator.
   *
   * @deprecated Use
   * [`iterateReaderSync`](https://deno.land/std/streams/conversion.ts?s=iterateReaderSync)
   * from
   * [`std/streams/conversion.ts`](https://deno.land/std/streams/conversion.ts)
   * instead. `Deno.iterSync` will be removed in the future.
   *
   * @category I/O
   */
  export function iterSync(
    r: ReaderSync,
    options?: {
      bufSize?: number;
    },
  ): IterableIterator<Uint8Array>;

  /** Open a file and resolve to an instance of {@linkcode Deno.FsFile}. The
   * file does not need to previously exist if using the `create` or `createNew`
   * open options. It is the caller's responsibility to close the file when
   * finished with it.
   *
   * ```ts
   * const file = await Deno.open("/foo/bar.txt", { read: true, write: true });
   * // Do work with file
   * Deno.close(file.rid);
   * ```
   *
   * Requires `allow-read` and/or `allow-write` permissions depending on
   * options.
   *
   * @tags allow-read, allow-write
   * @category File System
   */
  export function open(
    path: string | URL,
    options?: OpenOptions,
  ): Promise<FsFile>;

  /** Synchronously open a file and return an instance of
   * {@linkcode Deno.FsFile}. The file does not need to previously exist if
   * using the `create` or `createNew` open options. It is the caller's
   * responsibility to close the file when finished with it.
   *
   * ```ts
   * const file = Deno.openSync("/foo/bar.txt", { read: true, write: true });
   * // Do work with file
   * Deno.close(file.rid);
   * ```
   *
   * Requires `allow-read` and/or `allow-write` permissions depending on
   * options.
   *
   * @tags allow-read, allow-write
   * @category File System
   */
  export function openSync(path: string | URL, options?: OpenOptions): FsFile;

  /** Creates a file if none exists or truncates an existing file and resolves to
   *  an instance of {@linkcode Deno.FsFile}.
   *
   * ```ts
   * const file = await Deno.create("/foo/bar.txt");
   * ```
   *
   * Requires `allow-read` and `allow-write` permissions.
   *
   * @tags allow-read, allow-write
   * @category File System
   */
  export function create(path: string | URL): Promise<FsFile>;

  /** Creates a file if none exists or truncates an existing file and returns
   *  an instance of {@linkcode Deno.FsFile}.
   *
   * ```ts
   * const file = Deno.createSync("/foo/bar.txt");
   * ```
   *
   * Requires `allow-read` and `allow-write` permissions.
   *
   * @tags allow-read, allow-write
   * @category File System
   */
  export function createSync(path: string | URL): FsFile;

  /** Read from a resource ID (`rid`) into an array buffer (`buffer`).
   *
   * Resolves to either the number of bytes read during the operation or EOF
   * (`null`) if there was nothing more to read.
   *
   * It is possible for a read to successfully return with `0` bytes. This does
   * not indicate EOF.
   *
   * This function is one of the lowest level APIs and most users should not
   * work with this directly, but rather use
   * [`readAll()`](https://deno.land/std/streams/conversion.ts?s=readAll) from
   * [`std/streams/conversion.ts`](https://deno.land/std/streams/conversion.ts)
   * instead.
   *
   * **It is not guaranteed that the full buffer will be read in a single call.**
   *
   * ```ts
   * // if "/foo/bar.txt" contains the text "hello world":
   * const file = await Deno.open("/foo/bar.txt");
   * const buf = new Uint8Array(100);
   * const numberOfBytesRead = await Deno.read(file.rid, buf); // 11 bytes
   * const text = new TextDecoder().decode(buf);  // "hello world"
   * Deno.close(file.rid);
   * ```
   *
   * @category I/O
   */
  export function read(rid: number, buffer: Uint8Array): Promise<number | null>;

  /** Synchronously read from a resource ID (`rid`) into an array buffer
   * (`buffer`).
   *
   * Returns either the number of bytes read during the operation or EOF
   * (`null`) if there was nothing more to read.
   *
   * It is possible for a read to successfully return with `0` bytes. This does
   * not indicate EOF.
   *
   * This function is one of the lowest level APIs and most users should not
   * work with this directly, but rather use
   * [`readAllSync()`](https://deno.land/std/streams/conversion.ts?s=readAllSync)
   * from
   * [`std/streams/conversion.ts`](https://deno.land/std/streams/conversion.ts)
   * instead.
   *
   * **It is not guaranteed that the full buffer will be read in a single
   * call.**
   *
   * ```ts
   * // if "/foo/bar.txt" contains the text "hello world":
   * const file = Deno.openSync("/foo/bar.txt");
   * const buf = new Uint8Array(100);
   * const numberOfBytesRead = Deno.readSync(file.rid, buf); // 11 bytes
   * const text = new TextDecoder().decode(buf);  // "hello world"
   * Deno.close(file.rid);
   * ```
   *
   * @category I/O
   */
  export function readSync(rid: number, buffer: Uint8Array): number | null;

  /** Write to the resource ID (`rid`) the contents of the array buffer (`data`).
   *
   * Resolves to the number of bytes written. This function is one of the lowest
   * level APIs and most users should not work with this directly, but rather use
   * [`writeAll()`](https://deno.land/std/streams/conversion.ts?s=writeAll) from
   * [`std/streams/conversion.ts`](https://deno.land/std/streams/conversion.ts)
   * instead.
   *
   * **It is not guaranteed that the full buffer will be written in a single
   * call.**
   *
   * ```ts
   * const encoder = new TextEncoder();
   * const data = encoder.encode("Hello world");
   * const file = await Deno.open("/foo/bar.txt", { write: true });
   * const bytesWritten = await Deno.write(file.rid, data); // 11
   * Deno.close(file.rid);
   * ```
   *
   * @category I/O
   */
  export function write(rid: number, data: Uint8Array): Promise<number>;

  /** Synchronously write to the resource ID (`rid`) the contents of the array
   * buffer (`data`).
   *
   * Returns the number of bytes written. This function is one of the lowest
   * level APIs and most users should not work with this directly, but rather
   * use
   * [`writeAllSync()`](https://deno.land/std/streams/conversion.ts?s=writeAllSync)
   * from
   * [`std/streams/conversion.ts`](https://deno.land/std/streams/conversion.ts)
   * instead.
   *
   * **It is not guaranteed that the full buffer will be written in a single
   * call.**
   *
   * ```ts
   * const encoder = new TextEncoder();
   * const data = encoder.encode("Hello world");
   * const file = Deno.openSync("/foo/bar.txt", { write: true });
   * const bytesWritten = Deno.writeSync(file.rid, data); // 11
   * Deno.close(file.rid);
   * ```
   *
   * @category I/O
   */
  export function writeSync(rid: number, data: Uint8Array): number;

  /** Seek a resource ID (`rid`) to the given `offset` under mode given by `whence`.
   * The call resolves to the new position within the resource (bytes from the start).
   *
   * ```ts
   * // Given file.rid pointing to file with "Hello world", which is 11 bytes long:
   * const file = await Deno.open(
   *   "hello.txt",
   *   { read: true, write: true, truncate: true, create: true },
   * );
   * await Deno.write(file.rid, new TextEncoder().encode("Hello world"));
   *
   * // advance cursor 6 bytes
   * const cursorPosition = await Deno.seek(file.rid, 6, Deno.SeekMode.Start);
   * console.log(cursorPosition);  // 6
   * const buf = new Uint8Array(100);
   * await file.read(buf);
   * console.log(new TextDecoder().decode(buf)); // "world"
   * file.close();
   * ```
   *
   * The seek modes work as follows:
   *
   * ```ts
   * // Given file.rid pointing to file with "Hello world", which is 11 bytes long:
   * const file = await Deno.open(
   *   "hello.txt",
   *   { read: true, write: true, truncate: true, create: true },
   * );
   * await Deno.write(file.rid, new TextEncoder().encode("Hello world"));
   *
   * // Seek 6 bytes from the start of the file
   * console.log(await Deno.seek(file.rid, 6, Deno.SeekMode.Start)); // "6"
   * // Seek 2 more bytes from the current position
   * console.log(await Deno.seek(file.rid, 2, Deno.SeekMode.Current)); // "8"
   * // Seek backwards 2 bytes from the end of the file
   * console.log(await Deno.seek(file.rid, -2, Deno.SeekMode.End)); // "9" (e.g. 11-2)
   * file.close();
   * ```
   *
   * @category I/O
   */
  export function seek(
    rid: number,
    offset: number,
    whence: SeekMode,
  ): Promise<number>;

  /** Synchronously seek a resource ID (`rid`) to the given `offset` under mode
   * given by `whence`. The new position within the resource (bytes from the
   * start) is returned.
   *
   * ```ts
   * const file = Deno.openSync(
   *   "hello.txt",
   *   { read: true, write: true, truncate: true, create: true },
   * );
   * Deno.writeSync(file.rid, new TextEncoder().encode("Hello world"));
   *
   * // advance cursor 6 bytes
   * const cursorPosition = Deno.seekSync(file.rid, 6, Deno.SeekMode.Start);
   * console.log(cursorPosition);  // 6
   * const buf = new Uint8Array(100);
   * file.readSync(buf);
   * console.log(new TextDecoder().decode(buf)); // "world"
   * file.close();
   * ```
   *
   * The seek modes work as follows:
   *
   * ```ts
   * // Given file.rid pointing to file with "Hello world", which is 11 bytes long:
   * const file = Deno.openSync(
   *   "hello.txt",
   *   { read: true, write: true, truncate: true, create: true },
   * );
   * Deno.writeSync(file.rid, new TextEncoder().encode("Hello world"));
   *
   * // Seek 6 bytes from the start of the file
   * console.log(Deno.seekSync(file.rid, 6, Deno.SeekMode.Start)); // "6"
   * // Seek 2 more bytes from the current position
   * console.log(Deno.seekSync(file.rid, 2, Deno.SeekMode.Current)); // "8"
   * // Seek backwards 2 bytes from the end of the file
   * console.log(Deno.seekSync(file.rid, -2, Deno.SeekMode.End)); // "9" (e.g. 11-2)
   * file.close();
   * ```
   *
   * @category I/O
   */
  export function seekSync(
    rid: number,
    offset: number,
    whence: SeekMode,
  ): number;

  /**
   * Flushes any pending data and metadata operations of the given file stream
   * to disk.
   *
   * ```ts
   * const file = await Deno.open(
   *   "my_file.txt",
   *   { read: true, write: true, create: true },
   * );
   * await Deno.write(file.rid, new TextEncoder().encode("Hello World"));
   * await Deno.ftruncate(file.rid, 1);
   * await Deno.fsync(file.rid);
   * console.log(new TextDecoder().decode(await Deno.readFile("my_file.txt"))); // H
   * ```
   *
   * @category I/O
   */
  export function fsync(rid: number): Promise<void>;

  /**
   * Synchronously flushes any pending data and metadata operations of the given
   * file stream to disk.
   *
   * ```ts
   * const file = Deno.openSync(
   *   "my_file.txt",
   *   { read: true, write: true, create: true },
   * );
   * Deno.writeSync(file.rid, new TextEncoder().encode("Hello World"));
   * Deno.ftruncateSync(file.rid, 1);
   * Deno.fsyncSync(file.rid);
   * console.log(new TextDecoder().decode(Deno.readFileSync("my_file.txt"))); // H
   * ```
   *
   * @category I/O
   */
  export function fsyncSync(rid: number): void;

  /**
   * Flushes any pending data operations of the given file stream to disk.
   *  ```ts
   * const file = await Deno.open(
   *   "my_file.txt",
   *   { read: true, write: true, create: true },
   * );
   * await Deno.write(file.rid, new TextEncoder().encode("Hello World"));
   * await Deno.fdatasync(file.rid);
   * console.log(new TextDecoder().decode(await Deno.readFile("my_file.txt"))); // Hello World
   * ```
   *
   * @category I/O
   */
  export function fdatasync(rid: number): Promise<void>;

  /**
   * Synchronously flushes any pending data operations of the given file stream
   * to disk.
   *
   *  ```ts
   * const file = Deno.openSync(
   *   "my_file.txt",
   *   { read: true, write: true, create: true },
   * );
   * Deno.writeSync(file.rid, new TextEncoder().encode("Hello World"));
   * Deno.fdatasyncSync(file.rid);
   * console.log(new TextDecoder().decode(Deno.readFileSync("my_file.txt"))); // Hello World
   * ```
   *
   * @category I/O
   */
  export function fdatasyncSync(rid: number): void;

  /** Close the given resource ID (`rid`) which has been previously opened, such
   * as via opening or creating a file. Closing a file when you are finished
   * with it is important to avoid leaking resources.
   *
   * ```ts
   * const file = await Deno.open("my_file.txt");
   * // do work with "file" object
   * Deno.close(file.rid);
   * ```
   *
   * @category I/O
   */
  export function close(rid: number): void;

  /** The Deno abstraction for reading and writing files.
   *
   * This is the most straight forward way of handling files within Deno and is
   * recommended over using the discreet functions within the `Deno` namespace.
   *
   * ```ts
   * const file = await Deno.open("/foo/bar.txt", { read: true });
   * const fileInfo = await file.stat();
   * if (fileInfo.isFile) {
   *   const buf = new Uint8Array(100);
   *   const numberOfBytesRead = await file.read(buf); // 11 bytes
   *   const text = new TextDecoder().decode(buf);  // "hello world"
   * }
   * file.close();
   * ```
   *
   * @category File System
   */
  export class FsFile
    implements
      Reader,
      ReaderSync,
      Writer,
      WriterSync,
      Seeker,
      SeekerSync,
      Closer {
    /** The resource ID associated with the file instance. The resource ID
     * should be considered an opaque reference to resource. */
    readonly rid: number;
    /** A {@linkcode ReadableStream} instance representing to the byte contents
     * of the file. This makes it easy to interoperate with other web streams
     * based APIs.
     *
     * ```ts
     * const file = await Deno.open("my_file.txt", { read: true });
     * const decoder = new TextDecoder();
     * for await (const chunk of file.readable) {
     *   console.log(decoder.decode(chunk));
     * }
     * file.close();
     * ```
     */
    readonly readable: ReadableStream<Uint8Array>;
    /** A {@linkcode WritableStream} instance to write the contents of the
     * file. This makes it easy to interoperate with other web streams based
     * APIs.
     *
     * ```ts
     * const items = ["hello", "world"];
     * const file = await Deno.open("my_file.txt", { write: true });
     * const encoder = new TextEncoder();
     * const writer = file.writable.getWriter();
     * for (const item of items) {
     *   await writer.write(encoder.encode(item));
     * }
     * file.close();
     * ```
     */
    readonly writable: WritableStream<Uint8Array>;
    /** The constructor which takes a resource ID. Generally `FsFile` should
     * not be constructed directly. Instead use {@linkcode Deno.open} or
     * {@linkcode Deno.openSync} to create a new instance of `FsFile`. */
    constructor(rid: number);
    /** Write the contents of the array buffer (`p`) to the file.
     *
     * Resolves to the number of bytes written.
     *
     * **It is not guaranteed that the full buffer will be written in a single
     * call.**
     *
     * ```ts
     * const encoder = new TextEncoder();
     * const data = encoder.encode("Hello world");
     * const file = await Deno.open("/foo/bar.txt", { write: true });
     * const bytesWritten = await file.write(data); // 11
     * file.close();
     * ```
     *
     * @category I/O
     */
    write(p: Uint8Array): Promise<number>;
    /** Synchronously write the contents of the array buffer (`p`) to the file.
     *
     * Returns the number of bytes written.
     *
     * **It is not guaranteed that the full buffer will be written in a single
     * call.**
     *
     * ```ts
     * const encoder = new TextEncoder();
     * const data = encoder.encode("Hello world");
     * const file = Deno.openSync("/foo/bar.txt", { write: true });
     * const bytesWritten = file.writeSync(data); // 11
     * file.close();
     * ```
     */
    writeSync(p: Uint8Array): number;
    /** Truncates (or extends) the file to reach the specified `len`. If `len`
     * is not specified, then the entire file contents are truncated.
     *
     * ### Truncate the entire file
     *
     * ```ts
     * const file = await Deno.open("my_file.txt", { write: true });
     * await file.truncate();
     * file.close();
     * ```
     *
     * ### Truncate part of the file
     *
     * ```ts
     * // if "my_file.txt" contains the text "hello world":
     * const file = await Deno.open("my_file.txt", { write: true });
     * await file.truncate(7);
     * const buf = new Uint8Array(100);
     * await file.read(buf);
     * const text = new TextDecoder().decode(buf); // "hello w"
     * file.close();
     * ```
     */
    truncate(len?: number): Promise<void>;
    /** Synchronously truncates (or extends) the file to reach the specified
     * `len`. If `len` is not specified, then the entire file contents are
     * truncated.
     *
     * ### Truncate the entire file
     *
     * ```ts
     * const file = Deno.openSync("my_file.txt", { write: true });
     * file.truncateSync();
     * file.close();
     * ```
     *
     * ### Truncate part of the file
     *
     * ```ts
     * // if "my_file.txt" contains the text "hello world":
     * const file = Deno.openSync("my_file.txt", { write: true });
     * file.truncateSync(7);
     * const buf = new Uint8Array(100);
     * file.readSync(buf);
     * const text = new TextDecoder().decode(buf); // "hello w"
     * file.close();
     * ```
     */
    truncateSync(len?: number): void;
    /** Read the file into an array buffer (`p`).
     *
     * Resolves to either the number of bytes read during the operation or EOF
     * (`null`) if there was nothing more to read.
     *
     * It is possible for a read to successfully return with `0` bytes. This
     * does not indicate EOF.
     *
     * **It is not guaranteed that the full buffer will be read in a single
     * call.**
     *
     * ```ts
     * // if "/foo/bar.txt" contains the text "hello world":
     * const file = await Deno.open("/foo/bar.txt");
     * const buf = new Uint8Array(100);
     * const numberOfBytesRead = await file.read(buf); // 11 bytes
     * const text = new TextDecoder().decode(buf);  // "hello world"
     * file.close();
     * ```
     */
    read(p: Uint8Array): Promise<number | null>;
    /** Synchronously read from the file into an array buffer (`p`).
     *
     * Returns either the number of bytes read during the operation or EOF
     * (`null`) if there was nothing more to read.
     *
     * It is possible for a read to successfully return with `0` bytes. This
     * does not indicate EOF.
     *
     * **It is not guaranteed that the full buffer will be read in a single
     * call.**
     *
     * ```ts
     * // if "/foo/bar.txt" contains the text "hello world":
     * const file = Deno.openSync("/foo/bar.txt");
     * const buf = new Uint8Array(100);
     * const numberOfBytesRead = file.readSync(buf); // 11 bytes
     * const text = new TextDecoder().decode(buf);  // "hello world"
     * file.close();
     * ```
     */
    readSync(p: Uint8Array): number | null;
    /** Seek to the given `offset` under mode given by `whence`. The call
     * resolves to the new position within the resource (bytes from the start).
     *
     * ```ts
     * // Given file pointing to file with "Hello world", which is 11 bytes long:
     * const file = await Deno.open(
     *   "hello.txt",
     *   { read: true, write: true, truncate: true, create: true },
     * );
     * await file.write(new TextEncoder().encode("Hello world"));
     *
     * // advance cursor 6 bytes
     * const cursorPosition = await file.seek(6, Deno.SeekMode.Start);
     * console.log(cursorPosition);  // 6
     * const buf = new Uint8Array(100);
     * await file.read(buf);
     * console.log(new TextDecoder().decode(buf)); // "world"
     * file.close();
     * ```
     *
     * The seek modes work as follows:
     *
     * ```ts
     * // Given file.rid pointing to file with "Hello world", which is 11 bytes long:
     * const file = await Deno.open(
     *   "hello.txt",
     *   { read: true, write: true, truncate: true, create: true },
     * );
     * await file.write(new TextEncoder().encode("Hello world"));
     *
     * // Seek 6 bytes from the start of the file
     * console.log(await file.seek(6, Deno.SeekMode.Start)); // "6"
     * // Seek 2 more bytes from the current position
     * console.log(await file.seek(2, Deno.SeekMode.Current)); // "8"
     * // Seek backwards 2 bytes from the end of the file
     * console.log(await file.seek(-2, Deno.SeekMode.End)); // "9" (e.g. 11-2)
     * ```
     */
    seek(offset: number, whence: SeekMode): Promise<number>;
    /** Synchronously seek to the given `offset` under mode given by `whence`.
     * The new position within the resource (bytes from the start) is returned.
     *
     * ```ts
     * const file = Deno.openSync(
     *   "hello.txt",
     *   { read: true, write: true, truncate: true, create: true },
     * );
     * file.writeSync(new TextEncoder().encode("Hello world"));
     *
     * // advance cursor 6 bytes
     * const cursorPosition = file.seekSync(6, Deno.SeekMode.Start);
     * console.log(cursorPosition);  // 6
     * const buf = new Uint8Array(100);
     * file.readSync(buf);
     * console.log(new TextDecoder().decode(buf)); // "world"
     * file.close();
     * ```
     *
     * The seek modes work as follows:
     *
     * ```ts
     * // Given file.rid pointing to file with "Hello world", which is 11 bytes long:
     * const file = Deno.openSync(
     *   "hello.txt",
     *   { read: true, write: true, truncate: true, create: true },
     * );
     * file.writeSync(new TextEncoder().encode("Hello world"));
     *
     * // Seek 6 bytes from the start of the file
     * console.log(file.seekSync(6, Deno.SeekMode.Start)); // "6"
     * // Seek 2 more bytes from the current position
     * console.log(file.seekSync(2, Deno.SeekMode.Current)); // "8"
     * // Seek backwards 2 bytes from the end of the file
     * console.log(file.seekSync(-2, Deno.SeekMode.End)); // "9" (e.g. 11-2)
     * file.close();
     * ```
     */
    seekSync(offset: number, whence: SeekMode): number;
    /** Resolves to a {@linkcode Deno.FileInfo} for the file.
     *
     * ```ts
     * import { assert } from "https://deno.land/std/testing/asserts.ts";
     *
     * const file = await Deno.open("hello.txt");
     * const fileInfo = await file.stat();
     * assert(fileInfo.isFile);
     * file.close();
     * ```
     */
    stat(): Promise<FileInfo>;
    /** Synchronously returns a {@linkcode Deno.FileInfo} for the file.
     *
     * ```ts
     * import { assert } from "https://deno.land/std/testing/asserts.ts";
     *
     * const file = Deno.openSync("hello.txt")
     * const fileInfo = file.statSync();
     * assert(fileInfo.isFile);
     * file.close();
     * ```
     */
    statSync(): FileInfo;
    /** Close the file. Closing a file when you are finished with it is
     * important to avoid leaking resources.
     *
     * ```ts
     * const file = await Deno.open("my_file.txt");
     * // do work with "file" object
     * file.close();
     * ```
     */
    close(): void;
  }

  /**
   * The Deno abstraction for reading and writing files.
   *
   * @deprecated Use {@linkcode Deno.FsFile} instead. `Deno.File` will be
   *   removed in the future.
   * @category File System
   */
  export const File: typeof FsFile;

  /** Gets the size of the console as columns/rows.
   *
   * ```ts
   * const { columns, rows } = Deno.consoleSize();
   * ```
   *
   * @category I/O
   */
  export function consoleSize(): {
    columns: number;
    rows: number;
  };

  /** @category I/O */
  export interface SetRawOptions {
    /**
     * The `cbreak` option can be used to indicate that characters that
     * correspond to a signal should still be generated. When disabling raw
     * mode, this option is ignored. This functionality currently only works on
     * Linux and Mac OS.
     */
    cbreak: boolean;
  }

  /** A reference to `stdin` which can be used to read directly from `stdin`.
   * It implements the Deno specific {@linkcode Reader}, {@linkcode ReaderSync},
   * and {@linkcode Closer} interfaces as well as provides a
   * {@linkcode ReadableStream} interface.
   *
   * ### Reading chunks from the readable stream
   *
   * ```ts
   * const decoder = new TextDecoder();
   * for await (const chunk of Deno.stdin.readable) {
   *   const text = decoder.decode(chunk);
   *   // do something with the text
   * }
   * ```
   *
   * @category I/O
   */
  export const stdin: Reader & ReaderSync & Closer & {
    /** The resource ID assigned to `stdin`. This can be used with the discreet
     * I/O functions in the `Deno` namespace. */
    readonly rid: number;
    /** A readable stream interface to `stdin`. */
    readonly readable: ReadableStream<Uint8Array>;
    /**
     * Set TTY to be under raw mode or not. In raw mode, characters are read and
     * returned as is, without being processed. All special processing of
     * characters by the terminal is disabled, including echoing input
     * characters. Reading from a TTY device in raw mode is faster than reading
     * from a TTY device in canonical mode.
     *
     * ```ts
     * Deno.stdin.setRaw(true, { cbreak: true });
     * ```
     *
     * @category I/O
     */
    setRaw(mode: boolean, options?: SetRawOptions): void;
  };
  /** A reference to `stdout` which can be used to write directly to `stdout`.
   * It implements the Deno specific {@linkcode Writer}, {@linkcode WriterSync},
   * and {@linkcode Closer} interfaces as well as provides a
   * {@linkcode WritableStream} interface.
   *
   * These are low level constructs, and the {@linkcode console} interface is a
   * more straight forward way to interact with `stdout` and `stderr`.
   *
   * @category I/O
   */
  export const stdout: Writer & WriterSync & Closer & {
    /** The resource ID assigned to `stdout`. This can be used with the discreet
     * I/O functions in the `Deno` namespace. */
    readonly rid: number;
    /** A writable stream interface to `stdout`. */
    readonly writable: WritableStream<Uint8Array>;
  };
  /** A reference to `stderr` which can be used to write directly to `stderr`.
   * It implements the Deno specific {@linkcode Writer}, {@linkcode WriterSync},
   * and {@linkcode Closer} interfaces as well as provides a
   * {@linkcode WritableStream} interface.
   *
   * These are low level constructs, and the {@linkcode console} interface is a
   * more straight forward way to interact with `stdout` and `stderr`.
   *
   * @category I/O
   */
  export const stderr: Writer & WriterSync & Closer & {
    /** The resource ID assigned to `stderr`. This can be used with the discreet
     * I/O functions in the `Deno` namespace. */
    readonly rid: number;
    /** A writable stream interface to `stderr`. */
    readonly writable: WritableStream<Uint8Array>;
  };

  /**
   * Options which can be set when doing {@linkcode Deno.open} and
   * {@linkcode Deno.openSync}.
   *
   * @category File System */
  export interface OpenOptions {
    /** Defaults to `true`. Sets the option for read access. This option, when `true`, means that
     * the file should be read-able if opened. */
    read?: boolean;
    /** Defaults to `false`. Sets the option for write access. This option, when `true`, means that
     * the file should be write-able if opened. If the file already exists,
     * any write calls on it will overwrite its contents, by default without
     * truncating it. */
    write?: boolean;
    /** Defaults to `false`. Sets the option for the append mode. This option, when `true`, means
     * that writes will append to a file instead of overwriting previous
     * contents.
     *
     * Note that setting `{ write: true, append: true }` has the same effect as
     * setting only `{ append: true }`. */
    append?: boolean;
    /** Defaults to `false`. Sets the option for truncating a previous file. If a file is
     * successfully opened with this option set it will truncate the file to `0`
     * size if it already exists. The file must be opened with write access
     * for truncate to work. */
    truncate?: boolean;
    /** Defaults to `false`. Sets the option to allow creating a new file, if one doesn't already
     * exist at the specified path. Requires write or append access to be
     * used. */
    create?: boolean;
    /** Defaults to `false`. If set to `true`, no file, directory, or symlink is
     * allowed to exist at the target location. Requires write or append
     * access to be used. When createNew is set to `true`, create and truncate
     * are ignored. */
    createNew?: boolean;
    /** Permissions to use if creating the file (defaults to `0o666`, before
     * the process's umask).
     *
     * Ignored on Windows. */
    mode?: number;
  }

  /**
   * Options which can be set when using {@linkcode Deno.readFile} or
   * {@linkcode Deno.readFileSync}.
   *
   * @category File System */
  export interface ReadFileOptions {
    /**
     * An abort signal to allow cancellation of the file read operation.
     * If the signal becomes aborted the readFile operation will be stopped
     * and the promise returned will be rejected with an AbortError.
     */
    signal?: AbortSignal;
  }

  /**
   *  Check if a given resource id (`rid`) is a TTY (a terminal).
   *
   * ```ts
   * // This example is system and context specific
   * const nonTTYRid = Deno.openSync("my_file.txt").rid;
   * const ttyRid = Deno.openSync("/dev/tty6").rid;
   * console.log(Deno.isatty(nonTTYRid)); // false
   * console.log(Deno.isatty(ttyRid)); // true
   * Deno.close(nonTTYRid);
   * Deno.close(ttyRid);
   * ```
   *
   * @category I/O
   */
  export function isatty(rid: number): boolean;

  /**
   * A variable-sized buffer of bytes with `read()` and `write()` methods.
   *
   * @deprecated Use [`Buffer`](https://deno.land/std/io/buffer.ts?s=Buffer)
   *   from [`std/io/buffer.ts`](https://deno.land/std/io/buffer.ts) instead.
   *   `Deno.Buffer` will be removed in the future.
   *
   * @category I/O
   */
  export class Buffer implements Reader, ReaderSync, Writer, WriterSync {
    constructor(ab?: ArrayBuffer);
    /** Returns a slice holding the unread portion of the buffer.
     *
     * The slice is valid for use only until the next buffer modification (that
     * is, only until the next call to a method like `read()`, `write()`,
     * `reset()`, or `truncate()`). If `options.copy` is false the slice aliases the buffer content at
     * least until the next buffer modification, so immediate changes to the
     * slice will affect the result of future reads.
     * @param options Defaults to `{ copy: true }`
     */
    bytes(options?: { copy?: boolean }): Uint8Array;
    /** Returns whether the unread portion of the buffer is empty. */
    empty(): boolean;
    /** A read only number of bytes of the unread portion of the buffer. */
    readonly length: number;
    /** The read only capacity of the buffer's underlying byte slice, that is,
     * the total space allocated for the buffer's data. */
    readonly capacity: number;
    /** Discards all but the first `n` unread bytes from the buffer but
     * continues to use the same allocated storage. It throws if `n` is
     * negative or greater than the length of the buffer. */
    truncate(n: number): void;
    /** Resets the buffer to be empty, but it retains the underlying storage for
     * use by future writes. `.reset()` is the same as `.truncate(0)`. */
    reset(): void;
    /** Reads the next `p.length` bytes from the buffer or until the buffer is
     * drained. Returns the number of bytes read. If the buffer has no data to
     * return, the return is EOF (`null`). */
    readSync(p: Uint8Array): number | null;
    /** Reads the next `p.length` bytes from the buffer or until the buffer is
     * drained. Resolves to the number of bytes read. If the buffer has no
     * data to return, resolves to EOF (`null`).
     *
     * NOTE: This methods reads bytes synchronously; it's provided for
     * compatibility with `Reader` interfaces.
     */
    read(p: Uint8Array): Promise<number | null>;
    writeSync(p: Uint8Array): number;
    /** NOTE: This methods writes bytes synchronously; it's provided for
     * compatibility with `Writer` interface. */
    write(p: Uint8Array): Promise<number>;
    /** Grows the buffer's capacity, if necessary, to guarantee space for
     * another `n` bytes. After `.grow(n)`, at least `n` bytes can be written to
     * the buffer without another allocation. If `n` is negative, `.grow()` will
     * throw. If the buffer can't grow it will throw an error.
     *
     * Based on Go Lang's
     * [Buffer.Grow](https://golang.org/pkg/bytes/#Buffer.Grow). */
    grow(n: number): void;
    /** Reads data from `r` until EOF (`null`) and appends it to the buffer,
     * growing the buffer as needed. It resolves to the number of bytes read.
     * If the buffer becomes too large, `.readFrom()` will reject with an error.
     *
     * Based on Go Lang's
     * [Buffer.ReadFrom](https://golang.org/pkg/bytes/#Buffer.ReadFrom). */
    readFrom(r: Reader): Promise<number>;
    /** Reads data from `r` until EOF (`null`) and appends it to the buffer,
     * growing the buffer as needed. It returns the number of bytes read. If the
     * buffer becomes too large, `.readFromSync()` will throw an error.
     *
     * Based on Go Lang's
     * [Buffer.ReadFrom](https://golang.org/pkg/bytes/#Buffer.ReadFrom). */
    readFromSync(r: ReaderSync): number;
  }

  /**
   * Read Reader `r` until EOF (`null`) and resolve to the content as
   * Uint8Array`.
   *
   * @deprecated Use
   *   [`readAll`](https://deno.land/std/streams/conversion.ts?s=readAll) from
   *   [`std/streams/conversion.ts`](https://deno.land/std/streams/conversion.ts)
   *   instead. `Deno.readAll` will be removed in the future.
   *
   * @category I/O
   */
  export function readAll(r: Reader): Promise<Uint8Array>;

  /**
   * Synchronously reads Reader `r` until EOF (`null`) and returns the content
   * as `Uint8Array`.
   *
   * @deprecated Use
   *   [`readAllSync`](https://deno.land/std/streams/conversion.ts?s=readAllSync)
   *   from
   *   [`std/streams/conversion.ts`](https://deno.land/std/streams/conversion.ts)
   *   instead. `Deno.readAllSync` will be removed in the future.
   *
   * @category I/O
   */
  export function readAllSync(r: ReaderSync): Uint8Array;

  /**
   * Write all the content of the array buffer (`arr`) to the writer (`w`).
   *
   * @deprecated Use
   *   [`writeAll`](https://deno.land/std/streams/conversion.ts?s=writeAll) from
   *   [`std/streams/conversion.ts`](https://deno.land/std/streams/conversion.ts)
   *   instead. `Deno.writeAll` will be removed in the future.
   *
   * @category I/O
   */
  export function writeAll(w: Writer, arr: Uint8Array): Promise<void>;

  /**
   * Synchronously write all the content of the array buffer (`arr`) to the
   * writer (`w`).
   *
   * @deprecated Use
   *   [`writeAllSync`](https://deno.land/std/streams/conversion.ts?s=writeAllSync)
   *   from
   *   [`std/streams/conversion.ts`](https://deno.land/std/streams/conversion.ts)
   *   instead. `Deno.writeAllSync` will be removed in the future.
   *
   * @category I/O
   */
  export function writeAllSync(w: WriterSync, arr: Uint8Array): void;

  /**
   * Options which can be set when using {@linkcode Deno.mkdir} and
   * {@linkcode Deno.mkdirSync}.
   *
   * @category File System */
  export interface MkdirOptions {
    /** Defaults to `false`. If set to `true`, means that any intermediate
     * directories will also be created (as with the shell command `mkdir -p`).
     *
     * Intermediate directories are created with the same permissions.
     *
     * When recursive is set to `true`, succeeds silently (without changing any
     * permissions) if a directory already exists at the path, or if the path
     * is a symlink to an existing directory. */
    recursive?: boolean;
    /** Permissions to use when creating the directory (defaults to `0o777`,
     * before the process's umask).
     *
     * Ignored on Windows. */
    mode?: number;
  }

  /** Creates a new directory with the specified path.
   *
   * ```ts
   * await Deno.mkdir("new_dir");
   * await Deno.mkdir("nested/directories", { recursive: true });
   * await Deno.mkdir("restricted_access_dir", { mode: 0o700 });
   * ```
   *
   * Defaults to throwing error if the directory already exists.
   *
   * Requires `allow-write` permission.
   *
   * @tags allow-write
   * @category File System
   */
  export function mkdir(
    path: string | URL,
    options?: MkdirOptions,
  ): Promise<void>;

  /** Synchronously creates a new directory with the specified path.
   *
   * ```ts
   * Deno.mkdirSync("new_dir");
   * Deno.mkdirSync("nested/directories", { recursive: true });
   * Deno.mkdirSync("restricted_access_dir", { mode: 0o700 });
   * ```
   *
   * Defaults to throwing error if the directory already exists.
   *
   * Requires `allow-write` permission.
   *
   * @tags allow-write
   * @category File System
   */
  export function mkdirSync(path: string | URL, options?: MkdirOptions): void;

  /**
   * Options which can be set when using {@linkcode Deno.makeTempDir},
   * {@linkcode Deno.makeTempDirSync}, {@linkcode Deno.makeTempFile}, and
   * {@linkcode Deno.makeTempFileSync}.
   *
   * @category File System */
  export interface MakeTempOptions {
    /** Directory where the temporary directory should be created (defaults to
     * the env variable `TMPDIR`, or the system's default, usually `/tmp`).
     *
     * Note that if the passed `dir` is relative, the path returned by
     * `makeTempFile()` and `makeTempDir()` will also be relative. Be mindful of
     * this when changing working directory. */
    dir?: string;
    /** String that should precede the random portion of the temporary
     * directory's name. */
    prefix?: string;
    /** String that should follow the random portion of the temporary
     * directory's name. */
    suffix?: string;
  }

  /** Creates a new temporary directory in the default directory for temporary
   * files, unless `dir` is specified. Other optional options include
   * prefixing and suffixing the directory name with `prefix` and `suffix`
   * respectively.
   *
   * This call resolves to the full path to the newly created directory.
   *
   * Multiple programs calling this function simultaneously will create different
   * directories. It is the caller's responsibility to remove the directory when
   * no longer needed.
   *
   * ```ts
   * const tempDirName0 = await Deno.makeTempDir();  // e.g. /tmp/2894ea76
   * const tempDirName1 = await Deno.makeTempDir({ prefix: 'my_temp' }); // e.g. /tmp/my_temp339c944d
   * ```
   *
   * Requires `allow-write` permission.
   *
   * @tags allow-write
   * @category File System
   */
  // TODO(ry) Doesn't check permissions.
  export function makeTempDir(options?: MakeTempOptions): Promise<string>;

  /** Synchronously creates a new temporary directory in the default directory
   * for temporary files, unless `dir` is specified. Other optional options
   * include prefixing and suffixing the directory name with `prefix` and
   * `suffix` respectively.
   *
   * The full path to the newly created directory is returned.
   *
   * Multiple programs calling this function simultaneously will create different
   * directories. It is the caller's responsibility to remove the directory when
   * no longer needed.
   *
   * ```ts
   * const tempDirName0 = Deno.makeTempDirSync();  // e.g. /tmp/2894ea76
   * const tempDirName1 = Deno.makeTempDirSync({ prefix: 'my_temp' });  // e.g. /tmp/my_temp339c944d
   * ```
   *
   * Requires `allow-write` permission.
   *
   * @tags allow-write
   * @category File System
   */
  // TODO(ry) Doesn't check permissions.
  export function makeTempDirSync(options?: MakeTempOptions): string;

  /** Creates a new temporary file in the default directory for temporary
   * files, unless `dir` is specified.
   *
   * Other options include prefixing and suffixing the directory name with
   * `prefix` and `suffix` respectively.
   *
   * This call resolves to the full path to the newly created file.
   *
   * Multiple programs calling this function simultaneously will create
   * different files. It is the caller's responsibility to remove the file when
   * no longer needed.
   *
   * ```ts
   * const tmpFileName0 = await Deno.makeTempFile();  // e.g. /tmp/419e0bf2
   * const tmpFileName1 = await Deno.makeTempFile({ prefix: 'my_temp' });  // e.g. /tmp/my_temp754d3098
   * ```
   *
   * Requires `allow-write` permission.
   *
   * @tags allow-write
   * @category File System
   */
  export function makeTempFile(options?: MakeTempOptions): Promise<string>;

  /** Synchronously creates a new temporary file in the default directory for
   * temporary files, unless `dir` is specified.
   *
   * Other options include prefixing and suffixing the directory name with
   * `prefix` and `suffix` respectively.
   *
   * The full path to the newly created file is returned.
   *
   * Multiple programs calling this function simultaneously will create
   * different files. It is the caller's responsibility to remove the file when
   * no longer needed.
   *
   * ```ts
   * const tempFileName0 = Deno.makeTempFileSync(); // e.g. /tmp/419e0bf2
   * const tempFileName1 = Deno.makeTempFileSync({ prefix: 'my_temp' });  // e.g. /tmp/my_temp754d3098
   * ```
   *
   * Requires `allow-write` permission.
   *
   * @tags allow-write
   * @category File System
   */
  export function makeTempFileSync(options?: MakeTempOptions): string;

  /** Changes the permission of a specific file/directory of specified path.
   * Ignores the process's umask.
   *
   * ```ts
   * await Deno.chmod("/path/to/file", 0o666);
   * ```
   *
   * The mode is a sequence of 3 octal numbers. The first/left-most number
   * specifies the permissions for the owner. The second number specifies the
   * permissions for the group. The last/right-most number specifies the
   * permissions for others. For example, with a mode of 0o764, the owner (7)
   * can read/write/execute, the group (6) can read/write and everyone else (4)
   * can read only.
   *
   * | Number | Description |
   * | ------ | ----------- |
   * | 7      | read, write, and execute |
   * | 6      | read and write |
   * | 5      | read and execute |
   * | 4      | read only |
   * | 3      | write and execute |
   * | 2      | write only |
   * | 1      | execute only |
   * | 0      | no permission |
   *
   * NOTE: This API currently throws on Windows
   *
   * Requires `allow-write` permission.
   *
   * @tags allow-write
   * @category File System
   */
  export function chmod(path: string | URL, mode: number): Promise<void>;

  /** Synchronously changes the permission of a specific file/directory of
   * specified path. Ignores the process's umask.
   *
   * ```ts
   * Deno.chmodSync("/path/to/file", 0o666);
   * ```
   *
   * For a full description, see {@linkcode Deno.chmod}.
   *
   * NOTE: This API currently throws on Windows
   *
   * Requires `allow-write` permission.
   *
   * @tags allow-write
   * @category File System
   */
  export function chmodSync(path: string | URL, mode: number): void;

  /** Change owner of a regular file or directory.
   *
   * This functionality is not available on Windows.
   *
   * ```ts
   * await Deno.chown("myFile.txt", 1000, 1002);
   * ```
   *
   * Requires `allow-write` permission.
   *
   * Throws Error (not implemented) if executed on Windows.
   *
   * @tags allow-write
   * @category File System
   *
   * @param path path to the file
   * @param uid user id (UID) of the new owner, or `null` for no change
   * @param gid group id (GID) of the new owner, or `null` for no change
   */
  export function chown(
    path: string | URL,
    uid: number | null,
    gid: number | null,
  ): Promise<void>;

  /** Synchronously change owner of a regular file or directory.
   *
   * This functionality is not available on Windows.
   *
   * ```ts
   * Deno.chownSync("myFile.txt", 1000, 1002);
   * ```
   *
   * Requires `allow-write` permission.
   *
   * Throws Error (not implemented) if executed on Windows.
   *
   * @tags allow-write
   * @category File System
   *
   * @param path path to the file
   * @param uid user id (UID) of the new owner, or `null` for no change
   * @param gid group id (GID) of the new owner, or `null` for no change
   */
  export function chownSync(
    path: string | URL,
    uid: number | null,
    gid: number | null,
  ): void;

  /**
   * Options which can be set when using {@linkcode Deno.remove} and
   * {@linkcode Deno.removeSync}.
   *
   * @category File System */
  export interface RemoveOptions {
    /** Defaults to `false`. If set to `true`, path will be removed even if
     * it's a non-empty directory. */
    recursive?: boolean;
  }

  /** Removes the named file or directory.
   *
   * ```ts
   * await Deno.remove("/path/to/empty_dir/or/file");
   * await Deno.remove("/path/to/populated_dir/or/file", { recursive: true });
   * ```
   *
   * Throws error if permission denied, path not found, or path is a non-empty
   * directory and the `recursive` option isn't set to `true`.
   *
   * Requires `allow-write` permission.
   *
   * @tags allow-write
   * @category File System
   */
  export function remove(
    path: string | URL,
    options?: RemoveOptions,
  ): Promise<void>;

  /** Synchronously removes the named file or directory.
   *
   * ```ts
   * Deno.removeSync("/path/to/empty_dir/or/file");
   * Deno.removeSync("/path/to/populated_dir/or/file", { recursive: true });
   * ```
   *
   * Throws error if permission denied, path not found, or path is a non-empty
   * directory and the `recursive` option isn't set to `true`.
   *
   * Requires `allow-write` permission.
   *
   * @tags allow-write
   * @category File System
   */
  export function removeSync(path: string | URL, options?: RemoveOptions): void;

  /** Synchronously renames (moves) `oldpath` to `newpath`. Paths may be files or
   * directories. If `newpath` already exists and is not a directory,
   * `renameSync()` replaces it. OS-specific restrictions may apply when
   * `oldpath` and `newpath` are in different directories.
   *
   * ```ts
   * Deno.renameSync("old/path", "new/path");
   * ```
   *
   * On Unix-like OSes, this operation does not follow symlinks at either path.
   *
   * It varies between platforms when the operation throws errors, and if so what
   * they are. It's always an error to rename anything to a non-empty directory.
   *
   * Requires `allow-read` and `allow-write` permissions.
   *
   * @tags allow-read, allow-write
   * @category File System
   */
  export function renameSync(
    oldpath: string | URL,
    newpath: string | URL,
  ): void;

  /** Renames (moves) `oldpath` to `newpath`. Paths may be files or directories.
   * If `newpath` already exists and is not a directory, `rename()` replaces it.
   * OS-specific restrictions may apply when `oldpath` and `newpath` are in
   * different directories.
   *
   * ```ts
   * await Deno.rename("old/path", "new/path");
   * ```
   *
   * On Unix-like OSes, this operation does not follow symlinks at either path.
   *
   * It varies between platforms when the operation throws errors, and if so
   * what they are. It's always an error to rename anything to a non-empty
   * directory.
   *
   * Requires `allow-read` and `allow-write` permissions.
   *
   * @tags allow-read, allow-write
   * @category File System
   */
  export function rename(
    oldpath: string | URL,
    newpath: string | URL,
  ): Promise<void>;

  /** Asynchronously reads and returns the entire contents of a file as an UTF-8
   *  decoded string. Reading a directory throws an error.
   *
   * ```ts
   * const data = await Deno.readTextFile("hello.txt");
   * console.log(data);
   * ```
   *
   * Requires `allow-read` permission.
   *
   * @tags allow-read
   * @category File System
   */
  export function readTextFile(
    path: string | URL,
    options?: ReadFileOptions,
  ): Promise<string>;

  /** Synchronously reads and returns the entire contents of a file as an UTF-8
   *  decoded string. Reading a directory throws an error.
   *
   * ```ts
   * const data = Deno.readTextFileSync("hello.txt");
   * console.log(data);
   * ```
   *
   * Requires `allow-read` permission.
   *
   * @tags allow-read
   * @category File System
   */
  export function readTextFileSync(path: string | URL): string;

  /** Reads and resolves to the entire contents of a file as an array of bytes.
   * `TextDecoder` can be used to transform the bytes to string if required.
   * Reading a directory returns an empty data array.
   *
   * ```ts
   * const decoder = new TextDecoder("utf-8");
   * const data = await Deno.readFile("hello.txt");
   * console.log(decoder.decode(data));
   * ```
   *
   * Requires `allow-read` permission.
   *
   * @tags allow-read
   * @category File System
   */
  export function readFile(
    path: string | URL,
    options?: ReadFileOptions,
  ): Promise<Uint8Array>;

  /** Synchronously reads and returns the entire contents of a file as an array
   * of bytes. `TextDecoder` can be used to transform the bytes to string if
   * required. Reading a directory returns an empty data array.
   *
   * ```ts
   * const decoder = new TextDecoder("utf-8");
   * const data = Deno.readFileSync("hello.txt");
   * console.log(decoder.decode(data));
   * ```
   *
   * Requires `allow-read` permission.
   *
   * @tags allow-read
   * @category File System
   */
  export function readFileSync(path: string | URL): Uint8Array;

  /** Provides information about a file and is returned by
   * {@linkcode Deno.stat}, {@linkcode Deno.lstat}, {@linkcode Deno.statSync},
   * and {@linkcode Deno.lstatSync} or from calling `stat()` and `statSync()`
   * on an {@linkcode Deno.FsFile} instance.
   *
   * @category File System
   */
  export interface FileInfo {
    /** True if this is info for a regular file. Mutually exclusive to
     * `FileInfo.isDirectory` and `FileInfo.isSymlink`. */
    isFile: boolean;
    /** True if this is info for a regular directory. Mutually exclusive to
     * `FileInfo.isFile` and `FileInfo.isSymlink`. */
    isDirectory: boolean;
    /** True if this is info for a symlink. Mutually exclusive to
     * `FileInfo.isFile` and `FileInfo.isDirectory`. */
    isSymlink: boolean;
    /** The size of the file, in bytes. */
    size: number;
    /** The last modification time of the file. This corresponds to the `mtime`
     * field from `stat` on Linux/Mac OS and `ftLastWriteTime` on Windows. This
     * may not be available on all platforms. */
    mtime: Date | null;
    /** The last access time of the file. This corresponds to the `atime`
     * field from `stat` on Unix and `ftLastAccessTime` on Windows. This may not
     * be available on all platforms. */
    atime: Date | null;
    /** The creation time of the file. This corresponds to the `birthtime`
     * field from `stat` on Mac/BSD and `ftCreationTime` on Windows. This may
     * not be available on all platforms. */
    birthtime: Date | null;
    /** ID of the device containing the file.
     *
     * _Linux/Mac OS only._ */
    dev: number | null;
    /** Inode number.
     *
     * _Linux/Mac OS only._ */
    ino: number | null;
    /** **UNSTABLE**: Match behavior with Go on Windows for `mode`.
     *
     * The underlying raw `st_mode` bits that contain the standard Unix
     * permissions for this file/directory. */
    mode: number | null;
    /** Number of hard links pointing to this file.
     *
     * _Linux/Mac OS only._ */
    nlink: number | null;
    /** User ID of the owner of this file.
     *
     * _Linux/Mac OS only._ */
    uid: number | null;
    /** Group ID of the owner of this file.
     *
     * _Linux/Mac OS only._ */
    gid: number | null;
    /** Device ID of this file.
     *
     * _Linux/Mac OS only._ */
    rdev: number | null;
    /** Blocksize for filesystem I/O.
     *
     * _Linux/Mac OS only._ */
    blksize: number | null;
    /** Number of blocks allocated to the file, in 512-byte units.
     *
     * _Linux/Mac OS only._ */
    blocks: number | null;
  }

  /** Resolves to the absolute normalized path, with symbolic links resolved.
   *
   * ```ts
   * // e.g. given /home/alice/file.txt and current directory /home/alice
   * await Deno.symlink("file.txt", "symlink_file.txt");
   * const realPath = await Deno.realPath("./file.txt");
   * const realSymLinkPath = await Deno.realPath("./symlink_file.txt");
   * console.log(realPath);  // outputs "/home/alice/file.txt"
   * console.log(realSymLinkPath);  // outputs "/home/alice/file.txt"
   * ```
   *
   * Requires `allow-read` permission for the target path.
   *
   * Also requires `allow-read` permission for the `CWD` if the target path is
   * relative.
   *
   * @tags allow-read
   * @category File System
   */
  export function realPath(path: string | URL): Promise<string>;

  /** Synchronously returns absolute normalized path, with symbolic links
   * resolved.
   *
   * ```ts
   * // e.g. given /home/alice/file.txt and current directory /home/alice
   * Deno.symlinkSync("file.txt", "symlink_file.txt");
   * const realPath = Deno.realPathSync("./file.txt");
   * const realSymLinkPath = Deno.realPathSync("./symlink_file.txt");
   * console.log(realPath);  // outputs "/home/alice/file.txt"
   * console.log(realSymLinkPath);  // outputs "/home/alice/file.txt"
   * ```
   *
   * Requires `allow-read` permission for the target path.
   *
   * Also requires `allow-read` permission for the `CWD` if the target path is
   * relative.
   *
   * @tags allow-read
   * @category File System
   */
  export function realPathSync(path: string | URL): string;

  /**
   * Information about a directory entry returned from {@linkcode Deno.readDir}
   * and {@linkcode Deno.readDirSync}.
   *
   * @category File System */
  export interface DirEntry {
    /** The file name of the entry. It is just the entity name and does not
     * include the full path. */
    name: string;
    /** True if this is info for a regular file. Mutually exclusive to
     * `DirEntry.isDirectory` and `DirEntry.isSymlink`. */
    isFile: boolean;
    /** True if this is info for a regular directory. Mutually exclusive to
     * `DirEntry.isFile` and `DirEntry.isSymlink`. */
    isDirectory: boolean;
    /** True if this is info for a symlink. Mutually exclusive to
     * `DirEntry.isFile` and `DirEntry.isDirectory`. */
    isSymlink: boolean;
  }

  /** Reads the directory given by `path` and returns an async iterable of
   * {@linkcode Deno.DirEntry}.
   *
   * ```ts
   * for await (const dirEntry of Deno.readDir("/")) {
   *   console.log(dirEntry.name);
   * }
   * ```
   *
   * Throws error if `path` is not a directory.
   *
   * Requires `allow-read` permission.
   *
   * @tags allow-read
   * @category File System
   */
  export function readDir(path: string | URL): AsyncIterable<DirEntry>;

  /** Synchronously reads the directory given by `path` and returns an iterable
   * of `Deno.DirEntry`.
   *
   * ```ts
   * for (const dirEntry of Deno.readDirSync("/")) {
   *   console.log(dirEntry.name);
   * }
   * ```
   *
   * Throws error if `path` is not a directory.
   *
   * Requires `allow-read` permission.
   *
   * @tags allow-read
   * @category File System
   */
  export function readDirSync(path: string | URL): Iterable<DirEntry>;

  /** Copies the contents and permissions of one file to another specified path,
   * by default creating a new file if needed, else overwriting. Fails if target
   * path is a directory or is unwritable.
   *
   * ```ts
   * await Deno.copyFile("from.txt", "to.txt");
   * ```
   *
   * Requires `allow-read` permission on `fromPath`.
   *
   * Requires `allow-write` permission on `toPath`.
   *
   * @tags allow-read, allow-write
   * @category File System
   */
  export function copyFile(
    fromPath: string | URL,
    toPath: string | URL,
  ): Promise<void>;

  /** Synchronously copies the contents and permissions of one file to another
   * specified path, by default creating a new file if needed, else overwriting.
   * Fails if target path is a directory or is unwritable.
   *
   * ```ts
   * Deno.copyFileSync("from.txt", "to.txt");
   * ```
   *
   * Requires `allow-read` permission on `fromPath`.
   *
   * Requires `allow-write` permission on `toPath`.
   *
   * @tags allow-read, allow-write
   * @category File System
   */
  export function copyFileSync(
    fromPath: string | URL,
    toPath: string | URL,
  ): void;

  /** Resolves to the full path destination of the named symbolic link.
   *
   * ```ts
   * await Deno.symlink("./test.txt", "./test_link.txt");
   * const target = await Deno.readLink("./test_link.txt"); // full path of ./test.txt
   * ```
   *
   * Throws TypeError if called with a hard link.
   *
   * Requires `allow-read` permission.
   *
   * @tags allow-read
   * @category File System
   */
  export function readLink(path: string | URL): Promise<string>;

  /** Synchronously returns the full path destination of the named symbolic
   * link.
   *
   * ```ts
   * Deno.symlinkSync("./test.txt", "./test_link.txt");
   * const target = Deno.readLinkSync("./test_link.txt"); // full path of ./test.txt
   * ```
   *
   * Throws TypeError if called with a hard link.
   *
   * Requires `allow-read` permission.
   *
   * @tags allow-read
   * @category File System
   */
  export function readLinkSync(path: string | URL): string;

  /** Resolves to a {@linkcode Deno.FileInfo} for the specified `path`. If
   * `path` is a symlink, information for the symlink will be returned instead
   * of what it points to.
   *
   * ```ts
   * import { assert } from "https://deno.land/std/testing/asserts.ts";
   * const fileInfo = await Deno.lstat("hello.txt");
   * assert(fileInfo.isFile);
   * ```
   *
   * Requires `allow-read` permission.
   *
   * @tags allow-read
   * @category File System
   */
  export function lstat(path: string | URL): Promise<FileInfo>;

  /** Synchronously returns a {@linkcode Deno.FileInfo} for the specified
   * `path`. If `path` is a symlink, information for the symlink will be
   * returned instead of what it points to.
   *
   * ```ts
   * import { assert } from "https://deno.land/std/testing/asserts.ts";
   * const fileInfo = Deno.lstatSync("hello.txt");
   * assert(fileInfo.isFile);
   * ```
   *
   * Requires `allow-read` permission.
   *
   * @tags allow-read
   * @category File System
   */
  export function lstatSync(path: string | URL): FileInfo;

  /** Resolves to a {@linkcode Deno.FileInfo} for the specified `path`. Will
   * always follow symlinks.
   *
   * ```ts
   * import { assert } from "https://deno.land/std/testing/asserts.ts";
   * const fileInfo = await Deno.stat("hello.txt");
   * assert(fileInfo.isFile);
   * ```
   *
   * Requires `allow-read` permission.
   *
   * @tags allow-read
   * @category File System
   */
  export function stat(path: string | URL): Promise<FileInfo>;

  /** Synchronously returns a {@linkcode Deno.FileInfo} for the specified
   * `path`. Will always follow symlinks.
   *
   * ```ts
   * import { assert } from "https://deno.land/std/testing/asserts.ts";
   * const fileInfo = Deno.statSync("hello.txt");
   * assert(fileInfo.isFile);
   * ```
   *
   * Requires `allow-read` permission.
   *
   * @tags allow-read
   * @category File System
   */
  export function statSync(path: string | URL): FileInfo;

  /** Options for writing to a file.
   *
   * @category File System
   */
  export interface WriteFileOptions {
    /** Defaults to `false`. If set to `true`, will append to a file instead of
     * overwriting previous contents. */
    append?: boolean;
    /** Sets the option to allow creating a new file, if one doesn't already
     * exist at the specified path (defaults to `true`). */
    create?: boolean;
    /** Permissions always applied to file. */
    mode?: number;
    /** An abort signal to allow cancellation of the file write operation.
     *
     * If the signal becomes aborted the write file operation will be stopped
     * and the promise returned will be rejected with an {@linkcode AbortError}.
     */
    signal?: AbortSignal;
  }

  /** Write `data` to the given `path`, by default creating a new file if
   * needed, else overwriting.
   *
   * ```ts
   * const encoder = new TextEncoder();
   * const data = encoder.encode("Hello world\n");
   * await Deno.writeFile("hello1.txt", data);  // overwrite "hello1.txt" or create it
   * await Deno.writeFile("hello2.txt", data, { create: false });  // only works if "hello2.txt" exists
   * await Deno.writeFile("hello3.txt", data, { mode: 0o777 });  // set permissions on new file
   * await Deno.writeFile("hello4.txt", data, { append: true });  // add data to the end of the file
   * ```
   *
   * Requires `allow-write` permission, and `allow-read` if `options.create` is
   * `false`.
   *
   * @tags allow-read, allow-write
   * @category File System
   */
  export function writeFile(
    path: string | URL,
    data: Uint8Array,
    options?: WriteFileOptions,
  ): Promise<void>;

  /** Synchronously write `data` to the given `path`, by default creating a new
   * file if needed, else overwriting.
   *
   * ```ts
   * const encoder = new TextEncoder();
   * const data = encoder.encode("Hello world\n");
   * Deno.writeFileSync("hello1.txt", data);  // overwrite "hello1.txt" or create it
   * Deno.writeFileSync("hello2.txt", data, { create: false });  // only works if "hello2.txt" exists
   * Deno.writeFileSync("hello3.txt", data, { mode: 0o777 });  // set permissions on new file
   * Deno.writeFileSync("hello4.txt", data, { append: true });  // add data to the end of the file
   * ```
   *
   * Requires `allow-write` permission, and `allow-read` if `options.create` is
   * `false`.
   *
   * @tags allow-read, allow-write
   * @category File System
   */
  export function writeFileSync(
    path: string | URL,
    data: Uint8Array,
    options?: WriteFileOptions,
  ): void;

  /** Write string `data` to the given `path`, by default creating a new file if
   * needed, else overwriting.
   *
   * ```ts
   * await Deno.writeTextFile("hello1.txt", "Hello world\n");  // overwrite "hello1.txt" or create it
   * ```
   *
   * Requires `allow-write` permission, and `allow-read` if `options.create` is
   * `false`.
   *
   * @tags allow-read, allow-write
   * @category File System
   */
  export function writeTextFile(
    path: string | URL,
    data: string,
    options?: WriteFileOptions,
  ): Promise<void>;

  /** Synchronously write string `data` to the given `path`, by default creating
   * a new file if needed, else overwriting.
   *
   * ```ts
   * Deno.writeTextFileSync("hello1.txt", "Hello world\n");  // overwrite "hello1.txt" or create it
   * ```
   *
   * Requires `allow-write` permission, and `allow-read` if `options.create` is
   * `false`.
   *
   * @tags allow-read, allow-write
   * @category File System
   */
  export function writeTextFileSync(
    path: string | URL,
    data: string,
    options?: WriteFileOptions,
  ): void;

  /** Truncates (or extends) the specified file, to reach the specified `len`.
   * If `len` is not specified then the entire file contents are truncated.
   *
   * ### Truncate the entire file
   * ```ts
   * await Deno.truncate("my_file.txt");
   * ```
   *
   * ### Truncate part of the file
   *
   * ```
   * const file = await Deno.makeTempFile();
   * await Deno.writeFile(file, new TextEncoder().encode("Hello World"));
   * await Deno.truncate(file, 7);
   * const data = await Deno.readFile(file);
   * console.log(new TextDecoder().decode(data));  // "Hello W"
   * ```
   *
   * Requires `allow-write` permission.
   *
   * @tags allow-write
   * @category File System
   */
  export function truncate(name: string, len?: number): Promise<void>;

  /** Synchronously truncates (or extends) the specified file, to reach the
   * specified `len`. If `len` is not specified then the entire file contents
   * are truncated.
   *
   * ### Truncate the entire file
   *
   * ```ts
   * Deno.truncateSync("my_file.txt");
   * ```
   *
   * ### Truncate part of the file
   *
   * ```ts
   * const file = Deno.makeTempFileSync();
   * Deno.writeFileSync(file, new TextEncoder().encode("Hello World"));
   * Deno.truncateSync(file, 7);
   * const data = Deno.readFileSync(file);
   * console.log(new TextDecoder().decode(data));
   * ```
   *
   * Requires `allow-write` permission.
   *
   * @tags allow-write
   * @category File System
   */
  export function truncateSync(name: string, len?: number): void;

  /** @category Observability */
  export interface OpMetrics {
    opsDispatched: number;
    opsDispatchedSync: number;
    opsDispatchedAsync: number;
    opsDispatchedAsyncUnref: number;
    opsCompleted: number;
    opsCompletedSync: number;
    opsCompletedAsync: number;
    opsCompletedAsyncUnref: number;
    bytesSentControl: number;
    bytesSentData: number;
    bytesReceived: number;
  }

  /** @category Observability */
  export interface Metrics extends OpMetrics {
    ops: Record<string, OpMetrics>;
  }

  /** Receive metrics from the privileged side of Deno. This is primarily used
   * in the development of Deno. _Ops_, also called _bindings_, are the
   * go-between between Deno JavaScript sandbox and the rest of Deno.
   *
   * ```shell
   * > console.table(Deno.metrics())
   * ┌─────────────────────────┬────────┐
   * │         (index)         │ Values │
   * ├─────────────────────────┼────────┤
   * │      opsDispatched      │   3    │
   * │    opsDispatchedSync    │   2    │
   * │   opsDispatchedAsync    │   1    │
   * │ opsDispatchedAsyncUnref │   0    │
   * │      opsCompleted       │   3    │
   * │    opsCompletedSync     │   2    │
   * │    opsCompletedAsync    │   1    │
   * │ opsCompletedAsyncUnref  │   0    │
   * │    bytesSentControl     │   73   │
   * │      bytesSentData      │   0    │
   * │      bytesReceived      │  375   │
   * └─────────────────────────┴────────┘
   * ```
   *
   * @category Observability
   */
  export function metrics(): Metrics;

  /**
   * A map of open resources that Deno is tracking. The key is the resource ID
   * (_rid_) and the value is its representation.
   *
   * @category Observability */
  interface ResourceMap {
    [rid: number]: unknown;
  }

  /** Returns a map of open resource IDs (_rid_) along with their string
   * representations. This is an internal API and as such resource
   * representation has `unknown` type; that means it can change any time and
   * should not be depended upon.
   *
   * ```ts
   * console.log(Deno.resources());
   * // { 0: "stdin", 1: "stdout", 2: "stderr" }
   * Deno.openSync('../test.file');
   * console.log(Deno.resources());
   * // { 0: "stdin", 1: "stdout", 2: "stderr", 3: "fsFile" }
   * ```
   *
   * @category Observability
   */
  export function resources(): ResourceMap;

  /**
   * Additional information for FsEvent objects with the "other" kind.
   *
   * - `"rescan"`: rescan notices indicate either a lapse in the events or a
   *    change in the filesystem such that events received so far can no longer
   *    be relied on to represent the state of the filesystem now. An
   *    application that simply reacts to file changes may not care about this.
   *    An application that keeps an in-memory representation of the filesystem
   *    will need to care, and will need to refresh that representation directly
   *    from the filesystem.
   *
   * @category File System
   */
  export type FsEventFlag = "rescan";

  /**
   * Represents a unique file system event yielded by a
   * {@linkcode Deno.FsWatcher}.
   *
   * @category File System */
  export interface FsEvent {
    /** The kind/type of the file system event. */
    kind: "any" | "access" | "create" | "modify" | "remove" | "other";
    /** An array of paths that are associated with the file system event. */
    paths: string[];
    /** Any additional flags associated with the event. */
    flag?: FsEventFlag;
  }

  /**
   * Returned by {@linkcode Deno.watchFs}. It is an async iterator yielding up
   * system events. To stop watching the file system by calling `.close()`
   * method.
   *
   * @category File System
   */
  export interface FsWatcher extends AsyncIterable<FsEvent> {
    /** The resource id. */
    readonly rid: number;
    /** Stops watching the file system and closes the watcher resource. */
    close(): void;
    /**
     * Stops watching the file system and closes the watcher resource.
     *
     * @deprecated Will be removed in the future.
     */
    return?(value?: any): Promise<IteratorResult<FsEvent>>;
    [Symbol.asyncIterator](): AsyncIterableIterator<FsEvent>;
  }

  /** Watch for file system events against one or more `paths`, which can be
   * files or directories. These paths must exist already. One user action (e.g.
   * `touch test.file`) can generate multiple file system events. Likewise,
   * one user action can result in multiple file paths in one event (e.g. `mv
   * old_name.txt new_name.txt`).
   *
   * The recursive option is `true` by default and, for directories, will watch
   * the specified directory and all sub directories.
   *
   * Note that the exact ordering of the events can vary between operating
   * systems.
   *
   * ```ts
   * const watcher = Deno.watchFs("/");
   * for await (const event of watcher) {
   *    console.log(">>>> event", event);
   *    // { kind: "create", paths: [ "/foo.txt" ] }
   * }
   * ```
   *
   * Call `watcher.close()` to stop watching.
   *
   * ```ts
   * const watcher = Deno.watchFs("/");
   *
   * setTimeout(() => {
   *   watcher.close();
   * }, 5000);
   *
   * for await (const event of watcher) {
   *    console.log(">>>> event", event);
   * }
   * ```
   *
   * Requires `allow-read` permission.
   *
   * @tags allow-read
   * @category File System
   */
  export function watchFs(
    paths: string | string[],
    options?: { recursive: boolean },
  ): FsWatcher;

  /** Options which can be used with {@linkcode Deno.run}.
   *
   * @category Sub Process */
  export interface RunOptions {
    /** Arguments to pass.
     *
     * _Note_: the first element needs to be a path to the executable that is
     * being run. */
    cmd: readonly string[] | [string | URL, ...string[]];
    /** The current working directory that should be used when running the
     * sub-process. */
    cwd?: string;
    /** Any environment variables to be set when running the sub-process. */
    env?: Record<string, string>;
    /** By default subprocess inherits `stdout` of parent process. To change
     * this this option can be set to a resource ID (_rid_) of an open file,
     * `"inherit"`, `"piped"`, or `"null"`:
     *
     * - _number_: the resource ID of an open file/resource. This allows you to
     *   write to a file.
     * - `"inherit"`: The default if unspecified. The subprocess inherits from the
     *   parent.
     * - `"piped"`: A new pipe should be arranged to connect the parent and child
     *   sub-process.
     * - `"null"`: This stream will be ignored. This is the equivalent of attaching
     *   the stream to `/dev/null`.
     */
    stdout?: "inherit" | "piped" | "null" | number;
    /** By default subprocess inherits `stderr` of parent process. To change
     * this this option can be set to a resource ID (_rid_) of an open file,
     * `"inherit"`, `"piped"`, or `"null"`:
     *
     * - _number_: the resource ID of an open file/resource. This allows you to
     *   write to a file.
     * - `"inherit"`: The default if unspecified. The subprocess inherits from the
     *   parent.
     * - `"piped"`: A new pipe should be arranged to connect the parent and child
     *   sub-process.
     * - `"null"`: This stream will be ignored. This is the equivalent of attaching
     *   the stream to `/dev/null`.
     */
    stderr?: "inherit" | "piped" | "null" | number;
    /** By default subprocess inherits `stdin` of parent process. To change
     * this this option can be set to a resource ID (_rid_) of an open file,
     * `"inherit"`, `"piped"`, or `"null"`:
     *
     * - _number_: the resource ID of an open file/resource. This allows you to
     *   read from a file.
     * - `"inherit"`: The default if unspecified. The subprocess inherits from the
     *   parent.
     * - `"piped"`: A new pipe should be arranged to connect the parent and child
     *   sub-process.
     * - `"null"`: This stream will be ignored. This is the equivalent of attaching
     *   the stream to `/dev/null`.
     */
    stdin?: "inherit" | "piped" | "null" | number;
  }

  /** The status resolved from the `.status()` method of a
   * {@linkcode Deno.Process} instance.
   *
   * If `success` is `true`, then `code` will be `0`, but if `success` is
   * `false`, the sub-process exit code will be set in `code`.
   *
   * @category Sub Process */
  export type ProcessStatus =
    | {
      success: true;
      code: 0;
      signal?: undefined;
    }
    | {
      success: false;
      code: number;
      signal?: number;
    };

  /**
   * Represents an instance of a sub process that is returned from
   * {@linkcode Deno.run} which can be used to manage the sub-process.
   *
   * @category Sub Process */
  export class Process<T extends RunOptions = RunOptions> {
    /** The resource ID of the sub-process. */
    readonly rid: number;
    /** The operating system's process ID for the sub-process. */
    readonly pid: number;
    /** A reference to the sub-processes `stdin`, which allows interacting with
     * the sub-process at a low level. */
    readonly stdin: T["stdin"] extends "piped" ? Writer & Closer & {
        writable: WritableStream<Uint8Array>;
      }
      : (Writer & Closer & { writable: WritableStream<Uint8Array> }) | null;
    /** A reference to the sub-processes `stdout`, which allows interacting with
     * the sub-process at a low level. */
    readonly stdout: T["stdout"] extends "piped" ? Reader & Closer & {
        readable: ReadableStream<Uint8Array>;
      }
      : (Reader & Closer & { readable: ReadableStream<Uint8Array> }) | null;
    /** A reference to the sub-processes `stderr`, which allows interacting with
     * the sub-process at a low level. */
    readonly stderr: T["stderr"] extends "piped" ? Reader & Closer & {
        readable: ReadableStream<Uint8Array>;
      }
      : (Reader & Closer & { readable: ReadableStream<Uint8Array> }) | null;
    /** Wait for the process to exit and return its exit status.
     *
     * Calling this function multiple times will return the same status.
     *
     * The `stdin` reference to the process will be closed before waiting to
     * avoid a deadlock.
     *
     * If `stdout` and/or `stderr` were set to `"piped"`, they must be closed
     * manually before the process can exit.
     *
     * To run process to completion and collect output from both `stdout` and
     * `stderr` use:
     *
     * ```ts
     * const p = Deno.run({ cmd: [ "echo", "hello world" ], stderr: 'piped', stdout: 'piped' });
     * const [status, stdout, stderr] = await Promise.all([
     *   p.status(),
     *   p.output(),
     *   p.stderrOutput()
     * ]);
     * p.close();
     * ```
     */
    status(): Promise<ProcessStatus>;
    /** Buffer the stdout until EOF and return it as `Uint8Array`.
     *
     * You must set `stdout` to `"piped"` when creating the process.
     *
     * This calls `close()` on stdout after its done. */
    output(): Promise<Uint8Array>;
    /** Buffer the stderr until EOF and return it as `Uint8Array`.
     *
     * You must set `stderr` to `"piped"` when creating the process.
     *
     * This calls `close()` on stderr after its done. */
    stderrOutput(): Promise<Uint8Array>;
    /** Clean up resources associated with the sub-process instance. */
    close(): void;
    /** Send a signal to process.
     * Default signal is `"SIGTERM"`.
     *
     * ```ts
     * const p = Deno.run({ cmd: [ "sleep", "20" ]});
     * p.kill("SIGTERM");
     * p.close();
     * ```
     */
    kill(signo?: Signal): void;
  }

  /** Operating signals which can be listened for or sent to sub-processes. What
   * signals and what their standard behaviors are OS dependent.
   *
   * @category Runtime Environment */
  export type Signal =
    | "SIGABRT"
    | "SIGALRM"
    | "SIGBREAK"
    | "SIGBUS"
    | "SIGCHLD"
    | "SIGCONT"
    | "SIGEMT"
    | "SIGFPE"
    | "SIGHUP"
    | "SIGILL"
    | "SIGINFO"
    | "SIGINT"
    | "SIGIO"
    | "SIGKILL"
    | "SIGPIPE"
    | "SIGPROF"
    | "SIGPWR"
    | "SIGQUIT"
    | "SIGSEGV"
    | "SIGSTKFLT"
    | "SIGSTOP"
    | "SIGSYS"
    | "SIGTERM"
    | "SIGTRAP"
    | "SIGTSTP"
    | "SIGTTIN"
    | "SIGTTOU"
    | "SIGURG"
    | "SIGUSR1"
    | "SIGUSR2"
    | "SIGVTALRM"
    | "SIGWINCH"
    | "SIGXCPU"
    | "SIGXFSZ";

  /** Registers the given function as a listener of the given signal event.
   *
   * ```ts
   * Deno.addSignalListener(
   *   "SIGTERM",
   *   () => {
   *     console.log("SIGTERM!")
   *   }
   * );
   * ```
   *
   * _Note_: On Windows only `"SIGINT"` (CTRL+C) and `"SIGBREAK"` (CTRL+Break)
   * are supported.
   *
   * @category Runtime Environment
   */
  export function addSignalListener(signal: Signal, handler: () => void): void;

  /** Removes the given signal listener that has been registered with
   * {@linkcode Deno.addSignalListener}.
   *
   * ```ts
   * const listener = () => {
   *   console.log("SIGTERM!")
   * };
   * Deno.addSignalListener("SIGTERM", listener);
   * Deno.removeSignalListener("SIGTERM", listener);
   * ```
   *
   * _Note_: On Windows only `"SIGINT"` (CTRL+C) and `"SIGBREAK"` (CTRL+Break)
   * are supported.
   *
   * @category Runtime Environment
   */
  export function removeSignalListener(
    signal: Signal,
    handler: () => void,
  ): void;

  /** Spawns new subprocess. RunOptions must contain at a minimum the `opt.cmd`,
   * an array of program arguments, the first of which is the binary.
   *
   * ```ts
   * const p = Deno.run({
   *   cmd: ["curl", "https://example.com"],
   * });
   * const status = await p.status();
   * ```
   *
   * Subprocess uses same working directory as parent process unless `opt.cwd`
   * is specified.
   *
   * Environmental variables from parent process can be cleared using `opt.clearEnv`.
   * Doesn't guarantee that only `opt.env` variables are present,
   * as the OS may set environmental variables for processes.
   *
   * Environmental variables for subprocess can be specified using `opt.env`
   * mapping.
   *
   * `opt.uid` sets the child process’s user ID. This translates to a setuid call
   * in the child process. Failure in the setuid call will cause the spawn to fail.
   *
   * `opt.gid` is similar to `opt.uid`, but sets the group ID of the child process.
   * This has the same semantics as the uid field.
   *
   * By default subprocess inherits stdio of parent process. To change
   * this this, `opt.stdin`, `opt.stdout`, and `opt.stderr` can be set
   * independently to a resource ID (_rid_) of an open file, `"inherit"`,
   * `"piped"`, or `"null"`:
   *
   * - _number_: the resource ID of an open file/resource. This allows you to
   *   read or write to a file.
   * - `"inherit"`: The default if unspecified. The subprocess inherits from the
   *   parent.
   * - `"piped"`: A new pipe should be arranged to connect the parent and child
   *   sub-process.
   * - `"null"`: This stream will be ignored. This is the equivalent of attaching
   *   the stream to `/dev/null`.
   *
   * Details of the spawned process are returned as an instance of
   * {@linkcode Deno.Process}.
   *
   * Requires `allow-run` permission.
   *
   * @tags allow-run
   * @category Sub Process
   */
  export function run<T extends RunOptions = RunOptions>(opt: T): Process<T>;

  /** Option which can be specified when performing {@linkcode Deno.inspect}.
   *
   * @category Console and Debugging */
  export interface InspectOptions {
    /** Stylize output with ANSI colors. Defaults to `false`. */
    colors?: boolean;
    /** Try to fit more than one entry of a collection on the same line.
     * Defaults to `true`. */
    compact?: boolean;
    /** Traversal depth for nested objects. Defaults to `4`. */
    depth?: number;
    /** The maximum number of iterable entries to print. Defaults to `100`. */
    iterableLimit?: number;
    /** Show a Proxy's target and handler. Defaults to `false`. */
    showProxy?: boolean;
    /** Sort Object, Set and Map entries by key. Defaults to `false`. */
    sorted?: boolean;
    /** Add a trailing comma for multiline collections. Defaults to `false`. */
    trailingComma?: boolean;
    /*** Evaluate the result of calling getters. Defaults to `false`. */
    getters?: boolean;
    /** Show an object's non-enumerable properties. Defaults to `false`. */
    showHidden?: boolean;
    /** The maximum length of a string before it is truncated with an
     * ellipsis. */
    strAbbreviateSize?: number;
  }

  /** Converts the input into a string that has the same format as printed by
   * `console.log()`.
   *
   * ```ts
   * const obj = {
   *   a: 10,
   *   b: "hello",
   * };
   * const objAsString = Deno.inspect(obj); // { a: 10, b: "hello" }
   * console.log(obj);  // prints same value as objAsString, e.g. { a: 10, b: "hello" }
   * ```
   *
   * A custom inspect functions can be registered on objects, via the symbol
   * `Symbol.for("Deno.customInspect")`, to control and customize the output
   * of `inspect()` or when using `console` logging:
   *
   * ```ts
   * class A {
   *   x = 10;
   *   y = "hello";
   *   [Symbol.for("Deno.customInspect")]() {
   *     return `x=${this.x}, y=${this.y}`;
   *   }
   * }
   *
   * const inStringFormat = Deno.inspect(new A()); // "x=10, y=hello"
   * console.log(inStringFormat);  // prints "x=10, y=hello"
   * ```
   *
   * A depth can be specified by using the `depth` option:
   *
   * ```ts
   * Deno.inspect({a: {b: {c: {d: 'hello'}}}}, {depth: 2}); // { a: { b: [Object] } }
   * ```
   *
   * @category Console and Debugging
   */
  export function inspect(value: unknown, options?: InspectOptions): string;

  /** The name of a privileged feature which needs permission.
   *
   * @category Permissions
   */
  export type PermissionName =
    | "run"
    | "read"
    | "write"
    | "net"
    | "env"
    | "sys"
    | "ffi"
    | "hrtime";

  /** The current status of the permission:
   *
   * - `"granted"` - the permission has been granted.
   * - `"denied"` - the permission has been explicitly denied.
   * - `"prompt"` - the permission has not explicitly granted nor denied.
   *
   * @category Permissions
   */
  export type PermissionState = "granted" | "denied" | "prompt";

  /** The permission descriptor for the `allow-run` permission, which controls
   * access to what sub-processes can be executed by Deno. The option `command`
   * allows scoping the permission to a specific executable.
   *
   * **Warning, in practice, `allow-run` is effectively the same as `allow-all`
   * in the sense that malicious code could execute any arbitrary code on the
   * host.**
   *
   * @category Permissions */
  export interface RunPermissionDescriptor {
    name: "run";
    /** The `allow-run` permission can be scoped to a specific executable,
     * which would be relative to the start-up CWD of the Deno CLI. */
    command?: string | URL;
  }

  /** The permission descriptor for the `allow-read` permissions, which controls
   * access to reading resources from the local host. The option `path` allows
   * scoping the permission to a specific path (and if the path is a directory
   * any sub paths).
   *
   * Permission granted under `allow-read` only allows runtime code to attempt
   * to read, the underlying operating system may apply additional permissions.
   *
   * @category Permissions */
  export interface ReadPermissionDescriptor {
    name: "read";
    /** The `allow-read` permission can be scoped to a specific path (and if
     * the path is a directory, any sub paths). */
    path?: string | URL;
  }

  /** The permission descriptor for the `allow-write` permissions, which
   * controls access to writing to resources from the local host. The option
   * `path` allow scoping the permission to a specific path (and if the path is
   * a directory any sub paths).
   *
   * Permission granted under `allow-write` only allows runtime code to attempt
   * to write, the underlying operating system may apply additional permissions.
   *
   * @category Permissions */
  export interface WritePermissionDescriptor {
    name: "write";
    /** The `allow-write` permission can be scoped to a specific path (and if
     * the path is a directory, any sub paths). */
    path?: string | URL;
  }

  /** The permission descriptor for the `allow-net` permissions, which controls
   * access to opening network ports and connecting to remote hosts via the
   * network. The option `host` allows scoping the permission for outbound
   * connection to a specific host and port.
   *
   * @category Permissions */
  export interface NetPermissionDescriptor {
    name: "net";
    /** Optional host string of the form `"<hostname>[:<port>]"`. Examples:
     *
     *      "github.com"
     *      "deno.land:8080"
     */
    host?: string;
  }

  /** The permission descriptor for the `allow-env` permissions, which controls
   * access to being able to read and write to the process environment variables
   * as well as access other information about the environment. The option
   * `variable` allows scoping the permission to a specific environment
   * variable.
   *
   * @category Permissions */
  export interface EnvPermissionDescriptor {
    name: "env";
    /** Optional environment variable name (e.g. `PATH`). */
    variable?: string;
  }

  /** The permission descriptor for the `allow-sys` permissions, which controls
   * access to sensitive host system information, which malicious code might
   * attempt to exploit. The option `kind` allows scoping the permission to a
   * specific piece of information.
   *
   * @category Permissions */
  export interface SysPermissionDescriptor {
    name: "sys";
    /** The specific information to scope the permission to. */
    kind?:
      | "loadavg"
      | "hostname"
      | "systemMemoryInfo"
      | "networkInterfaces"
      | "osRelease"
      | "getUid"
      | "getGid";
  }

  /** The permission descriptor for the `allow-ffi` permissions, which controls
   * access to loading _foreign_ code and interfacing with it via the
   * [Foreign Function Interface API](https://deno.land/manual/runtime/ffi_api)
   * available in Deno.  The option `path` allows scoping the permission to a
   * specific path on the host.
   *
   * @category Permissions */
  export interface FfiPermissionDescriptor {
    name: "ffi";
    /** Optional path on the local host to scope the permission to. */
    path?: string | URL;
  }

  /** The permission descriptor for the `allow-hrtime` permission, which
   * controls if the runtime code has access to high resolution time. High
   * resolution time is consider sensitive information, because it can be used
   * by malicious code to gain information about the host that it might
   * otherwise have access to.
   *
   * @category Permissions */
  export interface HrtimePermissionDescriptor {
    name: "hrtime";
  }

  /** Permission descriptors which define a permission and can be queried,
   * requested, or revoked.
   *
   * View the specifics of the individual descriptors for more information about
   * each permission kind.
   *
   * @category Permissions
   */
  export type PermissionDescriptor =
    | RunPermissionDescriptor
    | ReadPermissionDescriptor
    | WritePermissionDescriptor
    | NetPermissionDescriptor
    | EnvPermissionDescriptor
    | SysPermissionDescriptor
    | FfiPermissionDescriptor
    | HrtimePermissionDescriptor;

  /** The interface which defines what event types are supported by
   * {@linkcode PermissionStatus} instances.
   *
   * @category Permissions */
  export interface PermissionStatusEventMap {
    "change": Event;
  }

  /** An {@linkcode EventTarget} returned from the {@linkcode Deno.permissions}
   * API which can provide updates to any state changes of the permission.
   *
   * @category Permissions */
  export class PermissionStatus extends EventTarget {
    // deno-lint-ignore no-explicit-any
    onchange: ((this: PermissionStatus, ev: Event) => any) | null;
    readonly state: PermissionState;
    addEventListener<K extends keyof PermissionStatusEventMap>(
      type: K,
      listener: (
        this: PermissionStatus,
        ev: PermissionStatusEventMap[K],
      ) => any,
      options?: boolean | AddEventListenerOptions,
    ): void;
    addEventListener(
      type: string,
      listener: EventListenerOrEventListenerObject,
      options?: boolean | AddEventListenerOptions,
    ): void;
    removeEventListener<K extends keyof PermissionStatusEventMap>(
      type: K,
      listener: (
        this: PermissionStatus,
        ev: PermissionStatusEventMap[K],
      ) => any,
      options?: boolean | EventListenerOptions,
    ): void;
    removeEventListener(
      type: string,
      listener: EventListenerOrEventListenerObject,
      options?: boolean | EventListenerOptions,
    ): void;
  }

  /**
   * Deno's permission management API.
   *
   * The class which provides the interface for the {@linkcode Deno.permissions}
   * global instance and is based on the web platform
   * [Permissions API](https://developer.mozilla.org/en-US/docs/Web/API/Permissions_API),
   * though some proposed parts of the API which are useful in a server side
   * runtime context were removed or abandoned in the web platform specification
   * which is why it was chosen to locate it in the {@linkcode Deno} namespace
   * instead.
   *
   * By default, if the `stdin`/`stdout` is TTY for the Deno CLI (meaning it can
   * send and receive text), then the CLI will prompt the user to grant
   * permission when an un-granted permission is requested. This behavior can
   * be changed by using the `--no-prompt` command at startup. When prompting
   * the CLI will request the narrowest permission possible, potentially making
   * it annoying to the user. The permissions APIs allow the code author to
   * request a wider set of permissions at one time in order to provide a better
   * user experience.
   *
   * @category Permissions */
  export class Permissions {
    /** Resolves to the current status of a permission.
     *
     * Note, if the permission is already granted, `request()` will not prompt
     * the user again, therefore `query()` is only necessary if you are going
     * to react differently existing permissions without wanting to modify them
     * or prompt the user to modify them.
     *
     * ```ts
     * const status = await Deno.permissions.query({ name: "read", path: "/etc" });
     * console.log(status.state);
     * ```
     */
    query(desc: PermissionDescriptor): Promise<PermissionStatus>;

    /** Revokes a permission, and resolves to the state of the permission.
     *
     * ```ts
     * import { assert } from "https://deno.land/std/testing/asserts.ts";
     *
     * const status = await Deno.permissions.revoke({ name: "run" });
     * assert(status.state !== "granted")
     * ```
     */
    revoke(desc: PermissionDescriptor): Promise<PermissionStatus>;

    /** Requests the permission, and resolves to the state of the permission.
     *
     * If the permission is already granted, the user will not be prompted to
     * grant the permission again.
     *
     * ```ts
     * const status = await Deno.permissions.request({ name: "env" });
     * if (status.state === "granted") {
     *   console.log("'env' permission is granted.");
     * } else {
     *   console.log("'env' permission is denied.");
     * }
     * ```
     */
    request(desc: PermissionDescriptor): Promise<PermissionStatus>;
  }

  /** Deno's permission management API.
   *
   * It is a singleton instance of the {@linkcode Permissions} object and is
   * based on the web platform
   * [Permissions API](https://developer.mozilla.org/en-US/docs/Web/API/Permissions_API),
   * though some proposed parts of the API which are useful in a server side
   * runtime context were removed or abandoned in the web platform specification
   * which is why it was chosen to locate it in the {@linkcode Deno} namespace
   * instead.
   *
   * By default, if the `stdin`/`stdout` is TTY for the Deno CLI (meaning it can
   * send and receive text), then the CLI will prompt the user to grant
   * permission when an un-granted permission is requested. This behavior can
   * be changed by using the `--no-prompt` command at startup. When prompting
   * the CLI will request the narrowest permission possible, potentially making
   * it annoying to the user. The permissions APIs allow the code author to
   * request a wider set of permissions at one time in order to provide a better
   * user experience.
   *
   * Requesting already granted permissions will not prompt the user and will
   * return that the permission was granted.
   *
   * ### Querying
   *
   * ```ts
   * const status = await Deno.permissions.query({ name: "read", path: "/etc" });
   * console.log(status.state);
   * ```
   *
   * ### Revoking
   *
   * ```ts
   * import { assert } from "https://deno.land/std/testing/asserts.ts";
   *
   * const status = await Deno.permissions.revoke({ name: "run" });
   * assert(status.state !== "granted")
   * ```
   *
   * ### Requesting
   *
   * ```ts
   * const status = await Deno.permissions.request({ name: "env" });
   * if (status.state === "granted") {
   *   console.log("'env' permission is granted.");
   * } else {
   *   console.log("'env' permission is denied.");
   * }
   * ```
   *
   * @category Permissions
   */
  export const permissions: Permissions;

  /** Information related to the build of the current Deno runtime.
   *
   * Users are discouraged from code branching based on this information, as
   * assumptions about what is available in what build environment might change
   * over time. Developers should specifically sniff out the features they
   * intend to use.
   *
   * The intended use for the information is for logging and debugging purposes.
   *
   * @category Runtime Environment
   */
  export const build: {
    /** The [LLVM](https://llvm.org/) target triple, which is the combination
     * of `${arch}-${vendor}-${os}` and represent the specific build target that
     * the current runtime was built for. */
    target: string;
    /** Instruction set architecture that the Deno CLI was built for. */
    arch: "x86_64" | "aarch64";
    /** The operating system that the Deno CLI was built for. `"darwin"` is
     * also known as OSX or MacOS. */
    os: "darwin" | "linux" | "windows";
    /** The computer vendor that the Deno CLI was built for. */
    vendor: string;
    /** Optional environment flags that were set for this build of Deno CLI. */
    env?: string;
  };

  /** Version information related to the current Deno CLI runtime environment.
   *
   * Users are discouraged from code branching based on this information, as
   * assumptions about what is available in what build environment might change
   * over time. Developers should specifically sniff out the features they
   * intend to use.
   *
   * The intended use for the information is for logging and debugging purposes.
   *
   * @category Runtime Environment
   */
  export const version: {
    /** Deno CLI's version. For example: `"1.26.0"`. */
    deno: string;
    /** The V8 version used by Deno. For example: `"10.7.100.0"`.
     *
     * V8 is the underlying JavaScript runtime platform that Deno is built on
     * top of. */
    v8: string;
    /** The TypeScript version used by Deno. For example: `"4.8.3"`.
     *
     * A version of the TypeScript type checker and language server is built-in
     * to the Deno CLI. */
    typescript: string;
  };

  /** Returns the script arguments to the program.
   *
   * Give the following command line invocation of Deno:
   *
   * ```sh
   * deno run --allow-read https://deno.land/std/examples/cat.ts /etc/passwd
   * ```
   *
   * Then `Deno.args` will contain:
   *
   * ```
   * [ "/etc/passwd" ]
   * ```
   *
   * If you are looking for a structured way to parse arguments, there is the
   * [`std/flags`](https://deno.land/std/flags) module as part of the Deno
   * standard library.
   *
   * @category Runtime Environment
   */
  export const args: string[];

  /**
   * A symbol which can be used as a key for a custom method which will be
   * called when `Deno.inspect()` is called, or when the object is logged to
   * the console.
   *
   * @deprecated This symbol is deprecated since 1.9. Use
   * `Symbol.for("Deno.customInspect")` instead.
   *
   * @category Console and Debugging
   */
  export const customInspect: unique symbol;

  /** The URL of the entrypoint module entered from the command-line. It
   * requires read permission to the CWD.
   *
   * Also see {@linkcode ImportMeta} for other related information.
   *
   * @tags allow-read
   * @category Runtime Environment
   */
  export const mainModule: string;

  /** Options that can be used with {@linkcode symlink} and
   * {@linkcode symlinkSync}.
   *
   * @category File System */
  export interface SymlinkOptions {
    /** If the symbolic link should be either a file or directory. This option
     * only applies to Windows and is ignored on other operating systems. */
    type: "file" | "dir";
  }

  /**
   * Creates `newpath` as a symbolic link to `oldpath`.
   *
   * The `options.type` parameter can be set to `"file"` or `"dir"`. This
   * argument is only available on Windows and ignored on other platforms.
   *
   * ```ts
   * await Deno.symlink("old/name", "new/name");
   * ```
   *
   * Requires full `allow-read` and `allow-write` permissions.
   *
   * @tags allow-read, allow-write
   * @category File System
   */
  export function symlink(
    oldpath: string | URL,
    newpath: string | URL,
    options?: SymlinkOptions,
  ): Promise<void>;

  /**
   * Creates `newpath` as a symbolic link to `oldpath`.
   *
   * The `options.type` parameter can be set to `"file"` or `"dir"`. This
   * argument is only available on Windows and ignored on other platforms.
   *
   * ```ts
   * Deno.symlinkSync("old/name", "new/name");
   * ```
   *
   * Requires full `allow-read` and `allow-write` permissions.
   *
   * @tags allow-read, allow-write
   * @category File System
   */
  export function symlinkSync(
    oldpath: string | URL,
    newpath: string | URL,
    options?: SymlinkOptions,
  ): void;

  /**
   * Truncates or extends the specified file stream, to reach the specified
   * `len`.
   *
   * If `len` is not specified then the entire file contents are truncated as if
   * `len` was set to `0`.
   *
   * If the file previously was larger than this new length, the extra data is
   * lost.
   *
   * If the file previously was shorter, it is extended, and the extended part
   * reads as null bytes ('\0').
   *
   * ### Truncate the entire file
   *
   * ```ts
   * const file = await Deno.open(
   *   "my_file.txt",
   *   { read: true, write: true, create: true }
   * );
   * await Deno.ftruncate(file.rid);
   * ```
   *
   * ### Truncate part of the file
   *
   * ```ts
   * const file = await Deno.open(
   *   "my_file.txt",
   *   { read: true, write: true, create: true }
   * );
   * await Deno.write(file.rid, new TextEncoder().encode("Hello World"));
   * await Deno.ftruncate(file.rid, 7);
   * const data = new Uint8Array(32);
   * await Deno.read(file.rid, data);
   * console.log(new TextDecoder().decode(data)); // Hello W
   * ```
   *
   * @category File System
   */
  export function ftruncate(rid: number, len?: number): Promise<void>;

  /**
   * Synchronously truncates or extends the specified file stream, to reach the
   * specified `len`.
   *
   * If `len` is not specified then the entire file contents are truncated as if
   * `len` was set to `0`.
   *
   * If the file previously was larger than this new length, the extra data is
   * lost.
   *
   * If the file previously was shorter, it is extended, and the extended part
   * reads as null bytes ('\0').
   *
   * ### Truncate the entire file
   *
   * ```ts
   * const file = Deno.openSync(
   *   "my_file.txt",
   *   { read: true, write: true, truncate: true, create: true }
   * );
   * Deno.ftruncateSync(file.rid);
   * ```
   *
   * ### Truncate part of the file
   *
   * ```ts
   * const file = Deno.openSync(
   *  "my_file.txt",
   *  { read: true, write: true, create: true }
   * );
   * Deno.writeSync(file.rid, new TextEncoder().encode("Hello World"));
   * Deno.ftruncateSync(file.rid, 7);
   * Deno.seekSync(file.rid, 0, Deno.SeekMode.Start);
   * const data = new Uint8Array(32);
   * Deno.readSync(file.rid, data);
   * console.log(new TextDecoder().decode(data)); // Hello W
   * ```
   *
   * @category File System
   */
  export function ftruncateSync(rid: number, len?: number): void;

  /**
   * Synchronously changes the access (`atime`) and modification (`mtime`) times
   * of a file stream resource referenced by `rid`. Given times are either in
   * seconds (UNIX epoch time) or as `Date` objects.
   *
   * ```ts
   * const file = Deno.openSync("file.txt", { create: true, write: true });
   * Deno.futimeSync(file.rid, 1556495550, new Date());
   * ```
   *
   * @category File System
   */
  export function futimeSync(
    rid: number,
    atime: number | Date,
    mtime: number | Date,
  ): void;

  /**
   * Changes the access (`atime`) and modification (`mtime`) times of a file
   * stream resource referenced by `rid`. Given times are either in seconds
   * (UNIX epoch time) or as `Date` objects.
   *
   * ```ts
   * const file = await Deno.open("file.txt", { create: true, write: true });
   * await Deno.futime(file.rid, 1556495550, new Date());
   * ```
   *
   * @category File System
   */
  export function futime(
    rid: number,
    atime: number | Date,
    mtime: number | Date,
  ): Promise<void>;

  /**
   * Returns a `Deno.FileInfo` for the given file stream.
   *
   * ```ts
   * import { assert } from "https://deno.land/std/testing/asserts.ts";
   *
   * const file = await Deno.open("file.txt", { read: true });
   * const fileInfo = await Deno.fstat(file.rid);
   * assert(fileInfo.isFile);
   * ```
   *
   * @category File System
   */
  export function fstat(rid: number): Promise<FileInfo>;

  /**
   * Synchronously returns a {@linkcode Deno.FileInfo} for the given file
   * stream.
   *
   * ```ts
   * import { assert } from "https://deno.land/std/testing/asserts.ts";
   *
   * const file = Deno.openSync("file.txt", { read: true });
   * const fileInfo = Deno.fstatSync(file.rid);
   * assert(fileInfo.isFile);
   * ```
   *
   * @category File System
   */
  export function fstatSync(rid: number): FileInfo;

  /**
   * Synchronously changes the access (`atime`) and modification (`mtime`) times
   * of a file system object referenced by `path`. Given times are either in
   * seconds (UNIX epoch time) or as `Date` objects.
   *
   * ```ts
   * Deno.utimeSync("myfile.txt", 1556495550, new Date());
   * ```
   *
   * Requires `allow-write` permission.
   *
   * @tags allow-write
   * @category File System
   */
  export function utimeSync(
    path: string | URL,
    atime: number | Date,
    mtime: number | Date,
  ): void;

  /**
   * Changes the access (`atime`) and modification (`mtime`) times of a file
   * system object referenced by `path`. Given times are either in seconds
   * (UNIX epoch time) or as `Date` objects.
   *
   * ```ts
   * await Deno.utime("myfile.txt", 1556495550, new Date());
   * ```
   *
   * Requires `allow-write` permission.
   *
   * @tags allow-write
   * @category File System
   */
  export function utime(
    path: string | URL,
    atime: number | Date,
    mtime: number | Date,
  ): Promise<void>;

  /** The event yielded from an {@linkcode HttpConn} which represents an HTTP
   * request from a remote client.
   *
   * @category HTTP Server */
  export interface RequestEvent {
    /** The request from the client in the form of the web platform
     * {@linkcode Request}. */
    readonly request: Request;
    /** The method to be used to respond to the event. The response needs to
     * either be an instance of {@linkcode Response} or a promise that resolves
     * with an instance of `Response`.
     *
     * When the response is successfully processed then the promise returned
     * will be resolved. If there are any issues with sending the response,
     * the promise will be rejected. */
    respondWith(r: Response | PromiseLike<Response>): Promise<void>;
  }

  /** The async iterable that is returned from {@linkcode Deno.serveHttp} which
   * yields up {@linkcode RequestEvent} events, representing individual
   * requests on the HTTP server connection.
   *
   * @category HTTP Server */
  export interface HttpConn extends AsyncIterable<RequestEvent> {
    /** The resource ID associated with this connection. Generally users do not
     * need to be aware of this identifier. */
    readonly rid: number;

    /** An alternative to the async iterable interface which provides promises
     * which resolve with either a {@linkcode RequestEvent} when there is
     * another request or `null` when the client has closed the connection. */
    nextRequest(): Promise<RequestEvent | null>;
    /** Initiate a server side closure of the connection, indicating to the
     * client that you refuse to accept any more requests on this connection.
     *
     * Typically the client closes the connection, which will result in the
     * async iterable terminating or the `nextRequest()` method returning
     * `null`. */
    close(): void;
  }

  /**
   * Provides an interface to handle HTTP request and responses over TCP or TLS
   * connections. The method returns an {@linkcode HttpConn} which yields up
   * {@linkcode RequestEvent} events, which utilize the web platform standard
   * {@linkcode Request} and {@linkcode Response} objects to handle the request.
   *
   * ```ts
   * const conn = Deno.listen({ port: 80 });
   * const httpConn = Deno.serveHttp(await conn.accept());
   * const e = await httpConn.nextRequest();
   * if (e) {
   *   e.respondWith(new Response("Hello World"));
   * }
   * ```
   *
   * Alternatively, you can also use the async iterator approach:
   *
   * ```ts
   * async function handleHttp(conn: Deno.Conn) {
   *   for await (const e of Deno.serveHttp(conn)) {
   *     e.respondWith(new Response("Hello World"));
   *   }
   * }
   *
   * for await (const conn of Deno.listen({ port: 80 })) {
   *   handleHttp(conn);
   * }
   * ```
   *
   * If `httpConn.nextRequest()` encounters an error or returns `null` then the
   * underlying {@linkcode HttpConn} resource is closed automatically.
   *
   * Also see the experimental Flash HTTP server {@linkcode Deno.serve} which
   * provides a ground up rewrite of handling of HTTP requests and responses
   * within the Deno CLI.
   *
   * Note that this function *consumes* the given connection passed to it, thus
   * the original connection will be unusable after calling this. Additionally,
   * you need to ensure that the connection is not being used elsewhere when
   * calling this function in order for the connection to be consumed properly.
   *
   * For instance, if there is a `Promise` that is waiting for read operation on
   * the connection to complete, it is considered that the connection is being
   * used elsewhere. In such a case, this function will fail.
   *
   * @category HTTP Server
   */
  export function serveHttp(conn: Conn): HttpConn;

  /** The object that is returned from a {@linkcode Deno.upgradeWebSocket}
   * request.
   *
   * @category Web Sockets */
  export interface WebSocketUpgrade {
    /** The response object that represents the HTTP response to the client,
     * which should be used to the {@linkcode RequestEvent} `.respondWith()` for
     * the upgrade to be successful. */
    response: Response;
    /** The {@linkcode WebSocket} interface to communicate to the client via a
     * web socket. */
    socket: WebSocket;
  }

  /** Options which can be set when performing a
   * {@linkcode Deno.upgradeWebSocket} upgrade of a {@linkcode Request}
   *
   * @category Web Sockets */
  export interface UpgradeWebSocketOptions {
    /** Sets the `.protocol` property on the client side web socket to the
     * value provided here, which should be one of the strings specified in the
     * `protocols` parameter when requesting the web socket. This is intended
     * for clients and servers to specify sub-protocols to use to communicate to
     * each other. */
    protocol?: string;
    /** If the client does not respond to this frame with a
     * `pong` within the timeout specified, the connection is deemed
     * unhealthy and is closed. The `close` and `error` event will be emitted.
     *
     * The default is 120 seconds. Set to `0` to disable timeouts. */
    idleTimeout?: number;
  }

  /**
   * Upgrade an incoming HTTP request to a WebSocket.
   *
   * Given a {@linkcode Request}, returns a pair of {@linkcode WebSocket} and
   * {@linkcode Response} instances. The original request must be responded to
   * with the returned response for the websocket upgrade to be successful.
   *
   * ```ts
   * const conn = Deno.listen({ port: 80 });
   * const httpConn = Deno.serveHttp(await conn.accept());
   * const e = await httpConn.nextRequest();
   * if (e) {
   *   const { socket, response } = Deno.upgradeWebSocket(e.request);
   *   socket.onopen = () => {
   *     socket.send("Hello World!");
   *   };
   *   socket.onmessage = (e) => {
   *     console.log(e.data);
   *     socket.close();
   *   };
   *   socket.onclose = () => console.log("WebSocket has been closed.");
   *   socket.onerror = (e) => console.error("WebSocket error:", e);
   *   e.respondWith(response);
   * }
   * ```
   *
   * If the request body is disturbed (read from) before the upgrade is
   * completed, upgrading fails.
   *
   * This operation does not yet consume the request or open the websocket. This
   * only happens once the returned response has been passed to `respondWith()`.
   *
   * @category Web Sockets
   */
  export function upgradeWebSocket(
    request: Request,
    options?: UpgradeWebSocketOptions,
  ): WebSocketUpgrade;

<<<<<<< HEAD
  /** Send a signal to process under given `pid`.
   * Default signal is `"SIGTERM"`.
=======
  /** Send a signal to process under given `pid`. The value and meaning of the
   * `signal` to the process is operating system and process dependant.
   * {@linkcode Signal} provides the most common signals.
   *
   * The term `kill` is adopted from the UNIX-like command line command `kill`
   * which also signals processes.
>>>>>>> 642118fd
   *
   * If `pid` is negative, the signal will be sent to the process group
   * identified by `pid`. An error will be thrown if a negative `pid` is used on
   * Windows.
   *
   * ```ts
   * const p = Deno.run({
   *   cmd: ["sleep", "10000"]
   * });
   *
   * Deno.kill(p.pid, "SIGINT");
   * ```
   *
   * Requires `allow-run` permission.
   *
   * @tags allow-run
   * @category Sub Process
   */
<<<<<<< HEAD
  export function kill(pid: number, signo?: Signal): void;
=======
  export function kill(pid: number, signal: Signal): void;
>>>>>>> 642118fd

  /** The type of the resource record to resolve via DNS using
   * {@linkcode Deno.resolveDns}.
   *
   * Only the listed types are supported currently.
   *
   * @category Network
   */
  export type RecordType =
    | "A"
    | "AAAA"
    | "ANAME"
    | "CAA"
    | "CNAME"
    | "MX"
    | "NAPTR"
    | "NS"
    | "PTR"
    | "SOA"
    | "SRV"
    | "TXT";

  /**
   * Options which can be set when using {@linkcode Deno.resolveDns}.
   *
   * @category Network */
  export interface ResolveDnsOptions {
    /** The name server to be used for lookups.
     *
     * If not specified, defaults to the system configuration. For example
     * `/etc/resolv.conf` on Unix-like systems. */
    nameServer?: {
      /** The IP address of the name server. */
      ipAddr: string;
      /** The port number the query will be sent to.
       *
       * If not specified, defaults to `53`. */
      port?: number;
    };
  }

  /** If {@linkcode Deno.resolveDns} is called with `"CAA"` record type
   * specified, it will resolve with an array of objects with this interface.
   *
   * @category Network
   */
  export interface CAARecord {
    /** If `true`, indicates that the corresponding property tag **must** be
     * understood if the semantics of the CAA record are to be correctly
     * interpreted by an issuer.
     *
     * Issuers **must not** issue certificates for a domain if the relevant CAA
     * Resource Record set contains unknown property tags that have `critical`
     * set. */
    critical: boolean;
    /** An string that represents the identifier of the property represented by
     * the record. */
    tag: string;
    /** The value associated with the tag. */
    value: string;
  }

  /** If {@linkcode Deno.resolveDns} is called with `"MX"` record type
   * specified, it will return an array of objects with this interface.
   *
   * @category Network */
  export interface MXRecord {
    /** A priority value, which is a relative value compared to the other
     * preferences of MX records for the domain. */
    preference: number;
    /** The server that mail should be delivered to. */
    exchange: string;
  }

  /** If {@linkcode Deno.resolveDns} is called with `"NAPTR"` record type
   * specified, it will return an array of objects with this interface.
   *
   * @category Network */
  export interface NAPTRRecord {
    order: number;
    preference: number;
    flags: string;
    services: string;
    regexp: string;
    replacement: string;
  }

  /** If {@linkcode Deno.resolveDns} is called with `"SOA"` record type
   * specified, it will return an array of objects with this interface.
   *
   * @category Network */
  export interface SOARecord {
    mname: string;
    rname: string;
    serial: number;
    refresh: number;
    retry: number;
    expire: number;
    minimum: number;
  }

  /** If {@linkcode Deno.resolveDns} is called with `"SRV"` record type
   * specified, it will return an array of objects with this interface.
   *
   * @category Network
   */
  export interface SRVRecord {
    priority: number;
    weight: number;
    port: number;
    target: string;
  }

  /**
   * Performs DNS resolution against the given query, returning resolved
   * records.
   *
   * Fails in the cases such as:
   *
   * - the query is in invalid format.
   * - the options have an invalid parameter. For example `nameServer.port` is
   *   beyond the range of 16-bit unsigned integer.
   * - the request timed out.
   *
   * ```ts
   * const a = await Deno.resolveDns("example.com", "A");
   *
   * const aaaa = await Deno.resolveDns("example.com", "AAAA", {
   *   nameServer: { ipAddr: "8.8.8.8", port: 53 },
   * });
   * ```
   *
   * Requires `allow-net` permission.
   *
   * @tags allow-net
   * @category Network
   */
  export function resolveDns(
    query: string,
    recordType: "A" | "AAAA" | "ANAME" | "CNAME" | "NS" | "PTR",
    options?: ResolveDnsOptions,
  ): Promise<string[]>;

  /**
   * Performs DNS resolution against the given query, returning resolved
   * records.
   *
   * Fails in the cases such as:
   *
   * - the query is in invalid format.
   * - the options have an invalid parameter. For example `nameServer.port` is
   *   beyond the range of 16-bit unsigned integer.
   * - the request timed out.
   *
   * ```ts
   * const a = await Deno.resolveDns("example.com", "A");
   *
   * const aaaa = await Deno.resolveDns("example.com", "AAAA", {
   *   nameServer: { ipAddr: "8.8.8.8", port: 53 },
   * });
   * ```
   *
   * Requires `allow-net` permission.
   *
   * @tags allow-net
   * @category Network
   */
  export function resolveDns(
    query: string,
    recordType: "CAA",
    options?: ResolveDnsOptions,
  ): Promise<CAARecord[]>;

  /**
   * Performs DNS resolution against the given query, returning resolved
   * records.
   *
   * Fails in the cases such as:
   *
   * - the query is in invalid format.
   * - the options have an invalid parameter. For example `nameServer.port` is
   *   beyond the range of 16-bit unsigned integer.
   * - the request timed out.
   *
   * ```ts
   * const a = await Deno.resolveDns("example.com", "A");
   *
   * const aaaa = await Deno.resolveDns("example.com", "AAAA", {
   *   nameServer: { ipAddr: "8.8.8.8", port: 53 },
   * });
   * ```
   *
   * Requires `allow-net` permission.
   *
   * @tags allow-net
   * @category Network
   */
  export function resolveDns(
    query: string,
    recordType: "MX",
    options?: ResolveDnsOptions,
  ): Promise<MXRecord[]>;

  /**
   * Performs DNS resolution against the given query, returning resolved
   * records.
   *
   * Fails in the cases such as:
   *
   * - the query is in invalid format.
   * - the options have an invalid parameter. For example `nameServer.port` is
   *   beyond the range of 16-bit unsigned integer.
   * - the request timed out.
   *
   * ```ts
   * const a = await Deno.resolveDns("example.com", "A");
   *
   * const aaaa = await Deno.resolveDns("example.com", "AAAA", {
   *   nameServer: { ipAddr: "8.8.8.8", port: 53 },
   * });
   * ```
   *
   * Requires `allow-net` permission.
   *
   * @tags allow-net
   * @category Network
   */
  export function resolveDns(
    query: string,
    recordType: "NAPTR",
    options?: ResolveDnsOptions,
  ): Promise<NAPTRRecord[]>;

  /**
   * Performs DNS resolution against the given query, returning resolved
   * records.
   *
   * Fails in the cases such as:
   *
   * - the query is in invalid format.
   * - the options have an invalid parameter. For example `nameServer.port` is
   *   beyond the range of 16-bit unsigned integer.
   * - the request timed out.
   *
   * ```ts
   * const a = await Deno.resolveDns("example.com", "A");
   *
   * const aaaa = await Deno.resolveDns("example.com", "AAAA", {
   *   nameServer: { ipAddr: "8.8.8.8", port: 53 },
   * });
   * ```
   *
   * Requires `allow-net` permission.
   *
   * @tags allow-net
   * @category Network
   */
  export function resolveDns(
    query: string,
    recordType: "SOA",
    options?: ResolveDnsOptions,
  ): Promise<SOARecord[]>;

  /**
   * Performs DNS resolution against the given query, returning resolved
   * records.
   *
   * Fails in the cases such as:
   *
   * - the query is in invalid format.
   * - the options have an invalid parameter. For example `nameServer.port` is
   *   beyond the range of 16-bit unsigned integer.
   * - the request timed out.
   *
   * ```ts
   * const a = await Deno.resolveDns("example.com", "A");
   *
   * const aaaa = await Deno.resolveDns("example.com", "AAAA", {
   *   nameServer: { ipAddr: "8.8.8.8", port: 53 },
   * });
   * ```
   *
   * Requires `allow-net` permission.
   *
   * @tags allow-net
   * @category Network
   */
  export function resolveDns(
    query: string,
    recordType: "SRV",
    options?: ResolveDnsOptions,
  ): Promise<SRVRecord[]>;

  /**
   * Performs DNS resolution against the given query, returning resolved
   * records.
   *
   * Fails in the cases such as:
   *
   * - the query is in invalid format.
   * - the options have an invalid parameter. For example `nameServer.port` is
   *   beyond the range of 16-bit unsigned integer.
   * - the request timed out.
   *
   * ```ts
   * const a = await Deno.resolveDns("example.com", "A");
   *
   * const aaaa = await Deno.resolveDns("example.com", "AAAA", {
   *   nameServer: { ipAddr: "8.8.8.8", port: 53 },
   * });
   * ```
   *
   * Requires `allow-net` permission.
   *
   * @tags allow-net
   * @category Network
   */
  export function resolveDns(
    query: string,
    recordType: "TXT",
    options?: ResolveDnsOptions,
  ): Promise<string[][]>;

  /**
   * Performs DNS resolution against the given query, returning resolved
   * records.
   *
   * Fails in the cases such as:
   *
   * - the query is in invalid format.
   * - the options have an invalid parameter. For example `nameServer.port` is
   *   beyond the range of 16-bit unsigned integer.
   * - the request timed out.
   *
   * ```ts
   * const a = await Deno.resolveDns("example.com", "A");
   *
   * const aaaa = await Deno.resolveDns("example.com", "AAAA", {
   *   nameServer: { ipAddr: "8.8.8.8", port: 53 },
   * });
   * ```
   *
   * Requires `allow-net` permission.
   *
   * @tags allow-net
   * @category Network
   */
  export function resolveDns(
    query: string,
    recordType: RecordType,
    options?: ResolveDnsOptions,
  ): Promise<
    | string[]
    | CAARecord[]
    | MXRecord[]
    | NAPTRRecord[]
    | SOARecord[]
    | SRVRecord[]
    | string[][]
  >;

  /**
   * Make the timer of the given `id` block the event loop from finishing.
   *
   * @category Timers
   */
  export function refTimer(id: number): void;

  /**
   * Make the timer of the given `id` not block the event loop from finishing.
   *
   * @category Timers
   */
  export function unrefTimer(id: number): void;
}<|MERGE_RESOLUTION|>--- conflicted
+++ resolved
@@ -4470,17 +4470,13 @@
     options?: UpgradeWebSocketOptions,
   ): WebSocketUpgrade;
 
-<<<<<<< HEAD
-  /** Send a signal to process under given `pid`.
-   * Default signal is `"SIGTERM"`.
-=======
   /** Send a signal to process under given `pid`. The value and meaning of the
    * `signal` to the process is operating system and process dependant.
-   * {@linkcode Signal} provides the most common signals.
+   * {@linkcode Signal} provides the most common signals. Default signal
+   * is `"SIGTERM"`.
    *
    * The term `kill` is adopted from the UNIX-like command line command `kill`
    * which also signals processes.
->>>>>>> 642118fd
    *
    * If `pid` is negative, the signal will be sent to the process group
    * identified by `pid`. An error will be thrown if a negative `pid` is used on
@@ -4499,11 +4495,7 @@
    * @tags allow-run
    * @category Sub Process
    */
-<<<<<<< HEAD
   export function kill(pid: number, signo?: Signal): void;
-=======
-  export function kill(pid: number, signal: Signal): void;
->>>>>>> 642118fd
 
   /** The type of the resource record to resolve via DNS using
    * {@linkcode Deno.resolveDns}.
