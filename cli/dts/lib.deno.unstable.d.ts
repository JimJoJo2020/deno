--- conflicted
+++ resolved
@@ -1144,13 +1144,8 @@
        *
        * For example: `["https://deno.land", "localhost:8080"]`.
        */
-<<<<<<< HEAD
-      net?: "inherit" | boolean | Array<string | URL>;
+      net?: "inherit" | boolean | string[];
       ffi?: "inherit" | boolean;
-=======
-      net?: "inherit" | boolean | string[];
-      plugin?: "inherit" | boolean;
->>>>>>> 0d1a522a
       read?: "inherit" | boolean | Array<string | URL>;
       run?: "inherit" | boolean | Array<string | URL>;
       write?: "inherit" | boolean | Array<string | URL>;
