// Copyright 2018-2022 the Deno authors. All rights reserved. MIT license.

/// <reference no-default-lib="true" />
/// <reference lib="deno.ns" />

declare namespace Deno {
  export {}; // stop default export type behavior

  /** @category Testing */
  export interface BenchDefinition {
    fn: () => void | Promise<void>;
    name: string;
    ignore?: boolean;
    /** Group name for the benchmark.
     * Grouped benchmarks produce a time summary */
    group?: string;
    /** Benchmark should be used as the baseline for other benchmarks
     * If there are multiple baselines in a group, the first one is used as the baseline */
    baseline?: boolean;
    /** If at least one bench has `only` set to true, only run benches that have
     * `only` set to true and fail the bench suite. */
    only?: boolean;
    /** Ensure the bench case does not prematurely cause the process to exit,
     * for example via a call to `Deno.exit`. Defaults to true. */
    sanitizeExit?: boolean;

    /** Specifies the permissions that should be used to run the bench.
     * Set this to "inherit" to keep the calling thread's permissions.
     * Set this to "none" to revoke all permissions.
     *
     * Defaults to "inherit".
     */
    permissions?: Deno.PermissionOptions;
  }

  /** Register a bench which will be run when `deno bench` is used on the command
   * line and the containing module looks like a bench module.
   * `fn` can be async if required.
   * ```ts
   * import {assert, fail, assertEquals} from "https://deno.land/std/testing/asserts.ts";
   *
   * Deno.bench({
   *   name: "example test",
   *   fn(): void {
   *     assertEquals("world", "world");
   *   },
   * });
   *
   * Deno.bench({
   *   name: "example ignored test",
   *   ignore: Deno.build.os === "windows",
   *   fn(): void {
   *     // This test is ignored only on Windows machines
   *   },
   * });
   *
   * Deno.bench({
   *   name: "example async test",
   *   async fn() {
   *     const decoder = new TextDecoder("utf-8");
   *     const data = await Deno.readFile("hello_world.txt");
   *     assertEquals(decoder.decode(data), "Hello world");
   *   }
   * });
   * ```
   *
   * @category Testing
   */
  export function bench(t: BenchDefinition): void;

  /** Register a bench which will be run when `deno bench` is used on the command
   * line and the containing module looks like a bench module.
   * `fn` can be async if required.
   *
   * ```ts
   * import {assert, fail, assertEquals} from "https://deno.land/std/testing/asserts.ts";
   *
   * Deno.bench("My test description", (): void => {
   *   assertEquals("hello", "hello");
   * });
   *
   * Deno.bench("My async test description", async (): Promise<void> => {
   *   const decoder = new TextDecoder("utf-8");
   *   const data = await Deno.readFile("hello_world.txt");
   *   assertEquals(decoder.decode(data), "Hello world");
   * });
   * ```
   *
   * @category Testing
   */
  export function bench(
    name: string,
    fn: () => void | Promise<void>,
  ): void;

  /** Register a bench which will be run when `deno bench` is used on the command
   * line and the containing module looks like a bench module.
   * `fn` can be async if required. Declared function must have a name.
   *
   * ```ts
   * import {assert, fail, assertEquals} from "https://deno.land/std/testing/asserts.ts";
   *
   * Deno.bench(function myTestName(): void {
   *   assertEquals("hello", "hello");
   * });
   *
   * Deno.bench(async function myOtherTestName(): Promise<void> {
   *   const decoder = new TextDecoder("utf-8");
   *   const data = await Deno.readFile("hello_world.txt");
   *   assertEquals(decoder.decode(data), "Hello world");
   * });
   * ```
   *
   * @category Testing
   */
  export function bench(fn: () => void | Promise<void>): void;

  /** Register a bench which will be run when `deno bench` is used on the command
   * line and the containing module looks like a bench module.
   * `fn` can be async if required.
   *
   * ```ts
   * import {assert, fail, assertEquals} from "https://deno.land/std/testing/asserts.ts";
   *
   * Deno.bench("My test description", { permissions: { read: true } }, (): void => {
   *   assertEquals("hello", "hello");
   * });
   *
   * Deno.bench("My async test description", { permissions: { read: false } }, async (): Promise<void> => {
   *   const decoder = new TextDecoder("utf-8");
   *   const data = await Deno.readFile("hello_world.txt");
   *   assertEquals(decoder.decode(data), "Hello world");
   * });
   * ```
   *
   * @category Testing
   */
  export function bench(
    name: string,
    options: Omit<BenchDefinition, "fn" | "name">,
    fn: () => void | Promise<void>,
  ): void;

  /** Register a bench which will be run when `deno bench` is used on the command
   * line and the containing module looks like a bench module.
   * `fn` can be async if required.
   *
   * ```ts
   * import {assert, fail, assertEquals} from "https://deno.land/std/testing/asserts.ts";
   *
   * Deno.bench({ name: "My test description", permissions: { read: true } }, (): void => {
   *   assertEquals("hello", "hello");
   * });
   *
   * Deno.bench({ name: "My async test description", permissions: { read: false } }, async (): Promise<void> => {
   *   const decoder = new TextDecoder("utf-8");
   *   const data = await Deno.readFile("hello_world.txt");
   *   assertEquals(decoder.decode(data), "Hello world");
   * });
   * ```
   *
   * @category Testing
   */
  export function bench(
    options: Omit<BenchDefinition, "fn">,
    fn: () => void | Promise<void>,
  ): void;

  /** Register a bench which will be run when `deno bench` is used on the command
   * line and the containing module looks like a bench module.
   * `fn` can be async if required. Declared function must have a name.
   *
   * ```ts
   * import {assert, fail, assertEquals} from "https://deno.land/std/testing/asserts.ts";
   *
   * Deno.bench({ permissions: { read: true } }, function myTestName(): void {
   *   assertEquals("hello", "hello");
   * });
   *
   * Deno.bench({ permissions: { read: false } }, async function myOtherTestName(): Promise<void> {
   *   const decoder = new TextDecoder("utf-8");
   *   const data = await Deno.readFile("hello_world.txt");
   *   assertEquals(decoder.decode(data), "Hello world");
   * });
   * ```
   *
   * @category Testing
   */
  export function bench(
    options: Omit<BenchDefinition, "fn" | "name">,
    fn: () => void | Promise<void>,
  ): void;

  /**
   * **UNSTABLE**: New API, yet to be vetted.  This API is under consideration to
   * determine if permissions are required to call it.
   *
   * Retrieve the process umask.  If `mask` is provided, sets the process umask.
   * This call always returns what the umask was before the call.
   *
   * ```ts
   * console.log(Deno.umask());  // e.g. 18 (0o022)
   * const prevUmaskValue = Deno.umask(0o077);  // e.g. 18 (0o022)
   * console.log(Deno.umask());  // e.g. 63 (0o077)
   * ```
   *
   * NOTE:  This API is not implemented on Windows
   *
   * @category File System
   */
  export function umask(mask?: number): number;

  /** **UNSTABLE**: New API, yet to be vetted.
   *
   * Gets the size of the console as columns/rows.
   *
   * ```ts
   * const { columns, rows } = Deno.consoleSize(Deno.stdout.rid);
   * ```
   *
   * @category I/O
   */
  export function consoleSize(
    rid: number,
  ): {
    columns: number;
    rows: number;
  };

  /** **Unstable**  There are questions around which permission this needs. And
   * maybe should be renamed (loadAverage?)
   *
   * Returns an array containing the 1, 5, and 15 minute load averages. The
   * load average is a measure of CPU and IO utilization of the last one, five,
   * and 15 minute periods expressed as a fractional number.  Zero means there
   * is no load. On Windows, the three values are always the same and represent
   * the current load, not the 1, 5 and 15 minute load averages.
   *
   * ```ts
   * console.log(Deno.loadavg());  // e.g. [ 0.71, 0.44, 0.44 ]
   * ```
   *
   * Requires `allow-env` permission.
   *
   * @category Observability
   */
  export function loadavg(): number[];

  /** **Unstable** new API. yet to be vetted. Under consideration to possibly move to
   * Deno.build or Deno.versions and if it should depend sys-info, which may not
   * be desireable.
   *
   * Returns the release version of the Operating System.
   *
   * ```ts
   * console.log(Deno.osRelease());
   * ```
   *
   * Requires `allow-env` permission.
   *
   * @category Runtime Environment
   */
  export function osRelease(): string;

  /** **Unstable** new API. yet to be vetted.
   *
   * Displays the total amount of free and used physical and swap memory in the
   * system, as well as the buffers and caches used by the kernel.
   *
   * This is similar to the `free` command in Linux
   *
   * ```ts
   * console.log(Deno.systemMemoryInfo());
   * ```
   *
   * Requires `allow-env` permission.
   *
   * @category Runtime Environment
   */
  export function systemMemoryInfo(): SystemMemoryInfo;

  export interface SystemMemoryInfo {
    /** Total installed memory */
    total: number;
    /** Unused memory */
    free: number;
    /** Estimation of how much memory is available  for  starting  new
     * applications, without  swapping. Unlike the data provided by the cache or
     * free fields, this field takes into account page cache and also that not
     * all reclaimable memory slabs will be reclaimed due to items being in use
     */
    available: number;
    /** Memory used by kernel buffers */
    buffers: number;
    /** Memory  used  by  the  page  cache  and  slabs */
    cached: number;
    /** Total swap memory */
    swapTotal: number;
    /** Unused swap memory */
    swapFree: number;
  }

  /** The information of the network interface.
   *
   * @category Network
   */
  export interface NetworkInterfaceInfo {
    /** The network interface name */
    name: string;
    /** The IP protocol version */
    family: "IPv4" | "IPv6";
    /** The IP address */
    address: string;
    /** The netmask */
    netmask: string;
    /** The IPv6 scope id or null */
    scopeid: number | null;
    /** The CIDR range */
    cidr: string;
    /** The MAC address */
    mac: string;
  }

  /** **Unstable** new API. yet to be vetted.
   *
   * Returns an array of the network interface informations.
   *
   * ```ts
   * console.log(Deno.networkInterfaces());
   * ```
   *
   * Requires `allow-env` permission.
   *
   * @category Network
   */
  export function networkInterfaces(): NetworkInterfaceInfo[];

  /** **Unstable** new API. yet to be vetted.
   *
   * Returns the user id of the process on POSIX platforms. Returns null on windows.
   *
   * ```ts
   * console.log(Deno.getUid());
   * ```
   *
   * Requires `allow-env` permission.
   *
   * @category Runtime Environment
   */
  export function getUid(): number | null;

  /** **Unstable** new API. yet to be vetted.
   *
   * Returns the group id of the process on POSIX platforms. Returns null on windows.
   *
   * ```ts
   * console.log(Deno.getGid());
   * ```
   *
   * Requires `allow-env` permission.
   *
   * @category Runtime Environment
   */
  export function getGid(): number | null;

  /** All plain number types for interfacing with foreign functions.
   *
   * @category FFI
   */
  type NativeNumberType =
    | "u8"
    | "i8"
    | "u16"
    | "i16"
    | "u32"
    | "i32"
    | "f32"
    | "f64";

  /** All BigInt number types for interfacing with foreign functions.
   *
   * @category FFI
   */
  type NativeBigIntType =
    | "u64"
    | "i64"
    | "usize"
    | "isize";

  type NativePointerType = "pointer";

  type NativeFunctionType = "function";

  type NativeVoidType = "void";

  /** All possible types for interfacing with foreign functions.
   *
   * @category FFI
   */
  export type NativeType =
    | NativeNumberType
    | NativeBigIntType
    | NativePointerType
    | NativeFunctionType;

  /** @category FFI */
  export type NativeResultType = NativeType | NativeVoidType;

  /** @category FFI */
  type ToNativeTypeMap =
    & Record<NativeNumberType, number>
    & Record<NativeBigIntType, PointerValue>
    & Record<NativePointerType, TypedArray | PointerValue | null>
    & Record<NativeFunctionType, PointerValue | null>;

  /** Type conversion for foreign symbol parameters and unsafe callback return
   * types.
   *
   * @category FFI
   */
  type ToNativeType<T extends NativeType = NativeType> = ToNativeTypeMap[T];

  /** @category FFI */
  type ToNativeResultTypeMap = ToNativeTypeMap & Record<NativeVoidType, void>;

  /** Type conversion for unsafe callback return types.
   *
   * @category FFI
   */
  type ToNativeResultType<T extends NativeResultType = NativeResultType> =
    ToNativeResultTypeMap[T];

  /** @category FFI */
  type ToNativeParameterTypes<T extends readonly NativeType[]> =
    //
    [(T[number])[]] extends [T] ? ToNativeType<T[number]>[]
      : [readonly (T[number])[]] extends [T]
        ? readonly ToNativeType<T[number]>[]
      : T extends readonly [...NativeType[]] ? {
          [K in keyof T]: ToNativeType<T[K]>;
        }
      : never;

  /** @category FFI */
  type FromNativeTypeMap =
    & Record<NativeNumberType, number>
    & Record<NativeBigIntType, PointerValue>
    & Record<NativePointerType, PointerValue>
    & Record<NativeFunctionType, PointerValue>;

  /** Type conversion for foreign symbol return types and unsafe callback
   * parameters.
   *
   * @category FFI
   */
  type FromNativeType<T extends NativeType = NativeType> = FromNativeTypeMap[T];

  /** @category FFI */
  type FromNativeResultTypeMap =
    & FromNativeTypeMap
    & Record<NativeVoidType, void>;

  /** Type conversion for foreign symbol return types.
   *
   * @category FFI
   */
  type FromNativeResultType<T extends NativeResultType = NativeResultType> =
    FromNativeResultTypeMap[T];

  /** @category FFI */
  type FromNativeParameterTypes<
    T extends readonly NativeType[],
  > =
    //
    [(T[number])[]] extends [T] ? FromNativeType<T[number]>[]
      : [readonly (T[number])[]] extends [T]
        ? readonly FromNativeType<T[number]>[]
      : T extends readonly [...NativeType[]] ? {
          [K in keyof T]: FromNativeType<T[K]>;
        }
      : never;

  /** A foreign function as defined by its parameter and result types.
   *
   * @category FFI
   */
  export interface ForeignFunction<
    Parameters extends readonly NativeType[] = readonly NativeType[],
    Result extends NativeResultType = NativeResultType,
    NonBlocking extends boolean = boolean,
  > {
    /** Name of the symbol, defaults to the key name in symbols object. */
    name?: string;
    parameters: Parameters;
    result: Result;
    /** When true, function calls will run on a dedicated blocking thread and will return a Promise resolving to the `result`. */
    nonblocking?: NonBlocking;
    /** When true, function calls can safely callback into JS or trigger a GC event. Default is `false`. */
    callback?: boolean;
  }

  /** @category FFI */
  export interface ForeignStatic<Type extends NativeType = NativeType> {
    /** Name of the symbol, defaults to the key name in symbols object. */
    name?: string;
    type: Type;
  }

  /** A foreign library interface descriptor.
   *
   * @category FFI
   */
  export interface ForeignLibraryInterface {
    [name: string]: ForeignFunction | ForeignStatic;
  }

  /** Infers a foreign symbol.
   *
   * @category FFI
   */
  type StaticForeignSymbol<T extends ForeignFunction | ForeignStatic> =
    T extends ForeignFunction ? FromForeignFunction<T>
      : T extends ForeignStatic ? FromNativeType<T["type"]>
      : never;

  /** @category FFI */
  type FromForeignFunction<T extends ForeignFunction> = T["parameters"] extends
    readonly [] ? () => StaticForeignSymbolReturnType<T>
    : (
      ...args: ToNativeParameterTypes<T["parameters"]>
    ) => StaticForeignSymbolReturnType<T>;

  /** @category FFI */
  type StaticForeignSymbolReturnType<T extends ForeignFunction> =
    ConditionalAsync<T["nonblocking"], FromNativeResultType<T["result"]>>;

  /** @category FFI */
  type ConditionalAsync<IsAsync extends boolean | undefined, T> =
    IsAsync extends true ? Promise<T> : T;

  /** Infers a foreign library interface.
   *
   * @category FFI
   */
  type StaticForeignLibraryInterface<T extends ForeignLibraryInterface> = {
    [K in keyof T]: StaticForeignSymbol<T[K]>;
  };

  /** @category FFI */
  type TypedArray =
    | Int8Array
    | Uint8Array
    | Int16Array
    | Uint16Array
    | Int32Array
    | Uint32Array
    | Uint8ClampedArray
    | Float32Array
    | Float64Array
    | BigInt64Array
    | BigUint64Array;

  /**
   * Pointer type depends on the architecture and actual pointer value.
   *
   * On a 32 bit system all pointer values are plain numbers. On a 64 bit
   * system pointer values are represented as numbers if the value is below
   * `Number.MAX_SAFE_INTEGER`.
   *
   * @category FFI
   */
  export type PointerValue = number | bigint;

  /** **UNSTABLE**: Unsafe and new API, beware!
   *
   * An unsafe pointer to a memory location for passing and returning pointers
   * to and from the FFI.
   *
   * @category FFI
   */
  export class UnsafePointer {
    /**
     * Return the direct memory pointer to the typed array in memory
     */
    static of(value: Deno.UnsafeCallback | TypedArray): PointerValue;
  }

  /** **UNSTABLE**: Unsafe and new API, beware!
   *
   * An unsafe pointer view to a memory location as specified by the `pointer`
   * value. The `UnsafePointerView` API mimics the standard built in interface
   * `DataView` for accessing the underlying types at an memory location
   * (numbers, strings and raw bytes).
   *
   * @category FFI
   */
  export class UnsafePointerView {
    constructor(pointer: bigint);

    pointer: bigint;

    /** Gets an unsigned 8-bit integer at the specified byte offset from the pointer. */
    getUint8(offset?: number): number;
    /** Gets a signed 8-bit integer at the specified byte offset from the pointer. */
    getInt8(offset?: number): number;
    /** Gets an unsigned 16-bit integer at the specified byte offset from the pointer. */
    getUint16(offset?: number): number;
    /** Gets a signed 16-bit integer at the specified byte offset from the pointer. */
    getInt16(offset?: number): number;
    /** Gets an unsigned 32-bit integer at the specified byte offset from the pointer. */
    getUint32(offset?: number): number;
    /** Gets a signed 32-bit integer at the specified byte offset from the pointer. */
    getInt32(offset?: number): number;
    /** Gets an unsigned 64-bit integer at the specified byte offset from the pointer. */
    getBigUint64(offset?: number): PointerValue;
    /** Gets a signed 64-bit integer at the specified byte offset from the pointer. */
    getBigInt64(offset?: number): PointerValue;
    /** Gets a signed 32-bit float at the specified byte offset from the pointer. */
    getFloat32(offset?: number): number;
    /** Gets a signed 64-bit float at the specified byte offset from the pointer. */
    getFloat64(offset?: number): number;
    /** Gets a C string (null terminated string) at the specified byte offset from the pointer. */
    getCString(offset?: number): string;
    /** Gets a C string (null terminated string) at the specified byte offset from the specified pointer. */
    static getCString(pointer: BigInt, offset?: number): string;
    /** Gets an ArrayBuffer of length `byteLength` at the specified byte offset from the pointer. */
    getArrayBuffer(byteLength: number, offset?: number): ArrayBuffer;
    /** Gets an ArrayBuffer of length `byteLength` at the specified byte offset from the specified pointer. */
    static getArrayBuffer(
      pointer: BigInt,
      byteLength: number,
      offset?: number,
    ): ArrayBuffer;
    /** Copies the memory of the pointer into a typed array. Length is determined from the typed array's `byteLength`. Also takes optional byte offset from the pointer. */
    copyInto(destination: TypedArray, offset?: number): void;
    /** Copies the memory of the specified pointer into a typed array. Length is determined from the typed array's `byteLength`. Also takes optional byte offset from the pointer. */
    static copyInto(
      pointer: BigInt,
      destination: TypedArray,
      offset?: number,
    ): void;
  }

  /**
   * **UNSTABLE**: Unsafe and new API, beware!
   *
   * An unsafe pointer to a function, for calling functions that are not
   * present as symbols.
   *
   * @category FFI
   */
  export class UnsafeFnPointer<Fn extends ForeignFunction> {
    pointer: bigint;
    definition: Fn;

    constructor(pointer: bigint, definition: Fn);

    call: FromForeignFunction<Fn>;
  }

  export interface UnsafeCallbackDefinition<
    Parameters extends readonly NativeType[] = readonly NativeType[],
    Result extends NativeResultType = NativeResultType,
  > {
    parameters: Parameters;
    result: Result;
  }

  type UnsafeCallbackFunction<
    Parameters extends readonly NativeType[] = readonly NativeType[],
    Result extends NativeResultType = NativeResultType,
  > = Parameters extends readonly [] ? () => ToNativeResultType<Result> : (
    ...args: FromNativeParameterTypes<Parameters>
  ) => ToNativeResultType<Result>;

  /**
   * **UNSTABLE**: Unsafe and new API, beware!
   *
   * An unsafe function pointer for passing JavaScript functions
   * as C function pointers to ffi calls.
   *
   * The function pointer remains valid until the `close()` method is called.
   *
   * The callback can be explicitly ref'ed and deref'ed to stop Deno's
   * process from exiting.
   *
   * @category FFI
   */
  export class UnsafeCallback<
    Definition extends UnsafeCallbackDefinition = UnsafeCallbackDefinition,
  > {
    constructor(
      definition: Definition,
      callback: UnsafeCallbackFunction<
        Definition["parameters"],
        Definition["result"]
      >,
    );

    pointer: bigint;
    definition: Definition;
    callback: UnsafeCallbackFunction<
      Definition["parameters"],
      Definition["result"]
    >;

    /**
     * Adds one to this callback's reference counting.
     *
     * If the callback's reference count becomes non-zero, it will keep
     * Deno's process from exiting.
     */
    ref(): void;

    /**
     * Removes one from this callback's reference counting.
     *
     * If the callback's reference counter becomes zero, it will no longer
     * keep Deno's process from exiting.
     */
    unref(): void;

    /**
     * Removes the C function pointer associated with the UnsafeCallback.
     * Continuing to use the instance after calling this object will lead to errors
     * and crashes.
     *
     * Calling this method will also immediately set the callback's reference
     * counting to zero and it will no longer keep Deno's process from exiting.
     */
    close(): void;
  }

  /** A dynamic library resource */
  export interface DynamicLibrary<S extends ForeignLibraryInterface> {
    /** All of the registered library along with functions for calling them */
    symbols: StaticForeignLibraryInterface<S>;
    close(): void;
  }

  /** **UNSTABLE**: Unsafe and new API, beware!
   *
   * Opens a dynamic library and registers symbols
   *
   * @category FFI
   */
  export function dlopen<S extends ForeignLibraryInterface>(
    filename: string | URL,
    symbols: S,
  ): DynamicLibrary<S>;

  /** @category I/O */
  export type SetRawOptions = {
    cbreak: boolean;
  };

  /** **UNSTABLE**: new API, yet to be vetted
   *
   * Set TTY to be under raw mode or not. In raw mode, characters are read and
   * returned as is, without being processed. All special processing of
   * characters by the terminal is disabled, including echoing input characters.
   * Reading from a TTY device in raw mode is faster than reading from a TTY
   * device in canonical mode.
   *
   * The `cbreak` option can be used to indicate that characters that correspond
   * to a signal should still be generated. When disabling raw mode, this option
   * is ignored. This functionality currently only works on Linux and Mac OS.
   *
   * ```ts
   * Deno.setRaw(Deno.stdin.rid, true, { cbreak: true });
   * ```
   *
   * @category I/O
   */
  export function setRaw(
    rid: number,
    mode: boolean,
    options?: SetRawOptions,
  ): void;

  /** **UNSTABLE**: needs investigation into high precision time.
   *
   * Synchronously changes the access (`atime`) and modification (`mtime`) times
   * of a file system object referenced by `path`. Given times are either in
   * seconds (UNIX epoch time) or as `Date` objects.
   *
   * ```ts
   * Deno.utimeSync("myfile.txt", 1556495550, new Date());
   * ```
   *
   * Requires `allow-write` permission.
   *
   * @category File System
   */
  export function utimeSync(
    path: string | URL,
    atime: number | Date,
    mtime: number | Date,
  ): void;

  /** **UNSTABLE**: needs investigation into high precision time.
   *
   * Changes the access (`atime`) and modification (`mtime`) times of a file
   * system object referenced by `path`. Given times are either in seconds
   * (UNIX epoch time) or as `Date` objects.
   *
   * ```ts
   * await Deno.utime("myfile.txt", 1556495550, new Date());
   * ```
   *
   * Requires `allow-write` permission.
   *
   * @category File System
   */
  export function utime(
    path: string | URL,
    atime: number | Date,
    mtime: number | Date,
  ): Promise<void>;

  /** @category Sub Process */
  export function run<
    T extends RunOptions & {
      clearEnv?: boolean;
      gid?: number;
      uid?: number;
    } = RunOptions & {
      clearEnv?: boolean;
      gid?: number;
      uid?: number;
    },
  >(opt: T): Process<T>;

  /**  **UNSTABLE**: New API, yet to be vetted.  Additional consideration is still
   * necessary around the permissions required.
   *
   * Get the `hostname` of the machine the Deno process is running on.
   *
   * ```ts
   * console.log(Deno.hostname());
   * ```
   *
   *  Requires `allow-env` permission.
   *
   * @category Runtime Environment
   */
  export function hostname(): string;

  /** **UNSTABLE**: New API, yet to be vetted.
   * A custom HttpClient for use with `fetch`.
   *
   * ```ts
   * const caCert = await Deno.readTextFile("./ca.pem");
   * const client = Deno.createHttpClient({ caCerts: [ caCert ] });
   * const req = await fetch("https://myserver.com", { client });
   * ```
   *
   * @category Fetch API
   */
  export class HttpClient {
    rid: number;
    close(): void;
  }

  /** **UNSTABLE**: New API, yet to be vetted.
   * The options used when creating a [HttpClient].
   *
   * @category Fetch API
   */
  export interface CreateHttpClientOptions {
    /** A list of root certificates that will be used in addition to the
     * default root certificates to verify the peer's certificate.
     *
     * Must be in PEM format. */
    caCerts?: string[];
    /** A HTTP proxy to use for new connections. */
    proxy?: Proxy;
    /** PEM formatted client certificate chain. */
    certChain?: string;
    /** PEM formatted (RSA or PKCS8) private key of client certificate. */
    privateKey?: string;
  }

  /** @category Fetch API */
  export interface Proxy {
    url: string;
    basicAuth?: BasicAuth;
  }

  /** @category Fetch API */
  export interface BasicAuth {
    username: string;
    password: string;
  }

  /** **UNSTABLE**: New API, yet to be vetted.
   * Create a custom HttpClient for to use with `fetch`.
   *
   * ```ts
   * const caCert = await Deno.readTextFile("./ca.pem");
   * const client = Deno.createHttpClient({ caCerts: [ caCert ] });
   * const response = await fetch("https://myserver.com", { client });
   * ```
   *
   * ```ts
   * const client = Deno.createHttpClient({ proxy: { url: "http://myproxy.com:8080" } });
   * const response = await fetch("https://myserver.com", { client });
   * ```
   *
   * @category Fetch API
   */
  export function createHttpClient(
    options: CreateHttpClientOptions,
  ): HttpClient;

  /** **UNSTABLE**: needs investigation into high precision time.
   *
   * Synchronously changes the access (`atime`) and modification (`mtime`) times
   * of a file stream resource referenced by `rid`. Given times are either in
   * seconds (UNIX epoch time) or as `Date` objects.
   *
   * ```ts
   * const file = Deno.openSync("file.txt", { create: true, write: true });
   * Deno.futimeSync(file.rid, 1556495550, new Date());
   * ```
   *
   * @category File System
   */
  export function futimeSync(
    rid: number,
    atime: number | Date,
    mtime: number | Date,
  ): void;

  /** **UNSTABLE**: needs investigation into high precision time.
   *
   * Changes the access (`atime`) and modification (`mtime`) times of a file
   * stream resource referenced by `rid`. Given times are either in seconds
   * (UNIX epoch time) or as `Date` objects.
   *
   * ```ts
   * const file = await Deno.open("file.txt", { create: true, write: true });
   * await Deno.futime(file.rid, 1556495550, new Date());
   * ```
   *
   * @category File System
   */
  export function futime(
    rid: number,
    atime: number | Date,
    mtime: number | Date,
  ): Promise<void>;

  /** **UNSTABLE**: new API, yet to be vetted.
   *
   * A generic transport listener for message-oriented protocols.
   *
   * @category Network
   */
  export interface DatagramConn extends AsyncIterable<[Uint8Array, Addr]> {
    /** **UNSTABLE**: new API, yet to be vetted.
     *
     * Waits for and resolves to the next message to the `UDPConn`. */
    receive(p?: Uint8Array): Promise<[Uint8Array, Addr]>;
    /** UNSTABLE: new API, yet to be vetted.
     *
     * Sends a message to the target. */
    send(p: Uint8Array, addr: Addr): Promise<number>;
    /** UNSTABLE: new API, yet to be vetted.
     *
     * Close closes the socket. Any pending message promises will be rejected
     * with errors. */
    close(): void;
    /** Return the address of the `UDPConn`. */
    readonly addr: Addr;
    [Symbol.asyncIterator](): AsyncIterableIterator<[Uint8Array, Addr]>;
  }

  /** @category Network */
  export interface UnixListenOptions {
    /** A Path to the Unix Socket. */
    path: string;
  }

  /** **UNSTABLE**: new API, yet to be vetted.
   *
   * Listen announces on the local transport address.
   *
   * ```ts
   * const listener = Deno.listen({ path: "/foo/bar.sock", transport: "unix" })
   * ```
   *
   * Requires `allow-read` and `allow-write` permission.
   *
   * @category Network
   */
  export function listen(
    options: UnixListenOptions & { transport: "unix" },
  ): Listener;

  /** **UNSTABLE**: new API, yet to be vetted
   *
   * Listen announces on the local transport address.
   *
   * ```ts
   * const listener1 = Deno.listenDatagram({
   *   port: 80,
   *   transport: "udp"
   * });
   * const listener2 = Deno.listenDatagram({
   *   hostname: "golang.org",
   *   port: 80,
   *   transport: "udp"
   * });
   * ```
   *
   * Requires `allow-net` permission.
   *
   * @category Network
   */
  export function listenDatagram(
    options: ListenOptions & { transport: "udp" },
  ): DatagramConn;

  /** **UNSTABLE**: new API, yet to be vetted
   *
   * Listen announces on the local transport address.
   *
   * ```ts
   * const listener = Deno.listenDatagram({
   *   path: "/foo/bar.sock",
   *   transport: "unixpacket"
   * });
   * ```
   *
   * Requires `allow-read` and `allow-write` permission.
   *
   * @category Network
   */
  export function listenDatagram(
    options: UnixListenOptions & { transport: "unixpacket" },
  ): DatagramConn;

  export interface UnixConnectOptions {
    transport: "unix";
    path: string;
  }

  /** **UNSTABLE**:  The unix socket transport is unstable as a new API yet to
   * be vetted.  The TCP transport is considered stable.
   *
   * Connects to the hostname (default is "127.0.0.1") and port on the named
   * transport (default is "tcp"), and resolves to the connection (`Conn`).
   *
   * ```ts
   * const conn1 = await Deno.connect({ port: 80 });
   * const conn2 = await Deno.connect({ hostname: "192.0.2.1", port: 80 });
   * const conn3 = await Deno.connect({ hostname: "[2001:db8::1]", port: 80 });
   * const conn4 = await Deno.connect({ hostname: "golang.org", port: 80, transport: "tcp" });
   * const conn5 = await Deno.connect({ path: "/foo/bar.sock", transport: "unix" });
   * ```
   *
   * Requires `allow-net` permission for "tcp" and `allow-read` for "unix".
   *
   * @category Network
   */
  export function connect(
    options: ConnectOptions,
  ): Promise<TcpConn>;
  export function connect(
    options: UnixConnectOptions,
  ): Promise<UnixConn>;

  export interface ConnectTlsOptions {
    /** PEM formatted client certificate chain. */
    certChain?: string;
    /** PEM formatted (RSA or PKCS8) private key of client certificate. */
    privateKey?: string;
    /** **UNSTABLE**: new API, yet to be vetted.
     *
     * Application-Layer Protocol Negotiation (ALPN) protocols supported by
     * the client. If not specified, no ALPN extension will be included in the
     * TLS handshake.
     */
    alpnProtocols?: string[];
  }

  /** @category Network */
  export interface TlsHandshakeInfo {
    /** **UNSTABLE**: new API, yet to be vetted.
     *
     * Contains the ALPN protocol selected during negotiation with the server.
     * If no ALPN protocol selected, returns `null`.
     */
    alpnProtocol: string | null;
  }

  /** @category Network */
  export interface TlsConn extends Conn {
    /** Runs the client or server handshake protocol to completion if that has
     * not happened yet. Calling this method is optional; the TLS handshake
     * will be completed automatically as soon as data is sent or received. */
    handshake(): Promise<TlsHandshakeInfo>;
  }

  /** **UNSTABLE** New API, yet to be vetted.
   *
   * Create a TLS connection with an attached client certificate.
   *
   * ```ts
   * const conn = await Deno.connectTls({
   *   hostname: "deno.land",
   *   port: 443,
   *   certChain: "---- BEGIN CERTIFICATE ----\n ...",
   *   privateKey: "---- BEGIN PRIVATE KEY ----\n ...",
   * });
   * ```
   *
   * Requires `allow-net` permission.
   *
   * @category Network
   */
  export function connectTls(options: ConnectTlsOptions): Promise<TlsConn>;

  /** @category Network */
  export interface ListenTlsOptions {
    /** **UNSTABLE**: new API, yet to be vetted.
     *
     * Application-Layer Protocol Negotiation (ALPN) protocols to announce to
     * the client. If not specified, no ALPN extension will be included in the
     * TLS handshake.
     */
    alpnProtocols?: string[];
  }

  /** @category Network */
  export interface StartTlsOptions {
    /** **UNSTABLE**: new API, yet to be vetted.
     *
     * Application-Layer Protocol Negotiation (ALPN) protocols to announce to
     * the client. If not specified, no ALPN extension will be included in the
     * TLS handshake.
     */
    alpnProtocols?: string[];
  }

  /** @category Network */
  export interface Listener extends AsyncIterable<Conn> {
    /** **UNSTABLE**: new API, yet to be vetted.
     *
     * Make the listener block the event loop from finishing.
     *
     * Note: the listener blocks the event loop from finishing by default.
     * This method is only meaningful after `.unref()` is called.
     */
    ref(): void;
    /** **UNSTABLE**: new API, yet to be vetted.
     *
     * Make the listener not block the event loop from finishing.
     */
    unref(): void;
  }

  /** **UNSTABLE**: New API should be tested first.
   *
   * Acquire an advisory file-system lock for the provided file. `exclusive`
   * defaults to `false`.
   *
   * @category File System
   */
  export function flock(rid: number, exclusive?: boolean): Promise<void>;

  /** **UNSTABLE**: New API should be tested first.
   *
   * Acquire an advisory file-system lock for the provided file. `exclusive`
   * defaults to `false`.
   *
   * @category File System
   */
  export function flockSync(rid: number, exclusive?: boolean): void;

  /** **UNSTABLE**: New API should be tested first.
   *
   * Release an advisory file-system lock for the provided file.
   *
   * @category File System
   */
  export function funlock(rid: number): Promise<void>;

  /** **UNSTABLE**: New API should be tested first.
   *
   * Release an advisory file-system lock for the provided file.
   *
   * @category File System
   */
  export function funlockSync(rid: number): void;

  /** **UNSTABLE**: new API, yet to be vetted.
   *
   * Make the timer of the given id blocking the event loop from finishing.
   *
   * @category Timers
   */
  export function refTimer(id: number): void;

  /** **UNSTABLE**: new API, yet to be vetted.
   *
   * Make the timer of the given id not blocking the event loop from finishing.
   *
   * @category Timers
   */
  export function unrefTimer(id: number): void;

<<<<<<< HEAD
  /**
   * A handler for HTTP requests. Consumes a request and returns a response.
   *
   * Handler allows `void` or `Promise<void>` return type to enable
   * request upgrades using `Deno.upgradeHttp()` API. It is callers responsibility
   * to write response manually to the returned connection. Failing to do so
   * (or not returning a response without an upgrade) will cause the connection
   * to hang.
   *
   * If a handler throws, the server calling the handler will assume the impact
   * of the error is isolated to the individual request. It will catch the error
   * and close the underlying connection.
   */
  export type Handler = (
    request: Request,
  ) => Response | Promise<Response> | void | Promise<void>;

  export interface ServeInit extends Partial<Deno.ListenOptions> {
    /** An AbortSignal to close the server and all connections. */
    signal?: AbortSignal;

    /** The handler to invoke when route handlers throw an error. */
    onError?: (error: unknown) => Response | Promise<Response>;

    /** The callback which is called when the server started listening */
    onListen?: (params: { hostname: string; port: number }) => void;
  }

  export interface ServeTlsInit extends ServeInit {
    cert: string;
    key: string;
  }

  export function serve(
    handler: Handler,
    options?: ServeInit,
  ): Promise<void>;

  export function serveTls(
    handler: Handler,
    options?: ServeTlsInit,
  ): Promise<void>;

  /** **UNSTABLE**: new API, yet to be vetter.
=======
  /** **UNSTABLE**: new API, yet to be vetted.
>>>>>>> a2ab5eee
   *
   * Allows to "hijack" a connection that the request is associated with.
   * Can be used to implement protocols that build on top of HTTP (eg.
   * WebSockets).
   *
   * The return type depends if `request` is coming from `Deno.serve()` API
   * or `Deno.serveHttp()`; for former it returns the connection and first
   * packet, for latter it returns a promise.
   *
   * The returned promise returns underlying connection and first packet
   * received. The promise shouldn't be awaited before responding to the
   * `request`, otherwise event loop might deadlock.
   *
   * @category HTTP Server
   */
  export function upgradeHttp(
    request: Request,
  ): [Deno.Conn, Uint8Array] | Promise<[Deno.Conn, Uint8Array]>;

  /** @category Sub Process */
  export interface SpawnOptions {
    /** Arguments to pass to the process. */
    args?: string[];
    /**
     * The working directory of the process.
     * If not specified, the cwd of the parent process is used.
     */
    cwd?: string | URL;
    /**
     * Clear environmental variables from parent process.
     * Doesn't guarantee that only `opt.env` variables are present,
     * as the OS may set environmental variables for processes.
     */
    clearEnv?: boolean;
    /** Environmental variables to pass to the subprocess. */
    env?: Record<string, string>;
    /**
     * Sets the child process’s user ID. This translates to a setuid call
     * in the child process. Failure in the setuid call will cause the spawn to fail.
     */
    uid?: number;
    /** Similar to `uid`, but sets the group ID of the child process. */
    gid?: number;
    /**
     * An AbortSignal that allows closing the process using the corresponding
     * AbortController by sending the process a SIGTERM signal.
     * Not Supported by execSync.
     */
    signal?: AbortSignal;

    /** Defaults to "null". */
    stdin?: "piped" | "inherit" | "null";
    /** Defaults to "piped". */
    stdout?: "piped" | "inherit" | "null";
    /** Defaults to "piped". */
    stderr?: "piped" | "inherit" | "null";
  }

  /**
   * Spawns a child process.
   *
   * If any stdio options are not set to `"piped"`, accessing the corresponding
   * field on the `Child` or its `SpawnOutput` will throw a `TypeError`.
   *
   * If stdin is set to `"piped"`, the stdin WritableStream needs to be closed
   * manually.
   *
   * ```ts
   * const child = Deno.spawnChild(Deno.execPath(), {
   *   args: [
   *     "eval",
   *     "console.log('Hello World')",
   *   ],
   *   stdin: "piped",
   * });
   *
   * // open a file and pipe the subprocess output to it.
   * child.stdout.pipeTo(Deno.openSync("output").writable);
   *
   * // manually close stdin
   * child.stdin.close();
   * const status = await child.status;
   * ```
   *
   * @category Sub Process
   */
  export function spawnChild(
    command: string | URL,
    options?: SpawnOptions,
  ): Child;

  /** @category Sub Process */
  export class Child {
    get stdin(): WritableStream<Uint8Array>;
    get stdout(): ReadableStream<Uint8Array>;
    get stderr(): ReadableStream<Uint8Array>;
    readonly pid: number;
    /** Get the status of the child. */
    readonly status: Promise<ChildStatus>;

    /** Waits for the child to exit completely, returning all its output and status. */
    output(): Promise<SpawnOutput>;
    /** Kills the process with given Signal. Defaults to SIGTERM. */
    kill(signo?: Signal): void;

    ref(): void;
    unref(): void;
  }

  /**
   * Executes a subprocess, waiting for it to finish and
   * collecting all of its output.
   * Will throw an error if `stdin: "piped"` is passed.
   *
   * If options `stdout` or `stderr` are not set to `"piped"`, accessing the
   * corresponding field on `SpawnOutput` will throw a `TypeError`.
   *
   * ```ts
   * const { code, stdout, stderr } = await Deno.spawn(Deno.execPath(), {
   *   args: [
   *     "eval",
   *        "console.log('hello'); console.error('world')",
   *   ],
   * });
   * console.assert(code === 0);
   * console.assert("hello\n" === new TextDecoder().decode(stdout));
   * console.assert("world\n" === new TextDecoder().decode(stderr));
   * ```
   *
   * @category Sub Process
   */
  export function spawn(
    command: string | URL,
    options?: SpawnOptions,
  ): Promise<SpawnOutput>;

  /**
   * Synchronously executes a subprocess, waiting for it to finish and
   * collecting all of its output.
   * Will throw an error if `stdin: "piped"` is passed.
   *
   * If options `stdout` or `stderr` are not set to `"piped"`, accessing the
   * corresponding field on `SpawnOutput` will throw a `TypeError`.
   *
   * ```ts
   * const { code, stdout, stderr } = Deno.spawnSync(Deno.execPath(), {
   *   args: [
   *     "eval",
   *       "console.log('hello'); console.error('world')",
   *   ],
   * });
   * console.assert(code === 0);
   * console.assert("hello\n" === new TextDecoder().decode(stdout));
   * console.assert("world\n" === new TextDecoder().decode(stderr));
   * ```
   *
   * @category Sub Process
   */
  export function spawnSync(
    command: string | URL,
    options?: SpawnOptions,
  ): SpawnOutput;

  export interface ChildStatus {
    success: boolean;
    code: number;
    signal: Signal | null;
  }

  export interface SpawnOutput extends ChildStatus {
    get stdout(): Uint8Array;
    get stderr(): Uint8Array;
  }
}

/** @category Fetch API */
declare function fetch(
  input: Request | URL | string,
  init?: RequestInit & { client: Deno.HttpClient },
): Promise<Response>;

/** @category Web Workers */
declare interface WorkerOptions {
  /** UNSTABLE: New API.
   *
   * Configure permissions options to change the level of access the worker will
   * have. By default it will have no permissions. Note that the permissions
   * of a worker can't be extended beyond its parent's permissions reach.
   * - "inherit" will take the permissions of the thread the worker is created in
   * - "none" will use the default behavior and have no permission
   * - You can provide a list of routes relative to the file the worker
   *   is created in to limit the access of the worker (read/write permissions only)
   *
   * Example:
   *
   * ```ts
   * // mod.ts
   * const worker = new Worker(
   *   new URL("deno_worker.ts", import.meta.url).href, {
   *     type: "module",
   *     deno: {
   *       permissions: {
   *         read: true,
   *       },
   *     },
   *   }
   * );
   * ```
   */
  deno?: {
    /** Set to `"none"` to disable all the permissions in the worker. */
    permissions?: Deno.PermissionOptions;
  };
}

/** @category Web Sockets */
declare interface WebSocketStreamOptions {
  protocols?: string[];
  signal?: AbortSignal;
  headers?: HeadersInit;
}

/** @category Web Sockets */
declare interface WebSocketConnection {
  readable: ReadableStream<string | Uint8Array>;
  writable: WritableStream<string | Uint8Array>;
  extensions: string;
  protocol: string;
}

/** @category Web Sockets */
declare interface WebSocketCloseInfo {
  code?: number;
  reason?: string;
}

/** @category Web Sockets */
declare class WebSocketStream {
  constructor(url: string, options?: WebSocketStreamOptions);
  url: string;
  connection: Promise<WebSocketConnection>;
  closed: Promise<WebSocketCloseInfo>;
  close(closeInfo?: WebSocketCloseInfo): void;
}<|MERGE_RESOLUTION|>--- conflicted
+++ resolved
@@ -1211,7 +1211,6 @@
    */
   export function unrefTimer(id: number): void;
 
-<<<<<<< HEAD
   /**
    * A handler for HTTP requests. Consumes a request and returns a response.
    *
@@ -1256,9 +1255,6 @@
   ): Promise<void>;
 
   /** **UNSTABLE**: new API, yet to be vetter.
-=======
-  /** **UNSTABLE**: new API, yet to be vetted.
->>>>>>> a2ab5eee
    *
    * Allows to "hijack" a connection that the request is associated with.
    * Can be used to implement protocols that build on top of HTTP (eg.
