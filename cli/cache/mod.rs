--- conflicted
+++ resolved
@@ -101,18 +101,6 @@
       ));
     }
 
-<<<<<<< HEAD
-    let specifier = if specifier.scheme() == "node" {
-      match crate::node::resolve_builtin_node_module(
-        specifier.as_str().strip_prefix("node:").unwrap(),
-      ) {
-        Ok(specifier) => specifier,
-        Err(err) => return Box::pin(futures::future::ready(Err(err))),
-      }
-    } else {
-      specifier.clone()
-    };
-=======
     let specifier =
       if let Some(module_name) = specifier.as_str().strip_prefix("node:") {
         if module_name == "module" {
@@ -131,7 +119,6 @@
       } else {
         specifier.clone()
       };
->>>>>>> 8c16c3f6
 
     let permissions = if is_dynamic {
       self.dynamic_permissions.clone()
