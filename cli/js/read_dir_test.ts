--- conflicted
+++ resolved
@@ -21,21 +21,12 @@
   assertEquals(counter, 2);
 }
 
-<<<<<<< HEAD
-testPerm({ read: true }, function readdirSyncSuccess(): void {
+unitTest({ perms: { read: true } }, function readdirSyncSuccess(): void {
   const files = Deno.readdirSync("cli/tests/");
   assertSameContent(files);
 });
 
-testPerm({ read: false }, function readdirSyncPerm(): void {
-=======
-unitTest({ perms: { read: true } }, function readDirSyncSuccess(): void {
-  const files = Deno.readDirSync("cli/tests/");
-  assertSameContent(files);
-});
-
-unitTest({ perms: { read: false } }, function readDirSyncPerm(): void {
->>>>>>> 8d96dffa
+unitTest({ perms: { read: false } }, function readdirSyncPerm(): void {
   let caughtError = false;
   try {
     Deno.readdirSync("tests/");
@@ -46,11 +37,7 @@
   assert(caughtError);
 });
 
-<<<<<<< HEAD
-testPerm({ read: true }, function readdirSyncNotDir(): void {
-=======
-unitTest({ perms: { read: true } }, function readDirSyncNotDir(): void {
->>>>>>> 8d96dffa
+unitTest({ perms: { read: true } }, function readdirSyncNotDir(): void {
   let caughtError = false;
   let src;
 
@@ -64,11 +51,7 @@
   assertEquals(src, undefined);
 });
 
-<<<<<<< HEAD
-testPerm({ read: true }, function readdirSyncNotFound(): void {
-=======
-unitTest({ perms: { read: true } }, function readDirSyncNotFound(): void {
->>>>>>> 8d96dffa
+unitTest({ perms: { read: true } }, function readdirSyncNotFound(): void {
   let caughtError = false;
   let src;
 
@@ -82,25 +65,16 @@
   assertEquals(src, undefined);
 });
 
-<<<<<<< HEAD
-testPerm({ read: true }, async function readdirSuccess(): Promise<void> {
+unitTest({ perms: { read: true } }, async function readdirSuccess(): Promise<
+  void
+> {
   const files = await Deno.readdir("cli/tests/");
   assertSameContent(files);
 });
 
-testPerm({ read: false }, async function readdirPerm(): Promise<void> {
-=======
-unitTest({ perms: { read: true } }, async function readDirSuccess(): Promise<
+unitTest({ perms: { read: false } }, async function readdirPerm(): Promise<
   void
 > {
-  const files = await Deno.readDir("cli/tests/");
-  assertSameContent(files);
-});
-
-unitTest({ perms: { read: false } }, async function readDirPerm(): Promise<
-  void
-> {
->>>>>>> 8d96dffa
   let caughtError = false;
   try {
     await Deno.readdir("tests/");
