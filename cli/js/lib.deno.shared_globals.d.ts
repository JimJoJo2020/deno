// Copyright 2018-2020 the Deno authors. All rights reserved. MIT license.

/* eslint-disable @typescript-eslint/no-unused-vars, @typescript-eslint/no-empty-interface, @typescript-eslint/no-explicit-any */

/// <reference no-default-lib="true" />
// TODO: we need to remove this, but Fetch::Response::Body implements Reader
// which requires Deno.EOF, and we shouldn't be leaking that, but https_proxy
// at the least requires the Reader interface on Body, which it shouldn't
/// <reference lib="deno.ns" />
/// <reference lib="esnext" />

// https://developer.mozilla.org/en-US/docs/Web/API/WindowOrWorkerGlobalScope

declare interface WindowOrWorkerGlobalScope {
  // methods
  atob: typeof __textEncoding.atob;
  btoa: typeof __textEncoding.btoa;
  clearInterval: typeof __timers.clearInterval;
  clearTimeout: typeof __timers.clearTimeout;
  fetch: typeof __fetch.fetch;
  queueMicrotask: (task: () => void) => void;
  setInterval: typeof __timers.setInterval;
  setTimeout: typeof __timers.setTimeout;
  // properties
  console: __console.Console;
  Blob: typeof __blob.DenoBlob;
  File: __domTypes.DomFileConstructor;
  CustomEvent: typeof __customEvent.CustomEvent;
  Event: typeof __event.Event;
  EventTarget: typeof __eventTarget.EventTarget;
  URL: typeof __url.URL;
  URLSearchParams: typeof __urlSearchParams.URLSearchParams;
  Headers: __domTypes.HeadersConstructor;
  FormData: __domTypes.FormDataConstructor;
  TextEncoder: typeof __textEncoding.TextEncoder;
  TextDecoder: typeof __textEncoding.TextDecoder;
  Request: __domTypes.RequestConstructor;
  Response: typeof __fetch.Response;
  performance: __performanceUtil.Performance;
  Worker: typeof __workers.WorkerImpl;
  location: __domTypes.Location;

  addEventListener: (
    type: string,
    callback: (event: __domTypes.Event) => void | null,
    options?: boolean | __domTypes.AddEventListenerOptions | undefined
  ) => void;
  dispatchEvent: (event: __domTypes.Event) => boolean;
  removeEventListener: (
    type: string,
    callback: (event: __domTypes.Event) => void | null,
    options?: boolean | __domTypes.EventListenerOptions | undefined
  ) => void;
}

// This follows the WebIDL at: https://webassembly.github.io/spec/js-api/
// and: https://webassembly.github.io/spec/web-api/

declare namespace WebAssembly {
  interface WebAssemblyInstantiatedSource {
    module: Module;
    instance: Instance;
  }

  /** Compiles a `WebAssembly.Module` from WebAssembly binary code.  This
   * function is useful if it is necessary to a compile a module before it can
   * be instantiated (otherwise, the `WebAssembly.instantiate()` function
   * should be used). */
  function compile(bufferSource: __domTypes.BufferSource): Promise<Module>;

  /** Compiles a `WebAssembly.Module` directly from a streamed underlying
   * source. This function is useful if it is necessary to a compile a module
   * before it can be instantiated (otherwise, the
   * `WebAssembly.instantiateStreaming()` function should be used). */
  function compileStreaming(
    source: Promise<__domTypes.Response>
  ): Promise<Module>;

  /** Takes the WebAssembly binary code, in the form of a typed array or
   * `ArrayBuffer`, and performs both compilation and instantiation in one step.
   * The returned `Promise` resolves to both a compiled `WebAssembly.Module` and
   * its first `WebAssembly.Instance`. */
  function instantiate(
    bufferSource: __domTypes.BufferSource,
    importObject?: object
  ): Promise<WebAssemblyInstantiatedSource>;

  /** Takes an already-compiled `WebAssembly.Module` and returns a `Promise`
   * that resolves to an `Instance` of that `Module`. This overload is useful if
   * the `Module` has already been compiled. */
  function instantiate(
    module: Module,
    importObject?: object
  ): Promise<Instance>;

  /** Compiles and instantiates a WebAssembly module directly from a streamed
   * underlying source. This is the most efficient, optimized way to load wasm
   * code. */
  function instantiateStreaming(
    source: Promise<__domTypes.Response>,
    importObject?: object
  ): Promise<WebAssemblyInstantiatedSource>;

  /** Validates a given typed array of WebAssembly binary code, returning
   * whether the bytes form a valid wasm module (`true`) or not (`false`). */
  function validate(bufferSource: __domTypes.BufferSource): boolean;

  type ImportExportKind = "function" | "table" | "memory" | "global";

  interface ModuleExportDescriptor {
    name: string;
    kind: ImportExportKind;
  }
  interface ModuleImportDescriptor {
    module: string;
    name: string;
    kind: ImportExportKind;
  }

  class Module {
    constructor(bufferSource: __domTypes.BufferSource);

    /** Given a `Module` and string, returns a copy of the contents of all
     * custom sections in the module with the given string name. */
    static customSections(
      moduleObject: Module,
      sectionName: string
    ): ArrayBuffer;

    /** Given a `Module`, returns an array containing descriptions of all the
     * declared exports. */
    static exports(moduleObject: Module): ModuleExportDescriptor[];

    /** Given a `Module`, returns an array containing descriptions of all the
     * declared imports. */
    static imports(moduleObject: Module): ModuleImportDescriptor[];
  }

  class Instance<T extends object = { [key: string]: any }> {
    constructor(module: Module, importObject?: object);

    /** An object containing as its members all the functions exported from the
     * WebAssembly module instance, to allow them to be accessed and used by
     * JavaScript. */
    readonly exports: T;
  }

  interface MemoryDescriptor {
    initial: number;
    maximum?: number;
  }

  class Memory {
    constructor(descriptor: MemoryDescriptor);

    /** An accessor property that returns the buffer contained in the memory. */
    readonly buffer: ArrayBuffer;

    /** Increases the size of the memory instance by a specified number of
     * WebAssembly pages (each one is 64KB in size). */
    grow(delta: number): number;
  }

  type TableKind = "anyfunc";

  interface TableDescriptor {
    element: TableKind;
    initial: number;
    maximum?: number;
  }

  class Table {
    constructor(descriptor: TableDescriptor);

    /** Returns the length of the table, i.e. the number of elements. */
    readonly length: number;

    /** Accessor function — gets the element stored at a given index. */
    get(index: number): (...args: any[]) => any;

    /** Increases the size of the Table instance by a specified number of
     * elements. */
    grow(delta: number): number;

    /** Sets an element stored at a given index to a given value. */
    set(index: number, value: (...args: any[]) => any): void;
  }

  type ValueType = "i32" | "i64" | "f32" | "f64";

  interface GlobalDescriptor {
    value: ValueType;
    mutable?: boolean;
  }

  /** Represents a global variable instance, accessible from both JavaScript and
   * importable/exportable across one or more `WebAssembly.Module` instances.
   * This allows dynamic linking of multiple modules. */
  class Global {
    constructor(descriptor: GlobalDescriptor, value?: any);

    /** Old-style method that returns the value contained inside the global
     * variable. */
    valueOf(): any;

    /** The value contained inside the global variable — this can be used to
     * directly set and get the global's value. */
    value: any;
  }

  /** Indicates an error during WebAssembly decoding or validation */
  class CompileError extends Error {
    constructor(message: string, fileName?: string, lineNumber?: string);
  }

  /** Indicates an error during module instantiation (besides traps from the
   * start function). */
  class LinkError extends Error {
    constructor(message: string, fileName?: string, lineNumber?: string);
  }

  /** Is thrown whenever WebAssembly specifies a trap. */
  class RuntimeError extends Error {
    constructor(message: string, fileName?: string, lineNumber?: string);
  }
}

declare const atob: typeof __textEncoding.atob;
declare const btoa: typeof __textEncoding.btoa;
declare const clearInterval: typeof __timers.clearInterval;
declare const clearTimeout: typeof __timers.clearTimeout;
declare const fetch: typeof __fetch.fetch;
declare const setInterval: typeof __timers.setInterval;
declare const setTimeout: typeof __timers.setTimeout;

declare const console: __console.Console;
declare const Blob: typeof __blob.DenoBlob;
declare const File: __domTypes.DomFileConstructor;
declare const CustomEventInit: typeof __customEvent.CustomEventInit;
declare const CustomEvent: typeof __customEvent.CustomEvent;
declare const EventInit: typeof __event.EventInit;
declare const Event: typeof __event.Event;
declare const EventListener: typeof __eventTarget.EventListener;
declare const EventTarget: typeof __eventTarget.EventTarget;
declare const URL: typeof __url.URL;
declare const URLSearchParams: typeof __urlSearchParams.URLSearchParams;
declare const Headers: __domTypes.HeadersConstructor;
declare const location: __domTypes.Location;
declare const FormData: __domTypes.FormDataConstructor;
declare const TextEncoder: typeof __textEncoding.TextEncoder;
declare const TextDecoder: typeof __textEncoding.TextDecoder;
declare const Request: __domTypes.RequestConstructor;
declare const Response: typeof __fetch.Response;
declare const performance: __performanceUtil.Performance;
declare const Worker: typeof __workers.WorkerImpl;

declare const addEventListener: (
  type: string,
  callback: (event: __domTypes.Event) => void | null,
  options?: boolean | __domTypes.AddEventListenerOptions | undefined
) => void;
declare const dispatchEvent: (event: __domTypes.Event) => boolean;
declare const removeEventListener: (
  type: string,
  callback: (event: __domTypes.Event) => void | null,
  options?: boolean | __domTypes.EventListenerOptions | undefined
) => void;

declare type Blob = __domTypes.Blob;
declare type Body = __domTypes.Body;
declare type File = __domTypes.DomFile;
declare type CustomEventInit = __domTypes.CustomEventInit;
declare type CustomEvent = __domTypes.CustomEvent;
declare type EventInit = __domTypes.EventInit;
declare type Event = __domTypes.Event;
declare type EventListener = __domTypes.EventListener;
declare type EventTarget = __domTypes.EventTarget;
declare type URL = __url.URL;
declare type URLSearchParams = __domTypes.URLSearchParams;
declare type Headers = __domTypes.Headers;
declare type FormData = __domTypes.FormData;
declare type TextEncoder = __textEncoding.TextEncoder;
declare type TextDecoder = __textEncoding.TextDecoder;
declare type Request = __domTypes.Request;
declare type Response = __domTypes.Response;
declare type Worker = __workers.Worker;

declare interface ImportMeta {
  url: string;
  main: boolean;
}

declare namespace __domTypes {
  // @url js/dom_types.d.ts

  export type BufferSource = ArrayBufferView | ArrayBuffer;
  export type HeadersInit =
    | Headers
    | Array<[string, string]>
    | Record<string, string>;
  export type URLSearchParamsInit =
    | string
    | string[][]
    | Record<string, string>;
  type BodyInit =
    | Blob
    | BufferSource
    | FormData
    | URLSearchParams
    | ReadableStream
    | string;
  export type RequestInfo = Request | string;
  type ReferrerPolicy =
    | ""
    | "no-referrer"
    | "no-referrer-when-downgrade"
    | "origin-only"
    | "origin-when-cross-origin"
    | "unsafe-url";
  export type BlobPart = BufferSource | Blob | string;
  export type FormDataEntryValue = DomFile | string;
  export interface DomIterable<K, V> {
    keys(): IterableIterator<K>;
    values(): IterableIterator<V>;
    entries(): IterableIterator<[K, V]>;
    [Symbol.iterator](): IterableIterator<[K, V]>;
    forEach(
      callback: (value: V, key: K, parent: this) => void,
      thisArg?: any
    ): void;
  }
  type EndingType = "transparent" | "native";
  export interface BlobPropertyBag {
    type?: string;
    ending?: EndingType;
  }
  interface AbortSignalEventMap {
    abort: ProgressEvent;
  }
  export enum NodeType {
    ELEMENT_NODE = 1,
    TEXT_NODE = 3,
    DOCUMENT_FRAGMENT_NODE = 11
  }
  export const eventTargetHost: unique symbol;
  export const eventTargetListeners: unique symbol;
  export const eventTargetMode: unique symbol;
  export const eventTargetNodeType: unique symbol;
  export interface EventTarget {
    [eventTargetHost]: EventTarget | null;
    [eventTargetListeners]: { [type in string]: EventListener[] };
    [eventTargetMode]: string;
    [eventTargetNodeType]: NodeType;
    addEventListener(
      type: string,
      callback: (event: Event) => void | null,
      options?: boolean | AddEventListenerOptions
    ): void;
    dispatchEvent(event: Event): boolean;
    removeEventListener(
      type: string,
      callback?: (event: Event) => void | null,
      options?: EventListenerOptions | boolean
    ): void;
  }
  export interface ProgressEventInit extends EventInit {
    lengthComputable?: boolean;
    loaded?: number;
    total?: number;
  }
  export interface URLSearchParams extends DomIterable<string, string> {
    /**
     * Appends a specified key/value pair as a new search parameter.
     */
    append(name: string, value: string): void;
    /**
     * Deletes the given search parameter, and its associated value,
     * from the list of all search parameters.
     */
    delete(name: string): void;
    /**
     * Returns the first value associated to the given search parameter.
     */
    get(name: string): string | null;
    /**
     * Returns all the values association with a given search parameter.
     */
    getAll(name: string): string[];
    /**
     * Returns a Boolean indicating if such a search parameter exists.
     */
    has(name: string): boolean;
    /**
     * Sets the value associated to a given search parameter to the given value.
     * If there were several values, delete the others.
     */
    set(name: string, value: string): void;
    /**
     * Sort all key/value pairs contained in this object in place
     * and return undefined. The sort order is according to Unicode
     * code points of the keys.
     */
    sort(): void;
    /**
     * Returns a query string suitable for use in a URL.
     */
    toString(): string;
    /**
     * Iterates over each name-value pair in the query
     * and invokes the given function.
     */
    forEach(
      callbackfn: (value: string, key: string, parent: this) => void,
      thisArg?: any
    ): void;
  }
  export interface EventListener {
    handleEvent(event: Event): void;
    readonly callback: (event: Event) => void | null;
    readonly options: boolean | AddEventListenerOptions;
  }
  export interface EventInit {
    bubbles?: boolean;
    cancelable?: boolean;
    composed?: boolean;
  }
  export interface CustomEventInit extends EventInit {
    detail?: any;
  }
  export enum EventPhase {
    NONE = 0,
    CAPTURING_PHASE = 1,
    AT_TARGET = 2,
    BUBBLING_PHASE = 3
  }
  export interface EventPath {
    item: EventTarget;
    itemInShadowTree: boolean;
    relatedTarget: EventTarget | null;
    rootOfClosedTree: boolean;
    slotInClosedTree: boolean;
    target: EventTarget | null;
    touchTargetList: EventTarget[];
  }
  export interface Event {
    readonly type: string;
    target: EventTarget | null;
    currentTarget: EventTarget | null;
    composedPath(): EventPath[];
    eventPhase: number;
    stopPropagation(): void;
    stopImmediatePropagation(): void;
    readonly bubbles: boolean;
    readonly cancelable: boolean;
    preventDefault(): void;
    readonly defaultPrevented: boolean;
    readonly composed: boolean;
    isTrusted: boolean;
    readonly timeStamp: Date;
    dispatched: boolean;
    readonly initialized: boolean;
    inPassiveListener: boolean;
    cancelBubble: boolean;
    cancelBubbleImmediately: boolean;
    path: EventPath[];
    relatedTarget: EventTarget | null;
  }
  export interface CustomEvent extends Event {
    readonly detail: any;
    initCustomEvent(
      type: string,
      bubbles?: boolean,
      cancelable?: boolean,
      detail?: any | null
    ): void;
  }
  export interface DomFile extends Blob {
    readonly lastModified: number;
    readonly name: string;
  }
  export interface DomFileConstructor {
    new (
      bits: BlobPart[],
      filename: string,
      options?: FilePropertyBag
    ): DomFile;
    prototype: DomFile;
  }
  export interface FilePropertyBag extends BlobPropertyBag {
    lastModified?: number;
  }
  interface ProgressEvent extends Event {
    readonly lengthComputable: boolean;
    readonly loaded: number;
    readonly total: number;
  }
  export interface EventListenerOptions {
    capture: boolean;
  }
  export interface AddEventListenerOptions extends EventListenerOptions {
    once: boolean;
    passive: boolean;
  }
  interface AbortSignal extends EventTarget {
    readonly aborted: boolean;
    onabort: ((this: AbortSignal, ev: ProgressEvent) => any) | null;
    addEventListener<K extends keyof AbortSignalEventMap>(
      type: K,
      listener: (this: AbortSignal, ev: AbortSignalEventMap[K]) => any,
      options?: boolean | AddEventListenerOptions
    ): void;
    addEventListener(
      type: string,
      listener: EventListener,
      options?: boolean | AddEventListenerOptions
    ): void;
    removeEventListener<K extends keyof AbortSignalEventMap>(
      type: K,
      listener: (this: AbortSignal, ev: AbortSignalEventMap[K]) => any,
      options?: boolean | EventListenerOptions
    ): void;
    removeEventListener(
      type: string,
      listener: EventListener,
      options?: boolean | EventListenerOptions
    ): void;
  }
  export interface ReadableStream {
    readonly locked: boolean;
    cancel(): Promise<void>;
    getReader(): ReadableStreamReader;
    tee(): [ReadableStream, ReadableStream];
  }
  export interface ReadableStreamReader {
    cancel(): Promise<void>;
    read(): Promise<any>;
    releaseLock(): void;
  }
  export interface FormData extends DomIterable<string, FormDataEntryValue> {
    append(name: string, value: string | Blob, fileName?: string): void;
    delete(name: string): void;
    get(name: string): FormDataEntryValue | null;
    getAll(name: string): FormDataEntryValue[];
    has(name: string): boolean;
    set(name: string, value: string | Blob, fileName?: string): void;
  }
  export interface FormDataConstructor {
    new (): FormData;
    prototype: FormData;
  }
  /** A blob object represents a file-like object of immutable, raw data. */
  export interface Blob {
    /** The size, in bytes, of the data contained in the `Blob` object. */
    readonly size: number;
    /** A string indicating the media type of the data contained in the `Blob`.
     * If the type is unknown, this string is empty.
     */
    readonly type: string;
    /** Returns a new `Blob` object containing the data in the specified range of
     * bytes of the source `Blob`.
     */
    slice(start?: number, end?: number, contentType?: string): Blob;
  }
  export interface Body {
    /** A simple getter used to expose a `ReadableStream` of the body contents. */
    readonly body: ReadableStream | null;
    /** Stores a `Boolean` that declares whether the body has been used in a
     * response yet.
     */
    readonly bodyUsed: boolean;
    /** Takes a `Response` stream and reads it to completion. It returns a promise
     * that resolves with an `ArrayBuffer`.
     */
    arrayBuffer(): Promise<ArrayBuffer>;
    /** Takes a `Response` stream and reads it to completion. It returns a promise
     * that resolves with a `Blob`.
     */
    blob(): Promise<Blob>;
    /** Takes a `Response` stream and reads it to completion. It returns a promise
     * that resolves with a `FormData` object.
     */
    formData(): Promise<FormData>;
    /** Takes a `Response` stream and reads it to completion. It returns a promise
     * that resolves with the result of parsing the body text as JSON.
     */
    json(): Promise<any>;
    /** Takes a `Response` stream and reads it to completion. It returns a promise
     * that resolves with a `USVString` (text).
     */
    text(): Promise<string>;
  }
  export interface Headers extends DomIterable<string, string> {
    /** Appends a new value onto an existing header inside a `Headers` object, or
     * adds the header if it does not already exist.
     */
    append(name: string, value: string): void;
    /** Deletes a header from a `Headers` object. */
    delete(name: string): void;
    /** Returns an iterator allowing to go through all key/value pairs
     * contained in this Headers object. The both the key and value of each pairs
     * are ByteString objects.
     */
    entries(): IterableIterator<[string, string]>;
    /** Returns a `ByteString` sequence of all the values of a header within a
     * `Headers` object with a given name.
     */
    get(name: string): string | null;
    /** Returns a boolean stating whether a `Headers` object contains a certain
     * header.
     */
    has(name: string): boolean;
    /** Returns an iterator allowing to go through all keys contained in
     * this Headers object. The keys are ByteString objects.
     */
    keys(): IterableIterator<string>;
    /** Sets a new value for an existing header inside a Headers object, or adds
     * the header if it does not already exist.
     */
    set(name: string, value: string): void;
    /** Returns an iterator allowing to go through all values contained in
     * this Headers object. The values are ByteString objects.
     */
    values(): IterableIterator<string>;
    forEach(
      callbackfn: (value: string, key: string, parent: this) => void,
      thisArg?: any
    ): void;
    /** The Symbol.iterator well-known symbol specifies the default
     * iterator for this Headers object
     */
    [Symbol.iterator](): IterableIterator<[string, string]>;
  }
  export interface HeadersConstructor {
    new (init?: HeadersInit): Headers;
    prototype: Headers;
  }
  type RequestCache =
    | "default"
    | "no-store"
    | "reload"
    | "no-cache"
    | "force-cache"
    | "only-if-cached";
  type RequestCredentials = "omit" | "same-origin" | "include";
  type RequestDestination =
    | ""
    | "audio"
    | "audioworklet"
    | "document"
    | "embed"
    | "font"
    | "image"
    | "manifest"
    | "object"
    | "paintworklet"
    | "report"
    | "script"
    | "sharedworker"
    | "style"
    | "track"
    | "video"
    | "worker"
    | "xslt";
  type RequestMode = "navigate" | "same-origin" | "no-cors" | "cors";
  type RequestRedirect = "follow" | "error" | "manual";
  type ResponseType =
    | "basic"
    | "cors"
    | "default"
    | "error"
    | "opaque"
    | "opaqueredirect";
  export interface RequestInit {
    body?: BodyInit | null;
    cache?: RequestCache;
    credentials?: RequestCredentials;
    headers?: HeadersInit;
    integrity?: string;
    keepalive?: boolean;
    method?: string;
    mode?: RequestMode;
    redirect?: RequestRedirect;
    referrer?: string;
    referrerPolicy?: ReferrerPolicy;
    signal?: AbortSignal | null;
    window?: any;
  }
  export interface ResponseInit {
    headers?: HeadersInit;
    status?: number;
    statusText?: string;
  }
  export interface RequestConstructor {
    new (input: RequestInfo, init?: RequestInit): Request;
    prototype: Request;
  }
  export interface Request extends Body {
    /** Returns the cache mode associated with request, which is a string
     * indicating how the the request will interact with the browser's cache when
     * fetching.
     */
    readonly cache?: RequestCache;
    /** Returns the credentials mode associated with request, which is a string
     * indicating whether credentials will be sent with the request always, never,
     * or only when sent to a same-origin URL.
     */
    readonly credentials?: RequestCredentials;
    /** Returns the kind of resource requested by request, (e.g., `document` or
     * `script`).
     */
    readonly destination?: RequestDestination;
    /** Returns a Headers object consisting of the headers associated with
     * request.
     *
     * Note that headers added in the network layer by the user agent
     * will not be accounted for in this object, (e.g., the `Host` header).
     */
    readonly headers: Headers;
    /** Returns request's subresource integrity metadata, which is a cryptographic
     * hash of the resource being fetched. Its value consists of multiple hashes
     * separated by whitespace. [SRI]
     */
    readonly integrity?: string;
    /** Returns a boolean indicating whether or not request is for a history
     * navigation (a.k.a. back-forward navigation).
     */
    readonly isHistoryNavigation?: boolean;
    /** Returns a boolean indicating whether or not request is for a reload
     * navigation.
     */
    readonly isReloadNavigation?: boolean;
    /** Returns a boolean indicating whether or not request can outlive the global
     * in which it was created.
     */
    readonly keepalive?: boolean;
    /** Returns request's HTTP method, which is `GET` by default. */
    readonly method: string;
    /** Returns the mode associated with request, which is a string indicating
     * whether the request will use CORS, or will be restricted to same-origin
     * URLs.
     */
    readonly mode?: RequestMode;
    /** Returns the redirect mode associated with request, which is a string
     * indicating how redirects for the request will be handled during fetching.
     *
     * A request will follow redirects by default.
     */
    readonly redirect?: RequestRedirect;
    /** Returns the referrer of request. Its value can be a same-origin URL if
     * explicitly set in init, the empty string to indicate no referrer, and
     * `about:client` when defaulting to the global's default.
     *
     * This is used during fetching to determine the value of the `Referer`
     * header of the request being made.
     */
    readonly referrer?: string;
    /** Returns the referrer policy associated with request. This is used during
     * fetching to compute the value of the request's referrer.
     */
    readonly referrerPolicy?: ReferrerPolicy;
    /** Returns the signal associated with request, which is an AbortSignal object
     * indicating whether or not request has been aborted, and its abort event
     * handler.
     */
    readonly signal?: AbortSignal;
    /** Returns the URL of request as a string. */
    readonly url: string;
    clone(): Request;
  }
  export interface Response extends Body {
    /** Contains the `Headers` object associated with the response. */
    readonly headers: Headers;
    /** Contains a boolean stating whether the response was successful (status in
     * the range 200-299) or not.
     */
    readonly ok: boolean;
    /** Indicates whether or not the response is the result of a redirect; that
     * is, its URL list has more than one entry.
     */
    readonly redirected: boolean;
    /** Contains the status code of the response (e.g., `200` for a success). */
    readonly status: number;
    /** Contains the status message corresponding to the status code (e.g., `OK`
     * for `200`).
     */
    readonly statusText: string;
    readonly trailer: Promise<Headers>;
    /** Contains the type of the response (e.g., `basic`, `cors`). */
    readonly type: ResponseType;
    /** Contains the URL of the response. */
    readonly url: string;
    /** Creates a clone of a `Response` object. */
    clone(): Response;
  }
  export interface Location {
    /**
     * Returns a DOMStringList object listing the origins of the ancestor browsing
     * contexts, from the parent browsing context to the top-level browsing
     * context.
     */
    readonly ancestorOrigins: string[];
    /**
     * Returns the Location object's URL's fragment (includes leading "#" if
     * non-empty).
     * Can be set, to navigate to the same URL with a changed fragment (ignores
     * leading "#").
     */
    hash: string;
    /**
     * Returns the Location object's URL's host and port (if different from the
     * default port for the scheme).  Can be set, to navigate to the same URL with
     * a changed host and port.
     */
    host: string;
    /**
     * Returns the Location object's URL's host.  Can be set, to navigate to the
     * same URL with a changed host.
     */
    hostname: string;
    /**
     * Returns the Location object's URL.  Can be set, to navigate to the given
     * URL.
     */
    href: string;
    /** Returns the Location object's URL's origin. */
    readonly origin: string;
    /**
     * Returns the Location object's URL's path.
     * Can be set, to navigate to the same URL with a changed path.
     */
    pathname: string;
    /**
     * Returns the Location object's URL's port.
     * Can be set, to navigate to the same URL with a changed port.
     */
    port: string;
    /**
     * Returns the Location object's URL's scheme.
     * Can be set, to navigate to the same URL with a changed scheme.
     */
    protocol: string;
    /**
     * Returns the Location object's URL's query (includes leading "?" if
     * non-empty). Can be set, to navigate to the same URL with a changed query
     * (ignores leading "?").
     */
    search: string;
    /**
     * Navigates to the given URL.
     */
    assign(url: string): void;
    /**
     * Reloads the current page.
     */
    reload(): void;
    /** @deprecated */
    reload(forcedReload: boolean): void;
    /**
     * Removes the current page from the session history and navigates to the
     * given URL.
     */
    replace(url: string): void;
  }
}

declare namespace __blob {
  // @url js/blob.d.ts

  export const bytesSymbol: unique symbol;
  export const blobBytesWeakMap: WeakMap<__domTypes.Blob, Uint8Array>;
  export class DenoBlob implements __domTypes.Blob {
    private readonly [bytesSymbol];
    readonly size: number;
    readonly type: string;
    /** A blob object represents a file-like object of immutable, raw data. */
    constructor(
      blobParts?: __domTypes.BlobPart[],
      options?: __domTypes.BlobPropertyBag
    );
    slice(start?: number, end?: number, contentType?: string): DenoBlob;
  }
}

declare namespace __console {
  // @url js/console.d.ts

  type ConsoleOptions = Partial<{
    showHidden: boolean;
    depth: number;
    colors: boolean;
    indentLevel: number;
  }>;
  export class CSI {
    static kClear: string;
    static kClearScreenDown: string;
  }
  const isConsoleInstance: unique symbol;
  export class Console {
    private printFunc;
    indentLevel: number;
    [isConsoleInstance]: boolean;
    /** Writes the arguments to stdout */
    log: (...args: unknown[]) => void;
    /** Writes the arguments to stdout */
    debug: (...args: unknown[]) => void;
    /** Writes the arguments to stdout */
    info: (...args: unknown[]) => void;
    /** Writes the properties of the supplied `obj` to stdout */
    dir: (
      obj: unknown,
      options?: Partial<{
        showHidden: boolean;
        depth: number;
        colors: boolean;
        indentLevel: number;
      }>
    ) => void;

    /** From MDN:
     * Displays an interactive tree of the descendant elements of
     * the specified XML/HTML element. If it is not possible to display
     * as an element the JavaScript Object view is shown instead.
     * The output is presented as a hierarchical listing of expandable
     * nodes that let you see the contents of child nodes.
     *
     * Since we write to stdout, we can't display anything interactive
     * we just fall back to `console.dir`.
     */
    dirxml: (
      obj: unknown,
      options?: Partial<{
        showHidden: boolean;
        depth: number;
        colors: boolean;
        indentLevel: number;
      }>
    ) => void;

    /** Writes the arguments to stdout */
    warn: (...args: unknown[]) => void;
    /** Writes the arguments to stdout */
    error: (...args: unknown[]) => void;
    /** Writes an error message to stdout if the assertion is `false`. If the
     * assertion is `true`, nothing happens.
     *
     * ref: https://console.spec.whatwg.org/#assert
     */
    assert: (condition?: boolean, ...args: unknown[]) => void;
    count: (label?: string) => void;
    countReset: (label?: string) => void;
    table: (data: unknown, properties?: string[] | undefined) => void;
    time: (label?: string) => void;
    timeLog: (label?: string, ...args: unknown[]) => void;
    timeEnd: (label?: string) => void;
    group: (...label: unknown[]) => void;
    groupCollapsed: (...label: unknown[]) => void;
    groupEnd: () => void;
    clear: () => void;
    trace: (...args: unknown[]) => void;
    static [Symbol.hasInstance](instance: Console): boolean;
  }
  /** A symbol which can be used as a key for a custom method which will be called
   * when `Deno.inspect()` is called, or when the object is logged to the console.
   */
  export const customInspect: unique symbol;
  /**
   * `inspect()` converts input into string that has the same format
   * as printed by `console.log(...)`;
   */
  export function inspect(value: unknown, options?: ConsoleOptions): string;
}

declare namespace __event {
  // @url js/event.d.ts

  export const eventAttributes: WeakMap<object, any>;
  export class EventInit implements __domTypes.EventInit {
    bubbles: boolean;
    cancelable: boolean;
    composed: boolean;
    constructor({
      bubbles,
      cancelable,
      composed
    }?: {
      bubbles?: boolean | undefined;
      cancelable?: boolean | undefined;
      composed?: boolean | undefined;
    });
  }
  export class Event implements __domTypes.Event {
    isTrusted: boolean;
    private _canceledFlag;
    private _dispatchedFlag;
    private _initializedFlag;
    private _inPassiveListenerFlag;
    private _stopImmediatePropagationFlag;
    private _stopPropagationFlag;
    private _path;
    constructor(type: string, eventInitDict?: __domTypes.EventInit);
    readonly bubbles: boolean;
    cancelBubble: boolean;
    cancelBubbleImmediately: boolean;
    readonly cancelable: boolean;
    readonly composed: boolean;
    currentTarget: __domTypes.EventTarget;
    readonly defaultPrevented: boolean;
    dispatched: boolean;
    eventPhase: number;
    readonly initialized: boolean;
    inPassiveListener: boolean;
    path: __domTypes.EventPath[];
    relatedTarget: __domTypes.EventTarget;
    target: __domTypes.EventTarget;
    readonly timeStamp: Date;
    readonly type: string;
    /** Returns the event’s path (objects on which listeners will be
     * invoked). This does not include nodes in shadow trees if the
     * shadow root was created with its ShadowRoot.mode closed.
     *
     *      event.composedPath();
     */
    composedPath(): __domTypes.EventPath[];
    /** Cancels the event (if it is cancelable).
     * See https://dom.spec.whatwg.org/#set-the-canceled-flag
     *
     *      event.preventDefault();
     */
    preventDefault(): void;
    /** Stops the propagation of events further along in the DOM.
     *
     *      event.stopPropagation();
     */
    stopPropagation(): void;
    /** For this particular event, no other listener will be called.
     * Neither those attached on the same element, nor those attached
     * on elements which will be traversed later (in capture phase,
     * for instance).
     *
     *      event.stopImmediatePropagation();
     */
    stopImmediatePropagation(): void;
  }
}

declare namespace __customEvent {
  // @url js/custom_event.d.ts

  export const customEventAttributes: WeakMap<object, any>;
  export class CustomEventInit extends __event.EventInit
    implements __domTypes.CustomEventInit {
    detail: any;
    constructor({
      bubbles,
      cancelable,
      composed,
      detail
    }: __domTypes.CustomEventInit);
  }
  export class CustomEvent extends __event.Event
    implements __domTypes.CustomEvent {
    constructor(type: string, customEventInitDict?: __domTypes.CustomEventInit);
    readonly detail: any;
    initCustomEvent(
      type: string,
      bubbles?: boolean,
      cancelable?: boolean,
      detail?: any
    ): void;
    readonly [Symbol.toStringTag]: string;
  }
}

declare namespace __eventTarget {
  // @url js/event_target.d.ts

  export class EventListenerOptions implements __domTypes.EventListenerOptions {
    _capture: boolean;
    constructor({ capture }?: { capture?: boolean | undefined });
    readonly capture: boolean;
  }
  export class AddEventListenerOptions extends EventListenerOptions
    implements __domTypes.AddEventListenerOptions {
    _passive: boolean;
    _once: boolean;
    constructor({
      capture,
      passive,
      once
    }?: {
      capture?: boolean | undefined;
      passive?: boolean | undefined;
      once?: boolean | undefined;
    });
    readonly passive: boolean;
    readonly once: boolean;
  }
  export class EventListener implements __domTypes.EventListener {
    allEvents: __domTypes.Event[];
    atEvents: __domTypes.Event[];
    bubbledEvents: __domTypes.Event[];
    capturedEvents: __domTypes.Event[];
    private _callback;
    private _options;
    constructor(
      callback: (event: __domTypes.Event) => void | null,
      options: boolean | __domTypes.AddEventListenerOptions
    );
    handleEvent(event: __domTypes.Event): void;
    readonly callback: (event: __domTypes.Event) => void | null;
    readonly options: __domTypes.AddEventListenerOptions | boolean;
  }
  export const eventTargetAssignedSlot: unique symbol;
  export const eventTargetHasActivationBehavior: unique symbol;
  export class EventTarget implements __domTypes.EventTarget {
    [__domTypes.eventTargetHost]: __domTypes.EventTarget | null;
    [__domTypes.eventTargetListeners]: {
      [type in string]: __domTypes.EventListener[];
    };
    [__domTypes.eventTargetMode]: string;
    [__domTypes.eventTargetNodeType]: __domTypes.NodeType;
    private [eventTargetAssignedSlot];
    private [eventTargetHasActivationBehavior];
    addEventListener(
      type: string,
      callback: (event: __domTypes.Event) => void | null,
      options?: __domTypes.AddEventListenerOptions | boolean
    ): void;
    removeEventListener(
      type: string,
      callback: (event: __domTypes.Event) => void | null,
      options?: __domTypes.EventListenerOptions | boolean
    ): void;
    dispatchEvent(event: __domTypes.Event): boolean;
    readonly [Symbol.toStringTag]: string;
  }
}

declare namespace __io {
  /** UNSTABLE: maybe remove "SEEK_" prefix. Maybe capitalization wrong. */
  export enum SeekMode {
    SEEK_START = 0,
    SEEK_CURRENT = 1,
    SEEK_END = 2
  }
  export interface Reader {
    /** Reads up to p.byteLength bytes into `p`. It resolves to the number
     * of bytes read (`0` < `n` <= `p.byteLength`) and rejects if any error encountered.
     * Even if `read()` returns `n` < `p.byteLength`, it may use all of `p` as
     * scratch space during the call. If some data is available but not
     * `p.byteLength` bytes, `read()` conventionally returns what is available
     * instead of waiting for more.
     *
     * When `read()` encounters end-of-file condition, it returns EOF symbol.
     *
     * When `read()` encounters an error, it rejects with an error.
     *
     * Callers should always process the `n` > `0` bytes returned before
     * considering the EOF. Doing so correctly handles I/O errors that happen
     * after reading some bytes and also both of the allowed EOF behaviors.
     *
     * Implementations must not retain `p`.
     */
    read(p: Uint8Array): Promise<number | Deno.EOF>;
  }
  export interface SyncReader {
    readSync(p: Uint8Array): number | Deno.EOF;
  }
  export interface Writer {
    /** Writes `p.byteLength` bytes from `p` to the underlying data
     * stream. It resolves to the number of bytes written from `p` (`0` <= `n` <=
     * `p.byteLength`) and any error encountered that caused the write to stop
     * early. `write()` must return a non-null error if it returns `n` <
     * `p.byteLength`. write() must not modify the slice data, even temporarily.
     *
     * Implementations must not retain `p`.
     */
    write(p: Uint8Array): Promise<number>;
  }
  export interface SyncWriter {
    writeSync(p: Uint8Array): number;
  }
  export interface Closer {
    close(): void;
  }
  export interface Seeker {
    /** Seek sets the offset for the next `read()` or `write()` to offset,
     * interpreted according to `whence`: `SEEK_START` means relative to the
     * start of the file, `SEEK_CURRENT` means relative to the current offset,
     * and `SEEK_END` means relative to the end. Seek returns the new offset
     * relative to the start of the file and an error, if any.
     *
     * Seeking to an offset before the start of the file is an error. Seeking to
<<<<<<< HEAD
     * any positive offset is legal, but the behavior of subsequent I/O operations
     * on the underlying object is implementation-dependent.
     * It returns the number of cursor position.
=======
     * any positive offset is legal, but the behavior of subsequent I/O
     * operations on the underlying object is implementation-dependent.
>>>>>>> c14cc84a
     */
    seek(offset: number, whence: SeekMode): Promise<number>;
  }
  export interface SyncSeeker {
    seekSync(offset: number, whence: SeekMode): number;
  }
  export interface ReadCloser extends Reader, Closer {}
  export interface WriteCloser extends Writer, Closer {}
  export interface ReadSeeker extends Reader, Seeker {}
  export interface WriteSeeker extends Writer, Seeker {}
  export interface ReadWriteCloser extends Reader, Writer, Closer {}
  export interface ReadWriteSeeker extends Reader, Writer, Seeker {}

  /** UNSTABLE: controversial.
   *
   * Copies from `src` to `dst` until either `EOF` is reached on `src`
   * or an error occurs. It returns the number of bytes copied and the first
   * error encountered while copying, if any.
   *
   * Because `copy()` is defined to read from `src` until `EOF`, it does not
   * treat an `EOF` from `read()` as an error to be reported.
   */
  export function copy(dst: Writer, src: Reader): Promise<number>;

  /** UNSTABLE: Make Reader into AsyncIterable? Remove this?
   *
   * Turns `r` into async iterator.
   *
   *      for await (const chunk of toAsyncIterator(reader)) {
   *          console.log(chunk)
   *      }
   */
  export function toAsyncIterator(r: Reader): AsyncIterableIterator<Uint8Array>;
}

declare namespace __fetch {
  // @url js/fetch.d.ts

  class Body
    implements __domTypes.Body, __domTypes.ReadableStream, __io.ReadCloser {
    private rid;
    readonly contentType: string;
    bodyUsed: boolean;
    private _bodyPromise;
    private _data;
    readonly locked: boolean;
    readonly body: null | Body;
    constructor(rid: number, contentType: string);
    private _bodyBuffer;
    arrayBuffer(): Promise<ArrayBuffer>;
    blob(): Promise<__domTypes.Blob>;
    formData(): Promise<__domTypes.FormData>;
    json(): Promise<any>;
    text(): Promise<string>;
    read(p: Uint8Array): Promise<number | Deno.EOF>;
    close(): void;
    cancel(): Promise<void>;
    getReader(): __domTypes.ReadableStreamReader;
    tee(): [__domTypes.ReadableStream, __domTypes.ReadableStream];
    [Symbol.asyncIterator](): AsyncIterableIterator<Uint8Array>;
  }
  export class Response implements __domTypes.Response {
    readonly url: string;
    readonly status: number;
    statusText: string;
    readonly type: __domTypes.ResponseType;
    readonly redirected: boolean;
    headers: __domTypes.Headers;
    readonly trailer: Promise<__domTypes.Headers>;
    bodyUsed: boolean;
    readonly body: Body;
    constructor(
      url: string,
      status: number,
      statusText: string,
      headersList: Array<[string, string]>,
      rid: number,
      redirected_: boolean,
      type_?: null | __domTypes.ResponseType,
      body_?: null | Body
    );
    arrayBuffer(): Promise<ArrayBuffer>;
    blob(): Promise<__domTypes.Blob>;
    formData(): Promise<__domTypes.FormData>;
    json(): Promise<any>;
    text(): Promise<string>;
    readonly ok: boolean;
    clone(): __domTypes.Response;
    redirect(url: URL | string, status: number): __domTypes.Response;
  }
  /** Fetch a resource from the network. */
  export function fetch(
    input: __domTypes.Request | __url.URL | string,
    init?: __domTypes.RequestInit
  ): Promise<Response>;
}

declare namespace __textEncoding {
  // @url js/text_encoding.d.ts

  export function atob(s: string): string;
  /** Creates a base-64 ASCII string from the input string. */
  export function btoa(s: string): string;
  export interface TextDecodeOptions {
    stream?: false;
  }
  export interface TextDecoderOptions {
    fatal?: boolean;
    ignoreBOM?: boolean;
  }
  export class TextDecoder {
    private _encoding;
    /** Returns encoding's name, lowercased. */
    readonly encoding: string;
    /** Returns `true` if error mode is "fatal", and `false` otherwise. */
    readonly fatal: boolean;
    /** Returns `true` if ignore BOM flag is set, and `false` otherwise. */
    readonly ignoreBOM = false;
    constructor(label?: string, options?: TextDecoderOptions);
    /** Returns the result of running encoding's decoder. */
    decode(
      input?: __domTypes.BufferSource,
      options?: TextDecodeOptions
    ): string;
    readonly [Symbol.toStringTag]: string;
  }
  interface TextEncoderEncodeIntoResult {
    read: number;
    written: number;
  }
  export class TextEncoder {
    /** Returns "utf-8". */
    readonly encoding = "utf-8";
    /** Returns the result of running UTF-8's encoder. */
    encode(input?: string): Uint8Array;
    encodeInto(input: string, dest: Uint8Array): TextEncoderEncodeIntoResult;
    readonly [Symbol.toStringTag]: string;
  }
}

declare namespace __timers {
  // @url js/timers.d.ts

  export type Args = unknown[];
  /** Sets a timer which executes a function once after the timer expires. */
  export function setTimeout(
    cb: (...args: Args) => void,
    delay?: number,
    ...args: Args
  ): number;
  /** Repeatedly calls a function , with a fixed time delay between each call. */
  export function setInterval(
    cb: (...args: Args) => void,
    delay?: number,
    ...args: Args
  ): number;
  export function clearTimeout(id?: number): void;
  export function clearInterval(id?: number): void;
}

declare namespace __urlSearchParams {
  // @url js/url_search_params.d.ts

  export class URLSearchParams {
    private params;
    private url;
    constructor(init?: string | string[][] | Record<string, string>);
    private updateSteps;
    /** Appends a specified key/value pair as a new search parameter.
     *
     *       searchParams.append('name', 'first');
     *       searchParams.append('name', 'second');
     */
    append(name: string, value: string): void;
    /** Deletes the given search parameter and its associated value,
     * from the list of all search parameters.
     *
     *       searchParams.delete('name');
     */
    delete(name: string): void;
    /** Returns all the values associated with a given search parameter
     * as an array.
     *
     *       searchParams.getAll('name');
     */
    getAll(name: string): string[];
    /** Returns the first value associated to the given search parameter.
     *
     *       searchParams.get('name');
     */
    get(name: string): string | null;
    /** Returns a Boolean that indicates whether a parameter with the
     * specified name exists.
     *
     *       searchParams.has('name');
     */
    has(name: string): boolean;
    /** Sets the value associated with a given search parameter to the
     * given value. If there were several matching values, this method
     * deletes the others. If the search parameter doesn't exist, this
     * method creates it.
     *
     *       searchParams.set('name', 'value');
     */
    set(name: string, value: string): void;
    /** Sort all key/value pairs contained in this object in place and
     * return undefined. The sort order is according to Unicode code
     * points of the keys.
     *
     *       searchParams.sort();
     */
    sort(): void;
    /** Calls a function for each element contained in this object in
     * place and return undefined. Optionally accepts an object to use
     * as this when executing callback as second argument.
     *
     *       searchParams.forEach((value, key, parent) => {
     *         console.log(value, key, parent);
     *       });
     *
     */
    forEach(
      callbackfn: (value: string, key: string, parent: this) => void,
      thisArg?: any
    ): void;
    /** Returns an iterator allowing to go through all keys contained
     * in this object.
     *
     *       for (const key of searchParams.keys()) {
     *         console.log(key);
     *       }
     */
    keys(): IterableIterator<string>;
    /** Returns an iterator allowing to go through all values contained
     * in this object.
     *
     *       for (const value of searchParams.values()) {
     *         console.log(value);
     *       }
     */
    values(): IterableIterator<string>;
    /** Returns an iterator allowing to go through all key/value
     * pairs contained in this object.
     *
     *       for (const [key, value] of searchParams.entries()) {
     *         console.log(key, value);
     *       }
     */
    entries(): IterableIterator<[string, string]>;
    /** Returns an iterator allowing to go through all key/value
     * pairs contained in this object.
     *
     *       for (const [key, value] of searchParams[Symbol.iterator]()) {
     *         console.log(key, value);
     *       }
     */
    [Symbol.iterator](): IterableIterator<[string, string]>;
    /** Returns a query string suitable for use in a URL.
     *
     *        searchParams.toString();
     */
    toString(): string;
    private _handleStringInitialization;
    private _handleArrayInitialization;
  }
}

declare namespace __url {
  // @url js/url.d.ts
  export interface URL {
    hash: string;
    host: string;
    hostname: string;
    href: string;
    readonly origin: string;
    password: string;
    pathname: string;
    port: string;
    protocol: string;
    search: string;
    readonly searchParams: __urlSearchParams.URLSearchParams;
    username: string;
    toString(): string;
    toJSON(): string;
  }

  export const URL: {
    prototype: URL;
    new (url: string, base?: string | URL): URL;
    createObjectURL(object: __domTypes.Blob): string;
    revokeObjectURL(url: string): void;
  };
}

declare namespace __workers {
  // @url js/workers.d.ts
  export interface Worker {
    onerror?: (e: Event) => void;
    onmessage?: (e: { data: any }) => void;
    onmessageerror?: () => void;
    postMessage(data: any): void;
    terminate(): void;
  }
  export interface WorkerOptions {
    type?: "classic" | "module";
    name?: string;
  }
  export class WorkerImpl implements Worker {
    private readonly id;
    private isClosing;
    private readonly isClosedPromise;
    onerror?: (e: Event) => void;
    onmessage?: (data: any) => void;
    onmessageerror?: () => void;
    constructor(specifier: string, options?: WorkerOptions);
    postMessage(data: any): void;
    terminate(): void;
    private run;
  }
}

declare namespace __performanceUtil {
  // @url js/performance.d.ts

  export class Performance {
    /** Returns a current time from Deno's start in milliseconds.
     *
     * Use the flag --allow-hrtime return a precise value.
     *
     *       const t = performance.now();
     *       console.log(`${t} ms since start!`);
     */
    now(): number;
  }
}

/* eslint-enable @typescript-eslint/no-unused-vars, @typescript-eslint/no-empty-interface, @typescript-eslint/no-explicit-any */<|MERGE_RESOLUTION|>--- conflicted
+++ resolved
@@ -1191,14 +1191,9 @@
      * relative to the start of the file and an error, if any.
      *
      * Seeking to an offset before the start of the file is an error. Seeking to
-<<<<<<< HEAD
      * any positive offset is legal, but the behavior of subsequent I/O operations
      * on the underlying object is implementation-dependent.
-     * It returns the number of cursor position.
-=======
-     * any positive offset is legal, but the behavior of subsequent I/O
-     * operations on the underlying object is implementation-dependent.
->>>>>>> c14cc84a
+     * It returns the cursor position.
      */
     seek(offset: number, whence: SeekMode): Promise<number>;
   }
