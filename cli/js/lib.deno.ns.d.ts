--- conflicted
+++ resolved
@@ -1163,7 +1163,6 @@
     isSymlink(): boolean;
   }
 
-<<<<<<< HEAD
   // File types (from st_mode & ~0o7777)
   export enum FileType {
     TYPE_UNKNOWN = 0, // whiteouts, doors, ports
@@ -1176,10 +1175,6 @@
     TYPE_SOCKET = 12 << 12
   }
 
-  // @url js/realpath.d.ts
-
-=======
->>>>>>> 07fc95ac
   /** Returns absolute normalized path with, symbolic links resolved.
    *
    *       const realPath = Deno.realpathSync("./some/path");
