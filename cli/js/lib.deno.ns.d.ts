// Copyright 2018-2020 the Deno authors. All rights reserved. MIT license.

/// <reference no-default-lib="true" />
/// <reference lib="esnext" />

declare namespace Deno {
  /** A set of error constructors that are raised by Deno APIs. */
  export const errors: {
    NotFound: ErrorConstructor;
    PermissionDenied: ErrorConstructor;
    ConnectionRefused: ErrorConstructor;
    ConnectionReset: ErrorConstructor;
    ConnectionAborted: ErrorConstructor;
    NotConnected: ErrorConstructor;
    AddrInUse: ErrorConstructor;
    AddrNotAvailable: ErrorConstructor;
    BrokenPipe: ErrorConstructor;
    AlreadyExists: ErrorConstructor;
    InvalidData: ErrorConstructor;
    TimedOut: ErrorConstructor;
    Interrupted: ErrorConstructor;
    WriteZero: ErrorConstructor;
    UnexpectedEof: ErrorConstructor;
    BadResource: ErrorConstructor;
    Http: ErrorConstructor;
    Busy: ErrorConstructor;
  };

  /** The current process id of the runtime. */
  export const pid: number;

  /** Reflects the `NO_COLOR` environment variable.
   *
   * See: https://no-color.org/ */
  export const noColor: boolean;

  export interface TestDefinition {
    fn: () => void | Promise<void>;
    name: string;
    ignore?: boolean;
    /** If at lease one test has `only` set to true, only run tests that have
     * `only` set to true and fail the test suite. */
    only?: boolean;
    /** Check that the number of async completed ops after the test is the same
     * as number of dispatched ops. Defaults to true.*/
    sanitizeOps?: boolean;
    /** Ensure the test case does not "leak" resources - ie. the resource table
     * after the test has exactly the same contents as before the test. Defaults
     * to true. */
    sanitizeResources?: boolean;
  }

  /** Register a test which will be run when `deno test` is used on the command
   * line and the containing module looks like a test module.
   * `fn` can be async if required.
   * ```ts
   * import {assert, fail, assertEquals} from "https://deno.land/std/testing/asserts.ts";
   *
   * Deno.test({
   *   name: "example test",
   *   fn(): void {
   *     assertEquals("world", "world");
   *   },
   * });
   *
   * Deno.test({
   *   name: "example ignored test",
   *   ignore: Deno.build.os === "windows",
   *   fn(): void {
   *     // This test is ignored only on Windows machines
   *   },
   * });
   *
   * Deno.test({
   *   name: "example async test",
   *   async fn() {
   *     const decoder = new TextDecoder("utf-8");
   *     const data = await Deno.readFile("hello_world.txt");
   *     assertEquals(decoder.decode(data), "Hello world");
   *   }
   * });
   * ```
   */
  export function test(t: TestDefinition): void;

  /** Register a test which will be run when `deno test` is used on the command
   * line and the containing module looks like a test module.
   * `fn` can be async if required.
   *
   * ```ts
   * import {assert, fail, assertEquals} from "https://deno.land/std/testing/asserts.ts";
   *
   * Deno.test("My test description", ():void => {
   *   assertEquals("hello", "hello");
   * });
   *
   * Deno.test("My async test description", async ():Promise<void> => {
   *   const decoder = new TextDecoder("utf-8");
   *   const data = await Deno.readFile("hello_world.txt");
   *   assertEquals(decoder.decode(data), "Hello world");
   * });
   * ```
   * */
  export function test(name: string, fn: () => void | Promise<void>): void;

  /** Exit the Deno process with optional exit code. If no exit code is supplied
   * then Deno will exit with return code of 0.
   *
   * ```ts
   * Deno.exit(5);
   * ```
   */
  export function exit(code?: number): never;

  export const env: {
    /** Retrieve the value of an environment variable. Returns undefined if that
     * key doesn't exist.
     *
     * ```ts
     * console.log(Deno.env.get("HOME"));  // e.g. outputs "/home/alice"
     * console.log(Deno.env.get("MADE_UP_VAR"));  // outputs "Undefined"
     * ```
     * Requires `allow-env` permission. */
    get(key: string): string | undefined;

    /** Set the value of an environment variable.
     *
     * ```ts
     * Deno.env.set("SOME_VAR", "Value"));
     * Deno.env.get("SOME_VAR");  // outputs "Value"
     * ```
     *
     * Requires `allow-env` permission. */
    set(key: string, value: string): void;

    /** Delete the value of an environment variable.
     *
     * ```ts
     * Deno.env.set("SOME_VAR", "Value"));
     * Deno.env.delete("SOME_VAR");  // outputs "Undefined"
     * ```
     *
     * Requires `allow-env` permission. */
    delete(key: string): void;

    /** Returns a snapshot of the environment variables at invocation.
     *
     * ```ts
     * Deno.env.set("TEST_VAR", "A");
     * const myEnv = Deno.env.toObject();
     * console.log(myEnv.SHELL);
     * Deno.env.set("TEST_VAR", "B");
     * console.log(myEnv.TEST_VAR);  // outputs "A"
     * ```
     *
     * Requires `allow-env` permission. */
    toObject(): { [index: string]: string };
  };

  /**
   * Returns the path to the current deno executable.
   *
   * ```ts
   * console.log(Deno.execPath());  // e.g. "/home/alice/.local/bin/deno"
   * ```
   *
   * Requires `allow-read` permission.
   */
  export function execPath(): string;

  /**
   * Change the current working directory to the specified path.
   *
   * ```ts
   * Deno.chdir("/home/userA");
   * Deno.chdir("../userB");
   * Deno.chdir("C:\\Program Files (x86)\\Java");
   * ```
   *
   * Throws `Deno.errors.NotFound` if directory not found.
   * Throws `Deno.errors.PermissionDenied` if the user does not have access
   * rights
   *
   * Requires --allow-read.
   */
  export function chdir(directory: string): void;

  /**
   * Return a string representing the current working directory.
   *
   * If the current directory can be reached via multiple paths (due to symbolic
   * links), `cwd()` may return any one of them.
   *
   * ```ts
   * const currentWorkingDirectory = Deno.cwd();
   * ```
   *
   * Throws `Deno.errors.NotFound` if directory not available.
   *
   * Requires --allow-read
   */
  export function cwd(): string;

  export enum SeekMode {
    Start = 0,
    Current = 1,
    End = 2,
  }

  export interface Reader {
    /** Reads up to `p.byteLength` bytes into `p`. It resolves to the number of
     * bytes read (`0` < `n` <= `p.byteLength`) and rejects if any error
     * encountered. Even if `read()` resolves to `n` < `p.byteLength`, it may
     * use all of `p` as scratch space during the call. If some data is
     * available but not `p.byteLength` bytes, `read()` conventionally resolves
     * to what is available instead of waiting for more.
     *
     * When `read()` encounters end-of-file condition, it resolves to EOF
     * (`null`).
     *
     * When `read()` encounters an error, it rejects with an error.
     *
     * Callers should always process the `n` > `0` bytes returned before
     * considering the EOF (`null`). Doing so correctly handles I/O errors that
     * happen after reading some bytes and also both of the allowed EOF
     * behaviors.
     *
     * Implementations should not retain a reference to `p`.
     *
     * Use Deno.iter() to turn a Reader into an AsyncIterator.
     */
    read(p: Uint8Array): Promise<number | null>;
  }

  export interface ReaderSync {
    /** Reads up to `p.byteLength` bytes into `p`. It resolves to the number
     * of bytes read (`0` < `n` <= `p.byteLength`) and rejects if any error
     * encountered. Even if `read()` returns `n` < `p.byteLength`, it may use
     * all of `p` as scratch space during the call. If some data is available
     * but not `p.byteLength` bytes, `read()` conventionally returns what is
     * available instead of waiting for more.
     *
     * When `readSync()` encounters end-of-file condition, it returns EOF
     * (`null`).
     *
     * When `readSync()` encounters an error, it throws with an error.
     *
     * Callers should always process the `n` > `0` bytes returned before
     * considering the EOF (`null`). Doing so correctly handles I/O errors that happen
     * after reading some bytes and also both of the allowed EOF behaviors.
     *
     * Implementations should not retain a reference to `p`.
     *
     * Use Deno.iterSync() to turn a ReaderSync into an Iterator.
     */
    readSync(p: Uint8Array): number | null;
  }

  export interface Writer {
    /** Writes `p.byteLength` bytes from `p` to the underlying data stream. It
     * resolves to the number of bytes written from `p` (`0` <= `n` <=
     * `p.byteLength`) or reject with the error encountered that caused the
     * write to stop early. `write()` must reject with a non-null error if
     * would resolve to `n` < `p.byteLength`. `write()` must not modify the
     * slice data, even temporarily.
     *
     * Implementations should not retain a reference to `p`.
     */
    write(p: Uint8Array): Promise<number>;
  }

  export interface WriterSync {
    /** Writes `p.byteLength` bytes from `p` to the underlying data
     * stream. It returns the number of bytes written from `p` (`0` <= `n`
     * <= `p.byteLength`) and any error encountered that caused the write to
     * stop early. `writeSync()` must throw a non-null error if it returns `n` <
     * `p.byteLength`. `writeSync()` must not modify the slice data, even
     * temporarily.
     *
     * Implementations should not retain a reference to `p`.
     */
    writeSync(p: Uint8Array): number;
  }

  export interface Closer {
    close(): void;
  }

  export interface Seeker {
    /** Seek sets the offset for the next `read()` or `write()` to offset,
     * interpreted according to `whence`: `Start` means relative to the
     * start of the file, `Current` means relative to the current offset,
     * and `End` means relative to the end. Seek resolves to the new offset
     * relative to the start of the file.
     *
     * Seeking to an offset before the start of the file is an error. Seeking to
     * any positive offset is legal, but the behavior of subsequent I/O
     * operations on the underlying object is implementation-dependent.
     * It returns the number of cursor position.
     */
    seek(offset: number, whence: SeekMode): Promise<number>;
  }

  export interface SeekerSync {
    /** Seek sets the offset for the next `readSync()` or `writeSync()` to
     * offset, interpreted according to `whence`: `Start` means relative
     * to the start of the file, `Current` means relative to the current
     * offset, and `End` means relative to the end.
     *
     * Seeking to an offset before the start of the file is an error. Seeking to
     * any positive offset is legal, but the behavior of subsequent I/O
     * operations on the underlying object is implementation-dependent.
     */
    seekSync(offset: number, whence: SeekMode): number;
  }

  /** Copies from `src` to `dst` until either EOF (`null`) is read from `src` or
   * an error occurs. It resolves to the number of bytes copied or rejects with
   * the first error encountered while copying.
   *
   * ```ts
   * const source = await Deno.open("my_file.txt");
   * const buffer = new Deno.Buffer()
   * const bytesCopied1 = await Deno.copy(source, Deno.stdout);
   * const bytesCopied2 = await Deno.copy(source, buffer);
   * ```
   *
   * @param src The source to copy from
   * @param dst The destination to copy to
   * @param options Can be used to tune size of the buffer. Default size is 32kB
   */
  export function copy(
    src: Reader,
    dst: Writer,
    options?: {
      bufSize?: number;
    }
  ): Promise<number>;

  /** Turns a Reader, `r`, into an async iterator.
   *
   * ```ts
   * let f = await Deno.open("/etc/passwd");
   * for await (const chunk of Deno.iter(f)) {
   *   console.log(chunk);
   * }
   * f.close();
   * ```
   *
   * Second argument can be used to tune size of a buffer.
   * Default size of the buffer is 32kB.
   *
   * ```ts
   * let f = await Deno.open("/etc/passwd");
   * const iter = Deno.iter(f, {
   *   bufSize: 1024 * 1024
   * });
   * for await (const chunk of iter) {
   *   console.log(chunk);
   * }
   * f.close();
   * ```
   *
   * Iterator uses an internal buffer of fixed size for efficiency; it returns
   * a view on that buffer on each iteration. It is therefore caller's
   * responsibility to copy contents of the buffer if needed; otherwise the
   * next iteration will overwrite contents of previously returned chunk.
   */
  export function iter(
    r: Reader,
    options?: {
      bufSize?: number;
    }
  ): AsyncIterableIterator<Uint8Array>;

  /** Turns a ReaderSync, `r`, into an iterator.
   *
   * ```ts
   * let f = Deno.openSync("/etc/passwd");
   * for (const chunk of Deno.iterSync(f)) {
   *   console.log(chunk);
   * }
   * f.close();
   * ```
   *
   * Second argument can be used to tune size of a buffer.
   * Default size of the buffer is 32kB.
   *
   * ```ts
   * let f = await Deno.open("/etc/passwd");
   * const iter = Deno.iterSync(f, {
   *   bufSize: 1024 * 1024
   * });
   * for (const chunk of iter) {
   *   console.log(chunk);
   * }
   * f.close();
   * ```
   *
   * Iterator uses an internal buffer of fixed size for efficiency; it returns
   * a view on that buffer on each iteration. It is therefore caller's
   * responsibility to copy contents of the buffer if needed; otherwise the
   * next iteration will overwrite contents of previously returned chunk.
   */
  export function iterSync(
    r: ReaderSync,
    options?: {
      bufSize?: number;
    }
  ): IterableIterator<Uint8Array>;

  /** Synchronously open a file and return an instance of `Deno.File`.  The
   * file does not need to previously exist if using the `create` or `createNew`
   * open options.  It is the callers responsibility to close the file when finished
   * with it.
   *
   * ```ts
   * const file = Deno.openSync("/foo/bar.txt", { read: true, write: true });
   * // Do work with file
   * Deno.close(file.rid);
   * ```
   *
   * Requires `allow-read` and/or `allow-write` permissions depending on options.
   */
  export function openSync(path: string | URL, options?: OpenOptions): File;

  /** Open a file and resolve to an instance of `Deno.File`.  The
   * file does not need to previously exist if using the `create` or `createNew`
   * open options.  It is the callers responsibility to close the file when finished
   * with it.
   *
   * ```ts
   * const file = await Deno.open("/foo/bar.txt", { read: true, write: true });
   * // Do work with file
   * Deno.close(file.rid);
   * ```
   *
   * Requires `allow-read` and/or `allow-write` permissions depending on options.
   */
  export function open(
    path: string | URL,
    options?: OpenOptions
  ): Promise<File>;

  /** Creates a file if none exists or truncates an existing file and returns
   *  an instance of `Deno.File`.
   *
   * ```ts
   * const file = Deno.createSync("/foo/bar.txt");
   * ```
   *
   * Requires `allow-read` and `allow-write` permissions.
   */
  export function createSync(path: string | URL): File;

  /** Creates a file if none exists or truncates an existing file and resolves to
   *  an instance of `Deno.File`.
   *
   * ```ts
   * const file = await Deno.create("/foo/bar.txt");
   * ```
   *
   * Requires `allow-read` and `allow-write` permissions.
   */
  export function create(path: string | URL): Promise<File>;

  /** Synchronously read from a resource ID (`rid`) into an array buffer (`buffer`).
   *
   * Returns either the number of bytes read during the operation or EOF
   * (`null`) if there was nothing more to read.
   *
   * It is possible for a read to successfully return with `0` bytes. This does
   * not indicate EOF.
   *
   * This function is one of the lowest level APIs and most users should not
   * work with this directly, but rather use Deno.readAllSync() instead.
   *
   * **It is not guaranteed that the full buffer will be read in a single call.**
   *
   * ```ts
   * // if "/foo/bar.txt" contains the text "hello world":
   * const file = Deno.openSync("/foo/bar.txt");
   * const buf = new Uint8Array(100);
   * const numberOfBytesRead = Deno.readSync(file.rid, buf); // 11 bytes
   * const text = new TextDecoder().decode(buf);  // "hello world"
   * Deno.close(file.rid);
   * ```
   */
  export function readSync(rid: number, buffer: Uint8Array): number | null;

  /** Read from a resource ID (`rid`) into an array buffer (`buffer`).
   *
   * Resolves to either the number of bytes read during the operation or EOF
   * (`null`) if there was nothing more to read.
   *
   * It is possible for a read to successfully return with `0` bytes. This does
   * not indicate EOF.
   *
   * This function is one of the lowest level APIs and most users should not
   * work with this directly, but rather use Deno.readAll() instead.
   *
   * **It is not guaranteed that the full buffer will be read in a single call.**
   *
   * ```ts
   * // if "/foo/bar.txt" contains the text "hello world":
   * const file = await Deno.open("/foo/bar.txt");
   * const buf = new Uint8Array(100);
   * const numberOfBytesRead = await Deno.read(file.rid, buf); // 11 bytes
   * const text = new TextDecoder().decode(buf);  // "hello world"
   * Deno.close(file.rid);
   * ```
   */
  export function read(rid: number, buffer: Uint8Array): Promise<number | null>;

  /** Synchronously write to the resource ID (`rid`) the contents of the array
   * buffer (`data`).
   *
   * Returns the number of bytes written.  This function is one of the lowest
   * level APIs and most users should not work with this directly, but rather use
   * Deno.writeAllSync() instead.
   *
   * **It is not guaranteed that the full buffer will be written in a single
   * call.**
   *
   * ```ts
   * const encoder = new TextEncoder();
   * const data = encoder.encode("Hello world");
   * const file = Deno.openSync("/foo/bar.txt", {write: true});
   * const bytesWritten = Deno.writeSync(file.rid, data); // 11
   * Deno.close(file.rid);
   * ```
   */
  export function writeSync(rid: number, data: Uint8Array): number;

  /** Write to the resource ID (`rid`) the contents of the array buffer (`data`).
   *
   * Resolves to the number of bytes written.  This function is one of the lowest
   * level APIs and most users should not work with this directly, but rather use
   * Deno.writeAll() instead.
   *
   * **It is not guaranteed that the full buffer will be written in a single
   * call.**
   *
   * ```ts
   * const encoder = new TextEncoder();
   * const data = encoder.encode("Hello world");
   * const file = await Deno.open("/foo/bar.txt", { write: true });
   * const bytesWritten = await Deno.write(file.rid, data); // 11
   * Deno.close(file.rid);
   * ```
   */
  export function write(rid: number, data: Uint8Array): Promise<number>;

  /** Synchronously seek a resource ID (`rid`) to the given `offset` under mode
   * given by `whence`.  The new position within the resource (bytes from the
   * start) is returned.
   *
   * ```ts
   * const file = Deno.openSync('hello.txt', {read: true, write: true, truncate: true, create: true});
   * Deno.writeSync(file.rid, new TextEncoder().encode("Hello world"));
   * // advance cursor 6 bytes
   * const cursorPosition = Deno.seekSync(file.rid, 6, Deno.SeekMode.Start);
   * console.log(cursorPosition);  // 6
   * const buf = new Uint8Array(100);
   * file.readSync(buf);
   * console.log(new TextDecoder().decode(buf)); // "world"
   * ```
   *
   * The seek modes work as follows:
   *
   * ```ts
   * // Given file.rid pointing to file with "Hello world", which is 11 bytes long:
   * // Seek 6 bytes from the start of the file
   * console.log(Deno.seekSync(file.rid, 6, Deno.SeekMode.Start)); // "6"
   * // Seek 2 more bytes from the current position
   * console.log(Deno.seekSync(file.rid, 2, Deno.SeekMode.Current)); // "8"
   * // Seek backwards 2 bytes from the end of the file
   * console.log(Deno.seekSync(file.rid, -2, Deno.SeekMode.End)); // "9" (e.g. 11-2)
   * ```
   */
  export function seekSync(
    rid: number,
    offset: number,
    whence: SeekMode
  ): number;

  /** Seek a resource ID (`rid`) to the given `offset` under mode given by `whence`.
   * The call resolves to the new position within the resource (bytes from the start).
   *
   * ```ts
   * const file = await Deno.open('hello.txt', {read: true, write: true, truncate: true, create: true});
   * await Deno.write(file.rid, new TextEncoder().encode("Hello world"));
   * // advance cursor 6 bytes
   * const cursorPosition = await Deno.seek(file.rid, 6, Deno.SeekMode.Start);
   * console.log(cursorPosition);  // 6
   * const buf = new Uint8Array(100);
   * await file.read(buf);
   * console.log(new TextDecoder().decode(buf)); // "world"
   * ```
   *
   * The seek modes work as follows:
   *
   * ```ts
   * // Given file.rid pointing to file with "Hello world", which is 11 bytes long:
   * // Seek 6 bytes from the start of the file
   * console.log(await Deno.seek(file.rid, 6, Deno.SeekMode.Start)); // "6"
   * // Seek 2 more bytes from the current position
   * console.log(await Deno.seek(file.rid, 2, Deno.SeekMode.Current)); // "8"
   * // Seek backwards 2 bytes from the end of the file
   * console.log(await Deno.seek(file.rid, -2, Deno.SeekMode.End)); // "9" (e.g. 11-2)
   * ```
   */
  export function seek(
    rid: number,
    offset: number,
    whence: SeekMode
  ): Promise<number>;

  /** Close the given resource ID (rid) which has been previously opened, such
   * as via opening or creating a file.  Closing a file when you are finished
   * with it is important to avoid leaking resources.
   *
   * ```ts
   * const file = await Deno.open("my_file.txt");
   * // do work with "file" object
   * Deno.close(file.rid);
   * ````
   */
  export function close(rid: number): void;

  /** The Deno abstraction for reading and writing files. */
  export class File
    implements
      Reader,
      ReaderSync,
      Writer,
      WriterSync,
      Seeker,
      SeekerSync,
      Closer {
    readonly rid: number;
    constructor(rid: number);
    write(p: Uint8Array): Promise<number>;
    writeSync(p: Uint8Array): number;
    read(p: Uint8Array): Promise<number | null>;
    readSync(p: Uint8Array): number | null;
    seek(offset: number, whence: SeekMode): Promise<number>;
    seekSync(offset: number, whence: SeekMode): number;
    close(): void;
  }

  /** A handle for `stdin`. */
  export const stdin: Reader & ReaderSync & Closer & { rid: number };
  /** A handle for `stdout`. */
  export const stdout: Writer & WriterSync & Closer & { rid: number };
  /** A handle for `stderr`. */
  export const stderr: Writer & WriterSync & Closer & { rid: number };

  export interface OpenOptions {
    /** Sets the option for read access. This option, when `true`, means that the
     * file should be read-able if opened. */
    read?: boolean;
    /** Sets the option for write access. This option, when `true`, means that
     * the file should be write-able if opened. If the file already exists,
     * any write calls on it will overwrite its contents, by default without
     * truncating it. */
    write?: boolean;
    /**Sets the option for the append mode. This option, when `true`, means that
     * writes will append to a file instead of overwriting previous contents.
     * Note that setting `{ write: true, append: true }` has the same effect as
     * setting only `{ append: true }`. */
    append?: boolean;
    /** Sets the option for truncating a previous file. If a file is
     * successfully opened with this option set it will truncate the file to `0`
     * size if it already exists. The file must be opened with write access
     * for truncate to work. */
    truncate?: boolean;
    /** Sets the option to allow creating a new file, if one doesn't already
     * exist at the specified path. Requires write or append access to be
     * used. */
    create?: boolean;
    /** Defaults to `false`. If set to `true`, no file, directory, or symlink is
     * allowed to exist at the target location. Requires write or append
     * access to be used. When createNew is set to `true`, create and truncate
     * are ignored. */
    createNew?: boolean;
    /** Permissions to use if creating the file (defaults to `0o666`, before
     * the process's umask).
     * Ignored on Windows. */
    mode?: number;
  }

  /**
   *
   *  Check if a given resource id (`rid`) is a TTY.
   *
   * ```ts
   * // This example is system and context specific
   * const nonTTYRid = Deno.openSync("my_file.txt").rid;
   * const ttyRid = Deno.openSync("/dev/tty6").rid;
   * console.log(Deno.isatty(nonTTYRid)); // false
   * console.log(Deno.isatty(ttyRid)); // true
   * Deno.close(nonTTYRid);
   * Deno.close(ttyRid);
   * ```
   */
  export function isatty(rid: number): boolean;

  /** A variable-sized buffer of bytes with `read()` and `write()` methods.
   *
   * Deno.Buffer is almost always used with some I/O like files and sockets. It
   * allows one to buffer up a download from a socket. Buffer grows and shrinks
   * as necessary.
   *
   * Deno.Buffer is NOT the same thing as Node's Buffer. Node's Buffer was
   * created in 2009 before JavaScript had the concept of ArrayBuffers. It's
   * simply a non-standard ArrayBuffer.
   *
   * ArrayBuffer is a fixed memory allocation. Deno.Buffer is implemented on top
   * of ArrayBuffer.
   *
   * Based on [Go Buffer](https://golang.org/pkg/bytes/#Buffer). */
  export class Buffer implements Reader, ReaderSync, Writer, WriterSync {
    constructor(ab?: ArrayBuffer);
    /** Returns a slice holding the unread portion of the buffer.
     *
     * The slice is valid for use only until the next buffer modification (that
     * is, only until the next call to a method like `read()`, `write()`,
     * `reset()`, or `truncate()`). The slice aliases the buffer content at
     * least until the next buffer modification, so immediate changes to the
     * slice will affect the result of future reads. */
    bytes(): Uint8Array;
    /** Returns whether the unread portion of the buffer is empty. */
    empty(): boolean;
    /** A read only number of bytes of the unread portion of the buffer. */
    readonly length: number;
    /** The read only capacity of the buffer's underlying byte slice, that is,
     * the total space allocated for the buffer's data. */
    readonly capacity: number;
    /** Discards all but the first `n` unread bytes from the buffer but
     * continues to use the same allocated storage. It throws if `n` is
     * negative or greater than the length of the buffer. */
    truncate(n: number): void;
    /** Resets the buffer to be empty, but it retains the underlying storage for
     * use by future writes. `.reset()` is the same as `.truncate(0)`. */
    reset(): void;
    /** Reads the next `p.length` bytes from the buffer or until the buffer is
     * drained. Returns the number of bytes read. If the buffer has no data to
     * return, the return is EOF (`null`). */
    readSync(p: Uint8Array): number | null;
    /** Reads the next `p.length` bytes from the buffer or until the buffer is
     * drained. Resolves to the number of bytes read. If the buffer has no
     * data to return, resolves to EOF (`null`).
     *
     * NOTE: This methods reads bytes sychronously; it's provided for
     * compatibility with `Reader` interfaces.
     */
    read(p: Uint8Array): Promise<number | null>;
    writeSync(p: Uint8Array): number;
    /** NOTE: This methods writes bytes sychronously; it's provided for
     * compatibility with `Writer` interface. */
    write(p: Uint8Array): Promise<number>;
    /** Grows the buffer's capacity, if necessary, to guarantee space for
     * another `n` bytes. After `.grow(n)`, at least `n` bytes can be written to
     * the buffer without another allocation. If `n` is negative, `.grow()` will
     * throw. If the buffer can't grow it will throw an error.
     *
     * Based on Go Lang's
     * [Buffer.Grow](https://golang.org/pkg/bytes/#Buffer.Grow). */
    grow(n: number): void;
    /** Reads data from `r` until EOF (`null`) and appends it to the buffer,
     * growing the buffer as needed. It resolves to the number of bytes read.
     * If the buffer becomes too large, `.readFrom()` will reject with an error.
     *
     * Based on Go Lang's
     * [Buffer.ReadFrom](https://golang.org/pkg/bytes/#Buffer.ReadFrom). */
    readFrom(r: Reader): Promise<number>;
    /** Reads data from `r` until EOF (`null`) and appends it to the buffer,
     * growing the buffer as needed. It returns the number of bytes read. If the
     * buffer becomes too large, `.readFromSync()` will throw an error.
     *
     * Based on Go Lang's
     * [Buffer.ReadFrom](https://golang.org/pkg/bytes/#Buffer.ReadFrom). */
    readFromSync(r: ReaderSync): number;
  }

  /** Read Reader `r` until EOF (`null`) and resolve to the content as
   * Uint8Array`.
   *
   * ```ts
   * // Example from stdin
   * const stdinContent = await Deno.readAll(Deno.stdin);
   *
   * // Example from file
   * const file = await Deno.open("my_file.txt", {read: true});
   * const myFileContent = await Deno.readAll(file);
   * Deno.close(file.rid);
   *
   * // Example from buffer
   * const myData = new Uint8Array(100);
   * // ... fill myData array with data
   * const reader = new Deno.Buffer(myData.buffer as ArrayBuffer);
   * const bufferContent = await Deno.readAll(reader);
   * ```
   */
  export function readAll(r: Reader): Promise<Uint8Array>;

  /** Synchronously reads Reader `r` until EOF (`null`) and returns the content
   * as `Uint8Array`.
   *
   * ```ts
   * // Example from stdin
   * const stdinContent = Deno.readAllSync(Deno.stdin);
   *
   * // Example from file
   * const file = Deno.openSync("my_file.txt", {read: true});
   * const myFileContent = Deno.readAllSync(file);
   * Deno.close(file.rid);
   *
   * // Example from buffer
   * const myData = new Uint8Array(100);
   * // ... fill myData array with data
   * const reader = new Deno.Buffer(myData.buffer as ArrayBuffer);
   * const bufferContent = Deno.readAllSync(reader);
   * ```
   */
  export function readAllSync(r: ReaderSync): Uint8Array;

  /** Write all the content of the array buffer (`arr`) to the writer (`w`).
   *
   * ```ts
   * // Example writing to stdout
   * const contentBytes = new TextEncoder().encode("Hello World");
   * await Deno.writeAll(Deno.stdout, contentBytes);
   *
   * // Example writing to file
   * const contentBytes = new TextEncoder().encode("Hello World");
   * const file = await Deno.open('test.file', {write: true});
   * await Deno.writeAll(file, contentBytes);
   * Deno.close(file.rid);
   *
   * // Example writing to buffer
   * const contentBytes = new TextEncoder().encode("Hello World");
   * const writer = new Deno.Buffer();
   * await Deno.writeAll(writer, contentBytes);
   * console.log(writer.bytes().length);  // 11
   * ```
   */
  export function writeAll(w: Writer, arr: Uint8Array): Promise<void>;

  /** Synchronously write all the content of the array buffer (`arr`) to the
   * writer (`w`).
   *
   * ```ts
   * // Example writing to stdout
   * const contentBytes = new TextEncoder().encode("Hello World");
   * Deno.writeAllSync(Deno.stdout, contentBytes);
   *
   * // Example writing to file
   * const contentBytes = new TextEncoder().encode("Hello World");
   * const file = Deno.openSync('test.file', {write: true});
   * Deno.writeAllSync(file, contentBytes);
   * Deno.close(file.rid);
   *
   * // Example writing to buffer
   * const contentBytes = new TextEncoder().encode("Hello World");
   * const writer = new Deno.Buffer();
   * Deno.writeAllSync(writer, contentBytes);
   * console.log(writer.bytes().length);  // 11
   * ```
   */
  export function writeAllSync(w: WriterSync, arr: Uint8Array): void;

  export interface MkdirOptions {
    /** Defaults to `false`. If set to `true`, means that any intermediate
     * directories will also be created (as with the shell command `mkdir -p`).
     * Intermediate directories are created with the same permissions.
     * When recursive is set to `true`, succeeds silently (without changing any
     * permissions) if a directory already exists at the path, or if the path
     * is a symlink to an existing directory. */
    recursive?: boolean;
    /** Permissions to use when creating the directory (defaults to `0o777`,
     * before the process's umask).
     * Ignored on Windows. */
    mode?: number;
  }

  /** Synchronously creates a new directory with the specified path.
   *
   * ```ts
   * Deno.mkdirSync("new_dir");
   * Deno.mkdirSync("nested/directories", { recursive: true });
   * Deno.mkdirSync("restricted_access_dir", { mode: 0o700 });
   * ```
   *
   * Defaults to throwing error if the directory already exists.
   *
   * Requires `allow-write` permission. */
  export function mkdirSync(path: string | URL, options?: MkdirOptions): void;

  /** Creates a new directory with the specified path.
   *
   * ```ts
   * await Deno.mkdir("new_dir");
   * await Deno.mkdir("nested/directories", { recursive: true });
   * await Deno.mkdir("restricted_access_dir", { mode: 0o700 });
   * ```
   *
   * Defaults to throwing error if the directory already exists.
   *
   * Requires `allow-write` permission. */
  export function mkdir(
    path: string | URL,
    options?: MkdirOptions
  ): Promise<void>;

  export interface MakeTempOptions {
    /** Directory where the temporary directory should be created (defaults to
     * the env variable TMPDIR, or the system's default, usually /tmp).
     *
     * Note that if the passed `dir` is relative, the path returned by
     * makeTempFile() and makeTempDir() will also be relative. Be mindful of
     * this when changing working directory. */
    dir?: string;
    /** String that should precede the random portion of the temporary
     * directory's name. */
    prefix?: string;
    /** String that should follow the random portion of the temporary
     * directory's name. */
    suffix?: string;
  }

  /** Synchronously creates a new temporary directory in the default directory
   * for temporary files (see also `Deno.dir("temp")`), unless `dir` is specified.
   * Other optional options include prefixing and suffixing the directory name
   * with `prefix` and `suffix` respectively.
   *
   * The full path to the newly created directory is returned.
   *
   * Multiple programs calling this function simultaneously will create different
   * directories. It is the caller's responsibility to remove the directory when
   * no longer needed.
   *
   * ```ts
   * const tempDirName0 = Deno.makeTempDirSync();  // e.g. /tmp/2894ea76
   * const tempDirName1 = Deno.makeTempDirSync({ prefix: 'my_temp' });  // e.g. /tmp/my_temp339c944d
   * ```
   *
   * Requires `allow-write` permission. */
  // TODO(ry) Doesn't check permissions.
  export function makeTempDirSync(options?: MakeTempOptions): string;

  /** Creates a new temporary directory in the default directory for temporary
   * files (see also `Deno.dir("temp")`), unless `dir` is specified.  Other
   * optional options include prefixing and suffixing the directory name with
   * `prefix` and `suffix` respectively.
   *
   * This call resolves to the full path to the newly created directory.
   *
   * Multiple programs calling this function simultaneously will create different
   * directories. It is the caller's responsibility to remove the directory when
   * no longer needed.
   *
   * ```ts
   * const tempDirName0 = await Deno.makeTempDir();  // e.g. /tmp/2894ea76
   * const tempDirName1 = await Deno.makeTempDir({ prefix: 'my_temp' }); // e.g. /tmp/my_temp339c944d
   * ```
   *
   * Requires `allow-write` permission. */
  // TODO(ry) Doesn't check permissions.
  export function makeTempDir(options?: MakeTempOptions): Promise<string>;

  /** Synchronously creates a new temporary file in the default directory for
   * temporary files (see also `Deno.dir("temp")`), unless `dir` is specified.
   * Other optional options include prefixing and suffixing the directory name
   * with `prefix` and `suffix` respectively.
   *
   * The full path to the newly created file is returned.
   *
   * Multiple programs calling this function simultaneously will create different
   * files. It is the caller's responsibility to remove the file when no longer
   * needed.
   *
   * ```ts
   * const tempFileName0 = Deno.makeTempFileSync(); // e.g. /tmp/419e0bf2
   * const tempFileName1 = Deno.makeTempFileSync({ prefix: 'my_temp' });  // e.g. /tmp/my_temp754d3098
   * ```
   *
   * Requires `allow-write` permission. */
  export function makeTempFileSync(options?: MakeTempOptions): string;

  /** Creates a new temporary file in the default directory for temporary
   * files (see also `Deno.dir("temp")`), unless `dir` is specified.  Other
   * optional options include prefixing and suffixing the directory name with
   * `prefix` and `suffix` respectively.
   *
   * This call resolves to the full path to the newly created file.
   *
   * Multiple programs calling this function simultaneously will create different
   * files. It is the caller's responsibility to remove the file when no longer
   * needed.
   *
   * ```ts
   * const tmpFileName0 = await Deno.makeTempFile();  // e.g. /tmp/419e0bf2
   * const tmpFileName1 = await Deno.makeTempFile({ prefix: 'my_temp' });  // e.g. /tmp/my_temp754d3098
   * ```
   *
   * Requires `allow-write` permission. */
  export function makeTempFile(options?: MakeTempOptions): Promise<string>;

  /** Synchronously changes the permission of a specific file/directory of
   * specified path.  Ignores the process's umask.
   *
   * ```ts
   * Deno.chmodSync("/path/to/file", 0o666);
   * ```
   *
   * For a full description, see [chmod](#chmod)
   *
   * NOTE: This API currently throws on Windows
   *
   * Requires `allow-write` permission. */
  export function chmodSync(path: string | URL, mode: number): void;

  /** Changes the permission of a specific file/directory of specified path.
   * Ignores the process's umask.
   *
   * ```ts
   * await Deno.chmod("/path/to/file", 0o666);
   * ```
   *
   * The mode is a sequence of 3 octal numbers.  The first/left-most number
   * specifies the permissions for the owner.  The second number specifies the
   * permissions for the group. The last/right-most number specifies the
   * permissions for others.  For example, with a mode of 0o764, the owner (7) can
   * read/write/execute, the group (6) can read/write and everyone else (4) can
   * read only.
   *
   * | Number | Description |
   * | ------ | ----------- |
   * | 7      | read, write, and execute |
   * | 6      | read and write |
   * | 5      | read and execute |
   * | 4      | read only |
   * | 3      | write and execute |
   * | 2      | write only |
   * | 1      | execute only |
   * | 0      | no permission |
   *
   * NOTE: This API currently throws on Windows
   *
   * Requires `allow-write` permission. */
  export function chmod(path: string | URL, mode: number): Promise<void>;

  /** Synchronously change owner of a regular file or directory. This functionality
   * is not available on Windows.
   *
   * ```ts
   * Deno.chownSync("myFile.txt", 1000, 1002);
   * ```
   *
   * Requires `allow-write` permission.
   *
   * Throws Error (not implemented) if executed on Windows
   *
   * @param path path to the file
   * @param uid user id (UID) of the new owner, or `null` for no change
   * @param gid group id (GID) of the new owner, or `null` for no change
   */
<<<<<<< HEAD
  export function chownSync(
    path: string,
    uid: number | null,
    gid: number | null
  ): void;
=======
  export function chownSync(path: string | URL, uid: number, gid: number): void;
>>>>>>> 6f09b8de

  /** Change owner of a regular file or directory. This functionality
   * is not available on Windows.
   *
   * ```ts
   * await Deno.chown("myFile.txt", 1000, 1002);
   * ```
   *
   * Requires `allow-write` permission.
   *
   * Throws Error (not implemented) if executed on Windows
   *
   * @param path path to the file
   * @param uid user id (UID) of the new owner, or `null` for no change
   * @param gid group id (GID) of the new owner, or `null` for no change
   */
  export function chown(
<<<<<<< HEAD
    path: string,
    uid: number | null,
    gid: number | null
  ): Promise<void>;

  /** **UNSTABLE**: needs investigation into high precision time.
   *
   * Synchronously changes the access (`atime`) and modification (`mtime`) times
   * of a file system object referenced by `path`. Given times are either in
   * seconds (UNIX epoch time) or as `Date` objects.
   *
   *       Deno.utimeSync("myfile.txt", 1556495550, new Date());
   *
   * Requires `allow-write` permission. */
  export function utimeSync(
    path: string,
    atime: number | Date,
    mtime: number | Date
  ): void;

  /** **UNSTABLE**: needs investigation into high precision time.
   *
   * Changes the access (`atime`) and modification (`mtime`) times of a file
   * system object referenced by `path`. Given times are either in seconds
   * (UNIX epoch time) or as `Date` objects.
   *
   *       await Deno.utime("myfile.txt", 1556495550, new Date());
   *
   * Requires `allow-write` permission. */
  export function utime(
    path: string,
    atime: number | Date,
    mtime: number | Date
=======
    path: string | URL,
    uid: number,
    gid: number
>>>>>>> 6f09b8de
  ): Promise<void>;

  export interface RemoveOptions {
    /** Defaults to `false`. If set to `true`, path will be removed even if
     * it's a non-empty directory. */
    recursive?: boolean;
  }

  /** Synchronously removes the named file or directory.
   *
   * ```ts
   * Deno.removeSync("/path/to/empty_dir/or/file");
   * Deno.removeSync("/path/to/populated_dir/or/file", { recursive: true });
   * ```
   *
   * Throws error if permission denied, path not found, or path is a non-empty
   * directory and the `recursive` option isn't set to `true`.
   *
   * Requires `allow-write` permission. */
  export function removeSync(path: string | URL, options?: RemoveOptions): void;

  /** Removes the named file or directory.
   *
   * ```ts
   * await Deno.remove("/path/to/empty_dir/or/file");
   * await Deno.remove("/path/to/populated_dir/or/file", { recursive: true });
   * ```
   *
   * Throws error if permission denied, path not found, or path is a non-empty
   * directory and the `recursive` option isn't set to `true`.
   *
   * Requires `allow-write` permission. */
  export function remove(
    path: string | URL,
    options?: RemoveOptions
  ): Promise<void>;

  /** Synchronously renames (moves) `oldpath` to `newpath`. Paths may be files or
   * directories.  If `newpath` already exists and is not a directory,
   * `renameSync()` replaces it. OS-specific restrictions may apply when
   * `oldpath` and `newpath` are in different directories.
   *
   * ```ts
   * Deno.renameSync("old/path", "new/path");
   * ```
   *
   * On Unix, this operation does not follow symlinks at either path.
   *
   * It varies between platforms when the operation throws errors, and if so what
   * they are. It's always an error to rename anything to a non-empty directory.
   *
   * Requires `allow-read` and `allow-write` permissions. */
  export function renameSync(oldpath: string, newpath: string): void;

  /** Renames (moves) `oldpath` to `newpath`.  Paths may be files or directories.
   * If `newpath` already exists and is not a directory, `rename()` replaces it.
   * OS-specific restrictions may apply when `oldpath` and `newpath` are in
   * different directories.
   *
   * ```ts
   * await Deno.rename("old/path", "new/path");
   * ```
   *
   * On Unix, this operation does not follow symlinks at either path.
   *
   * It varies between platforms when the operation throws errors, and if so what
   * they are. It's always an error to rename anything to a non-empty directory.
   *
   * Requires `allow-read` and `allow-write` permission. */
  export function rename(oldpath: string, newpath: string): Promise<void>;

  /** Synchronously reads and returns the entire contents of a file as utf8 encoded string
   *  encoded string. Reading a directory returns an empty string.
   *
   * ```ts
   * const data = Deno.readTextFileSync("hello.txt");
   * console.log(data);
   * ```
   *
   * Requires `allow-read` permission. */
  export function readTextFileSync(path: string | URL): string;

  /** Asynchronously reads and returns the entire contents of a file as a utf8
   *  encoded string. Reading a directory returns an empty data array.
   *
   * ```ts
   * const data = await Deno.readTextFile("hello.txt");
   * console.log(data);
   * ```
   *
   * Requires `allow-read` permission. */
  export function readTextFile(path: string | URL): Promise<string>;

  /** Synchronously reads and returns the entire contents of a file as an array
   * of bytes. `TextDecoder` can be used to transform the bytes to string if
   * required.  Reading a directory returns an empty data array.
   *
   * ```ts
   * const decoder = new TextDecoder("utf-8");
   * const data = Deno.readFileSync("hello.txt");
   * console.log(decoder.decode(data));
   * ```
   *
   * Requires `allow-read` permission. */
  export function readFileSync(path: string | URL): Uint8Array;

  /** Reads and resolves to the entire contents of a file as an array of bytes.
   * `TextDecoder` can be used to transform the bytes to string if required.
   * Reading a directory returns an empty data array.
   *
   * ```ts
   * const decoder = new TextDecoder("utf-8");
   * const data = await Deno.readFile("hello.txt");
   * console.log(decoder.decode(data));
   * ```
   *
   * Requires `allow-read` permission. */
  export function readFile(path: string | URL): Promise<Uint8Array>;

  /** A FileInfo describes a file and is returned by `stat`, `lstat`,
   * `statSync`, `lstatSync`. */
  export interface FileInfo {
    /** True if this is info for a regular file. Mutually exclusive to
     * `FileInfo.isDirectory` and `FileInfo.isSymlink`. */
    isFile: boolean;
    /** True if this is info for a regular directory. Mutually exclusive to
     * `FileInfo.isFile` and `FileInfo.isSymlink`. */
    isDirectory: boolean;
    /** True if this is info for a symlink. Mutually exclusive to
     * `FileInfo.isFile` and `FileInfo.isDirectory`. */
    isSymlink: boolean;
    /** The size of the file, in bytes. */
    size: number;
    /** The last modification time of the file. This corresponds to the `mtime`
     * field from `stat` on Linux/Mac OS and `ftLastWriteTime` on Windows. This
     * may not be available on all platforms. */
    mtime: Date | null;
    /** The last access time of the file. This corresponds to the `atime`
     * field from `stat` on Unix and `ftLastAccessTime` on Windows. This may not
     * be available on all platforms. */
    atime: Date | null;
    /** The creation time of the file. This corresponds to the `birthtime`
     * field from `stat` on Mac/BSD and `ftCreationTime` on Windows. This may
     * not be available on all platforms. */
    birthtime: Date | null;
    /** ID of the device containing the file.
     *
     * _Linux/Mac OS only._ */
    dev: number | null;
    /** Inode number.
     *
     * _Linux/Mac OS only._ */
    ino: number | null;
    /** **UNSTABLE**: Match behavior with Go on Windows for `mode`.
     *
     * The underlying raw `st_mode` bits that contain the standard Unix
     * permissions for this file/directory. */
    mode: number | null;
    /** Number of hard links pointing to this file.
     *
     * _Linux/Mac OS only._ */
    nlink: number | null;
    /** User ID of the owner of this file.
     *
     * _Linux/Mac OS only._ */
    uid: number | null;
    /** Group ID of the owner of this file.
     *
     * _Linux/Mac OS only._ */
    gid: number | null;
    /** Device ID of this file.
     *
     * _Linux/Mac OS only._ */
    rdev: number | null;
    /** Blocksize for filesystem I/O.
     *
     * _Linux/Mac OS only._ */
    blksize: number | null;
    /** Number of blocks allocated to the file, in 512-byte units.
     *
     * _Linux/Mac OS only._ */
    blocks: number | null;
  }

  /** Returns absolute normalized path, with symbolic links resolved.
   *
   * ```ts
   * // e.g. given /home/alice/file.txt and current directory /home/alice
   * Deno.symlinkSync("file.txt", "symlink_file.txt");
   * const realPath = Deno.realPathSync("./file.txt");
   * const realSymLinkPath = Deno.realPathSync("./symlink_file.txt");
   * console.log(realPath);  // outputs "/home/alice/file.txt"
   * console.log(realSymLinkPath);  // outputs "/home/alice/file.txt"
   * ```
   *
   * Requires `allow-read` permission for the target path.
   * Also requires `allow-read` permission for the CWD if the target path is
   * relative.*/
  export function realPathSync(path: string): string;

  /** Resolves to the absolute normalized path, with symbolic links resolved.
   *
   * ```ts
   * // e.g. given /home/alice/file.txt and current directory /home/alice
   * await Deno.symlink("file.txt", "symlink_file.txt");
   * const realPath = await Deno.realPath("./file.txt");
   * const realSymLinkPath = await Deno.realPath("./symlink_file.txt");
   * console.log(realPath);  // outputs "/home/alice/file.txt"
   * console.log(realSymLinkPath);  // outputs "/home/alice/file.txt"
   * ```
   *
   * Requires `allow-read` permission for the target path.
   * Also requires `allow-read` permission for the CWD if the target path is
   * relative.*/
  export function realPath(path: string): Promise<string>;

  export interface DirEntry {
    name: string;
    isFile: boolean;
    isDirectory: boolean;
    isSymlink: boolean;
  }

  /** Synchronously reads the directory given by `path` and returns an iterable
   * of `Deno.DirEntry`.
   *
   * ```ts
   * for (const dirEntry of Deno.readDirSync("/")) {
   *   console.log(dirEntry.name);
   * }
   * ```
   *
   * Throws error if `path` is not a directory.
   *
   * Requires `allow-read` permission. */
  export function readDirSync(path: string | URL): Iterable<DirEntry>;

  /** Reads the directory given by `path` and returns an async iterable of
   * `Deno.DirEntry`.
   *
   * ```ts
   * for await (const dirEntry of Deno.readDir("/")) {
   *   console.log(dirEntry.name);
   * }
   * ```
   *
   * Throws error if `path` is not a directory.
   *
   * Requires `allow-read` permission. */
  export function readDir(path: string | URL): AsyncIterable<DirEntry>;

  /** Synchronously copies the contents and permissions of one file to another
   * specified path, by default creating a new file if needed, else overwriting.
   * Fails if target path is a directory or is unwritable.
   *
   * ```ts
   * Deno.copyFileSync("from.txt", "to.txt");
   * ```
   *
   * Requires `allow-read` permission on fromPath.
   * Requires `allow-write` permission on toPath. */
  export function copyFileSync(
    fromPath: string | URL,
    toPath: string | URL
  ): void;

  /** Copies the contents and permissions of one file to another specified path,
   * by default creating a new file if needed, else overwriting. Fails if target
   * path is a directory or is unwritable.
   *
   * ```ts
   * await Deno.copyFile("from.txt", "to.txt");
   * ```
   *
   * Requires `allow-read` permission on fromPath.
   * Requires `allow-write` permission on toPath. */
  export function copyFile(
    fromPath: string | URL,
    toPath: string | URL
  ): Promise<void>;

  /** Returns the full path destination of the named symbolic link.
   *
   * ```ts
   * Deno.symlinkSync("./test.txt", "./test_link.txt");
   * const target = Deno.readLinkSync("./test_link.txt"); // full path of ./test.txt
   * ```
   *
   * Throws TypeError if called with a hard link
   *
   * Requires `allow-read` permission. */
  export function readLinkSync(path: string): string;

  /** Resolves to the full path destination of the named symbolic link.
   *
   * ```ts
   * await Deno.symlink("./test.txt", "./test_link.txt");
   * const target = await Deno.readLink("./test_link.txt"); // full path of ./test.txt
   * ```
   *
   * Throws TypeError if called with a hard link
   *
   * Requires `allow-read` permission. */
  export function readLink(path: string): Promise<string>;

  /** Resolves to a `Deno.FileInfo` for the specified `path`. If `path` is a
   * symlink, information for the symlink will be returned instead of what it
   * points to.
   *
   * ```ts
   * import { assert } from "https://deno.land/std/testing/asserts.ts";
   * const fileInfo = await Deno.lstat("hello.txt");
   * assert(fileInfo.isFile);
   * ```
   *
   * Requires `allow-read` permission. */
  export function lstat(path: string | URL): Promise<FileInfo>;

  /** Synchronously returns a `Deno.FileInfo` for the specified `path`. If
   * `path` is a symlink, information for the symlink will be returned instead of
   * what it points to..
   *
   * ```ts
   * const fileInfo = Deno.lstatSync("hello.txt");
   * assert(fileInfo.isFile);
   * ```
   *
   * Requires `allow-read` permission. */
  export function lstatSync(path: string | URL): FileInfo;

  /** Resolves to a `Deno.FileInfo` for the specified `path`. Will always
   * follow symlinks.
   *
   * ```ts
   * import { assert } from "https://deno.land/std/testing/asserts.ts";
   * const fileInfo = await Deno.stat("hello.txt");
   * assert(fileInfo.isFile);
   * ```
   *
   * Requires `allow-read` permission. */
  export function stat(path: string | URL): Promise<FileInfo>;

  /** Synchronously returns a `Deno.FileInfo` for the specified `path`. Will
   * always follow symlinks.
   *
   * ```ts
   * import { assert } from "https://deno.land/std/testing/asserts.ts";
   * const fileInfo = Deno.statSync("hello.txt");
   * assert(fileInfo.isFile);
   * ```
   *
   * Requires `allow-read` permission. */
  export function statSync(path: string | URL): FileInfo;

  /** Options for writing to a file. */
  export interface WriteFileOptions {
    /** Defaults to `false`. If set to `true`, will append to a file instead of
     * overwriting previous contents. */
    append?: boolean;
    /** Sets the option to allow creating a new file, if one doesn't already
     * exist at the specified path (defaults to `true`). */
    create?: boolean;
    /** Permissions always applied to file. */
    mode?: number;
  }

  /** Synchronously write `data` to the given `path`, by default creating a new
   * file if needed, else overwriting.
   *
   * ```ts
   * const encoder = new TextEncoder();
   * const data = encoder.encode("Hello world\n");
   * Deno.writeFileSync("hello1.txt", data);  // overwrite "hello1.txt" or create it
   * Deno.writeFileSync("hello2.txt", data, {create: false});  // only works if "hello2.txt" exists
   * Deno.writeFileSync("hello3.txt", data, {mode: 0o777});  // set permissions on new file
   * Deno.writeFileSync("hello4.txt", data, {append: true});  // add data to the end of the file
   * ```
   *
   * Requires `allow-write` permission, and `allow-read` if `options.create` is
   * `false`.
   */
  export function writeFileSync(
    path: string | URL,
    data: Uint8Array,
    options?: WriteFileOptions
  ): void;

  /** Write `data` to the given `path`, by default creating a new file if needed,
   * else overwriting.
   *
   * ```ts
   * const encoder = new TextEncoder();
   * const data = encoder.encode("Hello world\n");
   * await Deno.writeFile("hello1.txt", data);  // overwrite "hello1.txt" or create it
   * await Deno.writeFile("hello2.txt", data, {create: false});  // only works if "hello2.txt" exists
   * await Deno.writeFile("hello3.txt", data, {mode: 0o777});  // set permissions on new file
   * await Deno.writeFile("hello4.txt", data, {append: true});  // add data to the end of the file
   * ```
   *
   * Requires `allow-write` permission, and `allow-read` if `options.create` is `false`.
   */
  export function writeFile(
    path: string | URL,
    data: Uint8Array,
    options?: WriteFileOptions
  ): Promise<void>;

  /** Synchronously write string `data` to the given `path`, by default creating a new file if needed,
   * else overwriting.
   *
   * ```ts
   * await Deno.writeTextFileSync("hello1.txt", "Hello world\n");  // overwrite "hello1.txt" or create it
   * ```
   *
   * Requires `allow-write` permission, and `allow-read` if `options.create` is `false`.
   */
  export function writeTextFileSync(path: string | URL, data: string): void;

  /** Asynchronously write string `data` to the given `path`, by default creating a new file if needed,
   * else overwriting.
   *
   * ```ts
   * await Deno.writeTextFile("hello1.txt", "Hello world\n");  // overwrite "hello1.txt" or create it
   * ```
   *
   * Requires `allow-write` permission, and `allow-read` if `options.create` is `false`.
   */
  export function writeTextFile(
    path: string | URL,
    data: string
  ): Promise<void>;

  /** Synchronously truncates or extends the specified file, to reach the
   * specified `len`.  If `len` is not specified then the entire file contents
   * are truncated.
   *
   * ```ts
   * // truncate the entire file
   * Deno.truncateSync("my_file.txt");
   *
   * // truncate part of the file
   * const file = Deno.makeTempFileSync();
   * Deno.writeFileSync(file, new TextEncoder().encode("Hello World"));
   * Deno.truncateSync(file, 7);
   * const data = Deno.readFileSync(file);
   * console.log(new TextDecoder().decode(data));
   * ```
   *
   * Requires `allow-write` permission. */
  export function truncateSync(name: string, len?: number): void;

  /** Truncates or extends the specified file, to reach the specified `len`. If
   * `len` is not specified then the entire file contents are truncated.
   *
   * ```ts
   * // truncate the entire file
   * await Deno.truncate("my_file.txt");
   *
   * // truncate part of the file
   * const file = await Deno.makeTempFile();
   * await Deno.writeFile(file, new TextEncoder().encode("Hello World"));
   * await Deno.truncate(file, 7);
   * const data = await Deno.readFile(file);
   * console.log(new TextDecoder().decode(data));  // "Hello W"
   * ```
   *
   * Requires `allow-write` permission. */
  export function truncate(name: string, len?: number): Promise<void>;

  export interface NetAddr {
    transport: "tcp" | "udp";
    hostname: string;
    port: number;
  }

  export interface UnixAddr {
    transport: "unix" | "unixpacket";
    path: string;
  }

  export type Addr = NetAddr | UnixAddr;

  /** A generic network listener for stream-oriented protocols. */
  export interface Listener extends AsyncIterable<Conn> {
    /** Waits for and resolves to the next connection to the `Listener`. */
    accept(): Promise<Conn>;
    /** Close closes the listener. Any pending accept promises will be rejected
     * with errors. */
    close(): void;
    /** Return the address of the `Listener`. */
    readonly addr: Addr;

    /** Return the rid of the `Listener`. */
    readonly rid: number;

    [Symbol.asyncIterator](): AsyncIterableIterator<Conn>;
  }

  export interface Conn extends Reader, Writer, Closer {
    /** The local address of the connection. */
    readonly localAddr: Addr;
    /** The remote address of the connection. */
    readonly remoteAddr: Addr;
    /** The resource ID of the connection. */
    readonly rid: number;
    /** Shuts down (`shutdown(2)`) the writing side of the TCP connection. Most
     * callers should just use `close()`.
     *
     * **Unstable** because of lack of testing and because Deno.shutdown is also
     * unstable.
     * */
    closeWrite(): void;
  }

  export interface ListenOptions {
    /** The port to listen on. */
    port: number;
    /** A literal IP address or host name that can be resolved to an IP address.
     * If not specified, defaults to `0.0.0.0`. */
    hostname?: string;
  }

  /** Listen announces on the local transport address.
   *
   * ```ts
   * const listener1 = Deno.listen({ port: 80 })
   * const listener2 = Deno.listen({ hostname: "192.0.2.1", port: 80 })
   * const listener3 = Deno.listen({ hostname: "[2001:db8::1]", port: 80 });
   * const listener4 = Deno.listen({ hostname: "golang.org", port: 80, transport: "tcp" });
   * ```
   *
   * Requires `allow-net` permission. */
  export function listen(
    options: ListenOptions & { transport?: "tcp" }
  ): Listener;

  export interface ListenTlsOptions extends ListenOptions {
    /** Server certificate file. */
    certFile: string;
    /** Server public key file. */
    keyFile: string;

    transport?: "tcp";
  }

  /** Listen announces on the local transport address over TLS (transport layer
   * security).
   *
   * ```ts
   * const lstnr = Deno.listenTls({ port: 443, certFile: "./server.crt", keyFile: "./server.key" });
   * ```
   *
   * Requires `allow-net` permission. */
  export function listenTls(options: ListenTlsOptions): Listener;

  export interface ConnectOptions {
    /** The port to connect to. */
    port: number;
    /** A literal IP address or host name that can be resolved to an IP address.
     * If not specified, defaults to `127.0.0.1`. */
    hostname?: string;
    transport?: "tcp";
  }

  /**
   * Connects to the hostname (default is "127.0.0.1") and port on the named
   * transport (default is "tcp"), and resolves to the connection (`Conn`).
   *
   * ```ts
   * const conn1 = await Deno.connect({ port: 80 });
   * const conn2 = await Deno.connect({ hostname: "192.0.2.1", port: 80 });
   * const conn3 = await Deno.connect({ hostname: "[2001:db8::1]", port: 80 });
   * const conn4 = await Deno.connect({ hostname: "golang.org", port: 80, transport: "tcp" });
   * ```
   *
   * Requires `allow-net` permission for "tcp". */
  export function connect(options: ConnectOptions): Promise<Conn>;

  export interface ConnectTlsOptions {
    /** The port to connect to. */
    port: number;
    /** A literal IP address or host name that can be resolved to an IP address.
     * If not specified, defaults to `127.0.0.1`. */
    hostname?: string;
    /** Server certificate file. */
    certFile?: string;
  }

  /** Establishes a secure connection over TLS (transport layer security) using
   * an optional cert file, hostname (default is "127.0.0.1") and port.  The
   * cert file is optional and if not included Mozilla's root certificates will
   * be used (see also https://github.com/ctz/webpki-roots for specifics)
   *
   * ```ts
   * const conn1 = await Deno.connectTls({ port: 80 });
   * const conn2 = await Deno.connectTls({ certFile: "./certs/my_custom_root_CA.pem", hostname: "192.0.2.1", port: 80 });
   * const conn3 = await Deno.connectTls({ hostname: "[2001:db8::1]", port: 80 });
   * const conn4 = await Deno.connectTls({ certFile: "./certs/my_custom_root_CA.pem", hostname: "golang.org", port: 80});
   * ```
   *
   * Requires `allow-net` permission.
   */
  export function connectTls(options: ConnectTlsOptions): Promise<Conn>;

  export interface Metrics {
    opsDispatched: number;
    opsDispatchedSync: number;
    opsDispatchedAsync: number;
    opsDispatchedAsyncUnref: number;
    opsCompleted: number;
    opsCompletedSync: number;
    opsCompletedAsync: number;
    opsCompletedAsyncUnref: number;
    bytesSentControl: number;
    bytesSentData: number;
    bytesReceived: number;
  }

  /** Receive metrics from the privileged side of Deno. This is primarily used
   * in the development of Deno. 'Ops', also called 'bindings', are the go-between
   * between Deno JavaScript and Deno Rust.
   *
   *      > console.table(Deno.metrics())
   *      ┌─────────────────────────┬────────┐
   *      │         (index)         │ Values │
   *      ├─────────────────────────┼────────┤
   *      │      opsDispatched      │   3    │
   *      │    opsDispatchedSync    │   2    │
   *      │   opsDispatchedAsync    │   1    │
   *      │ opsDispatchedAsyncUnref │   0    │
   *      │      opsCompleted       │   3    │
   *      │    opsCompletedSync     │   2    │
   *      │    opsCompletedAsync    │   1    │
   *      │ opsCompletedAsyncUnref  │   0    │
   *      │    bytesSentControl     │   73   │
   *      │      bytesSentData      │   0    │
   *      │      bytesReceived      │  375   │
   *      └─────────────────────────┴────────┘
   */
  export function metrics(): Metrics;

  interface ResourceMap {
    // eslint-disable-next-line @typescript-eslint/no-explicit-any
    [rid: number]: any;
  }

  /** Returns a map of open resource ids (rid) along with their string
   * representations. This is an internal API and as such resource
   * representation has `any` type; that means it can change any time.
   *
   * ```ts
   * console.log(Deno.resources());
   * // { 0: "stdin", 1: "stdout", 2: "stderr" }
   * Deno.openSync('../test.file');
   * console.log(Deno.resources());
   * // { 0: "stdin", 1: "stdout", 2: "stderr", 3: "fsFile" }
   * ```
   */
  export function resources(): ResourceMap;

  export interface FsEvent {
    kind: "any" | "access" | "create" | "modify" | "remove";
    paths: string[];
  }

  /** Watch for file system events against one or more `paths`, which can be files
   * or directories.  These paths must exist already.  One user action (e.g.
   * `touch test.file`) can  generate multiple file system events.  Likewise,
   * one user action can result in multiple file paths in one event (e.g. `mv
   * old_name.txt new_name.txt`).  Recursive option is `true` by default and,
   * for directories, will watch the specified directory and all sub directories.
   * Note that the exact ordering of the events can vary between operating systems.
   *
   * ```ts
   * const watcher = Deno.watchFs("/");
   * for await (const event of watcher) {
   *    console.log(">>>> event", event);
   *    // { kind: "create", paths: [ "/foo.txt" ] }
   * }
   *```
   *
   * Requires `allow-read` permission.
   */
  export function watchFs(
    paths: string | string[],
    options?: { recursive: boolean }
  ): AsyncIterableIterator<FsEvent>;

  export class Process<T extends RunOptions = RunOptions> {
    readonly rid: number;
    readonly pid: number;
    readonly stdin: T["stdin"] extends "piped" ? Writer & Closer : null;
    readonly stdout: T["stdout"] extends "piped" ? Reader & Closer : null;
    readonly stderr: T["stderr"] extends "piped" ? Reader & Closer : null;
    /** Resolves to the current status of the process. */
    status(): Promise<ProcessStatus>;
    /** Buffer the stdout until EOF and return it as `Uint8Array`.
     *
     * You must set stdout to `"piped"` when creating the process.
     *
     * This calls `close()` on stdout after its done. */
    output(): Promise<Uint8Array>;
    /** Buffer the stderr until EOF and return it as `Uint8Array`.
     *
     * You must set stderr to `"piped"` when creating the process.
     *
     * This calls `close()` on stderr after its done. */
    stderrOutput(): Promise<Uint8Array>;
    close(): void;

    /** **UNSTABLE**: The `signo` argument may change to require the Deno.Signal
     * enum.
     *
     * Send a signal to process. This functionality currently only works on
     * Linux and Mac OS.
     */
    kill(signo: number): void;
  }

  export type ProcessStatus =
    | {
        success: true;
        code: 0;
        signal?: undefined;
      }
    | {
        success: false;
        code: number;
        signal?: number;
      };

  export interface RunOptions {
    /** Arguments to pass. Note, the first element needs to be a path to the
     * binary */
    cmd: string[];
    cwd?: string;
    env?: {
      [key: string]: string;
    };
    stdout?: "inherit" | "piped" | "null" | number;
    stderr?: "inherit" | "piped" | "null" | number;
    stdin?: "inherit" | "piped" | "null" | number;
  }

  /** Spawns new subprocess.  RunOptions must contain at a minimum the `opt.cmd`,
   * an array of program arguments, the first of which is the binary.
   *
   * ```ts
   * const p = Deno.run({
   *   cmd: ["echo", "hello"],
   * });
   * ```
   *
   * Subprocess uses same working directory as parent process unless `opt.cwd`
   * is specified.
   *
   * Environmental variables for subprocess can be specified using `opt.env`
   * mapping.
   *
   * By default subprocess inherits stdio of parent process. To change that
   * `opt.stdout`, `opt.stderr` and `opt.stdin` can be specified independently -
   * they can be set to either an rid of open file or set to "inherit" "piped"
   * or "null":
   *
   * `"inherit"` The default if unspecified. The child inherits from the
   * corresponding parent descriptor.
   *
   * `"piped"` A new pipe should be arranged to connect the parent and child
   * sub-processes.
   *
   * `"null"` This stream will be ignored. This is the equivalent of attaching
   * the stream to `/dev/null`.
   *
   * Details of the spawned process are returned.
   *
   * Requires `allow-run` permission. */
  export function run<T extends RunOptions = RunOptions>(opt: T): Process<T>;

  interface InspectOptions {
    depth?: number;
  }

  /** Converts the input into a string that has the same format as printed by
   * `console.log()`.
   *
   * ```ts
   * const obj = {};
   * obj.propA = 10;
   * obj.propB = "hello";
   * const objAsString = Deno.inspect(obj); // { propA: 10, propB: "hello" }
   * console.log(obj);  // prints same value as objAsString, e.g. { propA: 10, propB: "hello" }
   * ```
   *
   * You can also register custom inspect functions, via the `customInspect` Deno
   * symbol on objects, to control and customize the output.
   *
   * ```ts
   * class A {
   *   x = 10;
   *   y = "hello";
   *   [Deno.customInspect](): string {
   *     return "x=" + this.x + ", y=" + this.y;
   *   }
   * }
   * ```
   *
   *      const inStringFormat = Deno.inspect(new A()); // "x=10, y=hello"
   *      console.log(inStringFormat);  // prints "x=10, y=hello"
   *
   * Finally, you can also specify the depth to which it will format.
   *
   *      Deno.inspect({a: {b: {c: {d: 'hello'}}}}, {depth: 2}); // { a: { b: [Object] } }
   *
   */
  export function inspect(value: unknown, options?: InspectOptions): string;

  /** Build related information. */
  export const build: {
    /** The LLVM target triple */
    target: string;
    /** Instruction set architecture */
    arch: "x86_64";
    /** Operating system */
    os: "darwin" | "linux" | "windows";
    /** Computer vendor */
    vendor: string;
    /** Optional environment */
    env?: string;
  };

  interface Version {
    deno: string;
    v8: string;
    typescript: string;
  }
  /** Version related information. */
  export const version: Version;

  /** Returns the script arguments to the program. If for example we run a
   * program:
   *
   * deno run --allow-read https://deno.land/std/examples/cat.ts /etc/passwd
   *
   * Then `Deno.args` will contain:
   *
   * [ "/etc/passwd" ]
   */
  export const args: string[];

  /** A symbol which can be used as a key for a custom method which will be
   * called when `Deno.inspect()` is called, or when the object is logged to
   * the console. */
  export const customInspect: unique symbol;
}<|MERGE_RESOLUTION|>--- conflicted
+++ resolved
@@ -1067,15 +1067,11 @@
    * @param uid user id (UID) of the new owner, or `null` for no change
    * @param gid group id (GID) of the new owner, or `null` for no change
    */
-<<<<<<< HEAD
   export function chownSync(
     path: string,
     uid: number | null,
     gid: number | null
   ): void;
-=======
-  export function chownSync(path: string | URL, uid: number, gid: number): void;
->>>>>>> 6f09b8de
 
   /** Change owner of a regular file or directory. This functionality
    * is not available on Windows.
@@ -1093,7 +1089,6 @@
    * @param gid group id (GID) of the new owner, or `null` for no change
    */
   export function chown(
-<<<<<<< HEAD
     path: string,
     uid: number | null,
     gid: number | null
@@ -1127,11 +1122,6 @@
     path: string,
     atime: number | Date,
     mtime: number | Date
-=======
-    path: string | URL,
-    uid: number,
-    gid: number
->>>>>>> 6f09b8de
   ): Promise<void>;
 
   export interface RemoveOptions {
