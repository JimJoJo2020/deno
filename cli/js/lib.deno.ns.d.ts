// Copyright 2018-2020 the Deno authors. All rights reserved. MIT license.

/// <reference no-default-lib="true" />
/// <reference lib="esnext" />

declare namespace Deno {
  /** The current process id of the runtime. */
  export let pid: number;

  /** Reflects the `NO_COLOR` environment variable.
   *
   * See: https://no-color.org/ */
  export let noColor: boolean;

  export interface TestDefinition {
    fn: () => void | Promise<void>;
    name: string;
    ignore?: boolean;
    /** Check that the number of async completed ops after the test is the same
     * as number of dispatched ops. Defaults to true.*/
    sanitizeOps?: boolean;
    /** Ensure the test case does not "leak" resources - ie. the resource table
     * after the test has exactly the same contents as before the test. Defaults
     * to true. */
    sanitizeResources?: boolean;
  }

  /** Register a test which will be run when `deno test` is used on the command
   * line and the containing module looks like a test module.
   * `fn` can be async if required.
   *
   *          import {assert, fail, assertEquals} from "https://deno.land/std/testing/asserts.ts";
   *
   *          Deno.test({
   *            name: "example test",
   *            fn(): void {
   *              assertEquals("world", "world");
   *            },
   *          });
   *
   *          Deno.test({
   *            name: "example ignored test",
   *            ignore: Deno.build.os === "win"
   *            fn(): void {
   *              // This test is ignored only on Windows machines
   *            },
   *          });
   *
   *          Deno.test({
   *            name: "example async test",
   *            async fn() {
   *              const decoder = new TextDecoder("utf-8");
   *              const data = await Deno.readFile("hello_world.txt");
   *              assertEquals(decoder.decode(data), "Hello world")
   *            }
   *          });
   */
  export function test(t: TestDefinition): void;

  /** Register a test which will be run when `deno test` is used on the command
   * line and the containing module looks like a test module.
   * `fn` can be async if required.
   *
   *        import {assert, fail, assertEquals} from "https://deno.land/std/testing/asserts.ts";
   *
   *        Deno.test("My test description", ():void => {
   *          assertEquals("hello", "hello");
   *        });
   *
   *        Deno.test("My async test description", async ():Promise<void> => {
   *          const decoder = new TextDecoder("utf-8");
   *          const data = await Deno.readFile("hello_world.txt");
   *          assertEquals(decoder.decode(data), "Hello world")
   *        });
   * */
  export function test(name: string, fn: () => void | Promise<void>): void;

  /** Get the `hostname` of the machine the Deno process is running on.
   *
   *       console.log(Deno.hostname());
   *
   *  Requires `allow-env` permission.
   */
  export function hostname(): string;

  /** Exit the Deno process with optional exit code. If no exit code is supplied
   * then Deno will exit with return code of 0.
   *
   *       Deno.exit(5);
   */
  export function exit(code?: number): never;

  /** Returns a snapshot of the environment variables at invocation. Changing a
   * property in the object will set that variable in the environment for the
   * process. The environment object will only accept `string`s as values.
   *
   *       const myEnv = Deno.env();
   *       console.log(myEnv.SHELL);
   *       myEnv.TEST_VAR = "HELLO";
   *       const newEnv = Deno.env();
   *       console.log(myEnv.TEST_VAR === newEnv.TEST_VAR);  // outputs "true"
   *
   * Requires `allow-env` permission. */
  export function env(): {
    [index: string]: string;
  };

  /** Retrieve the value of an environment variable. Returns undefined if that
   * key doesn't exist.
   *
   *       console.log(Deno.env("HOME"));  // e.g. outputs "/home/alice"
   *       console.log(Deno.env("MADE_UP_VAR"));  // outputs "Undefined"
   *
   * Requires `allow-env` permission. */
  export function env(key: string): string | undefined;

  /**
   * Returns the path to the current deno executable.
   *
   *       console.log(Deno.execPath());  // e.g. "/home/alice/.local/bin/deno"
   *
   * Requires `allow-env` permission.
   */
  export function execPath(): string;

  /**
   * **UNSTABLE**: Currently under evaluation to decide if explicit permission is
   * required to get the value of the current working directory.
   *
   * Return a string representing the current working directory.
   *
   * If the current directory can be reached via multiple paths (due to symbolic
   * links), `cwd()` may return any one of them.
   *
   *       const currentWorkingDirectory = Deno.cwd();
   *
   * Throws `Deno.errors.NotFound` if directory not available.
   */
  export function cwd(): string;

  /**
   * Change the current working directory to the specified path.
   *
   *       Deno.chdir("/home/userA");
   *       Deno.chdir("../userB");
   *       Deno.chdir("C:\\Program Files (x86)\\Java");
   *
   * Throws `Deno.errors.NotFound` if directory not found.
   * Throws `Deno.errors.PermissionDenied` if the user does not have access
   * rights
   *
   * Requires --allow-write.
   */
  export function chdir(directory: string): void;

  /** **UNSTABLE**: might be removed in favor of `null` (#3932). */
  export const EOF: unique symbol;
  export type EOF = typeof EOF;

  export enum SeekMode {
    Start = 0,
    Current = 1,
    End = 2,
  }

  export interface Reader {
    /** Reads up to `p.byteLength` bytes into `p`. It resolves to the number of
     * bytes read (`0` < `n` <= `p.byteLength`) and rejects if any error
     * encountered. Even if `read()` resolves to `n` < `p.byteLength`, it may
     * use all of `p` as scratch space during the call. If some data is
     * available but not `p.byteLength` bytes, `read()` conventionally resolves
     * to what is available instead of waiting for more.
     *
     * When `read()` encounters end-of-file condition, it resolves to
     * `Deno.EOF` symbol.
     *
     * When `read()` encounters an error, it rejects with an error.
     *
     * Callers should always process the `n` > `0` bytes returned before
     * considering the `EOF`. Doing so correctly handles I/O errors that happen
     * after reading some bytes and also both of the allowed EOF behaviors.
     *
     * Implementations should not retain a reference to `p`.
     *
     * Use Deno.iter() to turn a Reader into an AsyncIterator.
     */
    read(p: Uint8Array): Promise<number | EOF>;
  }

  export interface ReaderSync {
    /** Reads up to `p.byteLength` bytes into `p`. It resolves to the number
     * of bytes read (`0` < `n` <= `p.byteLength`) and rejects if any error
     * encountered. Even if `read()` returns `n` < `p.byteLength`, it may use
     * all of `p` as scratch space during the call. If some data is available
     * but not `p.byteLength` bytes, `read()` conventionally returns what is
     * available instead of waiting for more.
     *
     * When `readSync()` encounters end-of-file condition, it returns `Deno.EOF`
     * symbol.
     *
     * When `readSync()` encounters an error, it throws with an error.
     *
     * Callers should always process the `n` > `0` bytes returned before
     * considering the `EOF`. Doing so correctly handles I/O errors that happen
     * after reading some bytes and also both of the allowed EOF behaviors.
     *
     * Implementations should not retain a reference to `p`.
     *
     * Use Deno.iterSync() to turn a ReaderSync into an Iterator.
     */
    readSync(p: Uint8Array): number | EOF;
  }

  export interface Writer {
    /** Writes `p.byteLength` bytes from `p` to the underlying data stream. It
     * resolves to the number of bytes written from `p` (`0` <= `n` <=
     * `p.byteLength`) or reject with the error encountered that caused the
     * write to stop early. `write()` must reject with a non-null error if
     * would resolve to `n` < `p.byteLength`. `write()` must not modify the
     * slice data, even temporarily.
     *
     * Implementations should not retain a reference to `p`.
     */
    write(p: Uint8Array): Promise<number>;
  }

  export interface WriterSync {
    /** Writes `p.byteLength` bytes from `p` to the underlying data
     * stream. It returns the number of bytes written from `p` (`0` <= `n`
     * <= `p.byteLength`) and any error encountered that caused the write to
     * stop early. `writeSync()` must throw a non-null error if it returns `n` <
     * `p.byteLength`. `writeSync()` must not modify the slice data, even
     * temporarily.
     *
     * Implementations should not retain a reference to `p`.
     */
    writeSync(p: Uint8Array): number;
  }

  export interface Closer {
    close(): void;
  }

  export interface Seeker {
    /** Seek sets the offset for the next `read()` or `write()` to offset,
     * interpreted according to `whence`: `Start` means relative to the
     * start of the file, `Current` means relative to the current offset,
     * and `End` means relative to the end. Seek resolves to the new offset
     * relative to the start of the file.
     *
     * Seeking to an offset before the start of the file is an error. Seeking to
     * any positive offset is legal, but the behavior of subsequent I/O
     * operations on the underlying object is implementation-dependent.
     * It returns the number of cursor position.
     */
    seek(offset: number, whence: SeekMode): Promise<number>;
  }

  export interface SeekerSync {
    /** Seek sets the offset for the next `readSync()` or `writeSync()` to
     * offset, interpreted according to `whence`: `Start` means relative
     * to the start of the file, `Current` means relative to the current
     * offset, and `End` means relative to the end.
     *
     * Seeking to an offset before the start of the file is an error. Seeking to
     * any positive offset is legal, but the behavior of subsequent I/O
     * operations on the underlying object is implementation-dependent.
     */
    seekSync(offset: number, whence: SeekMode): number;
  }

  /** Copies from `src` to `dst` until either `EOF` is reached on `src` or an
   * error occurs. It resolves to the number of bytes copied or rejects with
   * the first error encountered while copying.
   *
   *       const source = await Deno.open("my_file.txt");
   *       const buffer = new Deno.Buffer()
   *       const bytesCopied1 = await Deno.copy(source, Deno.stdout);
   *       const bytesCopied2 = await Deno.copy(source, buffer);
   *
   * Because `copy()` is defined to read from `src` until `EOF`, it does not
   * treat an `EOF` from `read()` as an error to be reported.
   *
   * @param src The source to copy from
   * @param dst The destination to copy to
   * @param options Can be used to tune size of the buffer. Default size is 32kB
   */
  export function copy(
    src: Reader,
    dst: Writer,
    options?: {
      bufSize?: number;
    }
  ): Promise<number>;

  /** Turns a Reader, `r`, into an async iterator.
   *
   *      let f = await Deno.open("/etc/passwd");
   *      for await (const chunk of Deno.iter(f)) {
   *        console.log(chunk);
   *      }
   *      f.close();
   *
   * Second argument can be used to tune size of a buffer.
   * Default size of the buffer is 32kB.
   *
   *      let f = await Deno.open("/etc/passwd");
   *      const iter = Deno.iter(f, {
   *        bufSize: 1024 * 1024
   *      });
   *      for await (const chunk of iter) {
   *        console.log(chunk);
   *      }
   *      f.close();
   *
   * Iterator uses an internal buffer of fixed size for efficiency; it returns
   * a view on that buffer on each iteration. It is therefore caller's
   * responsibility to copy contents of the buffer if needed; otherwise the
   * next iteration will overwrite contents of previously returned chunk.
   */
  export function iter(
    r: Reader,
    options?: {
      bufSize?: number;
    }
  ): AsyncIterableIterator<Uint8Array>;

  /** Turns a ReaderSync, `r`, into an iterator.
   *
   *      let f = Deno.openSync("/etc/passwd");
   *      for (const chunk of Deno.iterSync(reader)) {
   *        console.log(chunk);
   *      }
   *      f.close();
   *
   * Second argument can be used to tune size of a buffer.
   * Default size of the buffer is 32kB.
   *
   *      let f = await Deno.open("/etc/passwd");
   *      const iter = Deno.iterSync(f, {
   *        bufSize: 1024 * 1024
   *      });
   *      for (const chunk of iter) {
   *        console.log(chunk);
   *      }
   *      f.close();
   *
   * Iterator uses an internal buffer of fixed size for efficiency; it returns
   * a view on that buffer on each iteration. It is therefore caller's
   * responsibility to copy contents of the buffer if needed; otherwise the
   * next iteration will overwrite contents of previously returned chunk.
   */
  export function iterSync(
    r: ReaderSync,
    options?: {
      bufSize?: number;
    }
  ): IterableIterator<Uint8Array>;

  /** Synchronously open a file and return an instance of `Deno.File`.  The
   * file does not need to previously exist if using the `create` or `createNew`
   * open options.  It is the callers responsibility to close the file when finished
   * with it.
   *
   *       const file = Deno.openSync("/foo/bar.txt", { read: true, write: true });
   *       // Do work with file
   *       Deno.close(file.rid);
   *
   * Requires `allow-read` and/or `allow-write` permissions depending on options.
   */
  export function openSync(path: string, options?: OpenOptions): File;

  /** Open a file and resolve to an instance of `Deno.File`.  The
   * file does not need to previously exist if using the `create` or `createNew`
   * open options.  It is the callers responsibility to close the file when finished
   * with it.
   *
   *       const file = await Deno.open("/foo/bar.txt", { read: true, write: true });
   *       // Do work with file
   *       Deno.close(file.rid);
   *
   * Requires `allow-read` and/or `allow-write` permissions depending on options.
   */
  export function open(path: string, options?: OpenOptions): Promise<File>;

  /** Creates a file if none exists or truncates an existing file and returns
   *  an instance of `Deno.File`.
   *
   *       const file = Deno.createSync("/foo/bar.txt");
   *
   * Requires `allow-read` and `allow-write` permissions.
   */
  export function createSync(path: string): File;

  /** Creates a file if none exists or truncates an existing file and resolves to
   *  an instance of `Deno.File`.
   *
   *       const file = await Deno.create("/foo/bar.txt");
   *
   * Requires `allow-read` and `allow-write` permissions.
   */
  export function create(path: string): Promise<File>;

  /** Synchronously read from a resource ID (`rid`) into an array buffer (`buffer`).
   *
   * Returns either the number of bytes read during the operation or End Of File
   * (`Symbol(EOF)`) if there was nothing to read.
   *
   *      // if "/foo/bar.txt" contains the text "hello world":
   *      const file = Deno.openSync("/foo/bar.txt");
   *      const buf = new Uint8Array(100);
   *      const numberOfBytesRead = Deno.readSync(file.rid, buf); // 11 bytes
   *      const text = new TextDecoder().decode(buf);  // "hello world"
   *      Deno.close(file.rid);
   */
  export function readSync(rid: number, buffer: Uint8Array): number | EOF;

  /** Read from a resource ID (`rid`) into an array buffer (`buffer`).
   *
   * Resolves to either the number of bytes read during the operation or End Of
   * File (`Symbol(EOF)`) if there was nothing to read.
   *
   *      // if "/foo/bar.txt" contains the text "hello world":
   *      const file = await Deno.open("/foo/bar.txt");
   *      const buf = new Uint8Array(100);
   *      const numberOfBytesRead = await Deno.read(file.rid, buf); // 11 bytes
   *      const text = new TextDecoder().decode(buf);  // "hello world"
   *      Deno.close(file.rid);
   */
  export function read(rid: number, buffer: Uint8Array): Promise<number | EOF>;

  /** Synchronously write to the resource ID (`rid`) the contents of the array
   * buffer (`data`).
   *
   * Returns the number of bytes written.
   *
   *       const encoder = new TextEncoder();
   *       const data = encoder.encode("Hello world");
   *       const file = Deno.openSync("/foo/bar.txt");
   *       const bytesWritten = Deno.writeSync(file.rid, data); // 11
   *       Deno.close(file.rid);
   */
  export function writeSync(rid: number, data: Uint8Array): number;

  /** Write to the resource ID (`rid`) the contents of the array buffer (`data`).
   *
   * Resolves to the number of bytes written.
   *
   *      const encoder = new TextEncoder();
   *      const data = encoder.encode("Hello world");
   *      const file = await Deno.open("/foo/bar.txt");
   *      const bytesWritten = await Deno.write(file.rid, data); // 11
   *      Deno.close(file.rid);
   */
  export function write(rid: number, data: Uint8Array): Promise<number>;

  /** Synchronously seek a resource ID (`rid`) to the given `offset` under mode
   * given by `whence`.  The new position within the resource (bytes from the
   * start) is returned.
   *
   *        const file = Deno.openSync('hello.txt', {read: true, write: true, truncate: true, create: true});
   *        Deno.writeSync(file.rid, new TextEncoder().encode("Hello world"));
   *        // advance cursor 6 bytes
   *        const cursorPosition = Deno.seekSync(file.rid, 6, Deno.SeekMode.Start);
   *        console.log(cursorPosition);  // 6
   *        const buf = new Uint8Array(100);
   *        file.readSync(buf);
   *        console.log(new TextDecoder().decode(buf)); // "world"
   *
   * The seek modes work as follows:
   *
   *        // Given file.rid pointing to file with "Hello world", which is 11 bytes long:
   *        // Seek 6 bytes from the start of the file
   *        console.log(Deno.seekSync(file.rid, 6, Deno.SeekMode.Start)); // "6"
   *        // Seek 2 more bytes from the current position
   *        console.log(Deno.seekSync(file.rid, 2, Deno.SeekMode.Current)); // "8"
   *        // Seek backwards 2 bytes from the end of the file
   *        console.log(Deno.seekSync(file.rid, -2, Deno.SeekMode.End)); // "9" (e.g. 11-2)
   */
  export function seekSync(
    rid: number,
    offset: number,
    whence: SeekMode
  ): number;

  /** Seek a resource ID (`rid`) to the given `offset` under mode given by `whence`.
   * The call resolves to the new position within the resource (bytes from the start).
   *
   *        const file = await Deno.open('hello.txt', {read: true, write: true, truncate: true, create: true});
   *        await Deno.write(file.rid, new TextEncoder().encode("Hello world"));
   *        // advance cursor 6 bytes
   *        const cursorPosition = await Deno.seek(file.rid, 6, Deno.SeekMode.Start);
   *        console.log(cursorPosition);  // 6
   *        const buf = new Uint8Array(100);
   *        await file.read(buf);
   *        console.log(new TextDecoder().decode(buf)); // "world"
   *
   * The seek modes work as follows:
   *
   *        // Given file.rid pointing to file with "Hello world", which is 11 bytes long:
   *        // Seek 6 bytes from the start of the file
   *        console.log(await Deno.seek(file.rid, 6, Deno.SeekMode.Start)); // "6"
   *        // Seek 2 more bytes from the current position
   *        console.log(await Deno.seek(file.rid, 2, Deno.SeekMode.Current)); // "8"
   *        // Seek backwards 2 bytes from the end of the file
   *        console.log(await Deno.seek(file.rid, -2, Deno.SeekMode.End)); // "9" (e.g. 11-2)
   */
  export function seek(
    rid: number,
    offset: number,
    whence: SeekMode
  ): Promise<number>;

  /** Close the given resource ID (rid) which has been previously opened, such
   * as via opening or creating a file.  Closing a file when you are finished
   * with it is important to avoid leaking resources.
   *
   *      const file = await Deno.open("my_file.txt");
   *      // do work with "file" object
   *      Deno.close(file.rid);
   */
  export function close(rid: number): void;

  /** The Deno abstraction for reading and writing files. */
  export class File
    implements
      Reader,
      ReaderSync,
      Writer,
      WriterSync,
      Seeker,
      SeekerSync,
      Closer {
    readonly rid: number;
    constructor(rid: number);
    write(p: Uint8Array): Promise<number>;
    writeSync(p: Uint8Array): number;
    read(p: Uint8Array): Promise<number | EOF>;
    readSync(p: Uint8Array): number | EOF;
    seek(offset: number, whence: SeekMode): Promise<number>;
    seekSync(offset: number, whence: SeekMode): number;
    close(): void;
  }

  /** A handle for `stdin`. */
  export const stdin: Reader & ReaderSync & Closer & { rid: number };
  /** A handle for `stdout`. */
  export const stdout: Writer & WriterSync & Closer & { rid: number };
  /** A handle for `stderr`. */
  export const stderr: Writer & WriterSync & Closer & { rid: number };

  export interface OpenOptions {
    /** Sets the option for read access. This option, when `true`, means that the
     * file should be read-able if opened. */
    read?: boolean;
    /** Sets the option for write access. This option, when `true`, means that
     * the file should be write-able if opened. If the file already exists,
     * any write calls on it will overwrite its contents, by default without
     * truncating it. */
    write?: boolean;
    /**Sets the option for the append mode. This option, when `true`, means that
     * writes will append to a file instead of overwriting previous contents.
     * Note that setting `{ write: true, append: true }` has the same effect as
     * setting only `{ append: true }`. */
    append?: boolean;
    /** Sets the option for truncating a previous file. If a file is
     * successfully opened with this option set it will truncate the file to `0`
     * size if it already exists. The file must be opened with write access
     * for truncate to work. */
    truncate?: boolean;
    /** Sets the option to allow creating a new file, if one doesn't already
     * exist at the specified path. Requires write or append access to be
     * used. */
    create?: boolean;
    /** Defaults to `false`. If set to `true`, no file, directory, or symlink is
     * allowed to exist at the target location. Requires write or append
     * access to be used. When createNew is set to `true`, create and truncate
     * are ignored. */
    createNew?: boolean;
    /** Permissions to use if creating the file (defaults to `0o666`, before
     * the process's umask).
     * Ignored on Windows. */
    mode?: number;
  }

  /** **UNSTABLE**: new API, yet to be vetted
   *
   *  Check if a given resource id (`rid`) is a TTY.
   *
   *       // This example is system and context specific
   *       const nonTTYRid = Deno.openSync("my_file.txt").rid;
   *       const ttyRid = Deno.openSync("/dev/tty6").rid;
   *       console.log(Deno.isatty(nonTTYRid)); // false
   *       console.log(Deno.isatty(ttyRid)); // true
   *       Deno.close(nonTTYRid);
   *       Deno.close(ttyRid);
   */
  export function isatty(rid: number): boolean;

  /** A variable-sized buffer of bytes with `read()` and `write()` methods.
   *
   * Deno.Buffer is almost always used with some I/O like files and sockets. It
   * allows one to buffer up a download from a socket. Buffer grows and shrinks
   * as necessary.
   *
   * Deno.Buffer is NOT the same thing as Node's Buffer. Node's Buffer was
   * created in 2009 before JavaScript had the concept of ArrayBuffers. It's
   * simply a non-standard ArrayBuffer.
   *
   * ArrayBuffer is a fixed memory allocation. Deno.Buffer is implemented on top
   * of ArrayBuffer.
   *
   * Based on [Go Buffer](https://golang.org/pkg/bytes/#Buffer). */
  export class Buffer implements Reader, ReaderSync, Writer, WriterSync {
    constructor(ab?: ArrayBuffer);
    /** Returns a slice holding the unread portion of the buffer.
     *
     * The slice is valid for use only until the next buffer modification (that
     * is, only until the next call to a method like `read()`, `write()`,
     * `reset()`, or `truncate()`). The slice aliases the buffer content at
     * least until the next buffer modification, so immediate changes to the
     * slice will affect the result of future reads. */
    bytes(): Uint8Array;
    /** Returns the contents of the unread portion of the buffer as a `string`.
     *
     * **Warning**: if multibyte characters are present when data is flowing
     * through the buffer, this method may result in incorrect strings due to a
     * character being split. */
    toString(): string;
    /** Returns whether the unread portion of the buffer is empty. */
    empty(): boolean;
    /** A read only number of bytes of the unread portion of the buffer. */
    readonly length: number;
    /** The read only capacity of the buffer's underlying byte slice, that is,
     * the total space allocated for the buffer's data. */
    readonly capacity: number;
    /** Discards all but the first `n` unread bytes from the buffer but
     * continues to use the same allocated storage. It throws if `n` is
     * negative or greater than the length of the buffer. */
    truncate(n: number): void;
    /** Resets the buffer to be empty, but it retains the underlying storage for
     * use by future writes. `.reset()` is the same as `.truncate(0)`. */
    reset(): void;
    /** Reads the next `p.length` bytes from the buffer or until the buffer is
     * drained. Returns the number of bytes read. If the buffer has no data to
     * return, the return is `Deno.EOF`. */
    readSync(p: Uint8Array): number | EOF;
    /** Reads the next `p.length` bytes from the buffer or until the buffer is
     * drained. Resolves to the number of bytes read. If the buffer has no
     * data to return, resolves to `Deno.EOF`. */
    read(p: Uint8Array): Promise<number | EOF>;
    writeSync(p: Uint8Array): number;
    write(p: Uint8Array): Promise<number>;
    /** Grows the buffer's capacity, if necessary, to guarantee space for
     * another `n` bytes. After `.grow(n)`, at least `n` bytes can be written to
     * the buffer without another allocation. If `n` is negative, `.grow()` will
     * throw. If the buffer can't grow it will throw an error.
     *
     * Based on Go Lang's
     * [Buffer.Grow](https://golang.org/pkg/bytes/#Buffer.Grow). */
    grow(n: number): void;
    /** Reads data from `r` until `Deno.EOF` and appends it to the buffer,
     * growing the buffer as needed. It resolves to the number of bytes read.
     * If the buffer becomes too large, `.readFrom()` will reject with an error.
     *
     * Based on Go Lang's
     * [Buffer.ReadFrom](https://golang.org/pkg/bytes/#Buffer.ReadFrom). */
    readFrom(r: Reader): Promise<number>;
    /** Reads data from `r` until `Deno.EOF` and appends it to the buffer,
     * growing the buffer as needed. It returns the number of bytes read. If the
     * buffer becomes too large, `.readFromSync()` will throw an error.
     *
     * Based on Go Lang's
     * [Buffer.ReadFrom](https://golang.org/pkg/bytes/#Buffer.ReadFrom). */
    readFromSync(r: ReaderSync): number;
  }

  /** Read Reader `r` until end of file (`Deno.EOF`) and resolve to the content
   * as `Uint8Array`.
   *
   *       // Example from stdin
   *       const stdinContent = await Deno.readAll(Deno.stdin);
   *
   *       // Example from file
   *       const file = await Deno.open("my_file.txt", {read: true});
   *       const myFileContent = await Deno.readAll(file);
   *       Deno.close(file.rid);
   *
   *       // Example from buffer
   *       const myData = new Uint8Array(100);
   *       // ... fill myData array with data
   *       const reader = new Deno.Buffer(myData.buffer as ArrayBuffer);
   *       const bufferContent = await Deno.readAll(reader);
   */
  export function readAll(r: Reader): Promise<Uint8Array>;

  /** Synchronously reads Reader `r` until end of file (`Deno.EOF`) and returns
   * the content as `Uint8Array`.
   *
   *       // Example from stdin
   *       const stdinContent = Deno.readAllSync(Deno.stdin);
   *
   *       // Example from file
   *       const file = Deno.openSync("my_file.txt", {read: true});
   *       const myFileContent = Deno.readAllSync(file);
   *       Deno.close(file.rid);
   *
   *       // Example from buffer
   *       const myData = new Uint8Array(100);
   *       // ... fill myData array with data
   *       const reader = new Deno.Buffer(myData.buffer as ArrayBuffer);
   *       const bufferContent = Deno.readAllSync(reader);
   */
  export function readAllSync(r: ReaderSync): Uint8Array;

  /** Write all the content of the array buffer (`arr`) to the writer (`w`).
   *
   *       // Example writing to stdout
   *       const contentBytes = new TextEncoder().encode("Hello World");
   *       await Deno.writeAll(Deno.stdout, contentBytes);
   *
   *       // Example writing to file
   *       const contentBytes = new TextEncoder().encode("Hello World");
   *       const file = await Deno.open('test.file', {write: true});
   *       await Deno.writeAll(file, contentBytes);
   *       Deno.close(file.rid);
   *
   *       // Example writing to buffer
   *       const contentBytes = new TextEncoder().encode("Hello World");
   *       const writer = new Deno.Buffer();
   *       await Deno.writeAll(writer, contentBytes);
   *       console.log(writer.bytes().length);  // 11
   */
  export function writeAll(w: Writer, arr: Uint8Array): Promise<void>;

  /** Synchronously write all the content of the array buffer (`arr`) to the
   * writer (`w`).
   *
   *       // Example writing to stdout
   *       const contentBytes = new TextEncoder().encode("Hello World");
   *       Deno.writeAllSync(Deno.stdout, contentBytes);
   *
   *       // Example writing to file
   *       const contentBytes = new TextEncoder().encode("Hello World");
   *       const file = Deno.openSync('test.file', {write: true});
   *       Deno.writeAllSync(file, contentBytes);
   *       Deno.close(file.rid);
   *
   *       // Example writing to buffer
   *       const contentBytes = new TextEncoder().encode("Hello World");
   *       const writer = new Deno.Buffer();
   *       Deno.writeAllSync(writer, contentBytes);
   *       console.log(writer.bytes().length);  // 11
   */
  export function writeAllSync(w: WriterSync, arr: Uint8Array): void;

  export interface MkdirOptions {
    /** Defaults to `false`. If set to `true`, means that any intermediate
     * directories will also be created (as with the shell command `mkdir -p`).
     * Intermediate directories are created with the same permissions.
     * When recursive is set to `true`, succeeds silently (without changing any
     * permissions) if a directory already exists at the path, or if the path
     * is a symlink to an existing directory. */
    recursive?: boolean;
    /** Permissions to use when creating the directory (defaults to `0o777`,
     * before the process's umask).
     * Ignored on Windows. */
    mode?: number;
  }

  /** Synchronously creates a new directory with the specified path.
   *
   *       Deno.mkdirSync("new_dir");
   *       Deno.mkdirSync("nested/directories", { recursive: true });
   *       Deno.mkdirSync("restricted_access_dir", { mode: 0o700 });
   *
   * Defaults to throwing error if the directory already exists.
   *
   * Requires `allow-write` permission. */
  export function mkdirSync(path: string, options?: MkdirOptions): void;

  /** Creates a new directory with the specified path.
   *
   *       await Deno.mkdir("new_dir");
   *       await Deno.mkdir("nested/directories", { recursive: true });
   *       await Deno.mkdir("restricted_access_dir", { mode: 0o700 });
   *
   * Defaults to throwing error if the directory already exists.
   *
   * Requires `allow-write` permission. */
  export function mkdir(path: string, options?: MkdirOptions): Promise<void>;

  export interface MakeTempOptions {
    /** Directory where the temporary directory should be created (defaults to
     * the env variable TMPDIR, or the system's default, usually /tmp). */
    dir?: string;
    /** String that should precede the random portion of the temporary
     * directory's name. */
    prefix?: string;
    /** String that should follow the random portion of the temporary
     * directory's name. */
    suffix?: string;
  }

  /** Synchronously creates a new temporary directory in the default directory
   * for temporary files (see also `Deno.dir("temp")`), unless `dir` is specified.
   * Other optional options include prefixing and suffixing the directory name
   * with `prefix` and `suffix` respectively.
   *
   * The full path to the newly created directory is returned.
   *
   * Multiple programs calling this function simultaneously will create different
   * directories. It is the caller's responsibility to remove the directory when
   * no longer needed.
   *
   *       const tempDirName0 = Deno.makeTempDirSync();  // e.g. /tmp/2894ea76
   *       const tempDirName1 = Deno.makeTempDirSync({ prefix: 'my_temp' });  // e.g. /tmp/my_temp339c944d
   *
   * Requires `allow-write` permission. */
  // TODO(ry) Doesn't check permissions.
  export function makeTempDirSync(options?: MakeTempOptions): string;

  /** Creates a new temporary directory in the default directory for temporary
   * files (see also `Deno.dir("temp")`), unless `dir` is specified.  Other
   * optional options include prefixing and suffixing the directory name with
   * `prefix` and `suffix` respectively.
   *
   * This call resolves to the full path to the newly created directory.
   *
   * Multiple programs calling this function simultaneously will create different
   * directories. It is the caller's responsibility to remove the directory when
   * no longer needed.
   *
   *       const tempDirName0 = await Deno.makeTempDir();  // e.g. /tmp/2894ea76
   *       const tempDirName1 = await Deno.makeTempDir({ prefix: 'my_temp' }); // e.g. /tmp/my_temp339c944d
   *
   * Requires `allow-write` permission. */
  // TODO(ry) Doesn't check permissions.
  export function makeTempDir(options?: MakeTempOptions): Promise<string>;

  /** Synchronously creates a new temporary file in the default directory for
   * temporary files (see also `Deno.dir("temp")`), unless `dir` is specified.
   * Other optional options include prefixing and suffixing the directory name
   * with `prefix` and `suffix` respectively.
   *
   * The full path to the newly created file is returned.
   *
   * Multiple programs calling this function simultaneously will create different
   * files. It is the caller's responsibility to remove the file when no longer
   * needed.
   *
   *       const tempFileName0 = Deno.makeTempFileSync(); // e.g. /tmp/419e0bf2
   *       const tempFileName1 = Deno.makeTempFileSync({ prefix: 'my_temp' });  // e.g. /tmp/my_temp754d3098
   *
   * Requires `allow-write` permission. */
  export function makeTempFileSync(options?: MakeTempOptions): string;

  /** Creates a new temporary file in the default directory for temporary
   * files (see also `Deno.dir("temp")`), unless `dir` is specified.  Other
   * optional options include prefixing and suffixing the directory name with
   * `prefix` and `suffix` respectively.
   *
   * This call resolves to the full path to the newly created file.
   *
   * Multiple programs calling this function simultaneously will create different
   * files. It is the caller's responsibility to remove the file when no longer
   * needed.
   *
   *       const tmpFileName0 = await Deno.makeTempFile();  // e.g. /tmp/419e0bf2
   *       const tmpFileName1 = await Deno.makeTempFile({ prefix: 'my_temp' });  // e.g. /tmp/my_temp754d3098
   *
   * Requires `allow-write` permission. */
  export function makeTempFile(options?: MakeTempOptions): Promise<string>;

  /** Synchronously changes the permission of a specific file/directory of
   * specified path.  Ignores the process's umask.
   *
   *       Deno.chmodSync("/path/to/file", 0o666);
   *
   * For a full description, see [chmod](#chmod)
   *
   * NOTE: This API currently throws on Windows
   *
   * Requires `allow-write` permission. */
  export function chmodSync(path: string, mode: number): void;

  /** Changes the permission of a specific file/directory of specified path.
   * Ignores the process's umask.
   *
   *       await Deno.chmod("/path/to/file", 0o666);
   *
   * The mode is a sequence of 3 octal numbers.  The first/left-most number
   * specifies the permissions for the owner.  The second number specifies the
   * permissions for the group. The last/right-most number specifies the
   * permissions for others.  For example, with a mode of 0o764, the owner (7) can
   * read/write/execute, the group (6) can read/write and everyone else (4) can
   * read only.
   *
   * | Number | Description |
   * | ------ | ----------- |
   * | 7      | read, write, and execute |
   * | 6      | read and write |
   * | 5      | read and execute |
   * | 4      | read only |
   * | 3      | write and execute |
   * | 2      | write only |
   * | 1      | execute only |
   * | 0      | no permission |
   *
   * NOTE: This API currently throws on Windows
   *
   * Requires `allow-write` permission. */
  export function chmod(path: string, mode: number): Promise<void>;

  /** Synchronously change owner of a regular file or directory. This functionality
   * is not available on Windows.
   *
   *      Deno.chownSync("myFile.txt", 1000, 1002);
   *
   * Requires `allow-write` permission.
   *
   * Throws Error (not implemented) if executed on Windows
   *
   * @param path path to the file
   * @param uid user id (UID) of the new owner
   * @param gid group id (GID) of the new owner
   */
  export function chownSync(path: string, uid: number, gid: number): void;

  /** Change owner of a regular file or directory. This functionality
   * is not available on Windows.
   *
   *      await Deno.chown("myFile.txt", 1000, 1002);
   *
   * Requires `allow-write` permission.
   *
   * Throws Error (not implemented) if executed on Windows
   *
   * @param path path to the file
   * @param uid user id (UID) of the new owner
   * @param gid group id (GID) of the new owner
   */
  export function chown(path: string, uid: number, gid: number): Promise<void>;

  export interface RemoveOptions {
    /** Defaults to `false`. If set to `true`, path will be removed even if
     * it's a non-empty directory. */
    recursive?: boolean;
  }

  /** Synchronously removes the named file or directory.
   *
   *       Deno.removeSync("/path/to/empty_dir/or/file");
   *       Deno.removeSync("/path/to/populated_dir/or/file", { recursive: true });
   *
   * Throws error if permission denied, path not found, or path is a non-empty
   * directory and the `recursive` option isn't set to `true`.
   *
   * Requires `allow-write` permission. */
  export function removeSync(path: string, options?: RemoveOptions): void;

  /** Removes the named file or directory.
   *
   *       await Deno.remove("/path/to/empty_dir/or/file");
   *       await Deno.remove("/path/to/populated_dir/or/file", { recursive: true });
   *
   * Throws error if permission denied, path not found, or path is a non-empty
   * directory and the `recursive` option isn't set to `true`.
   *
   * Requires `allow-write` permission. */
  export function remove(path: string, options?: RemoveOptions): Promise<void>;

  /** Synchronously renames (moves) `oldpath` to `newpath`. Paths may be files or
   * directories.  If `newpath` already exists and is not a directory,
   * `renameSync()` replaces it. OS-specific restrictions may apply when
   * `oldpath` and `newpath` are in different directories.
   *
   *       Deno.renameSync("old/path", "new/path");
   *
   * On Unix, this operation does not follow symlinks at either path.
   *
   * It varies between platforms when the operation throws errors, and if so what
   * they are. It's always an error to rename anything to a non-empty directory.
   *
   * Requires `allow-read` and `allow-write` permissions. */
  export function renameSync(oldpath: string, newpath: string): void;

  /** Renames (moves) `oldpath` to `newpath`.  Paths may be files or directories.
   * If `newpath` already exists and is not a directory, `rename()` replaces it.
   * OS-specific restrictions may apply when `oldpath` and `newpath` are in
   * different directories.
   *
   *       await Deno.rename("old/path", "new/path");
   *
   * On Unix, this operation does not follow symlinks at either path.
   *
   * It varies between platforms when the operation throws errors, and if so what
   * they are. It's always an error to rename anything to a non-empty directory.
   *
   * Requires `allow-read` and `allow-write` permission. */
  export function rename(oldpath: string, newpath: string): Promise<void>;

  /** Synchronously reads and returns the entire contents of a file as utf8 encoded string
   *  encoded string. Reading a directory returns an empty string.
   *
   *       const data = Deno.readTextFileSync("hello.txt");
   *       console.log(data);
   *
   * Requires `allow-read` permission. */
  export function readTextFileSync(path: string): string;

  /** Asynchronously reads and returns the entire contents of a file as a utf8
   *  encoded string. Reading a directory returns an empty data array.
   *
   *       const decoder = new TextDecoder("utf-8");
   *       const data = Deno.readFileSync("hello.txt");
   *       console.log(decoder.decode(data));
   *
   * Requires `allow-read` permission. */
  export function readTextFile(path: string): Promise<string>;

  /** Synchronously reads and returns the entire contents of a file as an array
   * of bytes. `TextDecoder` can be used to transform the bytes to string if
   * required.  Reading a directory returns an empty data array.
   *
   *       const decoder = new TextDecoder("utf-8");
   *       const data = Deno.readFileSync("hello.txt");
   *       console.log(decoder.decode(data));
   *
   * Requires `allow-read` permission. */
  export function readFileSync(path: string): Uint8Array;

  /** Reads and resolves to the entire contents of a file as an array of bytes.
   * `TextDecoder` can be used to transform the bytes to string if required.
   * Reading a directory returns an empty data array.
   *
   *       const decoder = new TextDecoder("utf-8");
   *       const data = await Deno.readFile("hello.txt");
   *       console.log(decoder.decode(data));
   *
   * Requires `allow-read` permission. */
  export function readFile(path: string): Promise<Uint8Array>;

  /** A FileInfo describes a file and is returned by `stat`, `lstat`,
   * `statSync`, `lstatSync`. */
  export interface FileInfo {
    /** True if this is info for a regular file. Mutually exclusive to
     * `FileInfo.isDirectory` and `FileInfo.isSymlink`. */
    isFile: boolean;
    /** True if this is info for a regular directory. Mutually exclusive to
     * `FileInfo.isFile` and `FileInfo.isSymlink`. */
    isDirectory: boolean;
    /** True if this is info for a symlink. Mutually exclusive to
     * `FileInfo.isFile` and `FileInfo.isDirectory`. */
    isSymlink: boolean;
    /** The size of the file, in bytes. */
    size: number;
    /** The last modification time of the file. This corresponds to the `mtime`
     * field from `stat` on Linux/Mac OS and `ftLastWriteTime` on Windows. This
     * may not be available on all platforms. */
    mtime: Date | null;
    /** The last access time of the file. This corresponds to the `atime`
     * field from `stat` on Unix and `ftLastAccessTime` on Windows. This may not
     * be available on all platforms. */
    atime: Date | null;
    /** The creation time of the file. This corresponds to the `birthtime`
     * field from `stat` on Mac/BSD and `ftCreationTime` on Windows. This may
     * not be available on all platforms. */
    birthtime: Date | null;
    /** ID of the device containing the file.
     *
     * _Linux/Mac OS only._ */
    dev: number | null;
    /** Inode number.
     *
     * _Linux/Mac OS only._ */
    ino: number | null;
    /** **UNSTABLE**: Match behavior with Go on Windows for `mode`.
     *
     * The underlying raw `st_mode` bits that contain the standard Unix
     * permissions for this file/directory. */
    mode: number | null;
    /** Number of hard links pointing to this file.
     *
     * _Linux/Mac OS only._ */
    nlink: number | null;
    /** User ID of the owner of this file.
     *
     * _Linux/Mac OS only._ */
    uid: number | null;
    /** Group ID of the owner of this file.
     *
     * _Linux/Mac OS only._ */
    gid: number | null;
    /** Device ID of this file.
     *
     * _Linux/Mac OS only._ */
    rdev: number | null;
    /** Blocksize for filesystem I/O.
     *
     * _Linux/Mac OS only._ */
    blksize: number | null;
    /** Number of blocks allocated to the file, in 512-byte units.
     *
     * _Linux/Mac OS only._ */
    blocks: number | null;
  }

  /** Returns absolute normalized path, with symbolic links resolved.
   *
   *       // e.g. given /home/alice/file.txt and current directory /home/alice
   *       Deno.symlinkSync("file.txt", "symlink_file.txt");
   *       const realPath = Deno.realpathSync("./file.txt");
   *       const realSymLinkPath = Deno.realpathSync("./symlink_file.txt");
   *       console.log(realPath);  // outputs "/home/alice/file.txt"
   *       console.log(realSymLinkPath);  // outputs "/home/alice/file.txt"
   *
   * Requires `allow-read` permission. */
  export function realpathSync(path: string): string;

  /** Resolves to the absolute normalized path, with symbolic links resolved.
   *
   *       // e.g. given /home/alice/file.txt and current directory /home/alice
   *       await Deno.symlink("file.txt", "symlink_file.txt");
   *       const realPath = await Deno.realpath("./file.txt");
   *       const realSymLinkPath = await Deno.realpath("./symlink_file.txt");
   *       console.log(realPath);  // outputs "/home/alice/file.txt"
   *       console.log(realSymLinkPath);  // outputs "/home/alice/file.txt"
   *
   * Requires `allow-read` permission. */
  export function realpath(path: string): Promise<string>;

  export interface DirEntry extends FileInfo {
    name: string;
  }

  /** Synchronously reads the directory given by `path` and returns an iterable
   * of `Deno.DirEntry`.
   *
   *       for (const dirEntry of Deno.readdirSync("/")) {
   *         console.log(dirEntry.name);
   *       }
   *
   * Throws error if `path` is not a directory.
   *
   * Requires `allow-read` permission. */
  export function readdirSync(path: string): Iterable<DirEntry>;

  /** Reads the directory given by `path` and returns an async iterable of
   * `Deno.DirEntry`.
   *
   *       for await (const dirEntry of Deno.readdir("/")) {
   *         console.log(dirEntry.name);
   *       }
   *
   * Throws error if `path` is not a directory.
   *
   * Requires `allow-read` permission. */
  export function readdir(path: string): AsyncIterable<DirEntry>;

  /** Synchronously copies the contents and permissions of one file to another
   * specified path, by default creating a new file if needed, else overwriting.
   * Fails if target path is a directory or is unwritable.
   *
   *       Deno.copyFileSync("from.txt", "to.txt");
   *
   * Requires `allow-read` permission on fromPath.
   * Requires `allow-write` permission on toPath. */
  export function copyFileSync(fromPath: string, toPath: string): void;

  /** Copies the contents and permissions of one file to another specified path,
   * by default creating a new file if needed, else overwriting. Fails if target
   * path is a directory or is unwritable.
   *
   *       await Deno.copyFile("from.txt", "to.txt");
   *
   * Requires `allow-read` permission on fromPath.
   * Requires `allow-write` permission on toPath. */
  export function copyFile(fromPath: string, toPath: string): Promise<void>;

  /** Returns the full path destination of the named symbolic link.
   *
   *       Deno.symlinkSync("./test.txt", "./test_link.txt");
   *       const target = Deno.readlinkSync("./test_link.txt"); // full path of ./test.txt
   *
   * Throws TypeError if called with a hard link
   *
   * Requires `allow-read` permission. */
  export function readlinkSync(path: string): string;

  /** Resolves to the full path destination of the named symbolic link.
   *
   *       await Deno.symlink("./test.txt", "./test_link.txt");
   *       const target = await Deno.readlink("./test_link.txt"); // full path of ./test.txt
   *
   * Throws TypeError if called with a hard link
   *
   * Requires `allow-read` permission. */
  export function readlink(path: string): Promise<string>;

  /** Resolves to a `Deno.FileInfo` for the specified `path`. If `path` is a
   * symlink, information for the symlink will be returned instead of what it
   * points to.
   *
   *       const fileInfo = await Deno.lstat("hello.txt");
   *       assert(fileInfo.isFile);
   *
   * Requires `allow-read` permission. */
  export function lstat(path: string): Promise<FileInfo>;

  /** Synchronously returns a `Deno.FileInfo` for the specified `path`. If
   * `path` is a symlink, information for the symlink will be returned instead of
   * what it points to..
   *
   *       const fileInfo = Deno.lstatSync("hello.txt");
   *       assert(fileInfo.isFile);
   *
   * Requires `allow-read` permission. */
  export function lstatSync(path: string): FileInfo;

  /** Resolves to a `Deno.FileInfo` for the specified `path`. Will always
   * follow symlinks.
   *
   *       const fileInfo = await Deno.stat("hello.txt");
   *       assert(fileInfo.isFile);
   *
   * Requires `allow-read` permission. */
  export function stat(path: string): Promise<FileInfo>;

  /** Synchronously returns a `Deno.FileInfo` for the specified `path`. Will
   * always follow symlinks.
   *
   *       const fileInfo = Deno.statSync("hello.txt");
   *       assert(fileInfo.isFile);
   *
   * Requires `allow-read` permission. */
  export function statSync(path: string): FileInfo;

  /** Options for writing to a file. */
  export interface WriteFileOptions {
    /** Defaults to `false`. If set to `true`, will append to a file instead of
     * overwriting previous contents. */
    append?: boolean;
    /** Sets the option to allow creating a new file, if one doesn't already
     * exist at the specified path (defaults to `true`). */
    create?: boolean;
    /** Permissions always applied to file. */
    mode?: number;
  }

  /** Synchronously write `data` to the given `path`, by default creating a new
   * file if needed, else overwriting.
   *
   *       const encoder = new TextEncoder();
   *       const data = encoder.encode("Hello world\n");
   *       Deno.writeFileSync("hello1.txt", data);  // overwrite "hello1.txt" or create it
   *       Deno.writeFileSync("hello2.txt", data, {create: false});  // only works if "hello2.txt" exists
   *       Deno.writeFileSync("hello3.txt", data, {mode: 0o777});  // set permissions on new file
   *       Deno.writeFileSync("hello4.txt", data, {append: true});  // add data to the end of the file
   *
   * Requires `allow-write` permission, and `allow-read` if `options.create` is
   * `false`.
   */
  export function writeFileSync(
    path: string,
    data: Uint8Array,
    options?: WriteFileOptions
  ): void;

  /** Write `data` to the given `path`, by default creating a new file if needed,
   * else overwriting.
   *
   *       const encoder = new TextEncoder();
   *       const data = encoder.encode("Hello world\n");
   *       await Deno.writeFile("hello1.txt", data);  // overwrite "hello1.txt" or create it
   *       await Deno.writeFile("hello2.txt", data, {create: false});  // only works if "hello2.txt" exists
   *       await Deno.writeFile("hello3.txt", data, {mode: 0o777});  // set permissions on new file
   *       await Deno.writeFile("hello4.txt", data, {append: true});  // add data to the end of the file
   *
   * Requires `allow-write` permission, and `allow-read` if `options.create` is `false`.
   */
  export function writeFile(
    path: string,
    data: Uint8Array,
    options?: WriteFileOptions
  ): Promise<void>;

  /** Synchronously write string `data` to the given `path`, by default creating a new file if needed,
   * else overwriting.
   *
   *       await Deno.writeTextFileSync("hello1.txt", "Hello world\n");  // overwrite "hello1.txt" or create it
   *
   * Requires `allow-write` permission, and `allow-read` if `options.create` is `false`.
   */
  export function writeTextFileSync(path: string, data: string): void;

  /** Asynchronously write string `data` to the given `path`, by default creating a new file if needed,
   * else overwriting.
   *
   *       await Deno.writeTextFile("hello1.txt", "Hello world\n");  // overwrite "hello1.txt" or create it
   *
   * Requires `allow-write` permission, and `allow-read` if `options.create` is `false`.
   */
  export function writeTextFile(path: string, data: string): Promise<void>;

  /** **UNSTABLE**: Should not have same name as `window.location` type. */
  interface Location {
    /** The full url for the module, e.g. `file://some/file.ts` or
     * `https://some/file.ts`. */
    fileName: string;
    /** The line number in the file. It is assumed to be 1-indexed. */
    lineNumber: number;
    /** The column number in the file. It is assumed to be 1-indexed. */
    columnNumber: number;
  }

  /** A set of error constructors that are raised by Deno APIs. */
  export const errors: {
    NotFound: ErrorConstructor;
    PermissionDenied: ErrorConstructor;
    ConnectionRefused: ErrorConstructor;
    ConnectionReset: ErrorConstructor;
    ConnectionAborted: ErrorConstructor;
    NotConnected: ErrorConstructor;
    AddrInUse: ErrorConstructor;
    AddrNotAvailable: ErrorConstructor;
    BrokenPipe: ErrorConstructor;
    AlreadyExists: ErrorConstructor;
    InvalidData: ErrorConstructor;
    TimedOut: ErrorConstructor;
    Interrupted: ErrorConstructor;
    WriteZero: ErrorConstructor;
    UnexpectedEof: ErrorConstructor;
    BadResource: ErrorConstructor;
    Http: ErrorConstructor;
    Busy: ErrorConstructor;
  };

  /** **UNSTABLE**: potentially want names to overlap more with browser.
   *
   * The permissions as granted by the caller.
   *
   * See: https://w3c.github.io/permissions/#permission-registry */
  export type PermissionName =
    | "run"
    | "read"
    | "write"
    | "net"
    | "env"
    | "plugin"
    | "hrtime";

  /** The current status of the permission.
   *
   * See: https://w3c.github.io/permissions/#status-of-a-permission */
  export type PermissionState = "granted" | "denied" | "prompt";

  interface RunPermissionDescriptor {
    name: "run";
  }

  interface ReadWritePermissionDescriptor {
    name: "read" | "write";
    path?: string;
  }

  interface NetPermissionDescriptor {
    name: "net";
    url?: string;
  }

  interface EnvPermissionDescriptor {
    name: "env";
  }

  interface PluginPermissionDescriptor {
    name: "plugin";
  }

  interface HrtimePermissionDescriptor {
    name: "hrtime";
  }

  /** Permission descriptors which define a permission which can be queried,
   * requested, or revoked.
   *
   * See: https://w3c.github.io/permissions/#permission-descriptor */
  type PermissionDescriptor =
    | RunPermissionDescriptor
    | ReadWritePermissionDescriptor
    | NetPermissionDescriptor
    | EnvPermissionDescriptor
    | PluginPermissionDescriptor
    | HrtimePermissionDescriptor;

  export class Permissions {
    /** Resolves to the current status of a permission.
     *
     *       const status = await Deno.permissions.query({ name: "read", path: "/etc" });
     *       if (status.state === "granted") {
     *         data = await Deno.readFile("/etc/passwd");
     *       }
     */
    query(desc: PermissionDescriptor): Promise<PermissionStatus>;

    /** Revokes a permission, and resolves to the state of the permission.
     *
     *       const status = await Deno.permissions.revoke({ name: "run" });
     *       assert(status.state !== "granted")
     */
    revoke(desc: PermissionDescriptor): Promise<PermissionStatus>;

    /** Requests the permission, and resolves to the state of the permission.
     *
     *       const status = await Deno.permissions.request({ name: "env" });
     *       if (status.state === "granted") {
     *         console.log(Deno.homeDir());
     *       } else {
     *         console.log("'env' permission is denied.");
     *       }
     */
    request(desc: PermissionDescriptor): Promise<PermissionStatus>;
  }

  /** **UNSTABLE**: maybe move to `navigator.permissions` to match web API. */
  export const permissions: Permissions;

  /** see: https://w3c.github.io/permissions/#permissionstatus */
  export class PermissionStatus {
    state: PermissionState;
    constructor(state: PermissionState);
  }

  /** Synchronously truncates or extends the specified file, to reach the
   * specified `len`.  If `len` is not specified then the entire file contents
   * are truncated.
   *
   *       // truncate the entire file
   *       Deno.truncateSync("my_file.txt");
   *
   *       // truncate part of the file
   *       const file = Deno.makeTempFileSync();
   *       Deno.writeFileSync(file, new TextEncoder().encode("Hello World"));
   *       Deno.truncateSync(file, 7);
   *       const data = Deno.readFileSync(file);
   *       console.log(new TextDecoder().decode(data));
   *
   * Requires `allow-write` permission. */
  export function truncateSync(name: string, len?: number): void;

  /** Truncates or extends the specified file, to reach the specified `len`. If
   * `len` is not specified then the entire file contents are truncated.
   *
   *       // truncate the entire file
   *       await Deno.truncate("my_file.txt");
   *
   *       // truncate part of the file
   *       const file = await Deno.makeTempFile();
   *       await Deno.writeFile(file, new TextEncoder().encode("Hello World"));
   *       await Deno.truncate(file, 7);
   *       const data = await Deno.readFile(file);
   *       console.log(new TextDecoder().decode(data));  // "Hello W"
   *
   * Requires `allow-write` permission. */
  export function truncate(name: string, len?: number): Promise<void>;

  export interface NetAddr {
    transport: "tcp" | "udp";
    hostname: string;
    port: number;
  }

  export interface UnixAddr {
    transport: "unix" | "unixpacket";
    address: string;
  }

  export type Addr = NetAddr | UnixAddr;
<<<<<<< HEAD
=======
  /** **UNSTABLE**: Maybe remove `ShutdownMode` entirely.
   *
   * Corresponds to `SHUT_RD`, `SHUT_WR`, `SHUT_RDWR` on POSIX-like systems.
   *
   * See: http://man7.org/linux/man-pages/man2/shutdown.2.html */
  export enum ShutdownMode {
    Read = 0,
    Write,
    ReadWrite, // TODO(ry) panics on ReadWrite.
  }

  /** **UNSTABLE**: Both the `how` parameter and `ShutdownMode` enum are under
   * consideration for removal.
   *
   * Shutdown socket send and receive operations.
   *
   * Matches behavior of POSIX shutdown(3).
   *
   *       const listener = Deno.listen({ port: 80 });
   *       const conn = await listener.accept();
   *       Deno.shutdown(conn.rid, Deno.ShutdownMode.Write);
   */
  export function shutdown(rid: number, how: ShutdownMode): Promise<void>;
>>>>>>> 2cb875bc

  /** **UNSTABLE**: new API, yet to be vetted.
   *
   * A generic transport listener for message-oriented protocols. */
  export interface DatagramConn extends AsyncIterable<[Uint8Array, Addr]> {
    /** **UNSTABLE**: new API, yet to be vetted.
     *
     * Waits for and resolves to the next message to the `UDPConn`. */
    receive(p?: Uint8Array): Promise<[Uint8Array, Addr]>;
    /** UNSTABLE: new API, yet to be vetted.
     *
     * Sends a message to the target. */
    send(p: Uint8Array, addr: Addr): Promise<void>;
    /** UNSTABLE: new API, yet to be vetted.
     *
     * Close closes the socket. Any pending message promises will be rejected
     * with errors. */
    close(): void;
    /** Return the address of the `UDPConn`. */
    readonly addr: Addr;
    [Symbol.asyncIterator](): AsyncIterableIterator<[Uint8Array, Addr]>;
  }

  /** A generic network listener for stream-oriented protocols. */
  export interface Listener extends AsyncIterable<Conn> {
    /** Waits for and resolves to the next connection to the `Listener`. */
    accept(): Promise<Conn>;
    /** Close closes the listener. Any pending accept promises will be rejected
     * with errors. */
    close(): void;
    /** Return the address of the `Listener`. */
    readonly addr: Addr;

    [Symbol.asyncIterator](): AsyncIterableIterator<Conn>;
  }

  export interface Conn extends Reader, Writer, Closer {
    /** The local address of the connection. */
    readonly localAddr: Addr;
    /** The remote address of the connection. */
    readonly remoteAddr: Addr;
    /** The resource ID of the connection. */
    readonly rid: number;
    /** Shuts down (`shutdown(2)`) the reading side of the TCP connection. Most
     * callers should just use `close()`. */
    closeRead(): void;
    /** Shuts down (`shutdown(2)`) the writing side of the TCP connection. Most
     * callers should just use `close()`. */
    closeWrite(): void;
  }

  export interface ListenOptions {
    /** The port to listen on. */
    port: number;
    /** A literal IP address or host name that can be resolved to an IP address.
     * If not specified, defaults to `0.0.0.0`. */
    hostname?: string;
  }

  /** **UNSTABLE**: new API, yet to be vetted.
   *
   * Listen announces on the local transport address.
   *
   *      const listener1 = Deno.listen({ port: 80 })
   *      const listener2 = Deno.listen({ hostname: "192.0.2.1", port: 80 })
   *      const listener3 = Deno.listen({ hostname: "[2001:db8::1]", port: 80 });
   *      const listener4 = Deno.listen({ hostname: "golang.org", port: 80, transport: "tcp" });
   *
   * Requires `allow-net` permission. */
  export function listen(
    options: ListenOptions & { transport?: "tcp" }
  ): Listener;

  /** **UNSTABLE**: new API, yet to be vetted.
   *
   * Listen announces on the local transport address.
   *
   *      const listener1 = Deno.listen({ port: 80, transport: "udp" })
   *      const listener2 = Deno.listen({ hostname: "golang.org", port: 80, transport: "udp" });
   *
   * Requires `allow-net` permission. */
  export function listen(
    options: ListenOptions & { transport: "udp" }
  ): DatagramConn;

  export interface ListenTlsOptions extends ListenOptions {
    /** Server certificate file. */
    certFile: string;
    /** Server public key file. */
    keyFile: string;

    transport?: "tcp";
  }

  /** Listen announces on the local transport address over TLS (transport layer
   * security).
   *
   *      const lstnr = Deno.listenTls({ port: 443, certFile: "./server.crt", keyFile: "./server.key" });
   *
   * Requires `allow-net` permission. */
  export function listenTls(options: ListenTlsOptions): Listener;

  export interface ConnectOptions {
    /** The port to connect to. */
    port: number;
    /** A literal IP address or host name that can be resolved to an IP address.
     * If not specified, defaults to `127.0.0.1`. */
    hostname?: string;
    transport?: "tcp";
  }

  /**
   * Connects to the hostname (default is "127.0.0.1") and port on the named
   * transport (default is "tcp"), and resolves to the connection (`Conn`).
   *
   *     const conn1 = await Deno.connect({ port: 80 });
   *     const conn2 = await Deno.connect({ hostname: "192.0.2.1", port: 80 });
   *     const conn3 = await Deno.connect({ hostname: "[2001:db8::1]", port: 80 });
   *     const conn4 = await Deno.connect({ hostname: "golang.org", port: 80, transport: "tcp" });
   *     const conn5 = await Deno.connect({ address: "/foo/bar.sock", transport: "unix" });
   *
   * Requires `allow-net` permission for "tcp" and `allow-read` for unix. */
  export function connect(options: ConnectOptions): Promise<Conn>;

  export interface ConnectTlsOptions {
    /** The port to connect to. */
    port: number;
    /** A literal IP address or host name that can be resolved to an IP address.
     * If not specified, defaults to `127.0.0.1`. */
    hostname?: string;
    /** Server certificate file. */
    certFile?: string;
  }

  /** Establishes a secure connection over TLS (transport layer security) using
   * an optional cert file, hostname (default is "127.0.0.1") and port.  The
   * cert file is optional and if not included Mozilla's root certificates will
   * be used (see also https://github.com/ctz/webpki-roots for specifics)
   *
   *     const conn1 = await Deno.connectTls({ port: 80 });
   *     const conn2 = await Deno.connectTls({ certFile: "./certs/my_custom_root_CA.pem", hostname: "192.0.2.1", port: 80 });
   *     const conn3 = await Deno.connectTls({ hostname: "[2001:db8::1]", port: 80 });
   *     const conn4 = await Deno.connectTls({ certFile: "./certs/my_custom_root_CA.pem", hostname: "golang.org", port: 80});
   *
   * Requires `allow-net` permission.
   */
  export function connectTls(options: ConnectTlsOptions): Promise<Conn>;

  export interface StartTlsOptions {
    /** A literal IP address or host name that can be resolved to an IP address.
     * If not specified, defaults to `127.0.0.1`. */
    hostname?: string;
    /** Server certificate file. */
    certFile?: string;
  }

  /** **UNSTABLE**: new API, yet to be vetted.
   *
   * Start TLS handshake from an existing connection using
   * an optional cert file, hostname (default is "127.0.0.1").  The
   * cert file is optional and if not included Mozilla's root certificates will
   * be used (see also https://github.com/ctz/webpki-roots for specifics)
   * Using this function requires that the other end of the connection is
   * prepared for TLS handshake.
   *
   *     const conn = await Deno.connect({ port: 80, hostname: "127.0.0.1" });
   *     const tlsConn = await Deno.startTls(conn, { certFile: "./certs/my_custom_root_CA.pem", hostname: "127.0.0.1", port: 80 });
   *
   * Requires `allow-net` permission.
   */
  export function startTls(
    conn: Conn,
    options?: StartTlsOptions
  ): Promise<Conn>;

  export interface Metrics {
    opsDispatched: number;
    opsDispatchedSync: number;
    opsDispatchedAsync: number;
    opsDispatchedAsyncUnref: number;
    opsCompleted: number;
    opsCompletedSync: number;
    opsCompletedAsync: number;
    opsCompletedAsyncUnref: number;
    bytesSentControl: number;
    bytesSentData: number;
    bytesReceived: number;
  }

  /** Receive metrics from the privileged side of Deno.  This is primarily used
   * in the development of Deno. 'Ops', also called 'bindings', are the go-between
   * between Deno Javascript and Deno Rust.
   *
   *      > console.table(Deno.metrics())
   *      ┌─────────────────────────┬────────┐
   *      │         (index)         │ Values │
   *      ├─────────────────────────┼────────┤
   *      │      opsDispatched      │   3    │
   *      │    opsDispatchedSync    │   2    │
   *      │   opsDispatchedAsync    │   1    │
   *      │ opsDispatchedAsyncUnref │   0    │
   *      │      opsCompleted       │   3    │
   *      │    opsCompletedSync     │   2    │
   *      │    opsCompletedAsync    │   1    │
   *      │ opsCompletedAsyncUnref  │   0    │
   *      │    bytesSentControl     │   73   │
   *      │      bytesSentData      │   0    │
   *      │      bytesReceived      │  375   │
   *      └─────────────────────────┴────────┘
   */
  export function metrics(): Metrics;

  interface ResourceMap {
    // eslint-disable-next-line @typescript-eslint/no-explicit-any
    [rid: number]: any;
  }

  /** Returns a map of open resource ids (rid) along with their string
   * representations. This is an internal API and as such resource
   * representation has `any` type; that means it can change any time.
   *
   *       console.log(Deno.resources());
   *       // { 0: "stdin", 1: "stdout", 2: "stderr" }
   *       Deno.openSync('../test.file');
   *       console.log(Deno.resources());
   *       // { 0: "stdin", 1: "stdout", 2: "stderr", 3: "fsFile" }
   */
  export function resources(): ResourceMap;

  export interface FsEvent {
    kind: "any" | "access" | "create" | "modify" | "remove";
    paths: string[];
  }

  /** Watch for file system events against one or more `paths`, which can be files
   * or directories.  These paths must exist already.  One user action (e.g.
   * `touch test.file`) can  generate multiple file system events.  Likewise,
   * one user action can result in multiple file paths in one event (e.g. `mv
   * old_name.txt new_name.txt`).  Recursive option is `true` by default and,
   * for directories, will watch the specified directory and all sub directories.
   * Note that the exact ordering of the events can vary between operating systems.
   *
   *       const watcher = Deno.watchFs("/");
   *       for await (const event of watcher) {
   *          console.log(">>>> event", event);
   *          // { kind: "create", paths: [ "/foo.txt" ] }
   *       }
   *
   * Requires `allow-read` permission.
   */
  export function watchFs(
    paths: string | string[],
    options?: { recursive: boolean }
  ): AsyncIterableIterator<FsEvent>;

  /** How to handle subprocess stdio.
   *
   * `"inherit"` The default if unspecified. The child inherits from the
   * corresponding parent descriptor.
   *
   * `"piped"` A new pipe should be arranged to connect the parent and child
   * sub-processes.
   *
   * `"null"` This stream will be ignored. This is the equivalent of attaching
   * the stream to `/dev/null`. */
  type ProcessStdio = "inherit" | "piped" | "null";

  /** **UNSTABLE**: The `signo` argument may change to require the Deno.Signal
   * enum.
   *
   * Send a signal to process under given `pid`. This functionality currently
   * only works on Linux and Mac OS.
   *
   * If `pid` is negative, the signal will be sent to the process group
   * identified by `pid`.
   *
   *      const p = Deno.run({
   *        cmd: ["python", "-c", "from time import sleep; sleep(10000)"]
   *      });
   *
   *      Deno.kill(p.pid, Deno.Signal.SIGINT);
   *
   * Throws Error (not yet implemented) on Windows
   *
   * Requires `allow-run` permission. */
  export function kill(pid: number, signo: number): void;

  /** **UNSTABLE**: There are some issues to work out with respect to when and
   * how the process should be closed. */
  export class Process {
    readonly rid: number;
    readonly pid: number;
    readonly stdin?: Writer & Closer;
    readonly stdout?: Reader & Closer;
    readonly stderr?: Reader & Closer;
    /** Resolves to the current status of the process. */
    status(): Promise<ProcessStatus>;
    /** Buffer the stdout and return it as `Uint8Array` after `Deno.EOF`.
     *
     * You must set stdout to `"piped"` when creating the process.
     *
     * This calls `close()` on stdout after its done. */
    output(): Promise<Uint8Array>;
    /** Buffer the stderr and return it as `Uint8Array` after `Deno.EOF`.
     *
     * You must set stderr to `"piped"` when creating the process.
     *
     * This calls `close()` on stderr after its done. */
    stderrOutput(): Promise<Uint8Array>;
    close(): void;

    /** **UNSTABLE**: The `signo` argument may change to require the Deno.Signal
     * enum.
     *
     * Send a signal to process. This functionality currently only works on
     * Linux and Mac OS.
     */
    kill(signo: number): void;
  }

  export type ProcessStatus =
    | {
        success: true;
        code: 0;
        signal?: undefined;
      }
    | {
        success: false;
        code: number;
        signal?: number;
      };

  export interface RunOptions {
    /** Arguments to pass. Note, the first element needs to be a path to the
     * binary */
    cmd: string[];
    cwd?: string;
    env?: {
      [key: string]: string;
    };
    stdout?: ProcessStdio | number;
    stderr?: ProcessStdio | number;
    stdin?: ProcessStdio | number;
  }

  /** Spawns new subprocess.  RunOptions must contain at a minimum the `opt.cmd`,
   * an array of program arguments, the first of which is the binary.
   *
   * Subprocess uses same working directory as parent process unless `opt.cwd`
   * is specified.
   *
   * Environmental variables for subprocess can be specified using `opt.env`
   * mapping.
   *
   * By default subprocess inherits stdio of parent process. To change that
   * `opt.stdout`, `opt.stderr` and `opt.stdin` can be specified independently -
   * they can be set to either `ProcessStdio` or `rid` of open file.
   *
   * Details of the spawned process are returned.
   *
   *       const p = Deno.run({
   *         cmd: ["echo", "hello"],
   *       });
   *
   * Requires `allow-run` permission. */
  export function run(opt: RunOptions): Process;

  enum LinuxSignal {
    SIGHUP = 1,
    SIGINT = 2,
    SIGQUIT = 3,
    SIGILL = 4,
    SIGTRAP = 5,
    SIGABRT = 6,
    SIGBUS = 7,
    SIGFPE = 8,
    SIGKILL = 9,
    SIGUSR1 = 10,
    SIGSEGV = 11,
    SIGUSR2 = 12,
    SIGPIPE = 13,
    SIGALRM = 14,
    SIGTERM = 15,
    SIGSTKFLT = 16,
    SIGCHLD = 17,
    SIGCONT = 18,
    SIGSTOP = 19,
    SIGTSTP = 20,
    SIGTTIN = 21,
    SIGTTOU = 22,
    SIGURG = 23,
    SIGXCPU = 24,
    SIGXFSZ = 25,
    SIGVTALRM = 26,
    SIGPROF = 27,
    SIGWINCH = 28,
    SIGIO = 29,
    SIGPWR = 30,
    SIGSYS = 31,
  }
  enum MacOSSignal {
    SIGHUP = 1,
    SIGINT = 2,
    SIGQUIT = 3,
    SIGILL = 4,
    SIGTRAP = 5,
    SIGABRT = 6,
    SIGEMT = 7,
    SIGFPE = 8,
    SIGKILL = 9,
    SIGBUS = 10,
    SIGSEGV = 11,
    SIGSYS = 12,
    SIGPIPE = 13,
    SIGALRM = 14,
    SIGTERM = 15,
    SIGURG = 16,
    SIGSTOP = 17,
    SIGTSTP = 18,
    SIGCONT = 19,
    SIGCHLD = 20,
    SIGTTIN = 21,
    SIGTTOU = 22,
    SIGIO = 23,
    SIGXCPU = 24,
    SIGXFSZ = 25,
    SIGVTALRM = 26,
    SIGPROF = 27,
    SIGWINCH = 28,
    SIGINFO = 29,
    SIGUSR1 = 30,
    SIGUSR2 = 31,
  }

  /** **UNSTABLE**: make platform independent.
   *
   * Signals numbers. This is platform dependent. */
  export const Signal: typeof MacOSSignal | typeof LinuxSignal;

  interface InspectOptions {
    showHidden?: boolean;
    depth?: number;
    colors?: boolean;
    indentLevel?: number;
  }

  /** **UNSTABLE**: The exact form of the string output is under consideration
   * and may change.
   *
   * Converts the input into a string that has the same format as printed by
   * `console.log()`.
   *
   *      const obj = {};
   *      obj.propA = 10;
   *      obj.propB = "hello"
   *      const objAsString = Deno.inspect(obj); // { propA: 10, propB: "hello" }
   *      console.log(obj);  // prints same value as objAsString, e.g. { propA: 10, propB: "hello" }
   *
   * You can also register custom inspect functions, via the `customInspect` Deno
   * symbol on objects, to control and customize the output.
   *
   *      class A {
   *        x = 10;
   *        y = "hello";
   *        [Deno.customInspect](): string {
   *          return "x=" + this.x + ", y=" + this.y;
   *        }
   *      }
   *
   *      const inStringFormat = Deno.inspect(new A()); // "x=10, y=hello"
   *      console.log(inStringFormat);  // prints "x=10, y=hello"
   *
   * Finally, a number of output options are also available.
   *
   *      const out = Deno.inspect(obj, {showHidden: true, depth: 4, colors: true, indentLevel: 2});
   *
   */
  export function inspect(value: unknown, options?: InspectOptions): string;

  export type OperatingSystem = "mac" | "win" | "linux";

  export type Arch = "x64" | "arm64";

  interface BuildInfo {
    /** The CPU architecture. */
    arch: Arch;
    /** The operating system. */
    os: OperatingSystem;
  }

  /** Build related information. */
  export const build: BuildInfo;

  interface Version {
    deno: string;
    v8: string;
    typescript: string;
  }
  /** Version related information. */
  export const version: Version;

  /** Returns the script arguments to the program. If for example we run a
   * program:
   *
   *      deno --allow-read https://deno.land/std/examples/cat.ts /etc/passwd
   *
   * Then `Deno.args` will contain:
   *
   *      [ "/etc/passwd" ]
   */
  export const args: string[];

  /** A symbol which can be used as a key for a custom method which will be
   * called when `Deno.inspect()` is called, or when the object is logged to
   * the console. */
  export const customInspect: unique symbol;
}<|MERGE_RESOLUTION|>--- conflicted
+++ resolved
@@ -1476,32 +1476,6 @@
   }
 
   export type Addr = NetAddr | UnixAddr;
-<<<<<<< HEAD
-=======
-  /** **UNSTABLE**: Maybe remove `ShutdownMode` entirely.
-   *
-   * Corresponds to `SHUT_RD`, `SHUT_WR`, `SHUT_RDWR` on POSIX-like systems.
-   *
-   * See: http://man7.org/linux/man-pages/man2/shutdown.2.html */
-  export enum ShutdownMode {
-    Read = 0,
-    Write,
-    ReadWrite, // TODO(ry) panics on ReadWrite.
-  }
-
-  /** **UNSTABLE**: Both the `how` parameter and `ShutdownMode` enum are under
-   * consideration for removal.
-   *
-   * Shutdown socket send and receive operations.
-   *
-   * Matches behavior of POSIX shutdown(3).
-   *
-   *       const listener = Deno.listen({ port: 80 });
-   *       const conn = await listener.accept();
-   *       Deno.shutdown(conn.rid, Deno.ShutdownMode.Write);
-   */
-  export function shutdown(rid: number, how: ShutdownMode): Promise<void>;
->>>>>>> 2cb875bc
 
   /** **UNSTABLE**: new API, yet to be vetted.
    *
