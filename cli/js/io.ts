// Copyright 2018-2020 the Deno authors. All rights reserved. MIT license.
// Interfaces 100% copied from Go.
// Documentation liberally lifted from them too.
// Thank you! We love Go!

const DEFAULT_BUFFER_SIZE = 32 * 1024;

// Seek whence values.
// https://golang.org/pkg/io/#pkg-constants
export enum SeekMode {
  Start = 0,
  Current = 1,
  End = 2,
}

// Reader is the interface that wraps the basic read() method.
// https://golang.org/pkg/io/#Reader
export interface Reader {
  read(p: Uint8Array): Promise<number | null>;
}

<<<<<<< HEAD
export interface SyncReader {
  readSync(p: Uint8Array): number | null;
=======
export interface ReaderSync {
  readSync(p: Uint8Array): number | EOF;
>>>>>>> 2cb875bc
}

// Writer is the interface that wraps the basic write() method.
// https://golang.org/pkg/io/#Writer
export interface Writer {
  write(p: Uint8Array): Promise<number>;
}

export interface WriterSync {
  writeSync(p: Uint8Array): number;
}

// https://golang.org/pkg/io/#Closer
export interface Closer {
  // The behavior of Close after the first call is undefined. Specific
  // implementations may document their own behavior.
  close(): void;
}

// https://golang.org/pkg/io/#Seeker
export interface Seeker {
  seek(offset: number, whence: SeekMode): Promise<number>;
}

export interface SeekerSync {
  seekSync(offset: number, whence: SeekMode): number;
}

export async function copy(
  src: Reader,
  dst: Writer,
  options?: {
    bufSize?: number;
  }
): Promise<number> {
  let n = 0;
  const bufSize = options?.bufSize ?? DEFAULT_BUFFER_SIZE;
  const b = new Uint8Array(bufSize);
  let gotEOF = false;
  while (gotEOF === false) {
    const result = await src.read(b);
    if (result == null) {
      gotEOF = true;
    } else {
      n += await dst.write(b.subarray(0, result));
    }
  }
  return n;
}

export async function* iter(
  r: Reader,
  options?: {
    bufSize?: number;
  }
): AsyncIterableIterator<Uint8Array> {
  const bufSize = options?.bufSize ?? DEFAULT_BUFFER_SIZE;
  const b = new Uint8Array(bufSize);
  while (true) {
    const result = await r.read(b);
    if (result == null) {
      break;
    }

    yield b.subarray(0, result);
  }
}

export function* iterSync(
  r: ReaderSync,
  options?: {
    bufSize?: number;
  }
): IterableIterator<Uint8Array> {
  const bufSize = options?.bufSize ?? DEFAULT_BUFFER_SIZE;
  const b = new Uint8Array(bufSize);
  while (true) {
    const result = r.readSync(b);
    if (result == null) {
      break;
    }

    yield b.subarray(0, result);
  }
}<|MERGE_RESOLUTION|>--- conflicted
+++ resolved
@@ -19,13 +19,8 @@
   read(p: Uint8Array): Promise<number | null>;
 }
 
-<<<<<<< HEAD
-export interface SyncReader {
+export interface ReaderSync {
   readSync(p: Uint8Array): number | null;
-=======
-export interface ReaderSync {
-  readSync(p: Uint8Array): number | EOF;
->>>>>>> 2cb875bc
 }
 
 // Writer is the interface that wraps the basic write() method.
