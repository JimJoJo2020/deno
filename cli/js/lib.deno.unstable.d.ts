--- conflicted
+++ resolved
@@ -32,22 +32,19 @@
    * Requires `allow-read` and `allow-write` permissions. */
   export function linkSync(oldpath: string, newpath: string): void;
 
-<<<<<<< HEAD
   /**
    * Returns the os name.
    *
    * ```ts
-   * console.log(Deno.osType());  // e.g. "Linux"
-   * ```
-   *
-   */
-
-  export function osType(): string;
+   * console.log(Deno.osName());  // e.g. "Linux"
+   * ```
+   *
+   */
+
+  export function osName(): string;
 
   /** Creates `newpath` as a hard link to `oldpath`.
-=======
   /** **UNSTABLE**: This API needs a security review.
->>>>>>> adffbacf
    *
    * Creates `newpath` as a hard link to `oldpath`.
    *
