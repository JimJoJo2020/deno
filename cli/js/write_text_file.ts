<<<<<<< HEAD
import { writeFileSync, writeFile, WriteFileOptions } from "./write_file.ts";

export function writeTextFileSync(
  path: string | URL,
  data: string,
  options: WriteFileOptions = {}
): void {
  const encoder = new TextEncoder();
  return writeFileSync(path, encoder.encode(data), options);
=======
// Copyright 2018-2020 the Deno authors. All rights reserved. MIT license.

import { open, openSync } from "./files.ts";
import { writeAll, writeAllSync } from "./buffer.ts";

export function writeTextFileSync(path: string | URL, data: string): void {
  const file = openSync(path, { write: true, create: true, truncate: true });
  const encoder = new TextEncoder();
  const contents = encoder.encode(data);
  writeAllSync(file, contents);
  file.close();
>>>>>>> 14a44464
}

export function writeTextFile(
  path: string | URL,
  data: string,
  options: WriteFileOptions = {}
): Promise<void> {
<<<<<<< HEAD
  const encoder = new TextEncoder();
  return writeFile(path, encoder.encode(data), options);
=======
  const file = await open(path, { write: true, create: true, truncate: true });
  const encoder = new TextEncoder();
  const contents = encoder.encode(data);
  await writeAll(file, contents);
  file.close();
>>>>>>> 14a44464
}<|MERGE_RESOLUTION|>--- conflicted
+++ resolved
@@ -1,4 +1,4 @@
-<<<<<<< HEAD
+// Copyright 2018-2020 the Deno authors. All rights reserved. MIT license.
 import { writeFileSync, writeFile, WriteFileOptions } from "./write_file.ts";
 
 export function writeTextFileSync(
@@ -8,19 +8,6 @@
 ): void {
   const encoder = new TextEncoder();
   return writeFileSync(path, encoder.encode(data), options);
-=======
-// Copyright 2018-2020 the Deno authors. All rights reserved. MIT license.
-
-import { open, openSync } from "./files.ts";
-import { writeAll, writeAllSync } from "./buffer.ts";
-
-export function writeTextFileSync(path: string | URL, data: string): void {
-  const file = openSync(path, { write: true, create: true, truncate: true });
-  const encoder = new TextEncoder();
-  const contents = encoder.encode(data);
-  writeAllSync(file, contents);
-  file.close();
->>>>>>> 14a44464
 }
 
 export function writeTextFile(
@@ -28,14 +15,6 @@
   data: string,
   options: WriteFileOptions = {}
 ): Promise<void> {
-<<<<<<< HEAD
   const encoder = new TextEncoder();
   return writeFile(path, encoder.encode(data), options);
-=======
-  const file = await open(path, { write: true, create: true, truncate: true });
-  const encoder = new TextEncoder();
-  const contents = encoder.encode(data);
-  await writeAll(file, contents);
-  file.close();
->>>>>>> 14a44464
 }