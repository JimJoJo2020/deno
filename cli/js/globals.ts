// Copyright 2018-2020 the Deno authors. All rights reserved. MIT license.

import "./lib.deno.shared_globals.d.ts";

import * as abortController from "./web/abort_controller.ts";
import * as abortSignal from "./web/abort_signal.ts";
import * as blob from "./web/blob.ts";
import * as consoleTypes from "./web/console.ts";
import * as csprng from "./ops/get_random_values.ts";
import * as promiseTypes from "./web/promise.ts";
import * as customEvent from "./web/custom_event.ts";
import * as domException from "./web/dom_exception.ts";
import * as domFile from "./web/dom_file.ts";
import * as errorEvent from "./web/error_event.ts";
import * as event from "./web/event.ts";
import * as eventTarget from "./web/event_target.ts";
import * as formData from "./web/form_data.ts";
import * as fetchTypes from "./web/fetch.ts";
import * as headers from "./web/headers.ts";
import * as textEncoding from "./web/text_encoding.ts";
import * as timers from "./web/timers.ts";
import * as url from "./web/url.ts";
import * as urlSearchParams from "./web/url_search_params.ts";
import * as workers from "./web/workers.ts";
import * as performanceUtil from "./web/performance.ts";
import * as request from "./web/request.ts";
import * as readableStream from "./web/streams/readable_stream.ts";
import * as transformStream from "./web/streams/transform_stream.ts";
import * as queuingStrategy from "./web/streams/queuing_strategy.ts";
import * as writableStream from "./web/streams/writable_stream.ts";

// These imports are not exposed and therefore are fine to just import the
// symbols required.
import { core } from "./core.ts";

// This global augmentation is just enough types to be able to build Deno,
// the runtime types are fully defined in `lib.deno.*.d.ts`.
declare global {
  interface CallSite {
    getThis(): unknown;
    getTypeName(): string | null;
    getFunction(): Function | null;
    getFunctionName(): string | null;
    getMethodName(): string | null;
    getFileName(): string | null;
    getLineNumber(): number | null;
    getColumnNumber(): number | null;
    getEvalOrigin(): string | null;
    isToplevel(): boolean | null;
    isEval(): boolean;
    isNative(): boolean;
    isConstructor(): boolean;
    isAsync(): boolean;
    isPromiseAll(): boolean;
    getPromiseIndex(): number | null;
  }

  interface ErrorConstructor {
    prepareStackTrace(error: Error, structuredStackTrace: CallSite[]): string;
  }

  interface Object {
    [consoleTypes.customInspect]?(): string;
  }

  interface EvalErrorInfo {
    isNativeError: boolean;
    isCompileError: boolean;
    // eslint-disable-next-line @typescript-eslint/no-explicit-any
    thrown: any;
  }

  interface ImportMeta {
    url: string;
    main: boolean;
  }

  interface DenoCore {
    print(s: string, isErr?: boolean): void;
<<<<<<< HEAD
    dispatch(opId: number, ...zeroCopy: ArrayBufferView[]): Uint8Array | null;
=======
    dispatch(
      opId: number,
      control: Uint8Array,
      ...zeroCopy: ArrayBufferView[]
    ): Uint8Array | null;
    dispatchByName(
      opName: string,
      control: Uint8Array,
      ...zeroCopy: ArrayBufferView[]
    ): Uint8Array | null;
>>>>>>> 63db3e93
    setAsyncHandler(opId: number, cb: (msg: Uint8Array) => void): void;
    sharedQueue: {
      head(): number;
      numRecords(): number;
      size(): number;
      push(buf: Uint8Array): boolean;
      reset(): void;
      shift(): Uint8Array | null;
    };

    ops(): Record<string, number>;

    recv(cb: (opId: number, msg: Uint8Array) => void): void;

    send(opId: number, ...data: ArrayBufferView[]): null | Uint8Array;

    setMacrotaskCallback(cb: () => boolean): void;

    shared: SharedArrayBuffer;

    evalContext(
      code: string,
      scriptName?: string
    ): [unknown, EvalErrorInfo | null];

    formatError: (e: Error) => string;

    /**
     * Get promise details as two elements array.
     *
     * First element is the `PromiseState`.
     * If promise isn't pending, second element would be the result of the promise.
     * Otherwise, second element would be undefined.
     *
     * Throws `TypeError` if argument isn't a promise
     *
     */
    getPromiseDetails<T>(promise: Promise<T>): promiseTypes.PromiseDetails<T>;

    decode(bytes: Uint8Array): string;
    encode(text: string): Uint8Array;
  }

  // Only `var` variables show up in the `globalThis` type when doing a global
  // scope augmentation.
  /* eslint-disable no-var */

  // Assigned to `window` global - main runtime
  var Deno: {
    core: DenoCore;
    noColor: boolean;
  };
  var onload: ((e: Event) => void) | undefined;
  var onunload: ((e: Event) => void) | undefined;

  // These methods are used to prepare different runtime
  // environments. After bootrapping, this namespace
  // should be removed from global scope.
  var bootstrap: {
    mainRuntime: (() => void) | undefined;
    // Assigned to `self` global - worker runtime and compiler
    workerRuntime: ((name: string) => Promise<void> | void) | undefined;
    // Assigned to `self` global - compiler
    tsCompilerRuntime: (() => void) | undefined;
  };

  var onerror:
    | ((
        msg: string,
        source: string,
        lineno: number,
        colno: number,
        e: Event
      ) => boolean | void)
    | undefined;

  // eslint-disable-next-line @typescript-eslint/no-explicit-any
  var onmessage: ((e: { data: any }) => Promise<void> | void) | undefined;
  // Called in compiler
  var close: () => void;
  // eslint-disable-next-line @typescript-eslint/no-explicit-any
  var postMessage: (msg: any) => void;
  /* eslint-enable */
}

export function writable(value: unknown): PropertyDescriptor {
  return {
    value,
    writable: true,
    enumerable: true,
    configurable: true,
  };
}

export function nonEnumerable(value: unknown): PropertyDescriptor {
  return {
    value,
    writable: true,
    configurable: true,
  };
}

export function readOnly(value: unknown): PropertyDescriptor {
  return {
    value,
    enumerable: true,
  };
}

// eslint-disable-next-line @typescript-eslint/no-explicit-any
export function getterOnly(getter: () => any): PropertyDescriptor {
  return {
    get: getter,
    enumerable: true,
  };
}

// https://developer.mozilla.org/en-US/docs/Web/API/WindowOrWorkerGlobalScope
export const windowOrWorkerGlobalScopeMethods = {
  atob: writable(textEncoding.atob),
  btoa: writable(textEncoding.btoa),
  clearInterval: writable(timers.clearInterval),
  clearTimeout: writable(timers.clearTimeout),
  fetch: writable(fetchTypes.fetch),
  // queueMicrotask is bound in Rust
  setInterval: writable(timers.setInterval),
  setTimeout: writable(timers.setTimeout),
};

// Other properties shared between WindowScope and WorkerGlobalScope
export const windowOrWorkerGlobalScopeProperties = {
  console: writable(new consoleTypes.Console(core.print)),
  AbortController: nonEnumerable(abortController.AbortControllerImpl),
  AbortSignal: nonEnumerable(abortSignal.AbortSignalImpl),
  Blob: nonEnumerable(blob.DenoBlob),
  ByteLengthQueuingStrategy: nonEnumerable(
    queuingStrategy.ByteLengthQueuingStrategyImpl
  ),
  CountQueuingStrategy: nonEnumerable(queuingStrategy.CountQueuingStrategyImpl),
  crypto: readOnly(csprng),
  File: nonEnumerable(domFile.DomFileImpl),
  CustomEvent: nonEnumerable(customEvent.CustomEventImpl),
  DOMException: nonEnumerable(domException.DOMExceptionImpl),
  ErrorEvent: nonEnumerable(errorEvent.ErrorEventImpl),
  Event: nonEnumerable(event.EventImpl),
  EventTarget: nonEnumerable(eventTarget.EventTargetImpl),
  URL: nonEnumerable(url.URLImpl),
  URLSearchParams: nonEnumerable(urlSearchParams.URLSearchParamsImpl),
  Headers: nonEnumerable(headers.HeadersImpl),
  FormData: nonEnumerable(formData.FormDataImpl),
  TextEncoder: nonEnumerable(textEncoding.TextEncoder),
  TextDecoder: nonEnumerable(textEncoding.TextDecoder),
  ReadableStream: nonEnumerable(readableStream.ReadableStreamImpl),
  TransformStream: nonEnumerable(transformStream.TransformStreamImpl),
  Request: nonEnumerable(request.Request),
  Response: nonEnumerable(fetchTypes.Response),
  performance: writable(new performanceUtil.Performance()),
  Worker: nonEnumerable(workers.WorkerImpl),
  WritableStream: nonEnumerable(writableStream.WritableStreamImpl),
};

// eslint-disable-next-line @typescript-eslint/no-explicit-any
export function setEventTargetData(value: any): void {
  eventTarget.eventTargetData.set(value, eventTarget.getDefaultTargetData());
}

export const eventTargetProperties = {
  addEventListener: readOnly(
    eventTarget.EventTargetImpl.prototype.addEventListener
  ),
  dispatchEvent: readOnly(eventTarget.EventTargetImpl.prototype.dispatchEvent),
  removeEventListener: readOnly(
    eventTarget.EventTargetImpl.prototype.removeEventListener
  ),
};<|MERGE_RESOLUTION|>--- conflicted
+++ resolved
@@ -77,20 +77,11 @@
 
   interface DenoCore {
     print(s: string, isErr?: boolean): void;
-<<<<<<< HEAD
     dispatch(opId: number, ...zeroCopy: ArrayBufferView[]): Uint8Array | null;
-=======
-    dispatch(
-      opId: number,
-      control: Uint8Array,
+    dispatchByName(
+      opName: string,
       ...zeroCopy: ArrayBufferView[]
     ): Uint8Array | null;
-    dispatchByName(
-      opName: string,
-      control: Uint8Array,
-      ...zeroCopy: ArrayBufferView[]
-    ): Uint8Array | null;
->>>>>>> 63db3e93
     setAsyncHandler(opId: number, cb: (msg: Uint8Array) => void): void;
     sharedQueue: {
       head(): number;
