// Copyright 2018-2020 the Deno authors. All rights reserved. MIT license.
import { unitTest, assert, assertEquals } from "./test_util.ts";

const isNotWindows = Deno.build.os !== "win";

unitTest(
  { perms: { read: true, write: true } },
  function chmodSyncSuccess(): void {
    const enc = new TextEncoder();
    const data = enc.encode("Hello");
    const tempDir = Deno.makeTempDirSync();
    const filename = tempDir + "/test.txt";
    Deno.writeFileSync(filename, data, { perm: 0o666 });

<<<<<<< HEAD
  // On windows no effect, but should not crash
  Deno.chmodSync(filename, 0o777);

  // Check success when not on windows
  if (isNotWindows) {
    const fileInfo = Deno.statSync(filename);
    assert(fileInfo.perm);
    assertEquals(fileInfo.perm & 0o777, 0o777);
  }
});

// Check symlink when not on windows
if (isNotWindows) {
  testPerm(
    { read: true, write: true },
    function chmodSyncSymlinkSuccess(): void {
      const enc = new TextEncoder();
      const data = enc.encode("Hello");
      const tempDir = Deno.makeTempDirSync();

      const filename = tempDir + "/test.txt";
      Deno.writeFileSync(filename, data, { perm: 0o666 });
      const symlinkName = tempDir + "/test_symlink.txt";
      Deno.symlinkSync(filename, symlinkName);

      let symlinkInfo = Deno.lstatSync(symlinkName);
      assert(symlinkInfo.perm);
      const symlinkPerm = symlinkInfo.perm & 0o777; // platform dependent

      Deno.chmodSync(symlinkName, 0o777);

      // Change actual file perm, not symlink
      const fileInfo = Deno.statSync(filename);
      assert(fileInfo.perm);
      assertEquals(fileInfo.perm & 0o777, 0o777);
      symlinkInfo = Deno.lstatSync(symlinkName);
      assert(symlinkInfo.perm);
      assertEquals(symlinkInfo.perm & 0o777, symlinkPerm);
=======
    // On windows no effect, but should not crash
    Deno.chmodSync(filename, 0o777);

    // Check success when not on windows
    if (isNotWindows) {
      const fileInfo = Deno.statSync(filename);
      assert(fileInfo.mode);
      assertEquals(fileInfo.mode & 0o777, 0o777);
>>>>>>> c850b258
    }
  }
);

// Check symlink when not on windows
unitTest(
  {
    skip: Deno.build.os === "win",
    perms: { read: true, write: true }
  },
  function chmodSyncSymlinkSuccess(): void {
    const enc = new TextEncoder();
    const data = enc.encode("Hello");
    const tempDir = Deno.makeTempDirSync();

    const filename = tempDir + "/test.txt";
    Deno.writeFileSync(filename, data, { perm: 0o666 });
    const symlinkName = tempDir + "/test_symlink.txt";
    Deno.symlinkSync(filename, symlinkName);

    let symlinkInfo = Deno.lstatSync(symlinkName);
    assert(symlinkInfo.mode);
    const symlinkMode = symlinkInfo.mode & 0o777; // platform dependent

    Deno.chmodSync(symlinkName, 0o777);

    // Change actual file mode, not symlink
    const fileInfo = Deno.statSync(filename);
    assert(fileInfo.mode);
    assertEquals(fileInfo.mode & 0o777, 0o777);
    symlinkInfo = Deno.lstatSync(symlinkName);
    assert(symlinkInfo.mode);
    assertEquals(symlinkInfo.mode & 0o777, symlinkMode);
  }
);

unitTest({ perms: { write: true } }, function chmodSyncFailure(): void {
  let err;
  try {
    const filename = "/badfile.txt";
    Deno.chmodSync(filename, 0o777);
  } catch (e) {
    err = e;
  }
  assert(err instanceof Deno.errors.NotFound);
});

unitTest({ perms: { write: false } }, function chmodSyncPerm(): void {
  let err;
  try {
    Deno.chmodSync("/somefile.txt", 0o777);
  } catch (e) {
    err = e;
  }
  assert(err instanceof Deno.errors.PermissionDenied);
  assertEquals(err.name, "PermissionDenied");
});

unitTest(
  { perms: { read: true, write: true } },
  async function chmodSuccess(): Promise<void> {
    const enc = new TextEncoder();
    const data = enc.encode("Hello");
    const tempDir = Deno.makeTempDirSync();
    const filename = tempDir + "/test.txt";
    Deno.writeFileSync(filename, data, { perm: 0o666 });

<<<<<<< HEAD
  // Check success when not on windows
  if (isNotWindows) {
    const fileInfo = Deno.statSync(filename);
    assert(fileInfo.perm);
    assertEquals(fileInfo.perm & 0o777, 0o777);
  }
});

// Check symlink when not on windows
if (isNotWindows) {
  testPerm(
    { read: true, write: true },
    async function chmodSymlinkSuccess(): Promise<void> {
      const enc = new TextEncoder();
      const data = enc.encode("Hello");
      const tempDir = Deno.makeTempDirSync();

      const filename = tempDir + "/test.txt";
      Deno.writeFileSync(filename, data, { perm: 0o666 });
      const symlinkName = tempDir + "/test_symlink.txt";
      Deno.symlinkSync(filename, symlinkName);

      let symlinkInfo = Deno.lstatSync(symlinkName);
      assert(symlinkInfo.perm);
      const symlinkPerm = symlinkInfo.perm & 0o777; // platform dependent

      await Deno.chmod(symlinkName, 0o777);

      // Just change actual file perm, not symlink
      const fileInfo = Deno.statSync(filename);
      assert(fileInfo.perm);
      assertEquals(fileInfo.perm & 0o777, 0o777);
      symlinkInfo = Deno.lstatSync(symlinkName);
      assert(symlinkInfo.perm);
      assertEquals(symlinkInfo.perm & 0o777, symlinkPerm);
=======
    // On windows no effect, but should not crash
    await Deno.chmod(filename, 0o777);

    // Check success when not on windows
    if (isNotWindows) {
      const fileInfo = Deno.statSync(filename);
      assert(fileInfo.mode);
      assertEquals(fileInfo.mode & 0o777, 0o777);
>>>>>>> c850b258
    }
  }
);

// Check symlink when not on windows

unitTest(
  {
    skip: Deno.build.os === "win",
    perms: { read: true, write: true }
  },
  async function chmodSymlinkSuccess(): Promise<void> {
    const enc = new TextEncoder();
    const data = enc.encode("Hello");
    const tempDir = Deno.makeTempDirSync();

    const filename = tempDir + "/test.txt";
    Deno.writeFileSync(filename, data, { perm: 0o666 });
    const symlinkName = tempDir + "/test_symlink.txt";
    Deno.symlinkSync(filename, symlinkName);

    let symlinkInfo = Deno.lstatSync(symlinkName);
    assert(symlinkInfo.mode);
    const symlinkMode = symlinkInfo.mode & 0o777; // platform dependent

    await Deno.chmod(symlinkName, 0o777);

    // Just change actual file mode, not symlink
    const fileInfo = Deno.statSync(filename);
    assert(fileInfo.mode);
    assertEquals(fileInfo.mode & 0o777, 0o777);
    symlinkInfo = Deno.lstatSync(symlinkName);
    assert(symlinkInfo.mode);
    assertEquals(symlinkInfo.mode & 0o777, symlinkMode);
  }
);

unitTest({ perms: { write: true } }, async function chmodFailure(): Promise<
  void
> {
  let err;
  try {
    const filename = "/badfile.txt";
    await Deno.chmod(filename, 0o777);
  } catch (e) {
    err = e;
  }
  assert(err instanceof Deno.errors.NotFound);
});

unitTest({ perms: { write: false } }, async function chmodPerm(): Promise<
  void
> {
  let err;
  try {
    await Deno.chmod("/somefile.txt", 0o777);
  } catch (e) {
    err = e;
  }
  assert(err instanceof Deno.errors.PermissionDenied);
  assertEquals(err.name, "PermissionDenied");
});<|MERGE_RESOLUTION|>--- conflicted
+++ resolved
@@ -12,55 +12,14 @@
     const filename = tempDir + "/test.txt";
     Deno.writeFileSync(filename, data, { perm: 0o666 });
 
-<<<<<<< HEAD
-  // On windows no effect, but should not crash
-  Deno.chmodSync(filename, 0o777);
-
-  // Check success when not on windows
-  if (isNotWindows) {
-    const fileInfo = Deno.statSync(filename);
-    assert(fileInfo.perm);
-    assertEquals(fileInfo.perm & 0o777, 0o777);
-  }
-});
-
-// Check symlink when not on windows
-if (isNotWindows) {
-  testPerm(
-    { read: true, write: true },
-    function chmodSyncSymlinkSuccess(): void {
-      const enc = new TextEncoder();
-      const data = enc.encode("Hello");
-      const tempDir = Deno.makeTempDirSync();
-
-      const filename = tempDir + "/test.txt";
-      Deno.writeFileSync(filename, data, { perm: 0o666 });
-      const symlinkName = tempDir + "/test_symlink.txt";
-      Deno.symlinkSync(filename, symlinkName);
-
-      let symlinkInfo = Deno.lstatSync(symlinkName);
-      assert(symlinkInfo.perm);
-      const symlinkPerm = symlinkInfo.perm & 0o777; // platform dependent
-
-      Deno.chmodSync(symlinkName, 0o777);
-
-      // Change actual file perm, not symlink
-      const fileInfo = Deno.statSync(filename);
-      assert(fileInfo.perm);
-      assertEquals(fileInfo.perm & 0o777, 0o777);
-      symlinkInfo = Deno.lstatSync(symlinkName);
-      assert(symlinkInfo.perm);
-      assertEquals(symlinkInfo.perm & 0o777, symlinkPerm);
-=======
     // On windows no effect, but should not crash
     Deno.chmodSync(filename, 0o777);
 
     // Check success when not on windows
     if (isNotWindows) {
       const fileInfo = Deno.statSync(filename);
-      assert(fileInfo.mode);
-      assertEquals(fileInfo.mode & 0o777, 0o777);
->>>>>>> c850b258
+      assert(fileInfo.perm);
+      assertEquals(fileInfo.perm & 0o777, 0o777);
     }
   }
 );
@@ -82,18 +41,18 @@
     Deno.symlinkSync(filename, symlinkName);
 
     let symlinkInfo = Deno.lstatSync(symlinkName);
-    assert(symlinkInfo.mode);
-    const symlinkMode = symlinkInfo.mode & 0o777; // platform dependent
+    assert(symlinkInfo.perm);
+    const symlinkMode = symlinkInfo.perm & 0o777; // platform dependent
 
     Deno.chmodSync(symlinkName, 0o777);
 
-    // Change actual file mode, not symlink
+    // Change actual file perm, not symlink
     const fileInfo = Deno.statSync(filename);
-    assert(fileInfo.mode);
-    assertEquals(fileInfo.mode & 0o777, 0o777);
+    assert(fileInfo.perm);
+    assertEquals(fileInfo.perm & 0o777, 0o777);
     symlinkInfo = Deno.lstatSync(symlinkName);
-    assert(symlinkInfo.mode);
-    assertEquals(symlinkInfo.mode & 0o777, symlinkMode);
+    assert(symlinkInfo.perm);
+    assertEquals(symlinkInfo.perm & 0o777, symlinkMode);
   }
 );
 
@@ -127,56 +86,18 @@
     const tempDir = Deno.makeTempDirSync();
     const filename = tempDir + "/test.txt";
     Deno.writeFileSync(filename, data, { perm: 0o666 });
-
-<<<<<<< HEAD
-  // Check success when not on windows
-  if (isNotWindows) {
-    const fileInfo = Deno.statSync(filename);
-    assert(fileInfo.perm);
-    assertEquals(fileInfo.perm & 0o777, 0o777);
-  }
-});
-
-// Check symlink when not on windows
-if (isNotWindows) {
-  testPerm(
-    { read: true, write: true },
-    async function chmodSymlinkSuccess(): Promise<void> {
-      const enc = new TextEncoder();
-      const data = enc.encode("Hello");
-      const tempDir = Deno.makeTempDirSync();
-
-      const filename = tempDir + "/test.txt";
-      Deno.writeFileSync(filename, data, { perm: 0o666 });
-      const symlinkName = tempDir + "/test_symlink.txt";
-      Deno.symlinkSync(filename, symlinkName);
-
-      let symlinkInfo = Deno.lstatSync(symlinkName);
-      assert(symlinkInfo.perm);
-      const symlinkPerm = symlinkInfo.perm & 0o777; // platform dependent
-
-      await Deno.chmod(symlinkName, 0o777);
-
-      // Just change actual file perm, not symlink
-      const fileInfo = Deno.statSync(filename);
-      assert(fileInfo.perm);
-      assertEquals(fileInfo.perm & 0o777, 0o777);
-      symlinkInfo = Deno.lstatSync(symlinkName);
-      assert(symlinkInfo.perm);
-      assertEquals(symlinkInfo.perm & 0o777, symlinkPerm);
-=======
     // On windows no effect, but should not crash
     await Deno.chmod(filename, 0o777);
 
     // Check success when not on windows
     if (isNotWindows) {
       const fileInfo = Deno.statSync(filename);
-      assert(fileInfo.mode);
-      assertEquals(fileInfo.mode & 0o777, 0o777);
->>>>>>> c850b258
+      assert(fileInfo.perm);
+      assertEquals(fileInfo.perm & 0o777, 0o777);
     }
   }
 );
+
 
 // Check symlink when not on windows
 
@@ -196,18 +117,18 @@
     Deno.symlinkSync(filename, symlinkName);
 
     let symlinkInfo = Deno.lstatSync(symlinkName);
-    assert(symlinkInfo.mode);
-    const symlinkMode = symlinkInfo.mode & 0o777; // platform dependent
+    assert(symlinkInfo.perm);
+    const symlinkMode = symlinkInfo.perm & 0o777; // platform dependent
 
     await Deno.chmod(symlinkName, 0o777);
 
-    // Just change actual file mode, not symlink
+    // Just change actual file perm, not symlink
     const fileInfo = Deno.statSync(filename);
-    assert(fileInfo.mode);
-    assertEquals(fileInfo.mode & 0o777, 0o777);
+    assert(fileInfo.perm);
+    assertEquals(fileInfo.perm & 0o777, 0o777);
     symlinkInfo = Deno.lstatSync(symlinkName);
-    assert(symlinkInfo.mode);
-    assertEquals(symlinkInfo.mode & 0o777, symlinkMode);
+    assert(symlinkInfo.perm);
+    assertEquals(symlinkInfo.perm & 0o777, symlinkMode);
   }
 );
 
