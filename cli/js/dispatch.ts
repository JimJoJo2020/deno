// Copyright 2018-2020 the Deno authors. All rights reserved. MIT license.
import * as minimal from "./dispatch_minimal.ts";
import * as json from "./dispatch_json.ts";
import { AsyncHandler } from "./plugins.ts";

// These consts are shared with Rust. Update with care.
export let OP_READ: number;
export let OP_WRITE: number;
export let OP_EXIT: number;
export let OP_IS_TTY: number;
export let OP_ENV: number;
export let OP_EXEC_PATH: number;
export let OP_UTIME: number;
export let OP_SET_ENV: number;
export let OP_GET_ENV: number;
export let OP_GET_DIR: number;
export let OP_START: number;
export let OP_APPLY_SOURCE_MAP: number;
export let OP_FORMAT_ERROR: number;
export let OP_CACHE: number;
export let OP_RESOLVE_MODULES: number;
export let OP_FETCH_SOURCE_FILES: number;
export let OP_OPEN: number;
export let OP_CLOSE: number;
export let OP_SEEK: number;
export let OP_FETCH: number;
export let OP_METRICS: number;
export let OP_REPL_START: number;
export let OP_REPL_READLINE: number;
export let OP_ACCEPT: number;
export let OP_ACCEPT_TLS: number;
export let OP_DIAL: number;
export let OP_SHUTDOWN: number;
export let OP_LISTEN: number;
export let OP_LISTEN_TLS: number;
export let OP_RESOURCES: number;
export let OP_GET_RANDOM_VALUES: number;
export let OP_GLOBAL_TIMER_STOP: number;
export let OP_GLOBAL_TIMER: number;
export let OP_NOW: number;
export let OP_QUERY_PERMISSION: number;
export let OP_REVOKE_PERMISSION: number;
export let OP_REQUEST_PERMISSION: number;
export let OP_CREATE_WORKER: number;
export let OP_HOST_GET_WORKER_LOADED: number;
export let OP_HOST_POST_MESSAGE: number;
export let OP_HOST_POLL_WORKER: number;
export let OP_HOST_CLOSE_WORKER: number;
export let OP_HOST_RESUME_WORKER: number;
export let OP_HOST_GET_MESSAGE: number;
export let OP_WORKER_POST_MESSAGE: number;
export let OP_WORKER_GET_MESSAGE: number;
export let OP_RUN: number;
export let OP_RUN_STATUS: number;
export let OP_KILL: number;
export let OP_CHDIR: number;
export let OP_MKDIR: number;
export let OP_CHMOD: number;
export let OP_CHOWN: number;
export let OP_REMOVE: number;
export let OP_COPY_FILE: number;
export let OP_STAT: number;
export let OP_REALPATH: number;
export let OP_READ_DIR: number;
export let OP_RENAME: number;
export let OP_LINK: number;
export let OP_SYMLINK: number;
export let OP_READ_LINK: number;
export let OP_TRUNCATE: number;
export let OP_MAKE_TEMP_DIR: number;
export let OP_CWD: number;
export let OP_DIAL_TLS: number;
export let OP_HOSTNAME: number;
export let OP_OPEN_PLUGIN: number;
export let OP_COMPILE: number;
export let OP_TRANSPILE: number;

/** **WARNING:** This is only available during the snapshotting process and is
 * unavailable at runtime. */
export let OP_FETCH_ASSET: number;

const PLUGIN_ASYNC_HANDLER_MAP: Map<number, AsyncHandler> = new Map();

export function setPluginAsyncHandler(
  opId: number,
  handler: AsyncHandler
): void {
  PLUGIN_ASYNC_HANDLER_MAP.set(opId, handler);
}

<<<<<<< HEAD
export function asyncMsgFromRust(opId: number, ui8: Uint8Array): void {
  switch (opId) {
    case OP_WRITE:
    case OP_READ:
      minimal.asyncMsgFromRust(opId, ui8);
      break;
    case OP_GET_DIR:
    case OP_EXIT:
    case OP_IS_TTY:
    case OP_ENV:
    case OP_EXEC_PATH:
    case OP_UTIME:
    case OP_OPEN:
    case OP_SEEK:
    case OP_FETCH:
    case OP_REPL_START:
    case OP_REPL_READLINE:
    case OP_ACCEPT:
    case OP_ACCEPT_TLS:
    case OP_DIAL:
    case OP_GLOBAL_TIMER:
    case OP_HOST_GET_WORKER_LOADED:
    case OP_HOST_GET_MESSAGE:
    case OP_HOST_POLL_WORKER:
    case OP_WORKER_GET_MESSAGE:
    case OP_RUN_STATUS:
    case OP_MKDIR:
    case OP_CHMOD:
    case OP_CHOWN:
    case OP_REMOVE:
    case OP_COPY_FILE:
    case OP_STAT:
    case OP_REALPATH:
    case OP_READ_DIR:
    case OP_RENAME:
    case OP_LINK:
    case OP_SYMLINK:
    case OP_READ_LINK:
    case OP_TRUNCATE:
    case OP_MAKE_TEMP_DIR:
    case OP_DIAL_TLS:
    case OP_FETCH_SOURCE_FILES:
    case OP_COMPILE:
    case OP_TRANSPILE:
      json.asyncMsgFromRust(opId, ui8);
      break;
=======
export function getAsyncHandler(opName: string): (msg: Uint8Array) => void {
  switch (opName) {
    case "OP_WRITE":
    case "OP_READ":
      return minimal.asyncMsgFromRust;
>>>>>>> fe566205
    default:
      return json.asyncMsgFromRust;
  }
}<|MERGE_RESOLUTION|>--- conflicted
+++ resolved
@@ -88,60 +88,11 @@
   PLUGIN_ASYNC_HANDLER_MAP.set(opId, handler);
 }
 
-<<<<<<< HEAD
-export function asyncMsgFromRust(opId: number, ui8: Uint8Array): void {
-  switch (opId) {
-    case OP_WRITE:
-    case OP_READ:
-      minimal.asyncMsgFromRust(opId, ui8);
-      break;
-    case OP_GET_DIR:
-    case OP_EXIT:
-    case OP_IS_TTY:
-    case OP_ENV:
-    case OP_EXEC_PATH:
-    case OP_UTIME:
-    case OP_OPEN:
-    case OP_SEEK:
-    case OP_FETCH:
-    case OP_REPL_START:
-    case OP_REPL_READLINE:
-    case OP_ACCEPT:
-    case OP_ACCEPT_TLS:
-    case OP_DIAL:
-    case OP_GLOBAL_TIMER:
-    case OP_HOST_GET_WORKER_LOADED:
-    case OP_HOST_GET_MESSAGE:
-    case OP_HOST_POLL_WORKER:
-    case OP_WORKER_GET_MESSAGE:
-    case OP_RUN_STATUS:
-    case OP_MKDIR:
-    case OP_CHMOD:
-    case OP_CHOWN:
-    case OP_REMOVE:
-    case OP_COPY_FILE:
-    case OP_STAT:
-    case OP_REALPATH:
-    case OP_READ_DIR:
-    case OP_RENAME:
-    case OP_LINK:
-    case OP_SYMLINK:
-    case OP_READ_LINK:
-    case OP_TRUNCATE:
-    case OP_MAKE_TEMP_DIR:
-    case OP_DIAL_TLS:
-    case OP_FETCH_SOURCE_FILES:
-    case OP_COMPILE:
-    case OP_TRANSPILE:
-      json.asyncMsgFromRust(opId, ui8);
-      break;
-=======
 export function getAsyncHandler(opName: string): (msg: Uint8Array) => void {
   switch (opName) {
     case "OP_WRITE":
     case "OP_READ":
       return minimal.asyncMsgFromRust;
->>>>>>> fe566205
     default:
       return json.asyncMsgFromRust;
   }
