# Copyright 2018-2019 the Deno authors. All rights reserved. MIT license.
import("//build/toolchain/cc_wrapper.gni")
import("//build_extra/flatbuffers/flatbuffer.gni")
import("//build_extra/flatbuffers/rust/rust_flatbuffer.gni")
import("//build_extra/rust/rust.gni")
import("//third_party/v8/gni/snapshot_toolchain.gni")
import("//third_party/v8/gni/v8.gni")
import("deno.gni")

main_extern = [
  {
    label = "../core:deno"
    crate_name = "deno"
    crate_type = "rlib"
  },
  {
    label = "$rust_build:serde_derive"
    crate_name = "serde_derive"
    crate_type = "proc_macro"
  },
]
main_extern_rlib = [
  "ansi_term",
  "atty",
  "clap",
  "dirs",
  "flatbuffers",
  "futures",
  "http",
  "hyper",
  "hyper_rustls",
  "indexmap",
  "lazy_static",
  "libc",
  "log",
  "rand",
  "regex",
  "remove_dir_all",
  "ring",
  "rustyline",
  "serde",
  "serde_json",
  "source_map_mappings",
  "tempfile",
  "termcolor",
  "tokio",
  "tokio_executor",
  "tokio_fs",
  "tokio_io",
  "tokio_process",
  "tokio_rustls",
  "tokio_threadpool",
  "url",
  "utime",
]
if (is_win) {
  main_extern_rlib += [
    "fwdansi",
    "winapi",
  ]
}
if (is_posix) {
  main_extern_rlib += [ "nix" ]
}

ts_sources = [
  "../js/assets.ts",
  "../js/blob.ts",
  "../js/body.ts",
  "../js/buffer.ts",
  "../js/build.ts",
  "../js/chmod.ts",
  "../js/chown.ts",
  "../js/colors.ts",
  "../js/compiler.ts",
  "../js/console.ts",
  "../js/console_table.ts",
  "../js/copy_file.ts",
  "../js/core.ts",
  "../js/custom_event.ts",
  "../js/deno.ts",
  "../js/diagnostics.ts",
  "../js/dir.ts",
  "../js/dispatch.ts",
  "../js/dispatch_flatbuffers.ts",
  "../js/dispatch_json.ts",
  "../js/dispatch_minimal.ts",
  "../js/dom_file.ts",
  "../js/dom_types.ts",
  "../js/dom_util.ts",
  "../js/error_stack.ts",
  "../js/errors.ts",
  "../js/event.ts",
  "../js/event_target.ts",
  "../js/fetch.ts",
  "../js/file_info.ts",
  "../js/files.ts",
  "../js/flatbuffers.ts",
  "../js/form_data.ts",
  "../js/format_error.ts",
  "../js/get_random_values.ts",
  "../js/globals.ts",
  "../js/headers.ts",
  "../js/io.ts",
  "../js/lib.web_assembly.d.ts",
  "../js/link.ts",
  "../js/location.ts",
  "../js/main.ts",
  "../js/make_temp_dir.ts",
  "../js/metrics.ts",
  "../js/mkdir.ts",
  "../js/mock_builtin.js",
  "../js/net.ts",
  "../js/os.ts",
  "../js/performance.ts",
  "../js/permissions.ts",
  "../js/plugins.d.ts",
  "../js/process.ts",
  "../js/read_dir.ts",
  "../js/read_file.ts",
  "../js/read_link.ts",
  "../js/remove.ts",
  "../js/rename.ts",
  "../js/repl.ts",
  "../js/request.ts",
  "../js/resources.ts",
  "../js/stat.ts",
  "../js/symlink.ts",
  "../js/text_encoding.ts",
  "../js/timers.ts",
  "../js/truncate.ts",
  "../js/type_directives.ts",
  "../js/types.ts",
  "../js/url.ts",
  "../js/url_search_params.ts",
  "../js/util.ts",
  "../js/utime.ts",
  "../js/version.ts",
  "../js/window.ts",
  "../js/workers.ts",
  "../js/write_file.ts",
<<<<<<< HEAD
=======
  "../js/version.ts",
>>>>>>> 6c7d3379
  "../js/xeval.ts",
  "../tsconfig.json",

  # Listing package.json and yarn.lock as sources ensures the bundle is rebuilt
  # when npm packages are added/removed or their contents changes.
  "../package.json",
  "../third_party/yarn.lock",
]

# When Cargo is driving the build, GN/Ninja are used to produce these non-Rust
# targets. Cargo handles all Rust source files and the final linking step.
group("deno_deps") {
  deps = [
    ":msg_rs",
    ":snapshot_compiler",
    ":snapshot_deno",
  ]
}

# Optimized dependencies for cross compiled builds.
# This can be removed once we get snapshots into cross compiled builds.
group("deno_deps_cross") {
  testonly = true
  deps = [
    ":compiler_bundle",
    ":main_bundle",
    ":msg_rs",
  ]
}

# Reads the cargo info from Cargo.toml
deno_cargo_info = exec_script("../build_extra/rust/get_cargo_info.py",
                              [ rebase_path("Cargo.toml", root_build_dir) ],
                              "json")

rust_executable("deno") {
  source_root = "main.rs"
  extern = main_extern
  extern_rlib = main_extern_rlib
  deps = [
    ":deno_deps",
  ]

  # Extract version from Cargo.toml
  # TODO integrate this into rust.gni by allowing the rust_executable template
  # to specify a cargo.toml from which it will extract a version.
  crate_version = deno_cargo_info.version
  inputs = [
    "Cargo.toml",
  ]
}

rust_test("cli_test") {
  source_root = "main.rs"
  extern = main_extern
  extern_rlib = main_extern_rlib
  deps = [
    ":deno_deps",
  ]

  # Extract version from Cargo.toml
  crate_version = deno_cargo_info.version
  inputs = [
    "Cargo.toml",
  ]
}

# Generates the core TypeScript type library for deno that will be
# included in the runtime bundle
run_node("deno_runtime_declaration") {
  out_dir = target_gen_dir
  sources = ts_sources
  outputs = [
    "$out_dir/lib/lib.deno_runtime.d.ts",
  ]
  deps = [
    ":msg_ts",
  ]
  inputs = ts_sources + [
             "//tools/ts_library_builder/tsconfig.json",
             "//tools/ts_library_builder/main.ts",
             "//tools/ts_library_builder/build_library.ts",
             "//tools/ts_library_builder/ast_util.ts",
           ]
  args = [
    rebase_path("//node_modules/ts-node/dist/bin.js", root_build_dir),
    "--project",
    rebase_path("//tools/ts_library_builder/tsconfig.json"),
    "--skip-ignore",
    rebase_path("//tools/ts_library_builder/main.ts", root_build_dir),
    "--basePath",
    rebase_path("//", root_build_dir),
    "--inline",
    rebase_path("//js/lib.web_assembly.d.ts", root_build_dir),
    "--buildPath",
    rebase_path(root_build_dir, root_build_dir),
    "--outFile",
    rebase_path(outputs[0], root_build_dir),
    "--silent",
  ]
  if (is_debug) {
    args += [ "--debug" ]
  }
}

bundle("main_bundle") {
  out_dir = "$target_gen_dir/bundle/"
  out_name = "main"
  deps = [
    ":deno_runtime_declaration",
    ":msg_ts",
  ]
}

bundle("compiler_bundle") {
  out_dir = "$target_gen_dir/bundle/"
  out_name = "compiler"
  deps = [
    ":deno_runtime_declaration",
    ":msg_ts",
  ]
}

ts_flatbuffer("msg_ts") {
  sources = [
    "msg.fbs",
  ]
}

rust_flatbuffer("msg_rs") {
  sources = [
    "msg.fbs",
  ]
}

# Generates $target_gen_dir/snapshot_deno.bin
snapshot("snapshot_deno") {
  source_root = "$target_gen_dir/bundle/main.js"
  deps = [
    ":main_bundle",
  ]
}

# Generates $target_gen_dir/snapshot_compiler.bin
snapshot("snapshot_compiler") {
  source_root = "$target_gen_dir/bundle/compiler.js"
  deps = [
    ":compiler_bundle",
  ]
}

action("write_gn_args") {
  script = "//tools/write_gn_args.py"
  outputs = [
    "$target_gen_dir/gn_args.txt",
  ]
  args = [ rebase_path(outputs[0], root_build_dir) ]
}<|MERGE_RESOLUTION|>--- conflicted
+++ resolved
@@ -139,10 +139,6 @@
   "../js/window.ts",
   "../js/workers.ts",
   "../js/write_file.ts",
-<<<<<<< HEAD
-=======
-  "../js/version.ts",
->>>>>>> 6c7d3379
   "../js/xeval.ts",
   "../tsconfig.json",
 
