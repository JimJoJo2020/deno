// Copyright 2018-2022 the Deno authors. All rights reserved. MIT license.

use deno_core::anyhow::Context;
use deno_core::error::AnyError;
use deno_core::parking_lot::Mutex;
use deno_core::serde::Deserialize;
use deno_core::serde::Serialize;
use deno_core::serde_json;
use deno_core::ModuleSpecifier;
use log::debug;
use std::cell::RefCell;
use std::collections::BTreeMap;
use std::io::Write;
use std::path::PathBuf;
use std::rc::Rc;
use std::sync::Arc;

use crate::args::ConfigFile;
use crate::npm::NpmPackageReq;
use crate::npm::NpmResolutionPackage;
use crate::tools::fmt::format_json;
use crate::Flags;

#[derive(Debug)]
pub struct LockfileError(String);

impl std::fmt::Display for LockfileError {
  fn fmt(&self, f: &mut std::fmt::Formatter) -> std::fmt::Result {
    f.write_str(&self.0)
  }
}

impl std::error::Error for LockfileError {}

#[derive(Debug, Clone, Serialize, Deserialize)]
pub struct NpmPackageInfo {
  pub integrity: String,
  pub dependencies: BTreeMap<String, String>,
}

#[derive(Clone, Debug, Default, Serialize, Deserialize)]
pub struct NpmContent {
  /// Mapping between requests for npm packages and resolved specifiers, eg.
  /// {
  ///   "chalk": "chalk@5.0.0"
  ///   "react@17": "react@17.0.1"
  ///   "foo@latest": "foo@1.0.0"
  /// }
  pub specifiers: BTreeMap<String, String>,
  /// Mapping between resolved npm specifiers and their associated info, eg.
  /// {
  ///   "chalk@5.0.0": {
  ///     "integrity": "sha512-...",
  ///     "dependencies": {
  ///       "ansi-styles": "ansi-styles@4.1.0",
  ///     }
  ///   }
  /// }
  pub packages: BTreeMap<String, NpmPackageInfo>,
}

impl NpmContent {
  fn is_empty(&self) -> bool {
    self.specifiers.is_empty() && self.packages.is_empty()
  }
}

#[derive(Debug, Clone, Serialize, Deserialize)]
pub struct LockfileContent {
  version: String,
  // Mapping between URLs and their checksums for "http:" and "https:" deps
  remote: BTreeMap<String, String>,
  #[serde(skip_serializing_if = "NpmContent::is_empty")]
  #[serde(default)]
  pub npm: NpmContent,
}

#[derive(Debug, Clone)]
pub struct Lockfile {
  pub overwrite: bool,
  pub has_content_changed: bool,
  pub content: LockfileContent,
  pub filename: PathBuf,
}

impl Lockfile {
<<<<<<< HEAD
  pub fn discover(
    flags: &Flags,
    maybe_config_file: Option<&ConfigFile>,
  ) -> Result<Option<Lockfile>, AnyError> {
    // TODO(bartlomieju): handle autodiscovery next to configuration file
    eprintln!("flags {:#?}", flags);
    eprintln!(
      "has name {:?} {:?}",
      flags.lock,
      maybe_config_file
        .map(|cf| cf.specifier.as_str())
        .unwrap_or("no name")
    );
    let filename = match flags.lock {
      Some(ref lock) => PathBuf::from(lock),
      None => match maybe_config_file {
        Some(config_file) => {
          eprintln!(
            "name from config file name {:?}",
            config_file.specifier.as_str()
          );
          if config_file.specifier.scheme() == "file" {
            let mut path = config_file.specifier.to_file_path().unwrap();
            path.set_file_name("deno.lock");
            path
          } else {
            return Ok(None);
          }
        }
        None => return Ok(None),
      },
    };

    let lockfile = Self::new(filename, flags.lock_write)?;
    Ok(Some(lockfile))
  }

  pub fn new(filename: PathBuf, overwrite: bool) -> Result<Lockfile, AnyError> {
    // Writing a lock file always uses the new format.
    if overwrite {
      let content = LockfileContent {
=======
  pub fn new(filename: PathBuf, overwrite: bool) -> Result<Lockfile, AnyError> {
    // Writing a lock file always uses the new format.
    let content = if overwrite {
      LockfileContent {
>>>>>>> 89c5aa85
        version: "2".to_string(),
        remote: BTreeMap::new(),
        npm: NpmContent::default(),
      };

      return Ok(Lockfile {
        overwrite,
        has_content_changed: false,
        content,
        filename,
      });
    }

    let result = match std::fs::read_to_string(&filename) {
      Ok(content) => Ok(content),
      Err(e) => {
        if e.kind() == std::io::ErrorKind::NotFound {
          let content = LockfileContent {
            version: "2".to_string(),
            remote: BTreeMap::new(),
            npm: NpmContent::default(),
          };

          return Ok(Lockfile {
            overwrite,
            has_content_changed: false,
            content,
            filename,
          });
        } else {
          Err(e)
        }
      }
    };

    let s = result.with_context(|| {
      format!("Unable to read lockfile: {}", filename.display())
    })?;
    let value: serde_json::Value = serde_json::from_str(&s)
      .context("Unable to parse contents of the lockfile")?;
    let version = value.get("version").and_then(|v| v.as_str());
    let content = if version == Some("2") {
      serde_json::from_value::<LockfileContent>(value)
        .context("Unable to parse lockfile")?
    } else {
      // If there's no version field, we assume that user is using the old
      // version of the lockfile. We'll migrate it in-place into v2 and it
      // will be writte in v2 if user uses `--lock-write` flag.
      let remote: BTreeMap<String, String> =
        serde_json::from_value(value).context("Unable to parse lockfile")?;
      LockfileContent {
        version: "2".to_string(),
        remote,
        npm: NpmContent::default(),
      }
    };

    Ok(Lockfile {
      overwrite,
      has_content_changed: false,
      content,
      filename,
    })
  }

  // Synchronize lock file to disk - noop if --lock-write file is not specified.
  pub fn write(&self) -> Result<(), AnyError> {
    if !self.has_content_changed && !self.overwrite {
      return Ok(());
    }

    let json_string = serde_json::to_string(&self.content).unwrap();
    let format_s = format_json(&json_string, &Default::default())
      .ok()
      .flatten()
      .unwrap_or(json_string);
    let mut f = std::fs::OpenOptions::new()
      .write(true)
      .create(true)
      .truncate(true)
      .open(&self.filename)?;
    f.write_all(format_s.as_bytes())?;
    debug!("lockfile write {}", self.filename.display());
    Ok(())
  }

  // TODO(bartlomieju): this function should return an error instead of a bool,
  // but it requires changes to `deno_graph`'s `Locker`.
  pub fn check_or_insert_remote(
    &mut self,
    specifier: &str,
    code: &str,
  ) -> bool {
    if self.overwrite {
      // In case --lock-write is specified check always passes
      self.insert(specifier, code);
      true
    } else {
      self.check_or_insert(specifier, code)
    }
  }

  pub fn check_or_insert_npm_package(
    &mut self,
    package: &NpmResolutionPackage,
  ) -> Result<(), LockfileError> {
    if self.overwrite {
      // In case --lock-write is specified check always passes
      self.insert_npm(package);
      Ok(())
    } else {
      self.check_or_insert_npm(package)
    }
  }

  /// Checks the given module is included, if so verify the checksum. If module
  /// is not included, insert it.
  fn check_or_insert(&mut self, specifier: &str, code: &str) -> bool {
    if specifier.starts_with("file:") {
      return true;
    }
    if let Some(lockfile_checksum) = self.content.remote.get(specifier) {
      let compiled_checksum = crate::checksum::gen(&[code.as_bytes()]);
      lockfile_checksum == &compiled_checksum
    } else {
      self.insert(specifier, code);
      true
    }
  }

  fn insert(&mut self, specifier: &str, code: &str) {
    if specifier.starts_with("file:") {
      return;
    }
    let checksum = crate::checksum::gen(&[code.as_bytes()]);
    self.content.remote.insert(specifier.to_string(), checksum);
    self.has_content_changed = true;
  }

  fn check_or_insert_npm(
    &mut self,
    package: &NpmResolutionPackage,
  ) -> Result<(), LockfileError> {
    let specifier = package.id.serialize_for_lock_file();
    if let Some(package_info) = self.content.npm.packages.get(&specifier) {
      let integrity = package
        .dist
        .integrity
        .as_ref()
        .unwrap_or(&package.dist.shasum);
      if &package_info.integrity != integrity {
        return Err(LockfileError(format!(
          "Integrity check failed for npm package: \"{}\".
  Cache has \"{}\" and lockfile has \"{}\".
  Use \"--lock-write\" flag to update the lockfile.",
          package.id, integrity, package_info.integrity
        )));
      }
    } else {
      self.insert_npm(package);
    }

    Ok(())
  }

  fn insert_npm(&mut self, package: &NpmResolutionPackage) {
    let dependencies = package
      .dependencies
      .iter()
      .map(|(name, id)| (name.to_string(), id.serialize_for_lock_file()))
      .collect::<BTreeMap<String, String>>();

    let integrity = package
      .dist
      .integrity
      .as_ref()
      .unwrap_or(&package.dist.shasum);
    self.content.npm.packages.insert(
      package.id.serialize_for_lock_file(),
      NpmPackageInfo {
        integrity: integrity.to_string(),
        dependencies,
      },
    );
    self.has_content_changed = true;
  }

  pub fn insert_npm_specifier(
    &mut self,
    package_req: &NpmPackageReq,
    version: String,
  ) {
    self.content.npm.specifiers.insert(
      package_req.to_string(),
      format!("{}@{}", package_req.name, version),
    );
    self.has_content_changed = true;
  }
}

#[derive(Debug)]
pub struct Locker(Option<Arc<Mutex<Lockfile>>>);

impl deno_graph::source::Locker for Locker {
  fn check_or_insert(
    &mut self,
    specifier: &ModuleSpecifier,
    source: &str,
  ) -> bool {
    if let Some(lock_file) = &self.0 {
      let mut lock_file = lock_file.lock();
      lock_file.check_or_insert_remote(specifier.as_str(), source)
    } else {
      true
    }
  }

  fn get_checksum(&self, content: &str) -> String {
    crate::checksum::gen(&[content.as_bytes()])
  }

  fn get_filename(&self) -> Option<String> {
    let lock_file = self.0.as_ref()?.lock();
    lock_file.filename.to_str().map(|s| s.to_string())
  }
}

pub fn as_maybe_locker(
  lockfile: Option<Arc<Mutex<Lockfile>>>,
) -> Option<Rc<RefCell<dyn deno_graph::source::Locker>>> {
  lockfile.as_ref().map(|lf| {
    Rc::new(RefCell::new(Locker(Some(lf.clone()))))
      as Rc<RefCell<dyn deno_graph::source::Locker>>
  })
}

#[cfg(test)]
mod tests {
  use super::*;
  use crate::npm::NpmPackageId;
  use crate::npm::NpmPackageVersionDistInfo;
  use crate::npm::NpmVersion;
  use deno_core::serde_json;
  use deno_core::serde_json::json;
  use std::collections::HashMap;
  use std::fs::File;
  use std::io::prelude::*;
  use std::io::Write;
  use test_util::TempDir;

  fn setup(temp_dir: &TempDir) -> PathBuf {
    let file_path = temp_dir.path().join("valid_lockfile.json");
    let mut file = File::create(file_path).expect("write file fail");

    let value: serde_json::Value = json!({
      "version": "2",
      "remote": {
        "https://deno.land/std@0.71.0/textproto/mod.ts": "3118d7a42c03c242c5a49c2ad91c8396110e14acca1324e7aaefd31a999b71a4",
        "https://deno.land/std@0.71.0/async/delay.ts": "35957d585a6e3dd87706858fb1d6b551cb278271b03f52c5a2cb70e65e00c26a"
      },
      "npm": {
        "specifiers": {},
        "packages": {
          "nanoid@3.3.4": {
            "integrity": "sha512-MqBkQh/OHTS2egovRtLk45wEyNXwF+cokD+1YPf9u5VfJiRdAiRwB2froX5Co9Rh20xs4siNPm8naNotSD6RBw==",
            "dependencies": {}
          },
          "picocolors@1.0.0": {
            "integrity": "sha512-foobar",
            "dependencies": {}
          },
        }
      }
    });

    file.write_all(value.to_string().as_bytes()).unwrap();

    temp_dir.path().join("valid_lockfile.json")
  }

  #[test]
  fn new_nonexistent_lockfile() {
    let file_path = PathBuf::from("nonexistent_lock_file.json");
    assert!(Lockfile::new(file_path, false).is_err());
  }

  #[test]
  fn new_valid_lockfile() {
    let temp_dir = TempDir::new();
    let file_path = setup(&temp_dir);

    let result = Lockfile::new(file_path, false).unwrap();

    let remote = result.content.remote;
    let keys: Vec<String> = remote.keys().cloned().collect();
    let expected_keys = vec![
      String::from("https://deno.land/std@0.71.0/async/delay.ts"),
      String::from("https://deno.land/std@0.71.0/textproto/mod.ts"),
    ];

    assert_eq!(keys.len(), 2);
    assert_eq!(keys, expected_keys);
  }

  #[test]
  fn new_lockfile_from_file_and_insert() {
    let temp_dir = TempDir::new();
    let file_path = setup(&temp_dir);

    let mut lockfile = Lockfile::new(file_path, false).unwrap();

    lockfile.insert(
      "https://deno.land/std@0.71.0/io/util.ts",
      "Here is some source code",
    );

    let remote = lockfile.content.remote;
    let keys: Vec<String> = remote.keys().cloned().collect();
    let expected_keys = vec![
      String::from("https://deno.land/std@0.71.0/async/delay.ts"),
      String::from("https://deno.land/std@0.71.0/io/util.ts"),
      String::from("https://deno.land/std@0.71.0/textproto/mod.ts"),
    ];
    assert_eq!(keys.len(), 3);
    assert_eq!(keys, expected_keys);
  }

  #[test]
  fn new_lockfile_and_write() {
    let temp_dir = TempDir::new();
    let file_path = setup(&temp_dir);

    let mut lockfile = Lockfile::new(file_path, true).unwrap();

    lockfile.insert(
      "https://deno.land/std@0.71.0/textproto/mod.ts",
      "Here is some source code",
    );
    lockfile.insert(
      "https://deno.land/std@0.71.0/io/util.ts",
      "more source code here",
    );
    lockfile.insert(
      "https://deno.land/std@0.71.0/async/delay.ts",
      "this source is really exciting",
    );

    lockfile.write().expect("unable to write");

    let file_path_buf = temp_dir.path().join("valid_lockfile.json");
    let file_path = file_path_buf.to_str().expect("file path fail").to_string();

    // read the file contents back into a string and check
    let mut checkfile = File::open(file_path).expect("Unable to open the file");
    let mut contents = String::new();
    checkfile
      .read_to_string(&mut contents)
      .expect("Unable to read the file");

    let contents_json =
      serde_json::from_str::<serde_json::Value>(&contents).unwrap();
    let object = contents_json["remote"].as_object().unwrap();

    assert_eq!(
      object
        .get("https://deno.land/std@0.71.0/textproto/mod.ts")
        .and_then(|v| v.as_str()),
      // sha-256 hash of the source 'Here is some source code'
      Some("fedebba9bb82cce293196f54b21875b649e457f0eaf55556f1e318204947a28f")
    );

    // confirm that keys are sorted alphabetically
    let mut keys = object.keys().map(|k| k.as_str());
    assert_eq!(
      keys.next(),
      Some("https://deno.land/std@0.71.0/async/delay.ts")
    );
    assert_eq!(keys.next(), Some("https://deno.land/std@0.71.0/io/util.ts"));
    assert_eq!(
      keys.next(),
      Some("https://deno.land/std@0.71.0/textproto/mod.ts")
    );
    assert!(keys.next().is_none());
  }

  #[test]
  fn check_or_insert_lockfile() {
    let temp_dir = TempDir::new();
    let file_path = setup(&temp_dir);

    let mut lockfile = Lockfile::new(file_path, false).unwrap();

    lockfile.insert(
      "https://deno.land/std@0.71.0/textproto/mod.ts",
      "Here is some source code",
    );

    let check_true = lockfile.check_or_insert_remote(
      "https://deno.land/std@0.71.0/textproto/mod.ts",
      "Here is some source code",
    );
    assert!(check_true);

    let check_false = lockfile.check_or_insert_remote(
      "https://deno.land/std@0.71.0/textproto/mod.ts",
      "Here is some NEW source code",
    );
    assert!(!check_false);

    // Not present in lockfile yet, should be inserted and check passed.
    let check_true = lockfile.check_or_insert_remote(
      "https://deno.land/std@0.71.0/http/file_server.ts",
      "This is new Source code",
    );
    assert!(check_true);
  }

  #[test]
  fn check_or_insert_lockfile_npm() {
    let temp_dir = TempDir::new();
    let file_path = setup(&temp_dir);

    let mut lockfile = Lockfile::new(file_path, false).unwrap();

    let npm_package = NpmResolutionPackage {
      id: NpmPackageId {
        name: "nanoid".to_string(),
        version: NpmVersion::parse("3.3.4").unwrap(),
      },
      dist: NpmPackageVersionDistInfo {
        tarball: "foo".to_string(), 
        shasum: "foo".to_string(), 
        integrity: Some("sha512-MqBkQh/OHTS2egovRtLk45wEyNXwF+cokD+1YPf9u5VfJiRdAiRwB2froX5Co9Rh20xs4siNPm8naNotSD6RBw==".to_string())
      },
      dependencies: HashMap::new(),
    };
    let check_ok = lockfile.check_or_insert_npm_package(&npm_package);
    assert!(check_ok.is_ok());

    let npm_package = NpmResolutionPackage {
      id: NpmPackageId {
        name: "picocolors".to_string(),
        version: NpmVersion::parse("1.0.0").unwrap(),
      },
      dist: NpmPackageVersionDistInfo {
        tarball: "foo".to_string(), 
        shasum: "foo".to_string(), 
        integrity: Some("sha512-1fygroTLlHu66zi26VoTDv8yRgm0Fccecssto+MhsZ0D/DGW2sm8E8AjW7NU5VVTRt5GxbeZ5qBuJr+HyLYkjQ==".to_string())
      },
      dependencies: HashMap::new(),
    };
    // Integrity is borked in the loaded lockfile
    let check_err = lockfile.check_or_insert_npm_package(&npm_package);
    assert!(check_err.is_err());

    let npm_package = NpmResolutionPackage {
      id: NpmPackageId {
        name: "source-map-js".to_string(),
        version: NpmVersion::parse("1.0.2").unwrap(),
      },
      dist: NpmPackageVersionDistInfo {
        tarball: "foo".to_string(), 
        shasum: "foo".to_string(), 
        integrity: Some("sha512-R0XvVJ9WusLiqTCEiGCmICCMplcCkIwwR11mOSD9CR5u+IXYdiseeEuXCVAjS54zqwkLcPNnmU4OeJ6tUrWhDw==".to_string())
      },
      dependencies: HashMap::new(),
    };
    // Not present in lockfile yet, should be inserted and check passed.
    let check_ok = lockfile.check_or_insert_npm_package(&npm_package);
    assert!(check_ok.is_ok());

    let npm_package = NpmResolutionPackage {
      id: NpmPackageId {
        name: "source-map-js".to_string(),
        version: NpmVersion::parse("1.0.2").unwrap(),
      },
      dist: NpmPackageVersionDistInfo {
        tarball: "foo".to_string(),
        shasum: "foo".to_string(),
        integrity: Some("sha512-foobar".to_string()),
      },
      dependencies: HashMap::new(),
    };
    // Now present in lockfile, should file due to borked integrity
    let check_err = lockfile.check_or_insert_npm_package(&npm_package);
    assert!(check_err.is_err());
  }
}<|MERGE_RESOLUTION|>--- conflicted
+++ resolved
@@ -84,28 +84,14 @@
 }
 
 impl Lockfile {
-<<<<<<< HEAD
   pub fn discover(
     flags: &Flags,
     maybe_config_file: Option<&ConfigFile>,
   ) -> Result<Option<Lockfile>, AnyError> {
-    // TODO(bartlomieju): handle autodiscovery next to configuration file
-    eprintln!("flags {:#?}", flags);
-    eprintln!(
-      "has name {:?} {:?}",
-      flags.lock,
-      maybe_config_file
-        .map(|cf| cf.specifier.as_str())
-        .unwrap_or("no name")
-    );
     let filename = match flags.lock {
       Some(ref lock) => PathBuf::from(lock),
       None => match maybe_config_file {
         Some(config_file) => {
-          eprintln!(
-            "name from config file name {:?}",
-            config_file.specifier.as_str()
-          );
           if config_file.specifier.scheme() == "file" {
             let mut path = config_file.specifier.to_file_path().unwrap();
             path.set_file_name("deno.lock");
@@ -126,12 +112,6 @@
     // Writing a lock file always uses the new format.
     if overwrite {
       let content = LockfileContent {
-=======
-  pub fn new(filename: PathBuf, overwrite: bool) -> Result<Lockfile, AnyError> {
-    // Writing a lock file always uses the new format.
-    let content = if overwrite {
-      LockfileContent {
->>>>>>> 89c5aa85
         version: "2".to_string(),
         remote: BTreeMap::new(),
         npm: NpmContent::default(),
