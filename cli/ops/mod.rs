--- conflicted
+++ resolved
@@ -3,36 +3,4 @@
 pub mod errors;
 pub mod runtime_compiler;
 
-<<<<<<< HEAD
-use deno_core::error::AnyError;
-use deno_core::op_async;
-use deno_core::op_sync;
-use deno_core::serde_json::Value;
-use deno_core::JsRuntime;
-use deno_core::OpState;
-use deno_core::ZeroCopyBuf;
-use deno_runtime::metrics::metrics_op;
-use std::cell::RefCell;
-use std::future::Future;
-use std::rc::Rc;
-
-pub fn reg_async<F, R>(rt: &mut JsRuntime, name: &'static str, op_fn: F)
-where
-  F: Fn(Rc<RefCell<OpState>>, Value, Option<ZeroCopyBuf>) -> R + 'static,
-  R: Future<Output = Result<Value, AnyError>> + 'static,
-{
-  let op_id = rt.next_op_id();
-  rt.register_op(name, metrics_op(op_id, op_async(op_fn)));
-}
-
-pub fn reg_sync<F>(rt: &mut JsRuntime, name: &'static str, op_fn: F)
-where
-  F: Fn(&mut OpState, Value, Option<ZeroCopyBuf>) -> Result<Value, AnyError>
-    + 'static,
-{
-  let op_id = rt.next_op_id();
-  rt.register_op(name, metrics_op(op_id, op_sync(op_fn)));
-}
-=======
-pub use deno_runtime::ops::{reg_async, reg_sync};
->>>>>>> 776a999e
+pub use deno_runtime::ops::{reg_async, reg_sync};