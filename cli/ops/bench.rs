--- conflicted
+++ resolved
@@ -21,28 +21,6 @@
 use crate::tools::bench::BenchEvent;
 use crate::tools::test::TestFilter;
 
-<<<<<<< HEAD
-pub fn init(
-  sender: UnboundedSender<BenchEvent>,
-  filter: TestFilter,
-) -> Extension {
-  Extension::builder("deno_bench")
-    .ops(vec![
-      op_pledge_test_permissions::decl(),
-      op_restore_test_permissions::decl(),
-      op_get_bench_origin::decl(),
-      op_register_bench::decl(),
-      op_dispatch_bench_event::decl(),
-      op_bench_now::decl(),
-    ])
-    .force_op_registration()
-    .state(move |state| {
-      state.put(sender.clone());
-      state.put(filter.clone());
-    })
-    .build()
-}
-=======
 deno_core::extension!(deno_bench,
   ops = [
     op_pledge_test_permissions,
@@ -60,8 +38,10 @@
     state.put(sender);
     state.put(filter);
   },
+  customizer = |ext: &mut deno_core::ExtensionBuilder| {
+    ext.force_op_registration();
+  },
 );
->>>>>>> e55b4487
 
 #[derive(Clone)]
 struct PermissionsHolder(Uuid, PermissionsContainer);
