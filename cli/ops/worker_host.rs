--- conflicted
+++ resolved
@@ -102,12 +102,7 @@
     let result = ThreadSafeState::new_for_worker(
       parent_state.global_state.clone(),
       Some(parent_state.permissions.clone()), // by default share with parent
-<<<<<<< HEAD
-      Some(module_specifier.clone()),
-=======
       module_specifier.clone(),
-      int,
->>>>>>> 7d115a2a
     );
     if let Err(err) = result {
       load_sender.send(Err(err)).unwrap();
