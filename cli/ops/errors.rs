// Copyright 2018-2022 the Deno authors. All rights reserved. MIT license.

use crate::colors;
use crate::diagnostics::Diagnostics;
use crate::fmt_errors::format_file_name;
use crate::fmt_errors::PrettyJsError;
use crate::proc_state::ProcState;
use crate::source_maps::apply_source_map;
use crate::source_maps::get_orig_position;
use crate::source_maps::CachedMaps;
use deno_core::error::AnyError;
<<<<<<< HEAD
use deno_core::error::JsError;
use deno_core::op_sync;
=======
use deno_core::op;
>>>>>>> bd481bf0
use deno_core::serde_json;
use deno_core::serde_json::json;
use deno_core::serde_json::Value;
use deno_core::Extension;
use deno_core::OpState;
use serde::Deserialize;
use serde::Serialize;
use std::collections::HashMap;

pub fn init() -> Extension {
  Extension::builder()
    .ops(vec![
<<<<<<< HEAD
      ("op_apply_source_map", op_sync(op_apply_source_map)),
      ("op_format_diagnostic", op_sync(op_format_diagnostic)),
      ("op_format_file_name", op_sync(op_format_file_name)),
      ("op_print_exception", op_sync(op_print_exception)),
=======
      op_apply_source_map::decl(),
      op_format_diagnostic::decl(),
      op_format_file_name::decl(),
>>>>>>> bd481bf0
    ])
    .build()
}

#[derive(Deserialize)]
#[serde(rename_all = "camelCase")]
struct ApplySourceMap {
  file_name: String,
  line_number: i32,
  column_number: i32,
}

#[derive(Serialize)]
#[serde(rename_all = "camelCase")]
struct AppliedSourceMap {
  file_name: String,
  line_number: u32,
  column_number: u32,
}

#[op]
fn op_apply_source_map(
  state: &mut OpState,
  args: ApplySourceMap,
) -> Result<AppliedSourceMap, AnyError> {
  let mut mappings_map: CachedMaps = HashMap::new();
  let ps = state.borrow::<ProcState>().clone();

  let (orig_file_name, orig_line_number, orig_column_number, _) =
    get_orig_position(
      args.file_name,
      args.line_number.into(),
      args.column_number.into(),
      &mut mappings_map,
      ps,
    );

  Ok(AppliedSourceMap {
    file_name: orig_file_name,
    line_number: orig_line_number as u32,
    column_number: orig_column_number as u32,
  })
}

#[op]
fn op_format_diagnostic(args: Value) -> Result<Value, AnyError> {
  let diagnostic: Diagnostics = serde_json::from_value(args)?;
  Ok(json!(diagnostic.to_string()))
}

#[op]
fn op_format_file_name(file_name: String) -> Result<String, AnyError> {
  Ok(format_file_name(&file_name))
}

fn op_print_exception(
  state: &mut OpState,
  js_error: JsError,
  _: (),
) -> Result<(), AnyError> {
  let ps = state.borrow::<ProcState>();
  let source_mapped_error = apply_source_map(&js_error, ps.clone());
  let pretty_js_error = PrettyJsError::create(source_mapped_error);
  eprintln!("{}: {:?}", colors::red_bold("error"), pretty_js_error);
  Ok(())
}<|MERGE_RESOLUTION|>--- conflicted
+++ resolved
@@ -9,12 +9,8 @@
 use crate::source_maps::get_orig_position;
 use crate::source_maps::CachedMaps;
 use deno_core::error::AnyError;
-<<<<<<< HEAD
 use deno_core::error::JsError;
-use deno_core::op_sync;
-=======
 use deno_core::op;
->>>>>>> bd481bf0
 use deno_core::serde_json;
 use deno_core::serde_json::json;
 use deno_core::serde_json::Value;
@@ -27,16 +23,10 @@
 pub fn init() -> Extension {
   Extension::builder()
     .ops(vec![
-<<<<<<< HEAD
-      ("op_apply_source_map", op_sync(op_apply_source_map)),
-      ("op_format_diagnostic", op_sync(op_format_diagnostic)),
-      ("op_format_file_name", op_sync(op_format_file_name)),
-      ("op_print_exception", op_sync(op_print_exception)),
-=======
       op_apply_source_map::decl(),
       op_format_diagnostic::decl(),
       op_format_file_name::decl(),
->>>>>>> bd481bf0
+      op_print_exception::decl(),
     ])
     .build()
 }
@@ -92,10 +82,10 @@
   Ok(format_file_name(&file_name))
 }
 
+#[op]
 fn op_print_exception(
   state: &mut OpState,
   js_error: JsError,
-  _: (),
 ) -> Result<(), AnyError> {
   let ps = state.borrow::<ProcState>();
   let source_mapped_error = apply_source_map(&js_error, ps.clone());
