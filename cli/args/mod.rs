--- conflicted
+++ resolved
@@ -6,12 +6,10 @@
 mod import_map;
 mod lockfile;
 
-<<<<<<< HEAD
 pub use self::import_map::resolve_import_map_from_specifier;
 use ::import_map::ImportMap;
-=======
+
 use crate::util::fs::canonicalize_path;
->>>>>>> b1177afd
 pub use config_file::BenchConfig;
 pub use config_file::CompilerOptions;
 pub use config_file::ConfigFile;
@@ -579,18 +577,13 @@
     let maybe_config_file = ConfigFile::discover(&flags)?;
     let maybe_package_json = discover_package_json(&flags)?;
     let maybe_lock_file =
-<<<<<<< HEAD
       lockfile::discover(&flags, maybe_config_file.as_ref())?;
-    Ok(Self::new(flags, maybe_config_file, maybe_lock_file))
-=======
-      Lockfile::discover(&flags, maybe_config_file.as_ref())?;
     Ok(Self::new(
       flags,
       maybe_config_file,
       maybe_lock_file,
       maybe_package_json,
     ))
->>>>>>> b1177afd
   }
 
   pub fn maybe_config_file_specifier(&self) -> Option<ModuleSpecifier> {
