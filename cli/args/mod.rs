// Copyright 2018-2024 the Deno authors. All rights reserved. MIT license.

pub mod deno_json;
mod flags;
mod flags_net;
mod import_map;
mod lockfile;
mod package_json;

use deno_ast::SourceMapOption;
use deno_config::workspace::CreateResolverOptions;
use deno_config::workspace::PackageJsonDepResolution;
use deno_config::workspace::Workspace;
use deno_config::workspace::WorkspaceDiscoverOptions;
use deno_config::workspace::WorkspaceDiscoverStart;
use deno_config::workspace::WorkspaceMemberContext;
use deno_config::workspace::WorkspaceResolver;
use deno_config::WorkspaceLintConfig;
use deno_core::normalize_path;
use deno_core::resolve_url_or_path;
use deno_graph::GraphKind;
use deno_npm::npm_rc::NpmRc;
use deno_npm::npm_rc::ResolvedNpmRc;
use deno_npm::resolution::ValidSerializedNpmResolutionSnapshot;
use deno_npm::NpmSystemInfo;
use deno_runtime::deno_fs::DenoConfigFsAdapter;
use deno_runtime::deno_fs::RealFs;
use deno_runtime::deno_permissions::PermissionsContainer;
use deno_runtime::deno_tls::RootCertStoreProvider;
use deno_semver::npm::NpmPackageReqReference;
use import_map::resolve_import_map_value_from_specifier;

pub use deno_config::glob::FilePatterns;
pub use deno_config::BenchConfig;
pub use deno_config::ConfigFile;
pub use deno_config::FmtOptionsConfig;
pub use deno_config::JsxImportSourceConfig;
pub use deno_config::LintRulesConfig;
pub use deno_config::ProseWrap;
pub use deno_config::TsConfig;
pub use deno_config::TsConfigForEmit;
pub use deno_config::TsConfigType;
pub use deno_config::TsTypeLib;
pub use flags::*;
<<<<<<< HEAD
pub use lockfile::read_lockfile_at_path;
pub use lockfile::write_lockfile_if_has_changes;
pub use lockfile::Lockfile;
pub use package_json::PackageJsonInstallDepsProvider;
=======
pub use lockfile::CliLockfile;
pub use package_json::PackageJsonDepsProvider;
>>>>>>> bc8a0e6e

use deno_ast::ModuleSpecifier;
use deno_core::anyhow::bail;
use deno_core::anyhow::Context;
use deno_core::error::AnyError;
use deno_core::serde_json;
use deno_core::url::Url;
use deno_runtime::deno_node::PackageJson;
use deno_runtime::deno_permissions::PermissionsOptions;
use deno_runtime::deno_tls::deno_native_certs::load_native_certs;
use deno_runtime::deno_tls::rustls;
use deno_runtime::deno_tls::rustls::RootCertStore;
use deno_runtime::deno_tls::rustls_pemfile;
use deno_runtime::deno_tls::webpki_roots;
use deno_runtime::inspector_server::InspectorServer;
use deno_terminal::colors;
use dotenvy::from_filename;
use once_cell::sync::Lazy;
use once_cell::sync::OnceCell;
use serde::Deserialize;
use serde::Serialize;
use std::collections::HashMap;
use std::env;
use std::io::BufReader;
use std::io::Cursor;
use std::net::SocketAddr;
use std::num::NonZeroUsize;
use std::path::Path;
use std::path::PathBuf;
use std::sync::Arc;
use thiserror::Error;

use crate::cache;
use crate::file_fetcher::FileFetcher;
use crate::util::fs::canonicalize_path_maybe_not_exists;
use crate::version;

use deno_config::glob::PathOrPatternSet;
use deno_config::FmtConfig;
use deno_config::LintConfig;
use deno_config::TestConfig;

pub fn npm_registry_url() -> &'static Url {
  static NPM_REGISTRY_DEFAULT_URL: Lazy<Url> = Lazy::new(|| {
    let env_var_name = "NPM_CONFIG_REGISTRY";
    if let Ok(registry_url) = std::env::var(env_var_name) {
      // ensure there is a trailing slash for the directory
      let registry_url = format!("{}/", registry_url.trim_end_matches('/'));
      match Url::parse(&registry_url) {
        Ok(url) => {
          return url;
        }
        Err(err) => {
          log::debug!(
            "Invalid {} environment variable: {:#}",
            env_var_name,
            err,
          );
        }
      }
    }

    Url::parse("https://registry.npmjs.org").unwrap()
  });

  &NPM_REGISTRY_DEFAULT_URL
}

pub static DENO_DISABLE_PEDANTIC_NODE_WARNINGS: Lazy<bool> = Lazy::new(|| {
  std::env::var("DENO_DISABLE_PEDANTIC_NODE_WARNINGS")
    .ok()
    .is_some()
});

pub static DENO_FUTURE: Lazy<bool> =
  Lazy::new(|| std::env::var("DENO_FUTURE").ok().is_some());

pub fn jsr_url() -> &'static Url {
  static JSR_URL: Lazy<Url> = Lazy::new(|| {
    let env_var_name = "JSR_URL";
    if let Ok(registry_url) = std::env::var(env_var_name) {
      // ensure there is a trailing slash for the directory
      let registry_url = format!("{}/", registry_url.trim_end_matches('/'));
      match Url::parse(&registry_url) {
        Ok(url) => {
          return url;
        }
        Err(err) => {
          log::debug!(
            "Invalid {} environment variable: {:#}",
            env_var_name,
            err,
          );
        }
      }
    }

    Url::parse("https://jsr.io/").unwrap()
  });

  &JSR_URL
}

pub fn jsr_api_url() -> &'static Url {
  static JSR_API_URL: Lazy<Url> = Lazy::new(|| {
    let mut jsr_api_url = jsr_url().clone();
    jsr_api_url.set_path("api/");
    jsr_api_url
  });

  &JSR_API_URL
}

pub fn ts_config_to_transpile_and_emit_options(
  config: deno_config::TsConfig,
) -> Result<(deno_ast::TranspileOptions, deno_ast::EmitOptions), AnyError> {
  let options: deno_config::EmitConfigOptions =
    serde_json::from_value(config.0)
      .context("Failed to parse compilerOptions")?;
  let imports_not_used_as_values =
    match options.imports_not_used_as_values.as_str() {
      "preserve" => deno_ast::ImportsNotUsedAsValues::Preserve,
      "error" => deno_ast::ImportsNotUsedAsValues::Error,
      _ => deno_ast::ImportsNotUsedAsValues::Remove,
    };
  let (transform_jsx, jsx_automatic, jsx_development, precompile_jsx) =
    match options.jsx.as_str() {
      "react" => (true, false, false, false),
      "react-jsx" => (true, true, false, false),
      "react-jsxdev" => (true, true, true, false),
      "precompile" => (false, false, false, true),
      _ => (false, false, false, false),
    };
  let source_map = if options.inline_source_map {
    SourceMapOption::Inline
  } else if options.source_map {
    SourceMapOption::Separate
  } else {
    SourceMapOption::None
  };
  Ok((
    deno_ast::TranspileOptions {
      use_ts_decorators: options.experimental_decorators,
      use_decorators_proposal: !options.experimental_decorators,
      emit_metadata: options.emit_decorator_metadata,
      imports_not_used_as_values,
      jsx_automatic,
      jsx_development,
      jsx_factory: options.jsx_factory,
      jsx_fragment_factory: options.jsx_fragment_factory,
      jsx_import_source: options.jsx_import_source,
      precompile_jsx,
      precompile_jsx_skip_elements: options.jsx_precompile_skip_elements,
      transform_jsx,
      var_decl_imports: false,
    },
    deno_ast::EmitOptions {
      inline_sources: options.inline_sources,
      remove_comments: false,
      source_map,
      source_map_file: None,
    },
  ))
}

/// Indicates how cached source files should be handled.
#[derive(Debug, Clone, Eq, PartialEq)]
pub enum CacheSetting {
  /// Only the cached files should be used.  Any files not in the cache will
  /// error.  This is the equivalent of `--cached-only` in the CLI.
  Only,
  /// No cached source files should be used, and all files should be reloaded.
  /// This is the equivalent of `--reload` in the CLI.
  ReloadAll,
  /// Only some cached resources should be used.  This is the equivalent of
  /// `--reload=jsr:@std/http/file-server` or
  /// `--reload=jsr:@std/http/file-server,jsr:@std/assert/assert-equals`.
  ReloadSome(Vec<String>),
  /// The usability of a cached value is determined by analyzing the cached
  /// headers and other metadata associated with a cached response, reloading
  /// any cached "non-fresh" cached responses.
  RespectHeaders,
  /// The cached source files should be used for local modules.  This is the
  /// default behavior of the CLI.
  Use,
}

impl CacheSetting {
  pub fn should_use_for_npm_package(&self, package_name: &str) -> bool {
    match self {
      CacheSetting::ReloadAll => false,
      CacheSetting::ReloadSome(list) => {
        if list.iter().any(|i| i == "npm:") {
          return false;
        }
        let specifier = format!("npm:{package_name}");
        if list.contains(&specifier) {
          return false;
        }
        true
      }
      _ => true,
    }
  }
}

pub struct WorkspaceBenchOptions {
  pub filter: Option<String>,
  pub json: bool,
  pub no_run: bool,
}

impl WorkspaceBenchOptions {
  pub fn resolve(bench_flags: &BenchFlags) -> Self {
    Self {
      filter: bench_flags.filter.clone(),
      json: bench_flags.json,
      no_run: bench_flags.no_run,
    }
  }
}

#[derive(Clone, Debug, Eq, PartialEq)]
pub struct BenchOptions {
  pub files: FilePatterns,
}

impl BenchOptions {
  pub fn resolve(
    bench_config: BenchConfig,
    bench_flags: &BenchFlags,
    maybe_flags_base: Option<&Path>,
  ) -> Result<Self, AnyError> {
    Ok(Self {
      files: resolve_files(
        bench_config.files,
        &bench_flags.files,
        maybe_flags_base,
      )?,
    })
  }
}

#[derive(Clone, Debug)]
pub struct FmtOptions {
  pub check: bool,
  pub options: FmtOptionsConfig,
  pub files: FilePatterns,
}

impl Default for FmtOptions {
  fn default() -> Self {
    Self::new_with_base(PathBuf::from("/"))
  }
}

impl FmtOptions {
  pub fn new_with_base(base: PathBuf) -> Self {
    Self {
      check: false,
      options: FmtOptionsConfig::default(),
      files: FilePatterns::new_with_base(base),
    }
  }

  pub fn resolve(
    fmt_config: FmtConfig,
    fmt_flags: &FmtFlags,
    maybe_flags_base: Option<&Path>,
  ) -> Result<Self, AnyError> {
    Ok(Self {
      check: fmt_flags.check,
      options: resolve_fmt_options(fmt_flags, fmt_config.options),
      files: resolve_files(
        fmt_config.files,
        &fmt_flags.files,
        maybe_flags_base,
      )?,
    })
  }
}

fn resolve_fmt_options(
  fmt_flags: &FmtFlags,
  mut options: FmtOptionsConfig,
) -> FmtOptionsConfig {
  if let Some(use_tabs) = fmt_flags.use_tabs {
    options.use_tabs = Some(use_tabs);
  }

  if let Some(line_width) = fmt_flags.line_width {
    options.line_width = Some(line_width.get());
  }

  if let Some(indent_width) = fmt_flags.indent_width {
    options.indent_width = Some(indent_width.get());
  }

  if let Some(single_quote) = fmt_flags.single_quote {
    options.single_quote = Some(single_quote);
  }

  if let Some(prose_wrap) = &fmt_flags.prose_wrap {
    options.prose_wrap = Some(match prose_wrap.as_str() {
      "always" => ProseWrap::Always,
      "never" => ProseWrap::Never,
      "preserve" => ProseWrap::Preserve,
      // validators in `flags.rs` makes other values unreachable
      _ => unreachable!(),
    });
  }

  if let Some(no_semis) = &fmt_flags.no_semicolons {
    options.semi_colons = Some(!no_semis);
  }

  options
}

#[derive(Clone, Debug)]
pub struct WorkspaceTestOptions {
  pub doc: bool,
  pub no_run: bool,
  pub fail_fast: Option<NonZeroUsize>,
  pub allow_none: bool,
  pub filter: Option<String>,
  pub shuffle: Option<u64>,
  pub concurrent_jobs: NonZeroUsize,
  pub trace_leaks: bool,
  pub reporter: TestReporterConfig,
  pub junit_path: Option<String>,
}

impl WorkspaceTestOptions {
  pub fn resolve(test_flags: &TestFlags) -> Self {
    Self {
      allow_none: test_flags.allow_none,
      concurrent_jobs: test_flags
        .concurrent_jobs
        .unwrap_or_else(|| NonZeroUsize::new(1).unwrap()),
      doc: test_flags.doc,
      fail_fast: test_flags.fail_fast,
      filter: test_flags.filter.clone(),
      no_run: test_flags.no_run,
      shuffle: test_flags.shuffle,
      trace_leaks: test_flags.trace_leaks,
      reporter: test_flags.reporter,
      junit_path: test_flags.junit_path.clone(),
    }
  }
}

#[derive(Debug, Clone)]
pub struct TestOptions {
  pub files: FilePatterns,
}

impl TestOptions {
  pub fn resolve(
    test_config: TestConfig,
    test_flags: TestFlags,
    maybe_flags_base: Option<&Path>,
  ) -> Result<Self, AnyError> {
    Ok(Self {
      files: resolve_files(
        test_config.files,
        &test_flags.files,
        maybe_flags_base,
      )?,
    })
  }
}

#[derive(Clone, Copy, Default, Debug)]
pub enum LintReporterKind {
  #[default]
  Pretty,
  Json,
  Compact,
}

#[derive(Clone, Debug)]
pub struct WorkspaceLintOptions {
  pub reporter_kind: LintReporterKind,
}

impl WorkspaceLintOptions {
  pub fn resolve(
    lint_config: &WorkspaceLintConfig,
    lint_flags: &LintFlags,
  ) -> Result<Self, AnyError> {
    let mut maybe_reporter_kind = if lint_flags.json {
      Some(LintReporterKind::Json)
    } else if lint_flags.compact {
      Some(LintReporterKind::Compact)
    } else {
      None
    };

    if maybe_reporter_kind.is_none() {
      // Flag not set, so try to get lint reporter from the config file.
      maybe_reporter_kind = match lint_config.report.as_deref() {
        Some("json") => Some(LintReporterKind::Json),
        Some("compact") => Some(LintReporterKind::Compact),
        Some("pretty") => Some(LintReporterKind::Pretty),
        Some(_) => {
          bail!("Invalid lint report type in config file")
        }
        None => None,
      }
    }
    Ok(Self {
      reporter_kind: maybe_reporter_kind.unwrap_or_default(),
    })
  }
}

#[derive(Clone, Debug)]
pub struct LintOptions {
  pub rules: LintRulesConfig,
  pub files: FilePatterns,
  pub fix: bool,
}

impl Default for LintOptions {
  fn default() -> Self {
    Self::new_with_base(PathBuf::from("/"))
  }
}

impl LintOptions {
  pub fn new_with_base(base: PathBuf) -> Self {
    Self {
      rules: Default::default(),
      files: FilePatterns::new_with_base(base),
      fix: false,
    }
  }

  pub fn resolve(
    lint_config: LintConfig,
    lint_flags: LintFlags,
    maybe_flags_base: Option<&Path>,
  ) -> Result<Self, AnyError> {
    Ok(Self {
      files: resolve_files(
        lint_config.files,
        &lint_flags.files,
        maybe_flags_base,
      )?,
      rules: resolve_lint_rules_options(
        lint_config.rules,
        lint_flags.maybe_rules_tags,
        lint_flags.maybe_rules_include,
        lint_flags.maybe_rules_exclude,
      ),
      fix: lint_flags.fix,
    })
  }
}

fn resolve_lint_rules_options(
  config_rules: LintRulesConfig,
  mut maybe_rules_tags: Option<Vec<String>>,
  mut maybe_rules_include: Option<Vec<String>>,
  mut maybe_rules_exclude: Option<Vec<String>>,
) -> LintRulesConfig {
  // Try to get configured rules. CLI flags take precedence
  // over config file, i.e. if there's `rules.include` in config file
  // and `--rules-include` CLI flag, only the flag value is taken into account.
  if maybe_rules_include.is_none() {
    maybe_rules_include = config_rules.include;
  }
  if maybe_rules_exclude.is_none() {
    maybe_rules_exclude = config_rules.exclude;
  }
  if maybe_rules_tags.is_none() {
    maybe_rules_tags = config_rules.tags;
  }

  LintRulesConfig {
    exclude: maybe_rules_exclude,
    include: maybe_rules_include,
    tags: maybe_rules_tags,
  }
}

/// Discover `.npmrc` file - currently we only support it next to `package.json`
/// or next to `deno.json`.
///
/// In the future we will need to support it in user directory or global directory
/// as per https://docs.npmjs.com/cli/v10/configuring-npm/npmrc#files.
pub fn discover_npmrc(
  maybe_package_json_path: Option<PathBuf>,
  maybe_deno_json_path: Option<PathBuf>,
) -> Result<(Arc<ResolvedNpmRc>, Option<PathBuf>), AnyError> {
  const NPMRC_NAME: &str = ".npmrc";

  fn get_env_var(var_name: &str) -> Option<String> {
    std::env::var(var_name).ok()
  }

  fn try_to_read_npmrc(
    dir: &Path,
  ) -> Result<Option<(String, PathBuf)>, AnyError> {
    let path = dir.join(NPMRC_NAME);
    let maybe_source = match std::fs::read_to_string(&path) {
      Ok(source) => Some(source),
      Err(err) if err.kind() == std::io::ErrorKind::NotFound => None,
      Err(err) => {
        bail!("Error loading .npmrc at {}. {:#}", path.display(), err)
      }
    };

    Ok(maybe_source.map(|source| (source, path)))
  }

  fn try_to_parse_npmrc(
    source: String,
    path: &Path,
  ) -> Result<Arc<ResolvedNpmRc>, AnyError> {
    let npmrc = NpmRc::parse(&source, &get_env_var).with_context(|| {
      format!("Failed to parse .npmrc at {}", path.display())
    })?;
    let resolved = npmrc
      .as_resolved(npm_registry_url())
      .context("Failed to resolve .npmrc options")?;
    Ok(Arc::new(resolved))
  }

  // 1. Try `.npmrc` next to `package.json`
  if let Some(package_json_path) = maybe_package_json_path {
    if let Some(package_json_dir) = package_json_path.parent() {
      if let Some((source, path)) = try_to_read_npmrc(package_json_dir)? {
        return try_to_parse_npmrc(source, &path).map(|r| (r, Some(path)));
      }
    }
  }

  // 2. Try `.npmrc` next to `deno.json(c)`
  if let Some(deno_json_path) = maybe_deno_json_path {
    if let Some(deno_json_dir) = deno_json_path.parent() {
      if let Some((source, path)) = try_to_read_npmrc(deno_json_dir)? {
        return try_to_parse_npmrc(source, &path).map(|r| (r, Some(path)));
      }
    }
  }

  // TODO(bartlomieju): update to read both files - one in the project root and one and
  // home dir and then merge them.
  // 3. Try `.npmrc` in the user's home directory
  if let Some(home_dir) = cache::home_dir() {
    if let Some((source, path)) = try_to_read_npmrc(&home_dir)? {
      return try_to_parse_npmrc(source, &path).map(|r| (r, Some(path)));
    }
  }

  log::debug!("No .npmrc file found");
  Ok((create_default_npmrc(), None))
}

pub fn create_default_npmrc() -> Arc<ResolvedNpmRc> {
  Arc::new(ResolvedNpmRc {
    default_config: deno_npm::npm_rc::RegistryConfigWithUrl {
      registry_url: npm_registry_url().clone(),
      config: Default::default(),
    },
    scopes: Default::default(),
    registry_configs: Default::default(),
  })
}

struct CliRootCertStoreProvider {
  cell: OnceCell<RootCertStore>,
  maybe_root_path: Option<PathBuf>,
  maybe_ca_stores: Option<Vec<String>>,
  maybe_ca_data: Option<CaData>,
}

impl CliRootCertStoreProvider {
  pub fn new(
    maybe_root_path: Option<PathBuf>,
    maybe_ca_stores: Option<Vec<String>>,
    maybe_ca_data: Option<CaData>,
  ) -> Self {
    Self {
      cell: Default::default(),
      maybe_root_path,
      maybe_ca_stores,
      maybe_ca_data,
    }
  }
}

impl RootCertStoreProvider for CliRootCertStoreProvider {
  fn get_or_try_init(&self) -> Result<&RootCertStore, AnyError> {
    self
      .cell
      .get_or_try_init(|| {
        get_root_cert_store(
          self.maybe_root_path.clone(),
          self.maybe_ca_stores.clone(),
          self.maybe_ca_data.clone(),
        )
      })
      .map_err(|e| e.into())
  }
}

#[derive(Error, Debug, Clone)]
pub enum RootCertStoreLoadError {
  #[error(
    "Unknown certificate store \"{0}\" specified (allowed: \"system,mozilla\")"
  )]
  UnknownStore(String),
  #[error("Unable to add pem file to certificate store: {0}")]
  FailedAddPemFile(String),
  #[error("Failed opening CA file: {0}")]
  CaFileOpenError(String),
}

/// Create and populate a root cert store based on the passed options and
/// environment.
pub fn get_root_cert_store(
  maybe_root_path: Option<PathBuf>,
  maybe_ca_stores: Option<Vec<String>>,
  maybe_ca_data: Option<CaData>,
) -> Result<RootCertStore, RootCertStoreLoadError> {
  let mut root_cert_store = RootCertStore::empty();
  let ca_stores: Vec<String> = maybe_ca_stores
    .or_else(|| {
      let env_ca_store = env::var("DENO_TLS_CA_STORE").ok()?;
      Some(
        env_ca_store
          .split(',')
          .map(|s| s.trim().to_string())
          .filter(|s| !s.is_empty())
          .collect(),
      )
    })
    .unwrap_or_else(|| vec!["mozilla".to_string()]);

  for store in ca_stores.iter() {
    match store.as_str() {
      "mozilla" => {
        root_cert_store.add_trust_anchors(
          webpki_roots::TLS_SERVER_ROOTS.iter().map(|ta| {
            rustls::OwnedTrustAnchor::from_subject_spki_name_constraints(
              ta.subject,
              ta.spki,
              ta.name_constraints,
            )
          }),
        );
      }
      "system" => {
        let roots = load_native_certs().expect("could not load platform certs");
        for root in roots {
          root_cert_store
            .add(&rustls::Certificate(root.0))
            .expect("Failed to add platform cert to root cert store");
        }
      }
      _ => {
        return Err(RootCertStoreLoadError::UnknownStore(store.clone()));
      }
    }
  }

  let ca_data =
    maybe_ca_data.or_else(|| env::var("DENO_CERT").ok().map(CaData::File));
  if let Some(ca_data) = ca_data {
    let result = match ca_data {
      CaData::File(ca_file) => {
        let ca_file = if let Some(root) = &maybe_root_path {
          root.join(&ca_file)
        } else {
          PathBuf::from(ca_file)
        };
        let certfile = std::fs::File::open(ca_file).map_err(|err| {
          RootCertStoreLoadError::CaFileOpenError(err.to_string())
        })?;
        let mut reader = BufReader::new(certfile);
        rustls_pemfile::certs(&mut reader)
      }
      CaData::Bytes(data) => {
        let mut reader = BufReader::new(Cursor::new(data));
        rustls_pemfile::certs(&mut reader)
      }
    };

    match result {
      Ok(certs) => {
        root_cert_store.add_parsable_certificates(&certs);
      }
      Err(e) => {
        return Err(RootCertStoreLoadError::FailedAddPemFile(e.to_string()));
      }
    }
  }

  Ok(root_cert_store)
}

/// State provided to the process via an environment variable.
#[derive(Clone, Debug, Serialize, Deserialize)]
pub struct NpmProcessState {
  pub kind: NpmProcessStateKind,
  pub local_node_modules_path: Option<String>,
}

#[derive(Clone, Debug, Serialize, Deserialize)]
pub enum NpmProcessStateKind {
  Snapshot(deno_npm::resolution::SerializedNpmResolutionSnapshot),
  Byonm,
}

const RESOLUTION_STATE_ENV_VAR_NAME: &str =
  "DENO_DONT_USE_INTERNAL_NODE_COMPAT_STATE";

static NPM_PROCESS_STATE: Lazy<Option<NpmProcessState>> = Lazy::new(|| {
  let state = std::env::var(RESOLUTION_STATE_ENV_VAR_NAME).ok()?;
  let state: NpmProcessState = serde_json::from_str(&state).ok()?;
  // remove the environment variable so that sub processes
  // that are spawned do not also use this.
  std::env::remove_var(RESOLUTION_STATE_ENV_VAR_NAME);
  Some(state)
});

/// Overrides for the options below that when set will
/// use these values over the values derived from the
/// CLI flags or config file.
#[derive(Default, Clone)]
struct CliOptionOverrides {
  import_map_specifier: Option<Option<ModuleSpecifier>>,
}

/// Holds the resolved options of many sources used by subcommands
/// and provides some helper function for creating common objects.
pub struct CliOptions {
  // the source of the options is a detail the rest of the
  // application need not concern itself with, so keep these private
  flags: Flags,
  initial_cwd: PathBuf,
  maybe_node_modules_folder: Option<PathBuf>,
  maybe_vendor_folder: Option<PathBuf>,
  npmrc: Arc<ResolvedNpmRc>,
  maybe_lockfile: Option<Arc<CliLockfile>>,
  overrides: CliOptionOverrides,
  pub workspace: Arc<Workspace>,
  pub disable_deprecated_api_warning: bool,
  pub verbose_deprecated_api_warning: bool,
}

impl CliOptions {
  pub fn new(
    flags: Flags,
    initial_cwd: PathBuf,
<<<<<<< HEAD
    maybe_lockfile: Option<Arc<Mutex<Lockfile>>>,
=======
    maybe_config_file: Option<ConfigFile>,
    maybe_lockfile: Option<Arc<CliLockfile>>,
    maybe_package_json: Option<Arc<PackageJson>>,
>>>>>>> bc8a0e6e
    npmrc: Arc<ResolvedNpmRc>,
    workspace: Arc<Workspace>,
    force_global_cache: bool,
  ) -> Result<Self, AnyError> {
    if let Some(insecure_allowlist) =
      flags.unsafely_ignore_certificate_errors.as_ref()
    {
      let domains = if insecure_allowlist.is_empty() {
        "for all hostnames".to_string()
      } else {
        format!("for: {}", insecure_allowlist.join(", "))
      };
      let msg =
        format!("DANGER: TLS certificate validation is disabled {}", domains);
      #[allow(clippy::print_stderr)]
      {
        // use eprintln instead of log::warn so this always gets shown
        eprintln!("{}", colors::yellow(msg));
      }
    }

    let maybe_lockfile = maybe_lockfile.filter(|_| !force_global_cache);
    let root_folder = workspace.root_folder().1;
    let maybe_node_modules_folder = resolve_node_modules_folder(
      &initial_cwd,
      &flags,
      root_folder.deno_json.as_deref(),
      root_folder.pkg_json.as_deref(),
    )
    .with_context(|| "Resolving node_modules folder.")?;
    let maybe_vendor_folder = if force_global_cache {
      None
    } else {
      resolve_vendor_folder(
        &initial_cwd,
        &flags,
        root_folder.deno_json.as_deref(),
      )
    };

    if let Some(env_file_name) = &flags.env_file {
      match from_filename(env_file_name) {
          Ok(_) => (),
          Err(error) => {
            match error {
              dotenvy::Error::LineParse(line, index)=> log::info!("{} Parsing failed within the specified environment file: {} at index: {} of the value: {}",colors::yellow("Warning"), env_file_name, index, line),
              dotenvy::Error::Io(_)=> log::info!("{} The `--env` flag was used, but the environment file specified '{}' was not found.",colors::yellow("Warning"),env_file_name),
              dotenvy::Error::EnvVar(_)=>log::info!("{} One or more of the environment variables isn't present or not unicode within the specified environment file: {}",colors::yellow("Warning"),env_file_name),
              _ => log::info!("{} Unknown failure occurred with the specified environment file: {}", colors::yellow("Warning"), env_file_name),
            }
          }
        }
    }

    let disable_deprecated_api_warning = flags.log_level
      == Some(log::Level::Error)
      || std::env::var("DENO_NO_DEPRECATION_WARNINGS").ok().is_some();

    let verbose_deprecated_api_warning =
      std::env::var("DENO_VERBOSE_WARNINGS").ok().is_some();

    Ok(Self {
      flags,
      initial_cwd,
      maybe_lockfile,
      npmrc,
      maybe_node_modules_folder,
      maybe_vendor_folder,
      overrides: Default::default(),
      workspace,
      disable_deprecated_api_warning,
      verbose_deprecated_api_warning,
    })
  }

  pub fn from_flags(flags: Flags) -> Result<Self, AnyError> {
    let initial_cwd =
      std::env::current_dir().with_context(|| "Failed getting cwd.")?;
    let additional_config_file_names: &[&'static str] =
      if matches!(flags.subcommand, DenoSubcommand::Publish(..)) {
        &["jsr.json", "jsr.jsonc"]
      } else {
        &[]
      };
    let config_parse_options = deno_config::ConfigParseOptions {
      include_task_comments: matches!(
        flags.subcommand,
        DenoSubcommand::Task(..)
      ),
    };
    let discover_pkg_json = flags.config_flag
      != deno_config::ConfigFlag::Disabled
      && !flags.no_npm
      && !has_flag_env_var("DENO_NO_PACKAGE_JSON");
    if !discover_pkg_json {
      log::debug!("package.json auto-discovery is disabled");
    }

    let workspace = match &flags.config_flag {
      deno_config::ConfigFlag::Discover => {
        if let Some(start_dir) = flags.config_path_arg(&initial_cwd) {
          Workspace::discover(
            WorkspaceDiscoverStart::Dir(&start_dir),
            &WorkspaceDiscoverOptions {
              fs: &DenoConfigFsAdapter::new(&RealFs),
              pkg_json_cache: Some(
                &deno_runtime::deno_node::PackageJsonThreadLocalCache,
              ),
              config_parse_options,
              additional_config_file_names,
              discover_pkg_json,
            },
          )?
        } else {
          Workspace::empty(Arc::new(
            ModuleSpecifier::from_directory_path(&initial_cwd).unwrap(),
          ))
        }
      }
      deno_config::ConfigFlag::Path(path) => {
        let config_path = normalize_path(initial_cwd.join(path));
        Workspace::discover(
          WorkspaceDiscoverStart::ConfigFile(&config_path),
          &WorkspaceDiscoverOptions {
            fs: &DenoConfigFsAdapter::new(&RealFs),
            pkg_json_cache: Some(
              &deno_runtime::deno_node::PackageJsonThreadLocalCache,
            ),
            config_parse_options,
            additional_config_file_names,
            discover_pkg_json,
          },
        )?
      }
      deno_config::ConfigFlag::Disabled => Workspace::empty(Arc::new(
        ModuleSpecifier::from_directory_path(&initial_cwd).unwrap(),
      )),
    };

    for diagnostic in workspace.diagnostics() {
      if diagnostic.kind.is_fatal() {
        return Err(diagnostic.into());
      }
      log::warn!("{}", colors::yellow(diagnostic));
    }

    let root_folder = workspace.root_folder().1;
    let (npmrc, _) = discover_npmrc(
      root_folder.pkg_json.as_ref().map(|p| p.path.clone()),
      root_folder.deno_json.as_ref().and_then(|cf| {
        if cf.specifier.scheme() == "file" {
          Some(cf.specifier.to_file_path().unwrap())
        } else {
          None
        }
      }),
    )?;

    let maybe_lock_file = CliLockfile::discover(
      &flags,
      root_folder.deno_json.as_deref(),
      root_folder.pkg_json.as_deref(),
    )?;
    Self::new(
      flags,
      initial_cwd,
<<<<<<< HEAD
      maybe_lock_file.map(|l| Arc::new(Mutex::new(l))),
=======
      maybe_config_file,
      maybe_lock_file.map(Arc::new),
      maybe_package_json,
>>>>>>> bc8a0e6e
      npmrc,
      Arc::new(workspace),
      false,
    )
  }

  #[inline(always)]
  pub fn initial_cwd(&self) -> &Path {
    &self.initial_cwd
  }

  pub fn graph_kind(&self) -> GraphKind {
    match self.sub_command() {
      DenoSubcommand::Cache(_) => GraphKind::All,
      DenoSubcommand::Check(_) => GraphKind::TypesOnly,
      _ => self.type_check_mode().as_graph_kind(),
    }
  }

  pub fn ts_type_lib_window(&self) -> TsTypeLib {
    TsTypeLib::DenoWindow
  }

  pub fn ts_type_lib_worker(&self) -> TsTypeLib {
    TsTypeLib::DenoWorker
  }

  pub fn cache_setting(&self) -> CacheSetting {
    if self.flags.cached_only {
      CacheSetting::Only
    } else if !self.flags.cache_blocklist.is_empty() {
      CacheSetting::ReloadSome(self.flags.cache_blocklist.clone())
    } else if self.flags.reload {
      CacheSetting::ReloadAll
    } else {
      CacheSetting::Use
    }
  }

  pub fn npm_system_info(&self) -> NpmSystemInfo {
    match self.sub_command() {
      DenoSubcommand::Compile(CompileFlags {
        target: Some(target),
        ..
      }) => {
        // the values of NpmSystemInfo align with the possible values for the
        // `arch` and `platform` fields of Node.js' `process` global:
        // https://nodejs.org/api/process.html
        match target.as_str() {
          "aarch64-apple-darwin" => NpmSystemInfo {
            os: "darwin".to_string(),
            cpu: "arm64".to_string(),
          },
          "aarch64-unknown-linux-gnu" => NpmSystemInfo {
            os: "linux".to_string(),
            cpu: "arm64".to_string(),
          },
          "x86_64-apple-darwin" => NpmSystemInfo {
            os: "darwin".to_string(),
            cpu: "x64".to_string(),
          },
          "x86_64-unknown-linux-gnu" => NpmSystemInfo {
            os: "linux".to_string(),
            cpu: "x64".to_string(),
          },
          "x86_64-pc-windows-msvc" => NpmSystemInfo {
            os: "win32".to_string(),
            cpu: "x64".to_string(),
          },
          value => {
            log::warn!(
              concat!(
                "Not implemented npm system info for target '{}'. Using current ",
                "system default. This may impact architecture specific dependencies."
              ),
              value,
            );
            NpmSystemInfo::default()
          }
        }
      }
      _ => NpmSystemInfo::default(),
    }
  }

  /// Resolve the specifier for a specified import map.
  ///
  /// This will NOT include the config file if it
  /// happens to be an import map.
  pub fn resolve_specified_import_map_specifier(
    &self,
  ) -> Result<Option<ModuleSpecifier>, AnyError> {
    match self.overrides.import_map_specifier.clone() {
      Some(maybe_url) => Ok(maybe_url),
      None => resolve_import_map_specifier(
        self.flags.import_map_path.as_deref(),
        self.workspace.root_folder().1.deno_json.as_deref(),
        &self.initial_cwd,
      ),
    }
  }

  pub async fn create_workspace_resolver(
    &self,
    file_fetcher: &FileFetcher,
  ) -> Result<WorkspaceResolver, AnyError> {
    let overrode_no_import_map = self
      .overrides
      .import_map_specifier
      .as_ref()
      .map(|s| s.is_none())
      == Some(true);
    let cli_arg_specified_import_map = if overrode_no_import_map {
      // use a fake empty import map
      Some(deno_config::workspace::SpecifiedImportMap {
        base_url: self
          .workspace
          .root_folder()
          .0
          .join("import_map.json")
          .unwrap(),
        value: serde_json::Value::Object(Default::default()),
      })
    } else {
      let maybe_import_map_specifier =
        self.resolve_specified_import_map_specifier()?;
      match maybe_import_map_specifier {
        Some(specifier) => {
          let value =
            resolve_import_map_value_from_specifier(&specifier, file_fetcher)
              .await
              .with_context(|| {
                format!("Unable to load '{}' import map", specifier)
              })?;
          Some(deno_config::workspace::SpecifiedImportMap {
            base_url: specifier,
            value,
          })
        }
        None => None,
      }
    };
    Ok(
      self
        .workspace
        .create_resolver(
          CreateResolverOptions {
            // todo(dsherret): this should be false for nodeModulesDir: true
            pkg_json_dep_resolution: if self.use_byonm() {
              PackageJsonDepResolution::Disabled
            } else {
              PackageJsonDepResolution::Enabled
            },
            specified_import_map: cli_arg_specified_import_map,
          },
          |specifier| {
            let specifier = specifier.clone();
            async move {
              let file = file_fetcher
                .fetch(&specifier, &PermissionsContainer::allow_all())
                .await?
                .into_text_decoded()?;
              Ok(file.source.to_string())
            }
          },
        )
        .await?,
    )
  }

  pub fn node_ipc_fd(&self) -> Option<i64> {
    let maybe_node_channel_fd = std::env::var("DENO_CHANNEL_FD").ok();
    if let Some(node_channel_fd) = maybe_node_channel_fd {
      // Remove so that child processes don't inherit this environment variable.
      std::env::remove_var("DENO_CHANNEL_FD");
      node_channel_fd.parse::<i64>().ok()
    } else {
      None
    }
  }

  pub fn serve_port(&self) -> Option<u16> {
    if let DenoSubcommand::Serve(flags) = self.sub_command() {
      Some(flags.port)
    } else {
      None
    }
  }

  pub fn serve_host(&self) -> Option<String> {
    if let DenoSubcommand::Serve(flags) = self.sub_command() {
      Some(flags.host.clone())
    } else {
      None
    }
  }

  pub fn enable_future_features(&self) -> bool {
    *DENO_FUTURE
  }

  pub fn resolve_main_module(&self) -> Result<ModuleSpecifier, AnyError> {
    let main_module = match &self.flags.subcommand {
      DenoSubcommand::Bundle(bundle_flags) => {
        resolve_url_or_path(&bundle_flags.source_file, self.initial_cwd())?
      }
      DenoSubcommand::Compile(compile_flags) => {
        resolve_url_or_path(&compile_flags.source_file, self.initial_cwd())?
      }
      DenoSubcommand::Eval(_) => {
        resolve_url_or_path("./$deno$eval", self.initial_cwd())?
      }
      DenoSubcommand::Repl(_) => {
        resolve_url_or_path("./$deno$repl.ts", self.initial_cwd())?
      }
      DenoSubcommand::Run(run_flags) => {
        if run_flags.is_stdin() {
          std::env::current_dir()
            .context("Unable to get CWD")
            .and_then(|cwd| {
              resolve_url_or_path("./$deno$stdin.ts", &cwd)
                .map_err(AnyError::from)
            })?
        } else if run_flags.watch.is_some() {
          resolve_url_or_path(&run_flags.script, self.initial_cwd())?
        } else if NpmPackageReqReference::from_str(&run_flags.script).is_ok() {
          ModuleSpecifier::parse(&run_flags.script)?
        } else {
          resolve_url_or_path(&run_flags.script, self.initial_cwd())?
        }
      }
      DenoSubcommand::Serve(run_flags) => {
        resolve_url_or_path(&run_flags.script, self.initial_cwd())?
      }
      _ => {
        bail!("No main module.")
      }
    };

    Ok(main_module)
  }

  pub fn resolve_file_header_overrides(
    &self,
  ) -> HashMap<ModuleSpecifier, HashMap<String, String>> {
    let maybe_main_specifier = self.resolve_main_module().ok();
    // TODO(Cre3per): This mapping moved to deno_ast with https://github.com/denoland/deno_ast/issues/133 and should be available in deno_ast >= 0.25.0 via `MediaType::from_path(...).as_media_type()`
    let maybe_content_type =
      self.flags.ext.as_ref().and_then(|el| match el.as_str() {
        "ts" => Some("text/typescript"),
        "tsx" => Some("text/tsx"),
        "js" => Some("text/javascript"),
        "jsx" => Some("text/jsx"),
        _ => None,
      });

    if let (Some(main_specifier), Some(content_type)) =
      (maybe_main_specifier, maybe_content_type)
    {
      HashMap::from([(
        main_specifier,
        HashMap::from([("content-type".to_string(), content_type.to_string())]),
      )])
    } else {
      HashMap::default()
    }
  }

  pub fn resolve_npm_resolution_snapshot(
    &self,
  ) -> Result<Option<ValidSerializedNpmResolutionSnapshot>, AnyError> {
    if let Some(NpmProcessStateKind::Snapshot(snapshot)) =
      NPM_PROCESS_STATE.as_ref().map(|s| &s.kind)
    {
      // TODO(bartlomieju): remove this clone
      Ok(Some(snapshot.clone().into_valid()?))
    } else {
      Ok(None)
    }
  }

  // If the main module should be treated as being in an npm package.
  // This is triggered via a secret environment variable which is used
  // for functionality like child_process.fork. Users should NOT depend
  // on this functionality.
  pub fn is_npm_main(&self) -> bool {
    NPM_PROCESS_STATE.is_some()
  }

  /// Overrides the import map specifier to use.
  pub fn set_import_map_specifier(&mut self, path: Option<ModuleSpecifier>) {
    self.overrides.import_map_specifier = Some(path);
  }

  pub fn has_node_modules_dir(&self) -> bool {
    self.maybe_node_modules_folder.is_some()
  }

  pub fn node_modules_dir_path(&self) -> Option<&PathBuf> {
    self.maybe_node_modules_folder.as_ref()
  }

  pub fn with_node_modules_dir_path(&self, path: PathBuf) -> Self {
    Self {
      flags: self.flags.clone(),
      initial_cwd: self.initial_cwd.clone(),
      maybe_node_modules_folder: Some(path),
      maybe_vendor_folder: self.maybe_vendor_folder.clone(),
      npmrc: self.npmrc.clone(),
      maybe_lockfile: self.maybe_lockfile.clone(),
      workspace: self.workspace.clone(),
      overrides: self.overrides.clone(),
      disable_deprecated_api_warning: self.disable_deprecated_api_warning,
      verbose_deprecated_api_warning: self.verbose_deprecated_api_warning,
    }
  }

  pub fn node_modules_dir_enablement(&self) -> Option<bool> {
    self
      .flags
      .node_modules_dir
      .or_else(|| self.workspace.node_modules_dir())
  }

  pub fn vendor_dir_path(&self) -> Option<&PathBuf> {
    self.maybe_vendor_folder.as_ref()
  }

  pub fn resolve_root_cert_store_provider(
    &self,
  ) -> Arc<dyn RootCertStoreProvider> {
    Arc::new(CliRootCertStoreProvider::new(
      None,
      self.flags.ca_stores.clone(),
      self.flags.ca_data.clone(),
    ))
  }

  pub fn resolve_ts_config_for_emit(
    &self,
    config_type: TsConfigType,
  ) -> Result<TsConfigForEmit, AnyError> {
    let result = self.workspace.resolve_ts_config_for_emit(config_type);

    match result {
      Ok(mut ts_config_for_emit) => {
        if matches!(self.flags.subcommand, DenoSubcommand::Bundle(..)) {
          // For backwards compatibility, force `experimentalDecorators` setting
          // to true.
          *ts_config_for_emit
            .ts_config
            .0
            .get_mut("experimentalDecorators")
            .unwrap() = serde_json::Value::Bool(true);
        }
        Ok(ts_config_for_emit)
      }
      Err(err) => Err(err),
    }
  }

  pub fn resolve_inspector_server(
    &self,
  ) -> Result<Option<InspectorServer>, AnyError> {
    let maybe_inspect_host = self
      .flags
      .inspect
      .or(self.flags.inspect_brk)
      .or(self.flags.inspect_wait);

    let Some(host) = maybe_inspect_host else {
      return Ok(None);
    };

    Ok(Some(InspectorServer::new(host, version::get_user_agent())?))
  }

  pub fn maybe_lockfile(&self) -> Option<Arc<CliLockfile>> {
    self.maybe_lockfile.clone()
  }

  /// Return any imports that should be brought into the scope of the module
  /// graph.
  pub fn to_maybe_imports(
    &self,
  ) -> Result<Vec<deno_graph::ReferrerImports>, AnyError> {
    self.workspace.to_maybe_imports().map(|maybe_imports| {
      maybe_imports
        .into_iter()
        .map(|(referrer, imports)| deno_graph::ReferrerImports {
          referrer,
          imports,
        })
        .collect()
    })
  }

  pub fn npmrc(&self) -> &Arc<ResolvedNpmRc> {
    &self.npmrc
  }

  pub fn resolve_fmt_options_for_members(
    &self,
    fmt_flags: &FmtFlags,
  ) -> Result<Vec<FmtOptions>, AnyError> {
    let cli_arg_patterns =
      fmt_flags.files.as_file_patterns(self.initial_cwd())?;
    let member_ctxs =
      self.workspace.resolve_ctxs_from_patterns(&cli_arg_patterns);
    let mut result = Vec::with_capacity(member_ctxs.len());
    for member_ctx in &member_ctxs {
      let options = self.resolve_fmt_options(fmt_flags, member_ctx)?;
      result.push(options);
    }
    Ok(result)
  }

  pub fn resolve_fmt_options(
    &self,
    fmt_flags: &FmtFlags,
    ctx: &WorkspaceMemberContext,
  ) -> Result<FmtOptions, AnyError> {
    let fmt_config = ctx.to_fmt_config()?;
    FmtOptions::resolve(fmt_config, fmt_flags, Some(&self.initial_cwd))
  }

  pub fn resolve_workspace_lint_options(
    &self,
    lint_flags: &LintFlags,
  ) -> Result<WorkspaceLintOptions, AnyError> {
    let lint_config = self.workspace.to_lint_config()?;
    WorkspaceLintOptions::resolve(&lint_config, lint_flags)
  }

  pub fn resolve_lint_options_for_members(
    &self,
    lint_flags: &LintFlags,
  ) -> Result<Vec<(WorkspaceMemberContext, LintOptions)>, AnyError> {
    let cli_arg_patterns =
      lint_flags.files.as_file_patterns(self.initial_cwd())?;
    let member_ctxs =
      self.workspace.resolve_ctxs_from_patterns(&cli_arg_patterns);
    let mut result = Vec::with_capacity(member_ctxs.len());
    for member_ctx in member_ctxs {
      let options =
        self.resolve_lint_options(lint_flags.clone(), &member_ctx)?;
      result.push((member_ctx, options));
    }
    Ok(result)
  }

  pub fn resolve_lint_options(
    &self,
    lint_flags: LintFlags,
    ctx: &WorkspaceMemberContext,
  ) -> Result<LintOptions, AnyError> {
    let lint_config = ctx.to_lint_config()?;
    LintOptions::resolve(lint_config, lint_flags, Some(&self.initial_cwd))
  }

  pub fn resolve_lint_config(
    &self,
  ) -> Result<deno_lint::linter::LintConfig, AnyError> {
    let ts_config_result =
      self.resolve_ts_config_for_emit(TsConfigType::Emit)?;

    let (transpile_options, _) =
      crate::args::ts_config_to_transpile_and_emit_options(
        ts_config_result.ts_config,
      )?;

    Ok(deno_lint::linter::LintConfig {
      default_jsx_factory: transpile_options
        .jsx_automatic
        .then(|| transpile_options.jsx_factory.clone()),
      default_jsx_fragment_factory: transpile_options
        .jsx_automatic
        .then(|| transpile_options.jsx_fragment_factory.clone()),
    })
  }

  pub fn resolve_workspace_test_options(
    &self,
    test_flags: &TestFlags,
  ) -> WorkspaceTestOptions {
    WorkspaceTestOptions::resolve(test_flags)
  }

  pub fn resolve_test_options_for_members(
    &self,
    test_flags: &TestFlags,
  ) -> Result<Vec<(WorkspaceMemberContext, TestOptions)>, AnyError> {
    let cli_arg_patterns =
      test_flags.files.as_file_patterns(self.initial_cwd())?;
    let member_ctxs =
      self.workspace.resolve_ctxs_from_patterns(&cli_arg_patterns);
    let mut result = Vec::with_capacity(member_ctxs.len());
    for member_ctx in member_ctxs {
      let options =
        self.resolve_test_options(test_flags.clone(), &member_ctx)?;
      result.push((member_ctx, options));
    }
    Ok(result)
  }

  pub fn resolve_workspace_bench_options(
    &self,
    bench_flags: &BenchFlags,
  ) -> WorkspaceBenchOptions {
    WorkspaceBenchOptions::resolve(bench_flags)
  }

  pub fn resolve_test_options(
    &self,
    test_flags: TestFlags,
    ctx: &WorkspaceMemberContext,
  ) -> Result<TestOptions, AnyError> {
    let test_config = ctx.to_test_config()?;
    TestOptions::resolve(test_config, test_flags, Some(&self.initial_cwd))
  }

  pub fn resolve_bench_options_for_members(
    &self,
    bench_flags: &BenchFlags,
  ) -> Result<Vec<(WorkspaceMemberContext, BenchOptions)>, AnyError> {
    let cli_arg_patterns =
      bench_flags.files.as_file_patterns(self.initial_cwd())?;
    let member_ctxs =
      self.workspace.resolve_ctxs_from_patterns(&cli_arg_patterns);
    let mut result = Vec::with_capacity(member_ctxs.len());
    for member_ctx in member_ctxs {
      let options = self.resolve_bench_options(bench_flags, &member_ctx)?;
      result.push((member_ctx, options));
    }
    Ok(result)
  }

  pub fn resolve_bench_options(
    &self,
    bench_flags: &BenchFlags,
    ctx: &WorkspaceMemberContext,
  ) -> Result<BenchOptions, AnyError> {
    let bench_config = ctx.to_bench_config()?;
    BenchOptions::resolve(bench_config, bench_flags, Some(&self.initial_cwd))
  }

  pub fn resolve_deno_graph_workspace_members(
    &self,
  ) -> Result<Vec<deno_graph::WorkspaceMember>, AnyError> {
    self
      .workspace
      .jsr_packages()
      .into_iter()
      .map(|pkg| config_to_deno_graph_workspace_member(&pkg.config_file))
      .collect::<Result<Vec<_>, _>>()
  }

  /// Vector of user script CLI arguments.
  pub fn argv(&self) -> &Vec<String> {
    &self.flags.argv
  }

  pub fn ca_data(&self) -> &Option<CaData> {
    &self.flags.ca_data
  }

  pub fn ca_stores(&self) -> &Option<Vec<String>> {
    &self.flags.ca_stores
  }

  pub fn check_js(&self) -> bool {
    self.workspace.check_js()
  }

  pub fn coverage_dir(&self) -> Option<String> {
    match &self.flags.subcommand {
      DenoSubcommand::Test(test) => test
        .coverage_dir
        .as_ref()
        .map(ToOwned::to_owned)
        .or_else(|| env::var("DENO_UNSTABLE_COVERAGE_DIR").ok()),
      _ => None,
    }
  }

  pub fn enable_op_summary_metrics(&self) -> bool {
    self.flags.enable_op_summary_metrics
      || matches!(
        self.flags.subcommand,
        DenoSubcommand::Test(_)
          | DenoSubcommand::Repl(_)
          | DenoSubcommand::Jupyter(_)
      )
  }

  pub fn enable_testing_features(&self) -> bool {
    self.flags.enable_testing_features
  }

  pub fn ext_flag(&self) -> &Option<String> {
    &self.flags.ext
  }

  pub fn has_hmr(&self) -> bool {
    if let DenoSubcommand::Run(RunFlags {
      watch: Some(WatchFlagsWithPaths { hmr, .. }),
      ..
    }) = &self.flags.subcommand
    {
      *hmr
    } else {
      false
    }
  }

  /// If the --inspect or --inspect-brk flags are used.
  pub fn is_inspecting(&self) -> bool {
    self.flags.inspect.is_some()
      || self.flags.inspect_brk.is_some()
      || self.flags.inspect_wait.is_some()
  }

  pub fn inspect_brk(&self) -> Option<SocketAddr> {
    self.flags.inspect_brk
  }

  pub fn inspect_wait(&self) -> Option<SocketAddr> {
    self.flags.inspect_wait
  }

  pub fn log_level(&self) -> Option<log::Level> {
    self.flags.log_level
  }

  pub fn is_quiet(&self) -> bool {
    self
      .log_level()
      .map(|l| l == log::Level::Error)
      .unwrap_or(false)
  }

  pub fn location_flag(&self) -> &Option<Url> {
    &self.flags.location
  }

  pub fn maybe_custom_root(&self) -> &Option<PathBuf> {
    &self.flags.cache_path
  }

  pub fn no_remote(&self) -> bool {
    self.flags.no_remote
  }

  pub fn no_npm(&self) -> bool {
    self.flags.no_npm
  }

  pub fn no_config(&self) -> bool {
    self.flags.config_flag == deno_config::ConfigFlag::Disabled
  }

  pub fn permission_flags(&self) -> &PermissionFlags {
    &self.flags.permissions
  }

  pub fn permissions_options(&self) -> Result<PermissionsOptions, AnyError> {
    self.flags.permissions.to_options(Some(&self.initial_cwd))
  }

  pub fn reload_flag(&self) -> bool {
    self.flags.reload
  }

  pub fn seed(&self) -> Option<u64> {
    self.flags.seed
  }

  pub fn sub_command(&self) -> &DenoSubcommand {
    &self.flags.subcommand
  }

  pub fn strace_ops(&self) -> &Option<Vec<String>> {
    &self.flags.strace_ops
  }

  pub fn take_binary_npm_command_name(&self) -> Option<String> {
    match self.sub_command() {
      DenoSubcommand::Run(flags) => {
        const NPM_CMD_NAME_ENV_VAR_NAME: &str = "DENO_INTERNAL_NPM_CMD_NAME";
        match std::env::var(NPM_CMD_NAME_ENV_VAR_NAME) {
          Ok(var) => {
            // remove the env var so that child sub processes won't pick this up
            std::env::remove_var(NPM_CMD_NAME_ENV_VAR_NAME);
            Some(var)
          }
          Err(_) => NpmPackageReqReference::from_str(&flags.script)
            .ok()
            .map(|req_ref| npm_pkg_req_ref_to_binary_command(&req_ref)),
        }
      }
      _ => None,
    }
  }

  pub fn type_check_mode(&self) -> TypeCheckMode {
    self.flags.type_check_mode
  }

  pub fn unsafely_ignore_certificate_errors(&self) -> &Option<Vec<String>> {
    &self.flags.unsafely_ignore_certificate_errors
  }

  pub fn legacy_unstable_flag(&self) -> bool {
    self.flags.unstable_config.legacy_flag_enabled
  }

  pub fn unstable_bare_node_builtins(&self) -> bool {
    self.flags.unstable_config.bare_node_builtins
      || self.workspace.has_unstable("bare-node-builtins")
  }

  pub fn use_byonm(&self) -> bool {
    if self.enable_future_features()
      && self.node_modules_dir_enablement().is_none()
      && self
        .workspace
        .config_folders()
        .values()
        .any(|f| f.pkg_json.is_some())
    {
      return true;
    }

    // check if enabled via unstable
    self.flags.unstable_config.byonm
      || NPM_PROCESS_STATE
        .as_ref()
        .map(|s| matches!(s.kind, NpmProcessStateKind::Byonm))
        .unwrap_or(false)
      || self.workspace.has_unstable("byonm")
  }

  pub fn unstable_sloppy_imports(&self) -> bool {
    self.flags.unstable_config.sloppy_imports
      || self.workspace.has_unstable("sloppy-imports")
  }

  pub fn unstable_features(&self) -> Vec<String> {
    let mut from_config_file = self.workspace.unstable_features().to_vec();

    from_config_file.extend_from_slice(&self.flags.unstable_config.features);

    if *DENO_FUTURE {
      from_config_file.extend_from_slice(&[
        deno_runtime::deno_ffi::UNSTABLE_FEATURE_NAME.to_string(),
        deno_runtime::deno_fs::UNSTABLE_FEATURE_NAME.to_string(),
        deno_runtime::deno_webgpu::UNSTABLE_FEATURE_NAME.to_string(),
      ]);
    }

    from_config_file
  }

  pub fn v8_flags(&self) -> &Vec<String> {
    &self.flags.v8_flags
  }

  pub fn code_cache_enabled(&self) -> bool {
    self.flags.code_cache_enabled
  }

  pub fn watch_paths(&self) -> Vec<PathBuf> {
    let mut full_paths = Vec::new();
    if let DenoSubcommand::Run(RunFlags {
      watch: Some(WatchFlagsWithPaths { paths, .. }),
      ..
    }) = &self.flags.subcommand
    {
      full_paths.extend(paths.iter().map(|path| self.initial_cwd.join(path)));
    }

    if let Ok(Some(import_map_path)) = self
      .resolve_specified_import_map_specifier()
      .map(|ms| ms.and_then(|ref s| s.to_file_path().ok()))
    {
      full_paths.push(import_map_path);
    }

    for (_, folder) in self.workspace.config_folders() {
      if let Some(deno_json) = &folder.deno_json {
        if deno_json.specifier.scheme() == "file" {
          if let Ok(path) = deno_json.specifier.to_file_path() {
            full_paths.push(path);
          }
        }
      }
      if let Some(pkg_json) = &folder.pkg_json {
        full_paths.push(pkg_json.path.clone());
      }
    }
    full_paths
  }
}

/// Resolves the path to use for a local node_modules folder.
fn resolve_node_modules_folder(
  cwd: &Path,
  flags: &Flags,
  maybe_config_file: Option<&ConfigFile>,
  maybe_package_json: Option<&PackageJson>,
) -> Result<Option<PathBuf>, AnyError> {
  let use_node_modules_dir = flags
    .node_modules_dir
    .or_else(|| maybe_config_file.and_then(|c| c.json.node_modules_dir))
    .or(flags.vendor)
    .or_else(|| maybe_config_file.and_then(|c| c.json.vendor));
  let path = if use_node_modules_dir == Some(false) {
    return Ok(None);
  } else if let Some(state) = &*NPM_PROCESS_STATE {
    return Ok(state.local_node_modules_path.as_ref().map(PathBuf::from));
  } else if let Some(package_json_path) = maybe_package_json.map(|c| &c.path) {
    // always auto-discover the local_node_modules_folder when a package.json exists
    package_json_path.parent().unwrap().join("node_modules")
  } else if use_node_modules_dir.is_none() {
    return Ok(None);
  } else if let Some(config_path) = maybe_config_file
    .as_ref()
    .and_then(|c| c.specifier.to_file_path().ok())
  {
    config_path.parent().unwrap().join("node_modules")
  } else {
    cwd.join("node_modules")
  };
  Ok(Some(canonicalize_path_maybe_not_exists(&path)?))
}

fn resolve_vendor_folder(
  cwd: &Path,
  flags: &Flags,
  maybe_config_file: Option<&ConfigFile>,
) -> Option<PathBuf> {
  let use_vendor_dir = flags
    .vendor
    .or_else(|| maybe_config_file.and_then(|c| c.json.vendor))
    .unwrap_or(false);
  // Unlike the node_modules directory, there is no need to canonicalize
  // this directory because it's just used as a cache and the resolved
  // specifier is not based on the canonicalized path (unlike the modules
  // in the node_modules folder).
  if !use_vendor_dir {
    None
  } else if let Some(config_path) = maybe_config_file
    .as_ref()
    .and_then(|c| c.specifier.to_file_path().ok())
  {
    Some(config_path.parent().unwrap().join("vendor"))
  } else {
    Some(cwd.join("vendor"))
  }
}

fn resolve_import_map_specifier(
  maybe_import_map_path: Option<&str>,
  maybe_config_file: Option<&ConfigFile>,
  current_dir: &Path,
) -> Result<Option<ModuleSpecifier>, AnyError> {
  if let Some(import_map_path) = maybe_import_map_path {
    if let Some(config_file) = &maybe_config_file {
      if config_file.json.import_map.is_some() {
        log::warn!("{} the configuration file \"{}\" contains an entry for \"importMap\" that is being ignored.", colors::yellow("Warning"), config_file.specifier);
      }
    }
    let specifier =
      deno_core::resolve_url_or_path(import_map_path, current_dir)
        .with_context(|| {
          format!("Bad URL (\"{import_map_path}\") for import map.")
        })?;
    Ok(Some(specifier))
  } else if let Some(config_file) = &maybe_config_file {
    // if the config file is an import map we prefer to use it, over `importMap` field
    if config_file.is_an_import_map() && config_file.json.import_map.is_some() {
      log::warn!("{} \"importMap\" setting is ignored when \"imports\" or \"scopes\" are specified in the config file.", colors::yellow("Warning"));
    }
    Ok(None)
  } else {
    Ok(None)
  }
}

pub struct StorageKeyResolver(Option<Option<String>>);

impl StorageKeyResolver {
  pub fn from_options(options: &CliOptions) -> Self {
    Self(if let Some(location) = &options.flags.location {
      // if a location is set, then the ascii serialization of the location is
      // used, unless the origin is opaque, and then no storage origin is set, as
      // we can't expect the origin to be reproducible
      let storage_origin = location.origin();
      if storage_origin.is_tuple() {
        Some(Some(storage_origin.ascii_serialization()))
      } else {
        Some(None)
      }
    } else {
      // otherwise we will use the path to the config file or None to
      // fall back to using the main module's path
      options
        .workspace
        .resolve_start_ctx()
        .maybe_deno_json()
        .map(|config_file| Some(config_file.specifier.to_string()))
    })
  }

  /// Creates a storage key resolver that will always resolve to being empty.
  pub fn empty() -> Self {
    Self(Some(None))
  }

  /// Resolves the storage key to use based on the current flags, config, or main module.
  pub fn resolve_storage_key(
    &self,
    main_module: &ModuleSpecifier,
  ) -> Option<String> {
    // use the stored value or fall back to using the path of the main module.
    if let Some(maybe_value) = &self.0 {
      maybe_value.clone()
    } else {
      Some(main_module.to_string())
    }
  }
}

/// Collect included and ignored files. CLI flags take precedence
/// over config file, i.e. if there's `files.ignore` in config file
/// and `--ignore` CLI flag, only the flag value is taken into account.
fn resolve_files(
  mut files_config: FilePatterns,
  file_flags: &FileFlags,
  maybe_flags_base: Option<&Path>,
) -> Result<FilePatterns, AnyError> {
  if !file_flags.include.is_empty() {
    files_config.include =
      Some(PathOrPatternSet::from_include_relative_path_or_patterns(
        maybe_flags_base.unwrap_or(&files_config.base),
        &file_flags.include,
      )?);
  }
  if !file_flags.ignore.is_empty() {
    files_config.exclude =
      PathOrPatternSet::from_exclude_relative_path_or_patterns(
        maybe_flags_base.unwrap_or(&files_config.base),
        &file_flags.ignore,
      )?;
  }
  Ok(files_config)
}

/// Resolves the no_prompt value based on the cli flags and environment.
pub fn resolve_no_prompt(flags: &PermissionFlags) -> bool {
  flags.no_prompt || has_flag_env_var("DENO_NO_PROMPT")
}

pub fn has_flag_env_var(name: &str) -> bool {
  let value = env::var(name);
  matches!(value.as_ref().map(|s| s.as_str()), Ok("1"))
}

pub fn npm_pkg_req_ref_to_binary_command(
  req_ref: &NpmPackageReqReference,
) -> String {
  let binary_name = req_ref.sub_path().unwrap_or(req_ref.req().name.as_str());
  binary_name.to_string()
}

pub fn config_to_deno_graph_workspace_member(
  config: &ConfigFile,
) -> Result<deno_graph::WorkspaceMember, AnyError> {
  let nv = deno_semver::package::PackageNv {
    name: match &config.json.name {
      Some(name) => name.clone(),
      None => bail!("Missing 'name' field in config file."),
    },
    version: match &config.json.version {
      Some(name) => deno_semver::Version::parse_standard(name)?,
      None => bail!("Missing 'version' field in config file."),
    },
  };
  Ok(deno_graph::WorkspaceMember {
    base: config.specifier.join("./").unwrap(),
    nv,
    exports: config.to_exports_config()?.into_map(),
  })
}

#[cfg(test)]
mod test {
  use crate::util::fs::FileCollector;

  use super::*;
  use pretty_assertions::assert_eq;

  #[test]
  fn resolve_import_map_flags_take_precedence() {
    let config_text = r#"{
      "importMap": "import_map.json"
    }"#;
    let cwd = &std::env::current_dir().unwrap();
    let config_specifier =
      ModuleSpecifier::parse("file:///deno/deno.jsonc").unwrap();
    let config_file = ConfigFile::new(
      config_text,
      config_specifier,
      &deno_config::ConfigParseOptions::default(),
    )
    .unwrap();
    let actual = resolve_import_map_specifier(
      Some("import-map.json"),
      Some(&config_file),
      cwd,
    );
    let import_map_path = cwd.join("import-map.json");
    let expected_specifier =
      ModuleSpecifier::from_file_path(import_map_path).unwrap();
    assert!(actual.is_ok());
    let actual = actual.unwrap();
    assert_eq!(actual, Some(expected_specifier));
  }

  #[test]
  fn resolve_import_map_none() {
    let config_text = r#"{}"#;
    let config_specifier =
      ModuleSpecifier::parse("file:///deno/deno.jsonc").unwrap();
    let config_file = ConfigFile::new(
      config_text,
      config_specifier,
      &deno_config::ConfigParseOptions::default(),
    )
    .unwrap();
    let actual = resolve_import_map_specifier(
      None,
      Some(&config_file),
      &PathBuf::from("/"),
    );
    assert!(actual.is_ok());
    let actual = actual.unwrap();
    assert_eq!(actual, None);
  }

  #[test]
  fn resolve_import_map_no_config() {
    let actual = resolve_import_map_specifier(None, None, &PathBuf::from("/"));
    assert!(actual.is_ok());
    let actual = actual.unwrap();
    assert_eq!(actual, None);
  }

  #[test]
  fn storage_key_resolver_test() {
    let resolver = StorageKeyResolver(None);
    let specifier = ModuleSpecifier::parse("file:///a.ts").unwrap();
    assert_eq!(
      resolver.resolve_storage_key(&specifier),
      Some(specifier.to_string())
    );
    let resolver = StorageKeyResolver(Some(None));
    assert_eq!(resolver.resolve_storage_key(&specifier), None);
    let resolver = StorageKeyResolver(Some(Some("value".to_string())));
    assert_eq!(
      resolver.resolve_storage_key(&specifier),
      Some("value".to_string())
    );

    // test empty
    let resolver = StorageKeyResolver::empty();
    assert_eq!(resolver.resolve_storage_key(&specifier), None);
  }

  #[test]
  fn resolve_files_test() {
    use test_util::TempDir;
    let temp_dir = TempDir::new();

    temp_dir.create_dir_all("data");
    temp_dir.create_dir_all("nested");
    temp_dir.create_dir_all("nested/foo");
    temp_dir.create_dir_all("nested/fizz");
    temp_dir.create_dir_all("pages");

    temp_dir.write("data/tes.ts", "");
    temp_dir.write("data/test1.js", "");
    temp_dir.write("data/test1.ts", "");
    temp_dir.write("data/test12.ts", "");

    temp_dir.write("nested/foo/foo.ts", "");
    temp_dir.write("nested/foo/bar.ts", "");
    temp_dir.write("nested/foo/fizz.ts", "");
    temp_dir.write("nested/foo/bazz.ts", "");

    temp_dir.write("nested/fizz/foo.ts", "");
    temp_dir.write("nested/fizz/bar.ts", "");
    temp_dir.write("nested/fizz/fizz.ts", "");
    temp_dir.write("nested/fizz/bazz.ts", "");

    temp_dir.write("pages/[id].ts", "");

    let temp_dir_path = temp_dir.path().as_path();
    let error = PathOrPatternSet::from_include_relative_path_or_patterns(
      temp_dir_path,
      &["data/**********.ts".to_string()],
    )
    .unwrap_err();
    assert!(error.to_string().starts_with("Failed to expand glob"));

    let resolved_files = resolve_files(
      FilePatterns {
        base: temp_dir_path.to_path_buf(),
        include: Some(
          PathOrPatternSet::from_include_relative_path_or_patterns(
            temp_dir_path,
            &[
              "data/test1.?s".to_string(),
              "nested/foo/*.ts".to_string(),
              "nested/fizz/*.ts".to_string(),
              "pages/[id].ts".to_string(),
            ],
          )
          .unwrap(),
        ),
        exclude: PathOrPatternSet::from_exclude_relative_path_or_patterns(
          temp_dir_path,
          &["nested/**/*bazz.ts".to_string()],
        )
        .unwrap(),
      },
      &Default::default(),
      Some(temp_dir_path),
    )
    .unwrap();

    let mut files = FileCollector::new(|_| true)
      .ignore_git_folder()
      .ignore_node_modules()
      .collect_file_patterns(resolved_files)
      .unwrap();

    files.sort();

    assert_eq!(
      files,
      vec![
        "data/test1.js",
        "data/test1.ts",
        "nested/fizz/bar.ts",
        "nested/fizz/fizz.ts",
        "nested/fizz/foo.ts",
        "nested/foo/bar.ts",
        "nested/foo/fizz.ts",
        "nested/foo/foo.ts",
        "pages/[id].ts",
      ]
      .into_iter()
      .map(|p| deno_core::normalize_path(temp_dir_path.join(p)))
      .collect::<Vec<_>>()
    );
  }

  #[test]
  fn jsr_urls() {
    let reg_url = jsr_url();
    assert!(reg_url.as_str().ends_with('/'));
    let reg_api_url = jsr_api_url();
    assert!(reg_api_url.as_str().ends_with('/'));
  }
}<|MERGE_RESOLUTION|>--- conflicted
+++ resolved
@@ -42,15 +42,8 @@
 pub use deno_config::TsConfigType;
 pub use deno_config::TsTypeLib;
 pub use flags::*;
-<<<<<<< HEAD
-pub use lockfile::read_lockfile_at_path;
-pub use lockfile::write_lockfile_if_has_changes;
-pub use lockfile::Lockfile;
+pub use lockfile::CliLockfile;
 pub use package_json::PackageJsonInstallDepsProvider;
-=======
-pub use lockfile::CliLockfile;
-pub use package_json::PackageJsonDepsProvider;
->>>>>>> bc8a0e6e
 
 use deno_ast::ModuleSpecifier;
 use deno_core::anyhow::bail;
@@ -809,13 +802,7 @@
   pub fn new(
     flags: Flags,
     initial_cwd: PathBuf,
-<<<<<<< HEAD
-    maybe_lockfile: Option<Arc<Mutex<Lockfile>>>,
-=======
-    maybe_config_file: Option<ConfigFile>,
     maybe_lockfile: Option<Arc<CliLockfile>>,
-    maybe_package_json: Option<Arc<PackageJson>>,
->>>>>>> bc8a0e6e
     npmrc: Arc<ResolvedNpmRc>,
     workspace: Arc<Workspace>,
     force_global_cache: bool,
@@ -982,13 +969,7 @@
     Self::new(
       flags,
       initial_cwd,
-<<<<<<< HEAD
-      maybe_lock_file.map(|l| Arc::new(Mutex::new(l))),
-=======
-      maybe_config_file,
       maybe_lock_file.map(Arc::new),
-      maybe_package_json,
->>>>>>> bc8a0e6e
       npmrc,
       Arc::new(workspace),
       false,
