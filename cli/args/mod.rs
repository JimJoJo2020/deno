// Copyright 2018-2023 the Deno authors. All rights reserved. MIT license.

mod flags;
mod flags_net;
mod import_map;
mod lockfile;
pub mod package_json;

pub use self::import_map::resolve_import_map_from_specifier;
use self::package_json::PackageJsonDeps;
use ::import_map::ImportMap;
use deno_core::resolve_url_or_path;
use deno_npm::resolution::ValidSerializedNpmResolutionSnapshot;
use deno_npm::NpmSystemInfo;
use deno_runtime::deno_tls::RootCertStoreProvider;
use deno_semver::npm::NpmPackageReqReference;
use indexmap::IndexMap;

pub use deno_config::BenchConfig;
pub use deno_config::CompilerOptions;
pub use deno_config::ConfigFile;
pub use deno_config::EmitConfigOptions;
pub use deno_config::FilesConfig;
pub use deno_config::FmtOptionsConfig;
pub use deno_config::JsxImportSourceConfig;
pub use deno_config::LintRulesConfig;
pub use deno_config::ProseWrap;
pub use deno_config::TsConfig;
pub use deno_config::TsConfigForEmit;
pub use deno_config::TsConfigType;
pub use deno_config::TsTypeLib;
pub use deno_config::WorkspaceConfig;
pub use flags::*;
pub use lockfile::Lockfile;
pub use lockfile::LockfileError;
pub use package_json::PackageJsonDepsProvider;

use deno_ast::ModuleSpecifier;
use deno_core::anyhow::anyhow;
use deno_core::anyhow::bail;
use deno_core::anyhow::Context;
use deno_core::error::AnyError;
use deno_core::normalize_path;
use deno_core::parking_lot::Mutex;
use deno_core::serde_json;
use deno_core::url::Url;
use deno_runtime::colors;
use deno_runtime::deno_node::PackageJson;
use deno_runtime::deno_tls::deno_native_certs::load_native_certs;
use deno_runtime::deno_tls::rustls;
use deno_runtime::deno_tls::rustls::RootCertStore;
use deno_runtime::deno_tls::rustls_pemfile;
use deno_runtime::deno_tls::webpki_roots;
use deno_runtime::inspector_server::InspectorServer;
use deno_runtime::permissions::PermissionsOptions;
use dotenvy::from_filename;
use once_cell::sync::Lazy;
use once_cell::sync::OnceCell;
use serde::Deserialize;
use serde::Serialize;
use std::collections::HashMap;
use std::env;
use std::io::BufReader;
use std::io::Cursor;
use std::net::SocketAddr;
use std::num::NonZeroUsize;
use std::path::Path;
use std::path::PathBuf;
use std::sync::Arc;
use thiserror::Error;

use crate::file_fetcher::FileFetcher;
use crate::util::fs::canonicalize_path_maybe_not_exists;
use crate::util::glob::expand_globs;
use crate::version;

use deno_config::FmtConfig;
use deno_config::LintConfig;
use deno_config::TestConfig;

pub fn npm_registry_default_url() -> &'static Url {
  static NPM_REGISTRY_DEFAULT_URL: Lazy<Url> = Lazy::new(|| {
    let env_var_name = "NPM_CONFIG_REGISTRY";
    if let Ok(registry_url) = std::env::var(env_var_name) {
      // ensure there is a trailing slash for the directory
      let registry_url = format!("{}/", registry_url.trim_end_matches('/'));
      match Url::parse(&registry_url) {
        Ok(url) => {
          return url;
        }
        Err(err) => {
          log::debug!(
            "Invalid {} environment variable: {:#}",
            env_var_name,
            err,
          );
        }
      }
    }

    Url::parse("https://registry.npmjs.org").unwrap()
  });

  &NPM_REGISTRY_DEFAULT_URL
}

pub fn ts_config_to_emit_options(
  config: deno_config::TsConfig,
) -> deno_ast::EmitOptions {
  let options: deno_config::EmitConfigOptions =
    serde_json::from_value(config.0).unwrap();
  let imports_not_used_as_values =
    match options.imports_not_used_as_values.as_str() {
      "preserve" => deno_ast::ImportsNotUsedAsValues::Preserve,
      "error" => deno_ast::ImportsNotUsedAsValues::Error,
      _ => deno_ast::ImportsNotUsedAsValues::Remove,
    };
  let (transform_jsx, jsx_automatic, jsx_development, precompile_jsx) =
    match options.jsx.as_str() {
      "react" => (true, false, false, false),
      "react-jsx" => (true, true, false, false),
      "react-jsxdev" => (true, true, true, false),
      "precompile" => (false, false, false, true),
      _ => (false, false, false, false),
    };
  deno_ast::EmitOptions {
    emit_metadata: options.emit_decorator_metadata,
    imports_not_used_as_values,
    inline_source_map: options.inline_source_map,
    inline_sources: options.inline_sources,
    source_map: options.source_map,
    jsx_automatic,
    jsx_development,
    jsx_factory: options.jsx_factory,
    jsx_fragment_factory: options.jsx_fragment_factory,
    jsx_import_source: options.jsx_import_source,
    precompile_jsx,
    transform_jsx,
    var_decl_imports: false,
  }
}

/// Indicates how cached source files should be handled.
#[derive(Debug, Clone, Eq, PartialEq)]
pub enum CacheSetting {
  /// Only the cached files should be used.  Any files not in the cache will
  /// error.  This is the equivalent of `--cached-only` in the CLI.
  Only,
  /// No cached source files should be used, and all files should be reloaded.
  /// This is the equivalent of `--reload` in the CLI.
  ReloadAll,
  /// Only some cached resources should be used.  This is the equivalent of
  /// `--reload=https://deno.land/std` or
  /// `--reload=https://deno.land/std,https://deno.land/x/example`.
  ReloadSome(Vec<String>),
  /// The usability of a cached value is determined by analyzing the cached
  /// headers and other metadata associated with a cached response, reloading
  /// any cached "non-fresh" cached responses.
  RespectHeaders,
  /// The cached source files should be used for local modules.  This is the
  /// default behavior of the CLI.
  Use,
}

impl CacheSetting {
  pub fn should_use_for_npm_package(&self, package_name: &str) -> bool {
    match self {
      CacheSetting::ReloadAll => false,
      CacheSetting::ReloadSome(list) => {
        if list.iter().any(|i| i == "npm:") {
          return false;
        }
        let specifier = format!("npm:{package_name}");
        if list.contains(&specifier) {
          return false;
        }
        true
      }
      _ => true,
    }
  }
}

#[derive(Clone, Debug, Eq, PartialEq)]
pub struct BenchOptions {
  pub files: FilesConfig,
  pub filter: Option<String>,
  pub json: bool,
  pub no_run: bool,
}

impl BenchOptions {
  pub fn resolve(
    maybe_bench_config: Option<BenchConfig>,
    maybe_bench_flags: Option<BenchFlags>,
  ) -> Result<Self, AnyError> {
    let bench_flags = maybe_bench_flags.unwrap_or_default();
    Ok(Self {
      files: resolve_files(
        maybe_bench_config.map(|c| c.files),
        Some(bench_flags.files),
      )?,
      filter: bench_flags.filter,
      json: bench_flags.json,
      no_run: bench_flags.no_run,
    })
  }
}

#[derive(Clone, Debug, Default)]
pub struct FmtOptions {
  pub check: bool,
  pub options: FmtOptionsConfig,
  pub files: FilesConfig,
}

impl FmtOptions {
  pub fn resolve(
    maybe_fmt_config: Option<FmtConfig>,
    maybe_fmt_flags: Option<FmtFlags>,
  ) -> Result<Self, AnyError> {
    let (maybe_config_options, maybe_config_files) =
      maybe_fmt_config.map(|c| (c.options, c.files)).unzip();

    Ok(Self {
      check: maybe_fmt_flags.as_ref().map(|f| f.check).unwrap_or(false),
      options: resolve_fmt_options(
        maybe_fmt_flags.as_ref(),
        maybe_config_options,
      ),
      files: resolve_files(
        maybe_config_files,
        maybe_fmt_flags.map(|f| f.files),
      )?,
    })
  }
}

fn resolve_fmt_options(
  fmt_flags: Option<&FmtFlags>,
  options: Option<FmtOptionsConfig>,
) -> FmtOptionsConfig {
  let mut options = options.unwrap_or_default();

  if let Some(fmt_flags) = fmt_flags {
    if let Some(use_tabs) = fmt_flags.use_tabs {
      options.use_tabs = Some(use_tabs);
    }

    if let Some(line_width) = fmt_flags.line_width {
      options.line_width = Some(line_width.get());
    }

    if let Some(indent_width) = fmt_flags.indent_width {
      options.indent_width = Some(indent_width.get());
    }

    if let Some(single_quote) = fmt_flags.single_quote {
      options.single_quote = Some(single_quote);
    }

    if let Some(prose_wrap) = &fmt_flags.prose_wrap {
      options.prose_wrap = Some(match prose_wrap.as_str() {
        "always" => ProseWrap::Always,
        "never" => ProseWrap::Never,
        "preserve" => ProseWrap::Preserve,
        // validators in `flags.rs` makes other values unreachable
        _ => unreachable!(),
      });
    }

    if let Some(no_semis) = &fmt_flags.no_semicolons {
      options.semi_colons = Some(!no_semis);
    }
  }

  options
}

#[derive(Clone)]
pub struct TestOptions {
  pub files: FilesConfig,
  pub doc: bool,
  pub no_run: bool,
  pub fail_fast: Option<NonZeroUsize>,
  pub allow_none: bool,
  pub filter: Option<String>,
  pub shuffle: Option<u64>,
  pub concurrent_jobs: NonZeroUsize,
  pub trace_ops: bool,
  pub reporter: TestReporterConfig,
  pub junit_path: Option<String>,
}

impl TestOptions {
  pub fn resolve(
    maybe_test_config: Option<TestConfig>,
    maybe_test_flags: Option<TestFlags>,
  ) -> Result<Self, AnyError> {
    let test_flags = maybe_test_flags.unwrap_or_default();

    Ok(Self {
      files: resolve_files(
        maybe_test_config.map(|c| c.files),
        Some(test_flags.files),
      )?,
      allow_none: test_flags.allow_none,
      concurrent_jobs: test_flags
        .concurrent_jobs
        .unwrap_or_else(|| NonZeroUsize::new(1).unwrap()),
      doc: test_flags.doc,
      fail_fast: test_flags.fail_fast,
      filter: test_flags.filter,
      no_run: test_flags.no_run,
      shuffle: test_flags.shuffle,
      trace_ops: test_flags.trace_ops,
      reporter: test_flags.reporter,
      junit_path: test_flags.junit_path,
    })
  }
}

#[derive(Clone, Default, Debug)]
pub enum LintReporterKind {
  #[default]
  Pretty,
  Json,
  Compact,
}

#[derive(Clone, Debug, Default)]
pub struct LintOptions {
  pub rules: LintRulesConfig,
  pub files: FilesConfig,
  pub reporter_kind: LintReporterKind,
}

impl LintOptions {
  pub fn resolve(
    maybe_lint_config: Option<LintConfig>,
    maybe_lint_flags: Option<LintFlags>,
  ) -> Result<Self, AnyError> {
    let mut maybe_reporter_kind =
      maybe_lint_flags.as_ref().and_then(|lint_flags| {
        if lint_flags.json {
          Some(LintReporterKind::Json)
        } else if lint_flags.compact {
          Some(LintReporterKind::Compact)
        } else {
          None
        }
      });

    if maybe_reporter_kind.is_none() {
      // Flag not set, so try to get lint reporter from the config file.
      if let Some(lint_config) = &maybe_lint_config {
        maybe_reporter_kind = match lint_config.report.as_deref() {
          Some("json") => Some(LintReporterKind::Json),
          Some("compact") => Some(LintReporterKind::Compact),
          Some("pretty") => Some(LintReporterKind::Pretty),
          Some(_) => {
            bail!("Invalid lint report type in config file")
          }
          None => None,
        }
      }
    }

    let (
      maybe_file_flags,
      maybe_rules_tags,
      maybe_rules_include,
      maybe_rules_exclude,
    ) = maybe_lint_flags
      .map(|f| {
        (
          f.files,
          f.maybe_rules_tags,
          f.maybe_rules_include,
          f.maybe_rules_exclude,
        )
      })
      .unwrap_or_default();

    let (maybe_config_files, maybe_config_rules) =
      maybe_lint_config.map(|c| (c.files, c.rules)).unzip();
    Ok(Self {
      reporter_kind: maybe_reporter_kind.unwrap_or_default(),
      files: resolve_files(maybe_config_files, Some(maybe_file_flags))?,
      rules: resolve_lint_rules_options(
        maybe_config_rules,
        maybe_rules_tags,
        maybe_rules_include,
        maybe_rules_exclude,
      ),
    })
  }
}

fn resolve_lint_rules_options(
  maybe_lint_rules_config: Option<LintRulesConfig>,
  mut maybe_rules_tags: Option<Vec<String>>,
  mut maybe_rules_include: Option<Vec<String>>,
  mut maybe_rules_exclude: Option<Vec<String>>,
) -> LintRulesConfig {
  if let Some(config_rules) = maybe_lint_rules_config {
    // Try to get configured rules. CLI flags take precedence
    // over config file, i.e. if there's `rules.include` in config file
    // and `--rules-include` CLI flag, only the flag value is taken into account.
    if maybe_rules_include.is_none() {
      maybe_rules_include = config_rules.include;
    }
    if maybe_rules_exclude.is_none() {
      maybe_rules_exclude = config_rules.exclude;
    }
    if maybe_rules_tags.is_none() {
      maybe_rules_tags = config_rules.tags;
    }
  }
  LintRulesConfig {
    exclude: maybe_rules_exclude,
    include: maybe_rules_include,
    tags: maybe_rules_tags,
  }
}

/// Discover `package.json` file. If `maybe_stop_at` is provided, we will stop
/// crawling up the directory tree at that path.
fn discover_package_json(
  flags: &Flags,
  maybe_stop_at: Option<PathBuf>,
  current_dir: &Path,
) -> Result<Option<PackageJson>, AnyError> {
  // TODO(bartlomieju): discover for all subcommands, but print warnings that
  // `package.json` is ignored in bundle/compile/etc.

  if let Some(package_json_dir) = flags.package_json_search_dir(current_dir) {
    return package_json::discover_from(&package_json_dir, maybe_stop_at);
  }

  log::debug!("No package.json file found");
  Ok(None)
}

struct CliRootCertStoreProvider {
  cell: OnceCell<RootCertStore>,
  maybe_root_path: Option<PathBuf>,
  maybe_ca_stores: Option<Vec<String>>,
  maybe_ca_data: Option<CaData>,
}

impl CliRootCertStoreProvider {
  pub fn new(
    maybe_root_path: Option<PathBuf>,
    maybe_ca_stores: Option<Vec<String>>,
    maybe_ca_data: Option<CaData>,
  ) -> Self {
    Self {
      cell: Default::default(),
      maybe_root_path,
      maybe_ca_stores,
      maybe_ca_data,
    }
  }
}

impl RootCertStoreProvider for CliRootCertStoreProvider {
  fn get_or_try_init(&self) -> Result<&RootCertStore, AnyError> {
    self
      .cell
      .get_or_try_init(|| {
        get_root_cert_store(
          self.maybe_root_path.clone(),
          self.maybe_ca_stores.clone(),
          self.maybe_ca_data.clone(),
        )
      })
      .map_err(|e| e.into())
  }
}

#[derive(Error, Debug, Clone)]
pub enum RootCertStoreLoadError {
  #[error(
    "Unknown certificate store \"{0}\" specified (allowed: \"system,mozilla\")"
  )]
  UnknownStore(String),
  #[error("Unable to add pem file to certificate store: {0}")]
  FailedAddPemFile(String),
  #[error("Failed opening CA file: {0}")]
  CaFileOpenError(String),
}

/// Create and populate a root cert store based on the passed options and
/// environment.
pub fn get_root_cert_store(
  maybe_root_path: Option<PathBuf>,
  maybe_ca_stores: Option<Vec<String>>,
  maybe_ca_data: Option<CaData>,
) -> Result<RootCertStore, RootCertStoreLoadError> {
  let mut root_cert_store = RootCertStore::empty();
  let ca_stores: Vec<String> = maybe_ca_stores
    .or_else(|| {
      let env_ca_store = env::var("DENO_TLS_CA_STORE").ok()?;
      Some(
        env_ca_store
          .split(',')
          .map(|s| s.trim().to_string())
          .filter(|s| !s.is_empty())
          .collect(),
      )
    })
    .unwrap_or_else(|| vec!["mozilla".to_string()]);

  for store in ca_stores.iter() {
    match store.as_str() {
      "mozilla" => {
        root_cert_store.add_trust_anchors(
          webpki_roots::TLS_SERVER_ROOTS.iter().map(|ta| {
            rustls::OwnedTrustAnchor::from_subject_spki_name_constraints(
              ta.subject,
              ta.spki,
              ta.name_constraints,
            )
          }),
        );
      }
      "system" => {
        let roots = load_native_certs().expect("could not load platform certs");
        for root in roots {
          root_cert_store
            .add(&rustls::Certificate(root.0))
            .expect("Failed to add platform cert to root cert store");
        }
      }
      _ => {
        return Err(RootCertStoreLoadError::UnknownStore(store.clone()));
      }
    }
  }

  let ca_data =
    maybe_ca_data.or_else(|| env::var("DENO_CERT").ok().map(CaData::File));
  if let Some(ca_data) = ca_data {
    let result = match ca_data {
      CaData::File(ca_file) => {
        let ca_file = if let Some(root) = &maybe_root_path {
          root.join(&ca_file)
        } else {
          PathBuf::from(ca_file)
        };
        let certfile = std::fs::File::open(ca_file).map_err(|err| {
          RootCertStoreLoadError::CaFileOpenError(err.to_string())
        })?;
        let mut reader = BufReader::new(certfile);
        rustls_pemfile::certs(&mut reader)
      }
      CaData::Bytes(data) => {
        let mut reader = BufReader::new(Cursor::new(data));
        rustls_pemfile::certs(&mut reader)
      }
    };

    match result {
      Ok(certs) => {
        root_cert_store.add_parsable_certificates(&certs);
      }
      Err(e) => {
        return Err(RootCertStoreLoadError::FailedAddPemFile(e.to_string()));
      }
    }
  }

  Ok(root_cert_store)
}

/// State provided to the process via an environment variable.
#[derive(Clone, Debug, Serialize, Deserialize)]
pub struct NpmProcessState {
  pub kind: NpmProcessStateKind,
  pub local_node_modules_path: Option<String>,
}

#[derive(Clone, Debug, Serialize, Deserialize)]
pub enum NpmProcessStateKind {
  Snapshot(deno_npm::resolution::SerializedNpmResolutionSnapshot),
  Byonm,
}

const RESOLUTION_STATE_ENV_VAR_NAME: &str =
  "DENO_DONT_USE_INTERNAL_NODE_COMPAT_STATE";

static NPM_PROCESS_STATE: Lazy<Option<NpmProcessState>> = Lazy::new(|| {
  let state = std::env::var(RESOLUTION_STATE_ENV_VAR_NAME).ok()?;
  let state: NpmProcessState = serde_json::from_str(&state).ok()?;
  // remove the environment variable so that sub processes
  // that are spawned do not also use this.
  std::env::remove_var(RESOLUTION_STATE_ENV_VAR_NAME);
  Some(state)
});

/// Overrides for the options below that when set will
/// use these values over the values derived from the
/// CLI flags or config file.
#[derive(Default, Clone)]
struct CliOptionOverrides {
  import_map_specifier: Option<Option<ModuleSpecifier>>,
}

/// Holds the resolved options of many sources used by subcommands
/// and provides some helper function for creating common objects.
pub struct CliOptions {
  // the source of the options is a detail the rest of the
  // application need not concern itself with, so keep these private
  flags: Flags,
  initial_cwd: PathBuf,
  maybe_node_modules_folder: Option<PathBuf>,
  maybe_vendor_folder: Option<PathBuf>,
  maybe_config_file: Option<ConfigFile>,
  maybe_package_json: Option<PackageJson>,
  maybe_lockfile: Option<Arc<Mutex<Lockfile>>>,
  overrides: CliOptionOverrides,
  maybe_workspace_config: Option<WorkspaceConfig>,
}

impl CliOptions {
  pub fn new(
    flags: Flags,
    initial_cwd: PathBuf,
    maybe_config_file: Option<ConfigFile>,
    maybe_lockfile: Option<Arc<Mutex<Lockfile>>>,
    maybe_package_json: Option<PackageJson>,
  ) -> Result<Self, AnyError> {
    if let Some(insecure_allowlist) =
      flags.unsafely_ignore_certificate_errors.as_ref()
    {
      let domains = if insecure_allowlist.is_empty() {
        "for all hostnames".to_string()
      } else {
        format!("for: {}", insecure_allowlist.join(", "))
      };
      let msg =
        format!("DANGER: TLS certificate validation is disabled {domains}");
      // use eprintln instead of log::warn so this always gets shown
      eprintln!("{}", colors::yellow(msg));
    }

    let maybe_node_modules_folder = resolve_node_modules_folder(
      &initial_cwd,
      &flags,
      maybe_config_file.as_ref(),
      maybe_package_json.as_ref(),
    )
    .with_context(|| "Resolving node_modules folder.")?;
    let maybe_vendor_folder =
      resolve_vendor_folder(&initial_cwd, &flags, maybe_config_file.as_ref());
    let maybe_workspace_config =
      if let Some(config_file) = maybe_config_file.as_ref() {
        config_file.to_workspace_config()?
      } else {
        None
      };
<<<<<<< HEAD
=======

    // TODO(bartlomieju): remove in v1.39 or v1.40.
    if let Some(wsconfig) = &maybe_workspace_config {
      if !wsconfig.members.is_empty() && !flags.unstable_workspaces {
        eprintln!("Use of unstable 'workspaces' feature. The --unstable-workspaces flags must be provided.");
        std::process::exit(70);
      }
    }
>>>>>>> 766af202

    if let Some(env_file_name) = &flags.env_file {
      if (from_filename(env_file_name)).is_err() {
        bail!("Unable to load '{env_file_name}' environment variable file")
      }
    }

    Ok(Self {
      flags,
      initial_cwd,
      maybe_config_file,
      maybe_lockfile,
      maybe_package_json,
      maybe_node_modules_folder,
      maybe_vendor_folder,
      overrides: Default::default(),
      maybe_workspace_config,
    })
  }

  pub fn from_flags(flags: Flags) -> Result<Self, AnyError> {
    let initial_cwd =
      std::env::current_dir().with_context(|| "Failed getting cwd.")?;
    let maybe_config_file = ConfigFile::discover(
      &flags.config_flag,
      flags.config_path_args(&initial_cwd),
      &initial_cwd,
    )?;

    let mut maybe_package_json = None;
    if flags.config_flag == deno_config::ConfigFlag::Disabled
      || flags.no_npm
      || has_flag_env_var("DENO_NO_PACKAGE_JSON")
    {
      log::debug!("package.json auto-discovery is disabled")
    } else if let Some(config_file) = &maybe_config_file {
      let specifier = config_file.specifier.clone();
      if specifier.scheme() == "file" {
        let maybe_stop_at = specifier
          .to_file_path()
          .unwrap()
          .parent()
          .map(|p| p.to_path_buf());

        maybe_package_json =
          discover_package_json(&flags, maybe_stop_at, &initial_cwd)?;
      }
    } else {
      maybe_package_json = discover_package_json(&flags, None, &initial_cwd)?;
    }

    let maybe_lock_file =
      lockfile::discover(&flags, maybe_config_file.as_ref())?;
    Self::new(
      flags,
      initial_cwd,
      maybe_config_file,
      maybe_lock_file.map(|l| Arc::new(Mutex::new(l))),
      maybe_package_json,
    )
  }

  #[inline(always)]
  pub fn initial_cwd(&self) -> &Path {
    &self.initial_cwd
  }

  pub fn maybe_config_file_specifier(&self) -> Option<ModuleSpecifier> {
    self.maybe_config_file.as_ref().map(|f| f.specifier.clone())
  }

  pub fn ts_type_lib_window(&self) -> TsTypeLib {
    if self.flags.unstable
      || !self.flags.unstable_features.is_empty()
      || self
        .maybe_config_file
        .as_ref()
        .map(|f| !f.json.unstable.is_empty())
        .unwrap_or(false)
    {
      TsTypeLib::UnstableDenoWindow
    } else {
      TsTypeLib::DenoWindow
    }
  }

  pub fn ts_type_lib_worker(&self) -> TsTypeLib {
    if self.flags.unstable {
      TsTypeLib::UnstableDenoWorker
    } else {
      TsTypeLib::DenoWorker
    }
  }

  pub fn cache_setting(&self) -> CacheSetting {
    if self.flags.cached_only {
      CacheSetting::Only
    } else if !self.flags.cache_blocklist.is_empty() {
      CacheSetting::ReloadSome(self.flags.cache_blocklist.clone())
    } else if self.flags.reload {
      CacheSetting::ReloadAll
    } else {
      CacheSetting::Use
    }
  }

  pub fn npm_system_info(&self) -> NpmSystemInfo {
    match self.sub_command() {
      DenoSubcommand::Compile(CompileFlags {
        target: Some(target),
        ..
      }) => {
        // the values of NpmSystemInfo align with the possible values for the
        // `arch` and `platform` fields of Node.js' `process` global:
        // https://nodejs.org/api/process.html
        match target.as_str() {
          "aarch64-apple-darwin" => NpmSystemInfo {
            os: "darwin".to_string(),
            cpu: "arm64".to_string(),
          },
          "x86_64-apple-darwin" => NpmSystemInfo {
            os: "darwin".to_string(),
            cpu: "x64".to_string(),
          },
          "x86_64-unknown-linux-gnu" => NpmSystemInfo {
            os: "linux".to_string(),
            cpu: "x64".to_string(),
          },
          "x86_64-pc-windows-msvc" => NpmSystemInfo {
            os: "win32".to_string(),
            cpu: "x64".to_string(),
          },
          value => {
            log::warn!("Not implemented NPM system info for target '{value}'. Using current system default. This may impact NPM ");
            NpmSystemInfo::default()
          }
        }
      }
      _ => NpmSystemInfo::default(),
    }
  }

  /// Based on an optional command line import map path and an optional
  /// configuration file, return a resolved module specifier to an import map
  /// and a boolean indicating if unknown keys should not result in diagnostics.
  pub fn resolve_import_map_specifier(
    &self,
  ) -> Result<Option<ModuleSpecifier>, AnyError> {
    match self.overrides.import_map_specifier.clone() {
      Some(maybe_path) => Ok(maybe_path),
      None => resolve_import_map_specifier(
        self.flags.import_map_path.as_deref(),
        self.maybe_config_file.as_ref(),
        &self.initial_cwd,
      ),
    }
  }

  pub async fn resolve_import_map(
    &self,
    file_fetcher: &FileFetcher,
  ) -> Result<Option<ImportMap>, AnyError> {
    if let Some(workspace_config) = self.maybe_workspace_config.as_ref() {
      let base_import_map_config = ::import_map::ext::ImportMapConfig {
        base_url: self.maybe_config_file.as_ref().unwrap().specifier.clone(),
<<<<<<< HEAD
        // Use None here?
        scope_prefix: "".to_string(),
=======
>>>>>>> 766af202
        import_map_value: workspace_config.base_import_map_value.clone(),
      };
      let children_configs = workspace_config
        .members
        .iter()
        .map(|member| {
          let import_map_value = member.config_file.to_import_map_value();
          ::import_map::ext::ImportMapConfig {
<<<<<<< HEAD
            base_url: Url::from_directory_path(member.path.clone()).unwrap(),
            scope_prefix: member.member_name.to_string(),
=======
            base_url: member.config_file.specifier.clone(),
>>>>>>> 766af202
            import_map_value,
          }
        })
        .collect();

      let maybe_import_map = ::import_map::ext::create_synthetic_import_map(
        base_import_map_config,
        children_configs,
      );
      if let Some((_import_map_url, import_map)) = maybe_import_map {
<<<<<<< HEAD
        eprintln!(
          "import map from workspace config {}",
=======
        log::debug!(
          "Workspace config generated this import map {}",
>>>>>>> 766af202
          serde_json::to_string_pretty(&import_map).unwrap()
        );
        return import_map::import_map_from_value(
          // TODO(bartlomieju): maybe should be stored on the workspace config?
          &self.maybe_config_file.as_ref().unwrap().specifier,
          import_map,
        )
        .map(Some);
      }
    }

    let import_map_specifier = match self.resolve_import_map_specifier()? {
      Some(specifier) => specifier,
      None => return Ok(None),
    };
    resolve_import_map_from_specifier(
      &import_map_specifier,
      self.maybe_config_file().as_ref(),
      file_fetcher,
    )
    .await
    .with_context(|| {
      format!("Unable to load '{import_map_specifier}' import map")
    })
    .map(Some)
  }

  pub fn resolve_main_module(&self) -> Result<ModuleSpecifier, AnyError> {
    match &self.flags.subcommand {
      DenoSubcommand::Bundle(bundle_flags) => {
        resolve_url_or_path(&bundle_flags.source_file, self.initial_cwd())
          .map_err(AnyError::from)
      }
      DenoSubcommand::Compile(compile_flags) => {
        resolve_url_or_path(&compile_flags.source_file, self.initial_cwd())
          .map_err(AnyError::from)
      }
      DenoSubcommand::Eval(_) => {
        resolve_url_or_path("./$deno$eval", self.initial_cwd())
          .map_err(AnyError::from)
      }
      DenoSubcommand::Repl(_) => {
        resolve_url_or_path("./$deno$repl.ts", self.initial_cwd())
          .map_err(AnyError::from)
      }
      DenoSubcommand::Run(run_flags) => {
        if run_flags.is_stdin() {
          std::env::current_dir()
            .context("Unable to get CWD")
            .and_then(|cwd| {
              resolve_url_or_path("./$deno$stdin.ts", &cwd)
                .map_err(AnyError::from)
            })
        } else if run_flags.watch.is_some() {
          resolve_url_or_path(&run_flags.script, self.initial_cwd())
            .map_err(AnyError::from)
        } else if NpmPackageReqReference::from_str(&run_flags.script).is_ok() {
          ModuleSpecifier::parse(&run_flags.script).map_err(AnyError::from)
        } else {
          resolve_url_or_path(&run_flags.script, self.initial_cwd())
            .map_err(AnyError::from)
        }
      }
      _ => {
        bail!("No main module.")
      }
    }
  }

  pub fn resolve_file_header_overrides(
    &self,
  ) -> HashMap<ModuleSpecifier, HashMap<String, String>> {
    let maybe_main_specifier = self.resolve_main_module().ok();
    // TODO(Cre3per): This mapping moved to deno_ast with https://github.com/denoland/deno_ast/issues/133 and should be available in deno_ast >= 0.25.0 via `MediaType::from_path(...).as_media_type()`
    let maybe_content_type =
      self.flags.ext.as_ref().and_then(|el| match el.as_str() {
        "ts" => Some("text/typescript"),
        "tsx" => Some("text/tsx"),
        "js" => Some("text/javascript"),
        "jsx" => Some("text/jsx"),
        _ => None,
      });

    if let (Some(main_specifier), Some(content_type)) =
      (maybe_main_specifier, maybe_content_type)
    {
      HashMap::from([(
        main_specifier,
        HashMap::from([("content-type".to_string(), content_type.to_string())]),
      )])
    } else {
      HashMap::default()
    }
  }

  pub fn resolve_npm_resolution_snapshot(
    &self,
  ) -> Result<Option<ValidSerializedNpmResolutionSnapshot>, AnyError> {
    if let Some(NpmProcessStateKind::Snapshot(snapshot)) =
      NPM_PROCESS_STATE.as_ref().map(|s| &s.kind)
    {
      // TODO(bartlomieju): remove this clone
      Ok(Some(snapshot.clone().into_valid()?))
    } else {
      Ok(None)
    }
  }

  // If the main module should be treated as being in an npm package.
  // This is triggered via a secret environment variable which is used
  // for functionality like child_process.fork. Users should NOT depend
  // on this functionality.
  pub fn is_npm_main(&self) -> bool {
    NPM_PROCESS_STATE.is_some()
  }

  /// Overrides the import map specifier to use.
  pub fn set_import_map_specifier(&mut self, path: Option<ModuleSpecifier>) {
    self.overrides.import_map_specifier = Some(path);
  }

  pub fn has_node_modules_dir(&self) -> bool {
    self.maybe_node_modules_folder.is_some() || self.unstable_byonm()
  }

  pub fn node_modules_dir_path(&self) -> Option<PathBuf> {
    self.maybe_node_modules_folder.clone()
  }

  pub fn with_node_modules_dir_path(&self, path: PathBuf) -> Self {
    Self {
      flags: self.flags.clone(),
      initial_cwd: self.initial_cwd.clone(),
      maybe_node_modules_folder: Some(path),
      maybe_vendor_folder: self.maybe_vendor_folder.clone(),
      maybe_config_file: self.maybe_config_file.clone(),
      maybe_package_json: self.maybe_package_json.clone(),
      maybe_lockfile: self.maybe_lockfile.clone(),
      maybe_workspace_config: self.maybe_workspace_config.clone(),
      overrides: self.overrides.clone(),
      // TODO(bartlomieju): fix me
      maybe_workspace_config: None,
    }
  }

  pub fn node_modules_dir_enablement(&self) -> Option<bool> {
    self.flags.node_modules_dir.or_else(|| {
      self
        .maybe_config_file
        .as_ref()
        .and_then(|c| c.node_modules_dir_flag())
    })
  }

  pub fn vendor_dir_path(&self) -> Option<&PathBuf> {
    self.maybe_vendor_folder.as_ref()
  }

  pub fn resolve_root_cert_store_provider(
    &self,
  ) -> Arc<dyn RootCertStoreProvider> {
    Arc::new(CliRootCertStoreProvider::new(
      None,
      self.flags.ca_stores.clone(),
      self.flags.ca_data.clone(),
    ))
  }

  pub fn resolve_ts_config_for_emit(
    &self,
    config_type: TsConfigType,
  ) -> Result<TsConfigForEmit, AnyError> {
    deno_config::get_ts_config_for_emit(
      config_type,
      self.maybe_config_file.as_ref(),
    )
  }

  pub fn resolve_inspector_server(&self) -> Option<InspectorServer> {
    let maybe_inspect_host = self
      .flags
      .inspect
      .or(self.flags.inspect_brk)
      .or(self.flags.inspect_wait);
    maybe_inspect_host
      .map(|host| InspectorServer::new(host, version::get_user_agent()))
  }

  pub fn maybe_lockfile(&self) -> Option<Arc<Mutex<Lockfile>>> {
    self.maybe_lockfile.clone()
  }

  pub fn resolve_tasks_config(
    &self,
  ) -> Result<IndexMap<String, String>, AnyError> {
    if let Some(config_file) = &self.maybe_config_file {
      config_file.resolve_tasks_config()
    } else if self.maybe_package_json.is_some() {
      Ok(Default::default())
    } else {
      bail!("No config file found")
    }
  }

  /// Return the JSX import source configuration.
  pub fn to_maybe_jsx_import_source_config(
    &self,
  ) -> Result<Option<JsxImportSourceConfig>, AnyError> {
    match self.maybe_config_file.as_ref() {
      Some(config) => config.to_maybe_jsx_import_source_config(),
      None => Ok(None),
    }
  }

  /// Return any imports that should be brought into the scope of the module
  /// graph.
  pub fn to_maybe_imports(
    &self,
  ) -> Result<Vec<deno_graph::ReferrerImports>, AnyError> {
    if let Some(config_file) = &self.maybe_config_file {
      config_file.to_maybe_imports().map(|maybe_imports| {
        maybe_imports
          .into_iter()
          .map(|(referrer, imports)| deno_graph::ReferrerImports {
            referrer,
            imports,
          })
          .collect()
      })
    } else {
      Ok(Vec::new())
    }
  }

  pub fn maybe_config_file(&self) -> &Option<ConfigFile> {
    &self.maybe_config_file
  }

  pub fn maybe_workspace_config(&self) -> &Option<WorkspaceConfig> {
    &self.maybe_workspace_config
  }

  pub fn maybe_package_json(&self) -> &Option<PackageJson> {
    &self.maybe_package_json
  }

  pub fn maybe_package_json_deps(&self) -> Option<PackageJsonDeps> {
    if matches!(
      self.flags.subcommand,
      DenoSubcommand::Task(TaskFlags { task: None, .. })
    ) {
      // don't have any package json dependencies for deno task with no args
      None
    } else {
      self
        .maybe_package_json()
        .as_ref()
        .map(package_json::get_local_package_json_version_reqs)
    }
  }

  pub fn resolve_fmt_options(
    &self,
    fmt_flags: FmtFlags,
  ) -> Result<FmtOptions, AnyError> {
    let maybe_fmt_config = if let Some(config_file) = &self.maybe_config_file {
      config_file.to_fmt_config()?
    } else {
      None
    };
    FmtOptions::resolve(maybe_fmt_config, Some(fmt_flags))
  }

  pub fn resolve_lint_options(
    &self,
    lint_flags: LintFlags,
  ) -> Result<LintOptions, AnyError> {
    let maybe_lint_config = if let Some(config_file) = &self.maybe_config_file {
      config_file.to_lint_config()?
    } else {
      None
    };
    LintOptions::resolve(maybe_lint_config, Some(lint_flags))
  }

  pub fn resolve_test_options(
    &self,
    test_flags: TestFlags,
  ) -> Result<TestOptions, AnyError> {
    let maybe_test_config = if let Some(config_file) = &self.maybe_config_file {
      config_file.to_test_config()?
    } else {
      None
    };
    TestOptions::resolve(maybe_test_config, Some(test_flags))
  }

  pub fn resolve_bench_options(
    &self,
    bench_flags: BenchFlags,
  ) -> Result<BenchOptions, AnyError> {
    let maybe_bench_config = if let Some(config_file) = &self.maybe_config_file
    {
      config_file.to_bench_config()?
    } else {
      None
    };
    BenchOptions::resolve(maybe_bench_config, Some(bench_flags))
  }

  /// Vector of user script CLI arguments.
  pub fn argv(&self) -> &Vec<String> {
    &self.flags.argv
  }

  pub fn ca_data(&self) -> &Option<CaData> {
    &self.flags.ca_data
  }

  pub fn ca_stores(&self) -> &Option<Vec<String>> {
    &self.flags.ca_stores
  }

  pub fn check_js(&self) -> bool {
    self
      .maybe_config_file
      .as_ref()
      .map(|cf| cf.get_check_js())
      .unwrap_or(false)
  }

  pub fn coverage_dir(&self) -> Option<String> {
    match &self.flags.subcommand {
      DenoSubcommand::Test(test) => test
        .coverage_dir
        .as_ref()
        .map(ToOwned::to_owned)
        .or_else(|| env::var("DENO_UNSTABLE_COVERAGE_DIR").ok()),
      _ => None,
    }
  }

  pub fn enable_op_summary_metrics(&self) -> bool {
    self.flags.enable_op_summary_metrics
      || matches!(
        self.flags.subcommand,
        DenoSubcommand::Test(_) | DenoSubcommand::Repl(_)
      )
  }

  pub fn enable_testing_features(&self) -> bool {
    self.flags.enable_testing_features
  }

  pub fn ext_flag(&self) -> &Option<String> {
    &self.flags.ext
  }

  pub fn has_hmr(&self) -> bool {
    if let DenoSubcommand::Run(RunFlags {
      watch: Some(WatchFlagsWithPaths { hmr, .. }),
      ..
    }) = &self.flags.subcommand
    {
      *hmr
    } else {
      false
    }
  }

  /// If the --inspect or --inspect-brk flags are used.
  pub fn is_inspecting(&self) -> bool {
    self.flags.inspect.is_some()
      || self.flags.inspect_brk.is_some()
      || self.flags.inspect_wait.is_some()
  }

  pub fn inspect_brk(&self) -> Option<SocketAddr> {
    self.flags.inspect_brk
  }

  pub fn inspect_wait(&self) -> Option<SocketAddr> {
    self.flags.inspect_wait
  }

  pub fn log_level(&self) -> Option<log::Level> {
    self.flags.log_level
  }

  pub fn is_quiet(&self) -> bool {
    self
      .log_level()
      .map(|l| l == log::Level::Error)
      .unwrap_or(false)
  }

  pub fn location_flag(&self) -> &Option<Url> {
    &self.flags.location
  }

  pub fn maybe_custom_root(&self) -> &Option<PathBuf> {
    &self.flags.cache_path
  }

  pub fn no_prompt(&self) -> bool {
    resolve_no_prompt(&self.flags)
  }

  pub fn no_remote(&self) -> bool {
    self.flags.no_remote
  }

  pub fn no_npm(&self) -> bool {
    self.flags.no_npm
  }

  pub fn permissions_options(&self) -> PermissionsOptions {
    PermissionsOptions {
      allow_env: self.flags.allow_env.clone(),
      deny_env: self.flags.deny_env.clone(),
      allow_hrtime: self.flags.allow_hrtime,
      deny_hrtime: self.flags.deny_hrtime,
      allow_net: self.flags.allow_net.clone(),
      deny_net: self.flags.deny_net.clone(),
      allow_ffi: self.flags.allow_ffi.clone(),
      deny_ffi: self.flags.deny_ffi.clone(),
      allow_read: self.flags.allow_read.clone(),
      deny_read: self.flags.deny_read.clone(),
      allow_run: self.flags.allow_run.clone(),
      deny_run: self.flags.deny_run.clone(),
      allow_sys: self.flags.allow_sys.clone(),
      deny_sys: self.flags.deny_sys.clone(),
      allow_write: self.flags.allow_write.clone(),
      deny_write: self.flags.deny_write.clone(),
      prompt: !self.no_prompt(),
    }
  }

  pub fn reload_flag(&self) -> bool {
    self.flags.reload
  }

  pub fn seed(&self) -> Option<u64> {
    self.flags.seed
  }

  pub fn sub_command(&self) -> &DenoSubcommand {
    &self.flags.subcommand
  }

  pub fn strace_ops(&self) -> &Option<Vec<String>> {
    &self.flags.strace_ops
  }

  pub fn type_check_mode(&self) -> TypeCheckMode {
    self.flags.type_check_mode
  }

  pub fn unsafely_ignore_certificate_errors(&self) -> &Option<Vec<String>> {
    &self.flags.unsafely_ignore_certificate_errors
  }

  pub fn unstable(&self) -> bool {
    self.flags.unstable
  }

  pub fn unstable_bare_node_builtins(&self) -> bool {
    self.flags.unstable_bare_node_builtins
      || self
        .maybe_config_file()
        .as_ref()
        .map(|c| c.json.unstable.contains(&"bare-node-builtins".to_string()))
        .unwrap_or(false)
  }

  pub fn unstable_byonm(&self) -> bool {
    self.flags.unstable_byonm
      || NPM_PROCESS_STATE
        .as_ref()
        .map(|s| matches!(s.kind, NpmProcessStateKind::Byonm))
        .unwrap_or(false)
      || self
        .maybe_config_file()
        .as_ref()
        .map(|c| c.json.unstable.iter().any(|c| c == "byonm"))
        .unwrap_or(false)
  }

  pub fn unstable_features(&self) -> Vec<String> {
    let mut from_config_file = self
      .maybe_config_file()
      .as_ref()
      .map(|c| c.json.unstable.clone())
      .unwrap_or_default();

    from_config_file.extend_from_slice(&self.flags.unstable_features);
    from_config_file
  }

  pub fn v8_flags(&self) -> &Vec<String> {
    &self.flags.v8_flags
  }

  pub fn watch_paths(&self) -> Vec<PathBuf> {
    let mut paths = if let DenoSubcommand::Run(RunFlags {
      watch: Some(WatchFlagsWithPaths { paths, .. }),
      ..
    }) = &self.flags.subcommand
    {
      paths.clone()
    } else {
      Vec::with_capacity(2)
    };
    if let Ok(Some(import_map_path)) = self
      .resolve_import_map_specifier()
      .map(|ms| ms.and_then(|ref s| s.to_file_path().ok()))
    {
      paths.push(import_map_path);
    }
    if let Some(specifier) = self.maybe_config_file_specifier() {
      if specifier.scheme() == "file" {
        if let Ok(path) = specifier.to_file_path() {
          paths.push(path);
        }
      }
    }
    paths
  }
}

/// Resolves the path to use for a local node_modules folder.
fn resolve_node_modules_folder(
  cwd: &Path,
  flags: &Flags,
  maybe_config_file: Option<&ConfigFile>,
  maybe_package_json: Option<&PackageJson>,
) -> Result<Option<PathBuf>, AnyError> {
  let use_node_modules_dir = flags
    .node_modules_dir
    .or_else(|| maybe_config_file.and_then(|c| c.node_modules_dir_flag()))
    .or(flags.vendor)
    .or_else(|| maybe_config_file.and_then(|c| c.vendor_dir_flag()));
  let path = if use_node_modules_dir == Some(false) {
    return Ok(None);
  } else if let Some(state) = &*NPM_PROCESS_STATE {
    return Ok(state.local_node_modules_path.as_ref().map(PathBuf::from));
  } else if let Some(package_json_path) = maybe_package_json.map(|c| &c.path) {
    // always auto-discover the local_node_modules_folder when a package.json exists
    package_json_path.parent().unwrap().join("node_modules")
  } else if use_node_modules_dir.is_none() {
    return Ok(None);
  } else if let Some(config_path) = maybe_config_file
    .as_ref()
    .and_then(|c| c.specifier.to_file_path().ok())
  {
    config_path.parent().unwrap().join("node_modules")
  } else {
    cwd.join("node_modules")
  };
  Ok(Some(canonicalize_path_maybe_not_exists(&path)?))
}

fn resolve_vendor_folder(
  cwd: &Path,
  flags: &Flags,
  maybe_config_file: Option<&ConfigFile>,
) -> Option<PathBuf> {
  let use_vendor_dir = flags
    .vendor
    .or_else(|| maybe_config_file.and_then(|c| c.vendor_dir_flag()))
    .unwrap_or(false);
  // Unlike the node_modules directory, there is no need to canonicalize
  // this directory because it's just used as a cache and the resolved
  // specifier is not based on the canonicalized path (unlike the modules
  // in the node_modules folder).
  if !use_vendor_dir {
    None
  } else if let Some(config_path) = maybe_config_file
    .as_ref()
    .and_then(|c| c.specifier.to_file_path().ok())
  {
    Some(config_path.parent().unwrap().join("vendor"))
  } else {
    Some(cwd.join("vendor"))
  }
}

fn resolve_import_map_specifier(
  maybe_import_map_path: Option<&str>,
  maybe_config_file: Option<&ConfigFile>,
  current_dir: &Path,
) -> Result<Option<ModuleSpecifier>, AnyError> {
  if let Some(import_map_path) = maybe_import_map_path {
    if let Some(config_file) = &maybe_config_file {
      if config_file.to_import_map_path().is_some() {
        log::warn!("{} the configuration file \"{}\" contains an entry for \"importMap\" that is being ignored.", colors::yellow("Warning"), config_file.specifier);
      }
    }
    let specifier =
      deno_core::resolve_url_or_path(import_map_path, current_dir)
        .with_context(|| {
          format!("Bad URL (\"{import_map_path}\") for import map.")
        })?;
    return Ok(Some(specifier));
  } else if let Some(config_file) = &maybe_config_file {
    // if the config file is an import map we prefer to use it, over `importMap`
    // field
    if config_file.is_an_import_map() {
      if let Some(_import_map_path) = config_file.to_import_map_path() {
        log::warn!("{} \"importMap\" setting is ignored when \"imports\" or \"scopes\" are specified in the config file.", colors::yellow("Warning"));
      }

      return Ok(Some(config_file.specifier.clone()));
    }

    // when the import map is specifier in a config file, it needs to be
    // resolved relative to the config file, versus the CWD like with the flag
    // and with config files, we support both local and remote config files,
    // so we have treat them differently.
    if let Some(import_map_path) = config_file.to_import_map_path() {
      // if the import map is an absolute URL, use it as is
      if let Ok(specifier) = deno_core::resolve_url(&import_map_path) {
        return Ok(Some(specifier));
      }
      let specifier =
          // with local config files, it might be common to specify an import
          // map like `"importMap": "import-map.json"`, which is resolvable if
          // the file is resolved like a file path, so we will coerce the config
          // file into a file path if possible and join the import map path to
          // the file path.
          if let Ok(config_file_path) = config_file.specifier.to_file_path() {
            let import_map_file_path = normalize_path(config_file_path
              .parent()
              .ok_or_else(|| {
                anyhow!("Bad config file specifier: {}", config_file.specifier)
              })?
              .join(&import_map_path));
            ModuleSpecifier::from_file_path(import_map_file_path).unwrap()
          // otherwise if the config file is remote, we have no choice but to
          // use "import resolution" with the config file as the base.
          } else {
            deno_core::resolve_import(&import_map_path, config_file.specifier.as_str())
              .with_context(|| format!(
                "Bad URL (\"{import_map_path}\") for import map."
              ))?
          };
      return Ok(Some(specifier));
    }
  }
  Ok(None)
}

pub struct StorageKeyResolver(Option<Option<String>>);

impl StorageKeyResolver {
  pub fn from_options(options: &CliOptions) -> Self {
    Self(if let Some(location) = &options.flags.location {
      // if a location is set, then the ascii serialization of the location is
      // used, unless the origin is opaque, and then no storage origin is set, as
      // we can't expect the origin to be reproducible
      let storage_origin = location.origin();
      if storage_origin.is_tuple() {
        Some(Some(storage_origin.ascii_serialization()))
      } else {
        Some(None)
      }
    } else {
      // otherwise we will use the path to the config file or None to
      // fall back to using the main module's path
      options
        .maybe_config_file
        .as_ref()
        .map(|config_file| Some(config_file.specifier.to_string()))
    })
  }

  /// Creates a storage key resolver that will always resolve to being empty.
  pub fn empty() -> Self {
    Self(Some(None))
  }

  /// Resolves the storage key to use based on the current flags, config, or main module.
  pub fn resolve_storage_key(
    &self,
    main_module: &ModuleSpecifier,
  ) -> Option<String> {
    // use the stored value or fall back to using the path of the main module.
    if let Some(maybe_value) = &self.0 {
      maybe_value.clone()
    } else {
      Some(main_module.to_string())
    }
  }
}

/// Collect included and ignored files. CLI flags take precedence
/// over config file, i.e. if there's `files.ignore` in config file
/// and `--ignore` CLI flag, only the flag value is taken into account.
fn resolve_files(
  maybe_files_config: Option<FilesConfig>,
  maybe_file_flags: Option<FileFlags>,
) -> Result<FilesConfig, AnyError> {
  let mut result = maybe_files_config.unwrap_or_default();
  if let Some(file_flags) = maybe_file_flags {
    if !file_flags.include.is_empty() {
      result.include = Some(file_flags.include);
    }
    if !file_flags.ignore.is_empty() {
      result.exclude = file_flags.ignore;
    }
  }
  // Now expand globs if there are any
  result.include = match result.include {
    Some(include) => Some(expand_globs(include)?),
    None => None,
  };
  result.exclude = expand_globs(result.exclude)?;

  Ok(result)
}

/// Resolves the no_prompt value based on the cli flags and environment.
pub fn resolve_no_prompt(flags: &Flags) -> bool {
  flags.no_prompt || has_flag_env_var("DENO_NO_PROMPT")
}

pub fn has_flag_env_var(name: &str) -> bool {
  let value = env::var(name);
  matches!(value.as_ref().map(|s| s.as_str()), Ok("1"))
}

pub fn npm_pkg_req_ref_to_binary_command(
  req_ref: &NpmPackageReqReference,
) -> String {
  let binary_name = req_ref.sub_path().unwrap_or(req_ref.req().name.as_str());
  binary_name.to_string()
}

#[cfg(test)]
mod test {
  use super::*;
  use pretty_assertions::assert_eq;

  #[cfg(not(windows))]
  #[test]
  fn resolve_import_map_config_file() {
    let config_text = r#"{
      "importMap": "import_map.json"
    }"#;
    let config_specifier =
      ModuleSpecifier::parse("file:///deno/deno.jsonc").unwrap();
    let config_file = ConfigFile::new(config_text, config_specifier).unwrap();
    let actual = resolve_import_map_specifier(
      None,
      Some(&config_file),
      &PathBuf::from("/"),
    );
    assert!(actual.is_ok());
    let actual = actual.unwrap();
    assert_eq!(
      actual,
      Some(ModuleSpecifier::parse("file:///deno/import_map.json").unwrap(),)
    );
  }

  #[test]
  fn resolve_import_map_remote_config_file_local() {
    let config_text = r#"{
      "importMap": "https://example.com/import_map.json"
    }"#;
    let config_specifier =
      ModuleSpecifier::parse("file:///deno/deno.jsonc").unwrap();
    let config_file = ConfigFile::new(config_text, config_specifier).unwrap();
    let actual = resolve_import_map_specifier(
      None,
      Some(&config_file),
      &PathBuf::from("/"),
    );
    assert!(actual.is_ok());
    let actual = actual.unwrap();
    assert_eq!(
      actual,
      Some(
        ModuleSpecifier::parse("https://example.com/import_map.json").unwrap()
      )
    );
  }

  #[test]
  fn resolve_import_map_config_file_remote() {
    let config_text = r#"{
      "importMap": "./import_map.json"
    }"#;
    let config_specifier =
      ModuleSpecifier::parse("https://example.com/deno.jsonc").unwrap();
    let config_file = ConfigFile::new(config_text, config_specifier).unwrap();
    let actual = resolve_import_map_specifier(
      None,
      Some(&config_file),
      &PathBuf::from("/"),
    );
    assert!(actual.is_ok());
    let actual = actual.unwrap();
    assert_eq!(
      actual,
      Some(
        ModuleSpecifier::parse("https://example.com/import_map.json").unwrap()
      )
    );
  }

  #[test]
  fn resolve_import_map_flags_take_precedence() {
    let config_text = r#"{
      "importMap": "import_map.json"
    }"#;
    let cwd = &std::env::current_dir().unwrap();
    let config_specifier =
      ModuleSpecifier::parse("file:///deno/deno.jsonc").unwrap();
    let config_file = ConfigFile::new(config_text, config_specifier).unwrap();
    let actual = resolve_import_map_specifier(
      Some("import-map.json"),
      Some(&config_file),
      cwd,
    );
    let import_map_path = cwd.join("import-map.json");
    let expected_specifier =
      ModuleSpecifier::from_file_path(import_map_path).unwrap();
    assert!(actual.is_ok());
    let actual = actual.unwrap();
    assert_eq!(actual, Some(expected_specifier));
  }

  #[test]
  fn resolve_import_map_embedded_take_precedence() {
    let config_text = r#"{
      "importMap": "import_map.json",
      "imports": {},
    }"#;
    let config_specifier =
      ModuleSpecifier::parse("file:///deno/deno.jsonc").unwrap();
    let config_file =
      ConfigFile::new(config_text, config_specifier.clone()).unwrap();
    let actual = resolve_import_map_specifier(
      None,
      Some(&config_file),
      &PathBuf::from("/"),
    );
    assert!(actual.is_ok());
    let actual = actual.unwrap();
    assert_eq!(actual, Some(config_specifier));
  }

  #[test]
  fn resolve_import_map_none() {
    let config_text = r#"{}"#;
    let config_specifier =
      ModuleSpecifier::parse("file:///deno/deno.jsonc").unwrap();
    let config_file = ConfigFile::new(config_text, config_specifier).unwrap();
    let actual = resolve_import_map_specifier(
      None,
      Some(&config_file),
      &PathBuf::from("/"),
    );
    assert!(actual.is_ok());
    let actual = actual.unwrap();
    assert_eq!(actual, None);
  }

  #[test]
  fn resolve_import_map_no_config() {
    let actual = resolve_import_map_specifier(None, None, &PathBuf::from("/"));
    assert!(actual.is_ok());
    let actual = actual.unwrap();
    assert_eq!(actual, None);
  }

  #[test]
  fn storage_key_resolver_test() {
    let resolver = StorageKeyResolver(None);
    let specifier = ModuleSpecifier::parse("file:///a.ts").unwrap();
    assert_eq!(
      resolver.resolve_storage_key(&specifier),
      Some(specifier.to_string())
    );
    let resolver = StorageKeyResolver(Some(None));
    assert_eq!(resolver.resolve_storage_key(&specifier), None);
    let resolver = StorageKeyResolver(Some(Some("value".to_string())));
    assert_eq!(
      resolver.resolve_storage_key(&specifier),
      Some("value".to_string())
    );

    // test empty
    let resolver = StorageKeyResolver::empty();
    assert_eq!(resolver.resolve_storage_key(&specifier), None);
  }

  #[test]
  fn resolve_files_test() {
    use test_util::TempDir;
    let temp_dir = TempDir::new();

    temp_dir.create_dir_all("data");
    temp_dir.create_dir_all("nested");
    temp_dir.create_dir_all("nested/foo");
    temp_dir.create_dir_all("nested/fizz");
    temp_dir.create_dir_all("pages");

    temp_dir.write("data/tes.ts", "");
    temp_dir.write("data/test1.js", "");
    temp_dir.write("data/test1.ts", "");
    temp_dir.write("data/test12.ts", "");

    temp_dir.write("nested/foo/foo.ts", "");
    temp_dir.write("nested/foo/bar.ts", "");
    temp_dir.write("nested/foo/fizz.ts", "");
    temp_dir.write("nested/foo/bazz.ts", "");

    temp_dir.write("nested/fizz/foo.ts", "");
    temp_dir.write("nested/fizz/bar.ts", "");
    temp_dir.write("nested/fizz/fizz.ts", "");
    temp_dir.write("nested/fizz/bazz.ts", "");

    temp_dir.write("pages/[id].ts", "");

    let temp_dir_path = temp_dir.path().as_path();
    let error = resolve_files(
      Some(FilesConfig {
        include: Some(vec![temp_dir_path.join("data/**********.ts")]),
        exclude: vec![],
      }),
      None,
    )
    .unwrap_err();
    assert!(error.to_string().starts_with("Failed to expand glob"));

    let resolved_files = resolve_files(
      Some(FilesConfig {
        include: Some(vec![
          temp_dir_path.join("data/test1.?s"),
          temp_dir_path.join("nested/foo/*.ts"),
          temp_dir_path.join("nested/fizz/*.ts"),
          temp_dir_path.join("pages/[id].ts"),
        ]),
        exclude: vec![temp_dir_path.join("nested/**/*bazz.ts")],
      }),
      None,
    )
    .unwrap();

    assert_eq!(
      resolved_files.include,
      Some(vec![
        temp_dir_path.join("data/test1.js"),
        temp_dir_path.join("data/test1.ts"),
        temp_dir_path.join("nested/foo/bar.ts"),
        temp_dir_path.join("nested/foo/bazz.ts"),
        temp_dir_path.join("nested/foo/fizz.ts"),
        temp_dir_path.join("nested/foo/foo.ts"),
        temp_dir_path.join("nested/fizz/bar.ts"),
        temp_dir_path.join("nested/fizz/bazz.ts"),
        temp_dir_path.join("nested/fizz/fizz.ts"),
        temp_dir_path.join("nested/fizz/foo.ts"),
        temp_dir_path.join("pages/[id].ts"),
      ])
    );
    assert_eq!(
      resolved_files.exclude,
      vec![
        temp_dir_path.join("nested/fizz/bazz.ts"),
        temp_dir_path.join("nested/foo/bazz.ts"),
      ]
    )
  }
}<|MERGE_RESOLUTION|>--- conflicted
+++ resolved
@@ -660,8 +660,6 @@
       } else {
         None
       };
-<<<<<<< HEAD
-=======
 
     // TODO(bartlomieju): remove in v1.39 or v1.40.
     if let Some(wsconfig) = &maybe_workspace_config {
@@ -670,7 +668,6 @@
         std::process::exit(70);
       }
     }
->>>>>>> 766af202
 
     if let Some(env_file_name) = &flags.env_file {
       if (from_filename(env_file_name)).is_err() {
@@ -836,11 +833,6 @@
     if let Some(workspace_config) = self.maybe_workspace_config.as_ref() {
       let base_import_map_config = ::import_map::ext::ImportMapConfig {
         base_url: self.maybe_config_file.as_ref().unwrap().specifier.clone(),
-<<<<<<< HEAD
-        // Use None here?
-        scope_prefix: "".to_string(),
-=======
->>>>>>> 766af202
         import_map_value: workspace_config.base_import_map_value.clone(),
       };
       let children_configs = workspace_config
@@ -849,12 +841,7 @@
         .map(|member| {
           let import_map_value = member.config_file.to_import_map_value();
           ::import_map::ext::ImportMapConfig {
-<<<<<<< HEAD
-            base_url: Url::from_directory_path(member.path.clone()).unwrap(),
-            scope_prefix: member.member_name.to_string(),
-=======
             base_url: member.config_file.specifier.clone(),
->>>>>>> 766af202
             import_map_value,
           }
         })
@@ -865,13 +852,8 @@
         children_configs,
       );
       if let Some((_import_map_url, import_map)) = maybe_import_map {
-<<<<<<< HEAD
-        eprintln!(
-          "import map from workspace config {}",
-=======
         log::debug!(
           "Workspace config generated this import map {}",
->>>>>>> 766af202
           serde_json::to_string_pretty(&import_map).unwrap()
         );
         return import_map::import_map_from_value(
