--- conflicted
+++ resolved
@@ -630,11 +630,7 @@
                          (alternative to passing --no-prompt on invocation)
     DENO_NO_UPDATE_CHECK Set to disable checking if a newer Deno version is
                          available
-<<<<<<< HEAD
     DENO_AUTO_UPGRADE    Set to autoupgrade Deno when a new version
-=======
-    DENO_AUTO_UPGRADE    Set to 1 to auto-upgrade Deno when a new version
->>>>>>> 1529969e
                          is available
     DENO_V8_FLAGS        Set V8 command line options
     DENO_JOBS            Number of parallel workers used for the --parallel
