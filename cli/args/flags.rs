--- conflicted
+++ resolved
@@ -465,11 +465,10 @@
   /// If it returns None, the config file shouldn't be discovered at all.
   pub fn config_path_args(&self) -> Option<Vec<PathBuf>> {
     use DenoSubcommand::*;
-<<<<<<< HEAD
 
     match &self.subcommand {
-      Fmt(FmtFlags { files, .. }) => Some(files.clone()),
-      Lint(LintFlags { files, .. }) => Some(files.clone()),
+      Fmt(FmtFlags { files, .. }) => Some(files.include.clone()),
+      Lint(LintFlags { files, .. }) => Some(files.include.clone()),
       Run(RunFlags { script }) => {
         if let Ok(module_specifier) = deno_core::resolve_url_or_path(script) {
           if module_specifier.scheme() == "file"
@@ -480,19 +479,6 @@
             } else {
               Some(vec![])
             }
-=======
-    if let Fmt(FmtFlags { files, .. }) = &self.subcommand {
-      Some(files.include.clone())
-    } else if let Lint(LintFlags { files, .. }) = &self.subcommand {
-      Some(files.include.clone())
-    } else if let Run(RunFlags { script }) = &self.subcommand {
-      if let Ok(module_specifier) = deno_core::resolve_url_or_path(script) {
-        if module_specifier.scheme() == "file"
-          || module_specifier.scheme() == "npm"
-        {
-          if let Ok(p) = module_specifier.to_file_path() {
-            Some(vec![p])
->>>>>>> 05ef925e
           } else {
             // When the entrypoint doesn't have file: scheme (it's the remote
             // script), then we don't auto discover config file.
