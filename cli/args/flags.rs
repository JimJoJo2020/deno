// Copyright 2018-2022 the Deno authors. All rights reserved. MIT license.

use clap::Arg;
use clap::ArgMatches;
use clap::ColorChoice;
use clap::Command;
use clap::ValueHint;
use deno_core::error::AnyError;
use deno_core::serde::Deserialize;
use deno_core::serde::Serialize;
use deno_core::url::Url;
use deno_runtime::permissions::parse_sys_kind;
use deno_runtime::permissions::PermissionsOptions;
use log::debug;
use log::Level;
use once_cell::sync::Lazy;
use std::env;
use std::net::SocketAddr;
use std::num::NonZeroU32;
use std::num::NonZeroU8;
use std::num::NonZeroUsize;
use std::path::PathBuf;
use std::str::FromStr;

use crate::fs_util::resolve_url_or_path_at_cwd;

use super::flags_allow_net;

static LONG_VERSION: Lazy<String> = Lazy::new(|| {
  format!(
    "{} ({}, {})\nv8 {}\ntypescript {}",
    crate::version::deno(),
    if crate::version::is_canary() {
      "canary"
    } else {
      env!("PROFILE")
    },
    env!("TARGET"),
    deno_core::v8_version(),
    crate::version::TYPESCRIPT
  )
});

static SHORT_VERSION: Lazy<String> = Lazy::new(|| {
  crate::version::deno()
    .split('+')
    .next()
    .unwrap()
    .to_string()
});

#[derive(Clone, Debug, Eq, PartialEq, Deserialize, Serialize)]
pub struct BenchFlags {
  pub ignore: Vec<PathBuf>,
  pub include: Option<Vec<String>>,
  pub filter: Option<String>,
}

#[derive(Clone, Debug, Eq, PartialEq, Deserialize, Serialize)]
pub struct BundleFlags {
  pub source_file: String,
  pub out_file: Option<PathBuf>,
}

#[derive(Clone, Debug, Eq, PartialEq, Deserialize, Serialize)]
pub struct CacheFlags {
  pub files: Vec<String>,
}

#[derive(Clone, Debug, Eq, PartialEq, Deserialize, Serialize)]
pub struct CheckFlags {
  pub files: Vec<String>,
}

#[derive(Clone, Debug, Eq, PartialEq, Deserialize, Serialize)]
pub struct CompileFlags {
  pub source_file: String,
  pub output: Option<PathBuf>,
  pub args: Vec<String>,
  pub target: Option<String>,
}

#[derive(Clone, Debug, Eq, PartialEq, Deserialize, Serialize)]
pub struct CompletionsFlags {
  pub buf: Box<[u8]>,
}

#[derive(Clone, Debug, Eq, PartialEq, Deserialize, Serialize)]
pub struct CoverageFlags {
  pub files: Vec<PathBuf>,
  pub output: Option<PathBuf>,
  pub ignore: Vec<PathBuf>,
  pub include: Vec<String>,
  pub exclude: Vec<String>,
  pub lcov: bool,
}

#[derive(Clone, Debug, Eq, PartialEq, Deserialize, Serialize)]
pub struct DocFlags {
  pub private: bool,
  pub json: bool,
  pub source_file: Option<String>,
  pub filter: Option<String>,
}

#[derive(Clone, Debug, Eq, PartialEq, Deserialize, Serialize)]
pub struct EvalFlags {
  pub print: bool,
  pub code: String,
  pub ext: String,
}

#[derive(Clone, Debug, Eq, PartialEq, Deserialize, Serialize)]
pub struct FmtFlags {
  pub check: bool,
  pub files: Vec<PathBuf>,
  pub ignore: Vec<PathBuf>,
  pub ext: String,
  pub use_tabs: Option<bool>,
  pub line_width: Option<NonZeroU32>,
  pub indent_width: Option<NonZeroU8>,
  pub single_quote: Option<bool>,
  pub prose_wrap: Option<String>,
}

#[derive(Clone, Debug, Eq, PartialEq, Deserialize, Serialize)]
pub struct InitFlags {
  pub dir: Option<String>,
}

#[derive(Clone, Debug, Eq, PartialEq, Deserialize, Serialize)]
pub struct InfoFlags {
  pub json: bool,
  pub file: Option<String>,
}

#[derive(Clone, Debug, Eq, PartialEq, Deserialize, Serialize)]
pub struct InstallFlags {
  pub module_url: String,
  pub args: Vec<String>,
  pub name: Option<String>,
  pub root: Option<PathBuf>,
  pub force: bool,
}

#[derive(Clone, Debug, Eq, PartialEq, Deserialize, Serialize)]
pub struct UninstallFlags {
  pub name: String,
  pub root: Option<PathBuf>,
}

#[derive(Clone, Debug, Eq, PartialEq, Deserialize, Serialize)]
pub struct LintFlags {
  pub files: Vec<PathBuf>,
  pub ignore: Vec<PathBuf>,
  pub rules: bool,
  pub maybe_rules_tags: Option<Vec<String>>,
  pub maybe_rules_include: Option<Vec<String>>,
  pub maybe_rules_exclude: Option<Vec<String>>,
  pub json: bool,
  pub compact: bool,
}

#[derive(Clone, Debug, Eq, PartialEq, Deserialize, Serialize)]
pub struct ReplFlags {
  pub eval_files: Option<Vec<String>>,
  pub eval: Option<String>,
}

#[derive(Clone, Debug, Eq, PartialEq, Deserialize, Serialize)]
pub struct RunFlags {
  pub script: String,
}

impl RunFlags {
  pub fn is_stdin(&self) -> bool {
    self.script == "-"
  }
}

#[derive(Clone, Debug, Eq, PartialEq, Deserialize, Serialize)]
pub struct TaskFlags {
  pub cwd: Option<String>,
  pub task: String,
}

#[derive(Clone, Debug, Eq, PartialEq, Deserialize, Serialize)]
pub struct TestFlags {
  pub ignore: Vec<PathBuf>,
  pub doc: bool,
  pub no_run: bool,
  pub fail_fast: Option<NonZeroUsize>,
  pub allow_none: bool,
  pub include: Vec<String>,
  pub filter: Option<String>,
  pub shuffle: Option<u64>,
  pub concurrent_jobs: NonZeroUsize,
  pub trace_ops: bool,
}

#[derive(Clone, Debug, Eq, PartialEq, Deserialize, Serialize)]
pub struct UpgradeFlags {
  pub dry_run: bool,
  pub force: bool,
  pub canary: bool,
  pub version: Option<String>,
  pub output: Option<PathBuf>,
  pub ca_file: Option<String>,
}

#[derive(Clone, Debug, Eq, PartialEq, Deserialize, Serialize)]
pub struct VendorFlags {
  pub specifiers: Vec<String>,
  pub output_path: Option<PathBuf>,
  pub force: bool,
}

#[derive(Clone, Debug, Eq, PartialEq, Deserialize, Serialize)]
pub enum DenoSubcommand {
  Bench(BenchFlags),
  Bundle(BundleFlags),
  Cache(CacheFlags),
  Check(CheckFlags),
  Compile(CompileFlags),
  Completions(CompletionsFlags),
  Coverage(CoverageFlags),
  Doc(DocFlags),
  Eval(EvalFlags),
  Fmt(FmtFlags),
  Init(InitFlags),
  Info(InfoFlags),
  Install(InstallFlags),
  Uninstall(UninstallFlags),
  Lsp,
  Lint(LintFlags),
  Repl(ReplFlags),
  Run(RunFlags),
  Task(TaskFlags),
  Test(TestFlags),
  Types,
  Upgrade(UpgradeFlags),
  Vendor(VendorFlags),
}

impl Default for DenoSubcommand {
  fn default() -> DenoSubcommand {
    DenoSubcommand::Repl(ReplFlags {
      eval_files: None,
      eval: None,
    })
  }
}

#[derive(Debug, Clone, Copy, Eq, PartialEq)]
pub enum TypeCheckMode {
  /// Type-check all modules.
  All,
  /// Skip type-checking of all modules. The default value for "deno run" and
  /// several other subcommands.
  None,
  /// Only type-check local modules. The default value for "deno test" and
  /// several other subcommands.
  Local,
}

impl Default for TypeCheckMode {
  fn default() -> Self {
    Self::None
  }
}

#[derive(Clone, Debug, Eq, PartialEq)]
pub enum ConfigFlag {
  Discover,
  Path(String),
  Disabled,
}

impl Default for ConfigFlag {
  fn default() -> Self {
    Self::Discover
  }
}

#[derive(Clone, Debug, Eq, PartialEq, Default)]
pub struct Flags {
  /// Vector of CLI arguments - these are user script arguments, all Deno
  /// specific flags are removed.
  pub argv: Vec<String>,
  pub subcommand: DenoSubcommand,

  pub allow_all: bool,
  pub allow_env: Option<Vec<String>>,
  pub allow_hrtime: bool,
  pub allow_net: Option<Vec<String>>,
  pub allow_ffi: Option<Vec<PathBuf>>,
  pub allow_read: Option<Vec<PathBuf>>,
  pub allow_run: Option<Vec<String>>,
  pub allow_sys: Option<Vec<String>>,
  pub allow_write: Option<Vec<PathBuf>>,
  pub ca_stores: Option<Vec<String>>,
  pub ca_file: Option<String>,
  pub cache_blocklist: Vec<String>,
  /// This is not exposed as an option in the CLI, it is used internally when
  /// the language server is configured with an explicit cache option.
  pub cache_path: Option<PathBuf>,
  pub cached_only: bool,
  pub type_check_mode: TypeCheckMode,
  pub config_flag: ConfigFlag,
  pub node_modules_dir: bool,
  pub coverage_dir: Option<String>,
  pub enable_testing_features: bool,
  pub ignore: Vec<PathBuf>,
  pub import_map_path: Option<String>,
  pub inspect_brk: Option<SocketAddr>,
  pub inspect: Option<SocketAddr>,
  pub location: Option<Url>,
  pub lock_write: bool,
  pub lock: Option<PathBuf>,
  pub log_level: Option<Level>,
  pub no_remote: bool,
  pub no_lock: bool,
  pub no_npm: bool,
  pub no_prompt: bool,
  pub reload: bool,
  pub seed: Option<u64>,
  pub unstable: bool,
  pub unsafely_ignore_certificate_errors: Option<Vec<String>>,
  pub v8_flags: Vec<String>,
  pub version: bool,
  pub watch: Option<Vec<PathBuf>>,
  pub no_clear_screen: bool,
}

fn join_paths(allowlist: &[PathBuf], d: &str) -> String {
  allowlist
    .iter()
    .map(|path| path.to_str().unwrap().to_string())
    .collect::<Vec<String>>()
    .join(d)
}

impl Flags {
  /// Return list of permission arguments that are equivalent
  /// to the ones used to create `self`.
  pub fn to_permission_args(&self) -> Vec<String> {
    let mut args = vec![];

    if self.allow_all {
      args.push("--allow-all".to_string());
      return args;
    }

    match &self.allow_read {
      Some(read_allowlist) if read_allowlist.is_empty() => {
        args.push("--allow-read".to_string());
      }
      Some(read_allowlist) => {
        let s = format!("--allow-read={}", join_paths(read_allowlist, ","));
        args.push(s);
      }
      _ => {}
    }

    match &self.allow_write {
      Some(write_allowlist) if write_allowlist.is_empty() => {
        args.push("--allow-write".to_string());
      }
      Some(write_allowlist) => {
        let s = format!("--allow-write={}", join_paths(write_allowlist, ","));
        args.push(s);
      }
      _ => {}
    }

    match &self.allow_net {
      Some(net_allowlist) if net_allowlist.is_empty() => {
        args.push("--allow-net".to_string());
      }
      Some(net_allowlist) => {
        let s = format!("--allow-net={}", net_allowlist.join(","));
        args.push(s);
      }
      _ => {}
    }

    match &self.unsafely_ignore_certificate_errors {
      Some(ic_allowlist) if ic_allowlist.is_empty() => {
        args.push("--unsafely-ignore-certificate-errors".to_string());
      }
      Some(ic_allowlist) => {
        let s = format!(
          "--unsafely-ignore-certificate-errors={}",
          ic_allowlist.join(",")
        );
        args.push(s);
      }
      _ => {}
    }

    match &self.allow_env {
      Some(env_allowlist) if env_allowlist.is_empty() => {
        args.push("--allow-env".to_string());
      }
      Some(env_allowlist) => {
        let s = format!("--allow-env={}", env_allowlist.join(","));
        args.push(s);
      }
      _ => {}
    }

    match &self.allow_run {
      Some(run_allowlist) if run_allowlist.is_empty() => {
        args.push("--allow-run".to_string());
      }
      Some(run_allowlist) => {
        let s = format!("--allow-run={}", run_allowlist.join(","));
        args.push(s);
      }
      _ => {}
    }

    match &self.allow_sys {
      Some(sys_allowlist) if sys_allowlist.is_empty() => {
        args.push("--allow-sys".to_string());
      }
      Some(sys_allowlist) => {
        let s = format!("--allow-sys={}", sys_allowlist.join(","));
        args.push(s)
      }
      _ => {}
    }

    match &self.allow_ffi {
      Some(ffi_allowlist) if ffi_allowlist.is_empty() => {
        args.push("--allow-ffi".to_string());
      }
      Some(ffi_allowlist) => {
        let s = format!("--allow-ffi={}", join_paths(ffi_allowlist, ","));
        args.push(s);
      }
      _ => {}
    }

    if self.allow_hrtime {
      args.push("--allow-hrtime".to_string());
    }

    args
  }

  /// Extract path arguments for config search paths.
  /// If it returns Some(vec), the config should be discovered
  /// from the current dir after trying to discover from each entry in vec.
  /// If it returns None, the config file shouldn't be discovered at all.
  pub fn config_path_args(&self) -> Option<Vec<PathBuf>> {
    use DenoSubcommand::*;
    if let Fmt(FmtFlags { files, .. }) = &self.subcommand {
      Some(files.clone())
    } else if let Lint(LintFlags { files, .. }) = &self.subcommand {
      Some(files.clone())
    } else if let Run(RunFlags { script }) = &self.subcommand {
<<<<<<< HEAD
      if let Ok(module_specifier) = resolve_url_or_path_at_cwd(script) {
        if module_specifier.scheme() == "file" {
=======
      if let Ok(module_specifier) = deno_core::resolve_url_or_path(script) {
        if module_specifier.scheme() == "file"
          || module_specifier.scheme() == "npm"
        {
>>>>>>> 300fd07f
          if let Ok(p) = module_specifier.to_file_path() {
            Some(vec![p])
          } else {
            Some(vec![])
          }
        } else {
          // When the entrypoint doesn't have file: scheme (it's the remote
          // script), then we don't auto discover config file.
          None
        }
      } else {
        Some(vec![])
      }
    } else {
      Some(vec![])
    }
  }

  pub fn permissions_options(&self) -> PermissionsOptions {
    PermissionsOptions {
      allow_env: self.allow_env.clone(),
      allow_hrtime: self.allow_hrtime,
      allow_net: self.allow_net.clone(),
      allow_ffi: self.allow_ffi.clone(),
      allow_read: self.allow_read.clone(),
      allow_run: self.allow_run.clone(),
      allow_sys: self.allow_sys.clone(),
      allow_write: self.allow_write.clone(),
      prompt: !self.no_prompt,
    }
  }
}

static ENV_VARIABLES_HELP: &str = r#"ENVIRONMENT VARIABLES:
    DENO_AUTH_TOKENS     A semi-colon separated list of bearer tokens and
                         hostnames to use when fetching remote modules from
                         private repositories
                         (e.g. "abcde12345@deno.land;54321edcba@github.com")
    DENO_TLS_CA_STORE    Comma-separated list of order dependent certificate
                         stores. Possible values: "system", "mozilla".
                         Defaults to "mozilla".
    DENO_CERT            Load certificate authority from PEM encoded file
    DENO_DIR             Set the cache directory
    DENO_INSTALL_ROOT    Set deno install's output directory
                         (defaults to $HOME/.deno/bin)
    DENO_NO_PROMPT       Set to disable permission prompts on access
                         (alternative to passing --no-prompt on invocation)
    DENO_NO_UPDATE_CHECK Set to disable checking if a newer Deno version is
                         available
    DENO_WEBGPU_TRACE    Directory to use for wgpu traces
    DENO_JOBS            Number of parallel workers used for the --parallel
                         flag with the test subcommand. Defaults to number
                         of available CPUs.
    HTTP_PROXY           Proxy address for HTTP requests
                         (module downloads, fetch)
    HTTPS_PROXY          Proxy address for HTTPS requests
                         (module downloads, fetch)
    NO_COLOR             Set to disable color
    NO_PROXY             Comma-separated list of hosts which do not use a proxy
                         (module downloads, fetch)"#;

static DENO_HELP: Lazy<String> = Lazy::new(|| {
  format!(
    "A modern JavaScript and TypeScript runtime

Docs: https://deno.land/manual@v{}
Modules: https://deno.land/std/ https://deno.land/x/
Bugs: https://github.com/denoland/deno/issues

To start the REPL:

  deno

To execute a script:

  deno run https://deno.land/std/examples/welcome.ts

To evaluate code in the shell:

  deno eval \"console.log(30933 + 404)\"
",
    SHORT_VERSION.as_str()
  )
});

/// Main entry point for parsing deno's command line flags.
pub fn flags_from_vec(args: Vec<String>) -> clap::Result<Flags> {
  let version = crate::version::deno();
  let mut app = clap_root(&version);
  let matches = app.try_get_matches_from_mut(&args)?;

  let mut flags = Flags::default();

  if matches.is_present("unstable") {
    flags.unstable = true;
  }
  if matches.is_present("log-level") {
    flags.log_level = match matches.value_of("log-level").unwrap() {
      "debug" => Some(Level::Debug),
      "info" => Some(Level::Info),
      _ => unreachable!(),
    };
  }
  if matches.is_present("quiet") {
    flags.log_level = Some(Level::Error);
  }

  match matches.subcommand() {
    Some(("bench", m)) => bench_parse(&mut flags, m),
    Some(("bundle", m)) => bundle_parse(&mut flags, m),
    Some(("cache", m)) => cache_parse(&mut flags, m),
    Some(("check", m)) => check_parse(&mut flags, m),
    Some(("compile", m)) => compile_parse(&mut flags, m),
    Some(("completions", m)) => completions_parse(&mut flags, m, app),
    Some(("coverage", m)) => coverage_parse(&mut flags, m),
    Some(("doc", m)) => doc_parse(&mut flags, m),
    Some(("eval", m)) => eval_parse(&mut flags, m),
    Some(("fmt", m)) => fmt_parse(&mut flags, m),
    Some(("init", m)) => init_parse(&mut flags, m),
    Some(("info", m)) => info_parse(&mut flags, m),
    Some(("install", m)) => install_parse(&mut flags, m),
    Some(("lint", m)) => lint_parse(&mut flags, m),
    Some(("lsp", m)) => lsp_parse(&mut flags, m),
    Some(("repl", m)) => repl_parse(&mut flags, m),
    Some(("run", m)) => run_parse(&mut flags, m),
    Some(("task", m)) => task_parse(&mut flags, m, &args),
    Some(("test", m)) => test_parse(&mut flags, m),
    Some(("types", m)) => types_parse(&mut flags, m),
    Some(("uninstall", m)) => uninstall_parse(&mut flags, m),
    Some(("upgrade", m)) => upgrade_parse(&mut flags, m),
    Some(("vendor", m)) => vendor_parse(&mut flags, m),
    _ => handle_repl_flags(
      &mut flags,
      ReplFlags {
        eval_files: None,
        eval: None,
      },
    ),
  }

  Ok(flags)
}

fn handle_repl_flags(flags: &mut Flags, repl_flags: ReplFlags) {
  flags.subcommand = DenoSubcommand::Repl(repl_flags);
  flags.allow_net = Some(vec![]);
  flags.allow_env = Some(vec![]);
  flags.allow_run = Some(vec![]);
  flags.allow_read = Some(vec![]);
  flags.allow_sys = Some(vec![]);
  flags.allow_write = Some(vec![]);
  flags.allow_ffi = Some(vec![]);
  flags.allow_hrtime = true;
}

fn clap_root(version: &str) -> Command {
  clap::Command::new("deno")
    .bin_name("deno")
    .color(ColorChoice::Never)
    .max_term_width(80)
    .version(version)
    .long_version(LONG_VERSION.as_str())
    .arg(
      Arg::new("unstable")
        .long("unstable")
        .help("Enable unstable features and APIs")
        .global(true),
    )
    .arg(
      Arg::new("log-level")
        .short('L')
        .long("log-level")
        .help("Set log level")
        .hide(true)
        .takes_value(true)
        .possible_values(&["debug", "info"])
        .global(true),
    )
    .arg(
      Arg::new("quiet")
        .short('q')
        .long("quiet")
        .help("Suppress diagnostic output")
        .global(true),
    )
    .subcommand(bench_subcommand())
    .subcommand(bundle_subcommand())
    .subcommand(cache_subcommand())
    .subcommand(check_subcommand())
    .subcommand(compile_subcommand())
    .subcommand(completions_subcommand())
    .subcommand(coverage_subcommand())
    .subcommand(doc_subcommand())
    .subcommand(eval_subcommand())
    .subcommand(fmt_subcommand())
    .subcommand(init_subcommand())
    .subcommand(info_subcommand())
    .subcommand(install_subcommand())
    .subcommand(uninstall_subcommand())
    .subcommand(lsp_subcommand())
    .subcommand(lint_subcommand())
    .subcommand(repl_subcommand())
    .subcommand(run_subcommand())
    .subcommand(task_subcommand())
    .subcommand(test_subcommand())
    .subcommand(types_subcommand())
    .subcommand(upgrade_subcommand())
    .subcommand(vendor_subcommand())
    .long_about(DENO_HELP.as_str())
    .after_help(ENV_VARIABLES_HELP)
}

fn bench_subcommand<'a>() -> Command<'a> {
  runtime_args(Command::new("bench"), true, false)
    .trailing_var_arg(true)
    .arg(
      Arg::new("ignore")
        .long("ignore")
        .takes_value(true)
        .use_value_delimiter(true)
        .require_equals(true)
        .help("Ignore files"),
    )
    .arg(
      Arg::new("filter")
        .allow_hyphen_values(true)
        .long("filter")
        .takes_value(true)
        .help("Run benchmarks with this string or pattern in the bench name"),
    )
    .arg(
      Arg::new("files")
        .help("List of file names to run")
        .takes_value(true)
        .multiple_values(true)
        .multiple_occurrences(true),
    )
    .arg(watch_arg(false))
    .arg(no_clear_screen_arg())
    .arg(script_arg().last(true))
    .about("Run benchmarks")
    .long_about(
      "Run benchmarks using Deno's built-in bench tool.

Evaluate the given modules, run all benches declared with 'Deno.bench()' \
and report results to standard output:

  deno bench src/fetch_bench.ts src/signal_bench.ts

Directory arguments are expanded to all contained files matching the \
glob {*_,*.,}bench.{js,mjs,ts,mts,jsx,tsx}:

  deno bench src/",
    )
}

fn bundle_subcommand<'a>() -> Command<'a> {
  compile_args(Command::new("bundle"))
    .arg(
      Arg::new("source_file")
        .takes_value(true)
        .required(true)
        .value_hint(ValueHint::FilePath),
    )
    .arg(
      Arg::new("out_file")
        .takes_value(true)
        .required(false)
        .value_hint(ValueHint::FilePath),
    )
    .arg(watch_arg(false))
    .arg(no_clear_screen_arg())
    .about("Bundle module and dependencies into single file")
    .long_about(
      "Output a single JavaScript file with all dependencies.

  deno bundle https://deno.land/std/examples/colors.ts colors.bundle.js

If no output file is given, the output is written to standard output:

  deno bundle https://deno.land/std/examples/colors.ts",
    )
}

fn cache_subcommand<'a>() -> Command<'a> {
  compile_args(Command::new("cache"))
    .arg(
      Arg::new("file")
        .takes_value(true)
        .required(true)
        .min_values(1)
        .value_hint(ValueHint::FilePath),
    )
    .about("Cache the dependencies")
    .long_about(
      "Cache and compile remote dependencies recursively.

Download and compile a module with all of its static dependencies and save \
them in the local cache, without running any code:

  deno cache https://deno.land/std/http/file_server.ts

Future runs of this module will trigger no downloads or compilation unless \
--reload is specified.",
    )
}

fn check_subcommand<'a>() -> Command<'a> {
  compile_args_without_check_args(Command::new("check"))
  .arg(
    Arg::new("remote")
      .long("remote")
      .help("Type-check all modules, including remote")
      .conflicts_with("no-remote")
    )
    .arg(
      Arg::new("file")
        .takes_value(true)
        .required(true)
        .min_values(1)
        .value_hint(ValueHint::FilePath),
    )
    .about("Type-check the dependencies")
    .long_about(
      "Download and type-check without execution.

  deno check https://deno.land/std/http/file_server.ts

Unless --reload is specified, this command will not re-download already cached dependencies.",
    )
}

fn compile_subcommand<'a>() -> Command<'a> {
  runtime_args(Command::new("compile"), true, false)
    .trailing_var_arg(true)
    .arg(script_arg().required(true))
    .arg(
      Arg::new("output")
        .long("output")
        .short('o')
        .help("Output file (defaults to $PWD/<inferred-name>)")
        .takes_value(true)
        .value_hint(ValueHint::FilePath),
    )
    .arg(
      Arg::new("target")
        .long("target")
        .help("Target OS architecture")
        .takes_value(true)
        .possible_values(&[
          "x86_64-unknown-linux-gnu",
          "x86_64-pc-windows-msvc",
          "x86_64-apple-darwin",
          "aarch64-apple-darwin",
        ]),
    )
    .about("UNSTABLE: Compile the script into a self contained executable")
    .long_about(
      "UNSTABLE: Compiles the given script into a self contained executable.

  deno compile -A https://deno.land/std/http/file_server.ts
  deno compile --output color_util https://deno.land/std/examples/colors.ts

Any flags passed which affect runtime behavior, such as '--unstable', \
'--allow-*', '--v8-flags', etc. are encoded into the output executable and \
used at runtime as if they were passed to a similar 'deno run' command.

The executable name is inferred by default: Attempt to take the file stem of \
the URL path. The above example would become 'file_server'. If the file stem \
is something generic like 'main', 'mod', 'index' or 'cli', and the path has no \
parent, take the file name of the parent path. Otherwise settle with the \
generic name. If the resulting name has an '@...' suffix, strip it.

Cross-compiling to different target architectures is supported using the \
`--target` flag. On the first invocation with deno will download proper \
binary and cache it in $DENO_DIR. The aarch64-apple-darwin target is not \
supported in canary.
",
    )
}

fn completions_subcommand<'a>() -> Command<'a> {
  Command::new("completions")
    .disable_help_subcommand(true)
    .arg(
      Arg::new("shell")
        .possible_values(&["bash", "fish", "powershell", "zsh", "fig"])
        .required(true),
    )
    .about("Generate shell completions")
    .long_about(
      "Output shell completion script to standard output.

  deno completions bash > /usr/local/etc/bash_completion.d/deno.bash
  source /usr/local/etc/bash_completion.d/deno.bash",
    )
}

fn coverage_subcommand<'a>() -> Command<'a> {
  Command::new("coverage")
    .about("Print coverage reports")
    .long_about(
      "Print coverage reports from coverage profiles.

Collect a coverage profile with deno test:

  deno test --coverage=cov_profile

Print a report to stdout:

  deno coverage cov_profile

Include urls that start with the file schema:

  deno coverage --include=\"^file:\" cov_profile

Exclude urls ending with test.ts and test.js:

  deno coverage --exclude=\"test\\.(ts|js)\" cov_profile

Include urls that start with the file schema and exclude files ending with \
test.ts and test.js, for an url to match it must match the include pattern and \
not match the exclude pattern:

  deno coverage --include=\"^file:\" --exclude=\"test\\.(ts|js)\" cov_profile

Write a report using the lcov format:

  deno coverage --lcov --output=cov.lcov cov_profile/

Generate html reports from lcov:

  genhtml -o html_cov cov.lcov
",
    )
    .arg(
      Arg::new("ignore")
        .long("ignore")
        .takes_value(true)
        .use_value_delimiter(true)
        .require_equals(true)
        .help("Ignore coverage files")
        .value_hint(ValueHint::AnyPath),
    )
    .arg(
      Arg::new("include")
        .long("include")
        .takes_value(true)
        .value_name("regex")
        .multiple_values(true)
        .multiple_occurrences(true)
        .require_equals(true)
        .default_value(r"^file:")
        .help("Include source files in the report"),
    )
    .arg(
      Arg::new("exclude")
        .long("exclude")
        .takes_value(true)
        .value_name("regex")
        .multiple_values(true)
        .multiple_occurrences(true)
        .require_equals(true)
        .default_value(r"test\.(js|mjs|ts|jsx|tsx)$")
        .help("Exclude source files from the report"),
    )
    .arg(
      Arg::new("lcov")
        .long("lcov")
        .help("Output coverage report in lcov format")
        .takes_value(false),
    )
    .arg(
      Arg::new("output")
        .requires("lcov")
        .long("output")
        .help("Output file (defaults to stdout) for lcov")
        .long_help(
          "Exports the coverage report in lcov format to the given file. \
    Filename should be passed along with '=' For example '--output=foo.lcov' \
    If no --output arg is specified then the report is written to stdout.",
        )
        .takes_value(true)
        .require_equals(true)
        .value_hint(ValueHint::FilePath),
    )
    .arg(
      Arg::new("files")
        .takes_value(true)
        .multiple_values(true)
        .multiple_occurrences(true)
        .required(true)
        .value_hint(ValueHint::AnyPath),
    )
}

fn doc_subcommand<'a>() -> Command<'a> {
  Command::new("doc")
    .about("Show documentation for a module")
    .long_about(
      "Show documentation for a module.

Output documentation to standard output:

    deno doc ./path/to/module.ts

Output private documentation to standard output:

    deno doc --private ./path/to/module.ts

Output documentation in JSON format:

    deno doc --json ./path/to/module.ts

Target a specific symbol:

    deno doc ./path/to/module.ts MyClass.someField

Show documentation for runtime built-ins:

    deno doc
    deno doc --builtin Deno.Listener",
    )
    .arg(import_map_arg())
    .arg(reload_arg())
    .arg(
      Arg::new("json")
        .long("json")
        .help("Output documentation in JSON format")
        .takes_value(false),
    )
    .arg(
      Arg::new("private")
        .long("private")
        .help("Output private documentation")
        .takes_value(false),
    )
    // TODO(nayeemrmn): Make `--builtin` a proper option. Blocked by
    // https://github.com/clap-rs/clap/issues/1794. Currently `--builtin` is
    // just a possible value of `source_file` so leading hyphens must be
    // enabled.
    .allow_hyphen_values(true)
    .arg(
      Arg::new("source_file")
        .takes_value(true)
        .value_hint(ValueHint::FilePath),
    )
    .arg(
      Arg::new("filter")
        .help("Dot separated path to symbol")
        .takes_value(true)
        .required(false)
        .conflicts_with("json"),
    )
}

fn eval_subcommand<'a>() -> Command<'a> {
  runtime_args(Command::new("eval"), false, true)
    .about("Eval script")
    .long_about(
      "Evaluate JavaScript from the command line.

  deno eval \"console.log('hello world')\"

To evaluate as TypeScript:

  deno eval --ext=ts \"const v: string = 'hello'; console.log(v)\"

This command has implicit access to all permissions (--allow-all).",
    )
    .arg(
      // TODO(@satyarohith): remove this argument in 2.0.
      Arg::new("ts")
        .long("ts")
        .short('T')
        .help("Treat eval input as TypeScript")
        .takes_value(false)
        .multiple_occurrences(false)
        .multiple_values(false)
        .hide(true),
    )
    .arg(
      Arg::new("ext")
        .long("ext")
        .help("Set standard input (stdin) content type")
        .takes_value(true)
        .default_value("js")
        .possible_values(&["ts", "tsx", "js", "jsx"]),
    )
    .arg(
      Arg::new("print")
        .long("print")
        .short('p')
        .help("print result to stdout")
        .takes_value(false)
        .multiple_occurrences(false)
        .multiple_values(false),
    )
    .arg(
      Arg::new("code_arg")
        .multiple_values(true)
        .multiple_occurrences(true)
        .help("Code arg")
        .value_name("CODE_ARG")
        .required(true),
    )
}

fn fmt_subcommand<'a>() -> Command<'a> {
  Command::new("fmt")
    .about("Format source files")
    .long_about(
      "Auto-format JavaScript, TypeScript, Markdown, and JSON files.

  deno fmt
  deno fmt myfile1.ts myfile2.ts
  deno fmt --check

Format stdin and write to stdout:

  cat file.ts | deno fmt -

Ignore formatting code by preceding it with an ignore comment:

  // deno-fmt-ignore

Ignore formatting a file by adding an ignore comment at the top of the file:

  // deno-fmt-ignore-file",
    )
    .arg(config_arg())
    .arg(no_config_arg())
    .arg(
      Arg::new("check")
        .long("check")
        .help("Check if the source files are formatted")
        .takes_value(false),
    )
    .arg(
      Arg::new("ext")
        .long("ext")
        .help("Set standard input (stdin) content type")
        .takes_value(true)
        .default_value("ts")
        .possible_values(&["ts", "tsx", "js", "jsx", "md", "json", "jsonc"]),
    )
    .arg(
      Arg::new("ignore")
        .long("ignore")
        .takes_value(true)
        .use_value_delimiter(true)
        .require_equals(true)
        .help("Ignore formatting particular source files")
        .value_hint(ValueHint::AnyPath),
    )
    .arg(
      Arg::new("files")
        .takes_value(true)
        .multiple_values(true)
        .multiple_occurrences(true)
        .required(false)
        .value_hint(ValueHint::AnyPath),
    )
    .arg(watch_arg(false))
    .arg(no_clear_screen_arg())
    .arg(
      Arg::new("options-use-tabs")
        .long("options-use-tabs")
        .help("Use tabs instead of spaces for indentation. Defaults to false."),
    )
    .arg(
      Arg::new("options-line-width")
        .long("options-line-width")
        .help("Define maximum line width. Defaults to 80.")
        .takes_value(true)
        .validator(|val: &str| match val.parse::<NonZeroUsize>() {
          Ok(_) => Ok(()),
          Err(_) => {
            Err("options-line-width should be a non zero integer".to_string())
          }
        }),
    )
    .arg(
      Arg::new("options-indent-width")
        .long("options-indent-width")
        .help("Define indentation width. Defaults to 2.")
        .takes_value(true)
        .validator(|val: &str| match val.parse::<NonZeroUsize>() {
          Ok(_) => Ok(()),
          Err(_) => {
            Err("options-indent-width should be a non zero integer".to_string())
          }
        }),
    )
    .arg(
      Arg::new("options-single-quote")
        .long("options-single-quote")
        .help("Use single quotes. Defaults to false."),
    )
    .arg(
      Arg::new("options-prose-wrap")
        .long("options-prose-wrap")
        .takes_value(true)
        .possible_values(&["always", "never", "preserve"])
        .help("Define how prose should be wrapped. Defaults to always."),
    )
}

fn init_subcommand<'a>() -> Command<'a> {
  Command::new("init").about("Initialize a new project").arg(
    Arg::new("dir")
      .takes_value(true)
      .required(false)
      .value_hint(ValueHint::DirPath),
  )
}

fn info_subcommand<'a>() -> Command<'a> {
  Command::new("info")
    .about("Show info about cache or info related to source file")
    .long_about(
      "Information about a module or the cache directories.

Get information about a module:

  deno info https://deno.land/std/http/file_server.ts

The following information is shown:

local: Local path of the file.
type: JavaScript, TypeScript, or JSON.
emit: Local path of compiled source code. (TypeScript only.)
dependencies: Dependency tree of the source file.

Without any additional arguments, 'deno info' shows:

DENO_DIR: Directory containing Deno-managed files.
Remote modules cache: Subdirectory containing downloaded remote modules.
TypeScript compiler cache: Subdirectory containing TS compiler output.",
    )
    .arg(Arg::new("file").takes_value(true).required(false).value_hint(ValueHint::FilePath))
    .arg(reload_arg().requires("file"))
    .arg(ca_file_arg())
    .arg(
      location_arg()
        .conflicts_with("file")
        .help("Show files used for origin bound APIs like the Web Storage API when running a script with '--location=<HREF>'")
    )
    // TODO(lucacasonato): remove for 2.0
    .arg(no_check_arg().hide(true))
    .arg(no_config_arg())
    .arg(config_arg())
    .arg(import_map_arg())
    .arg(local_npm_arg())
    .arg(
      Arg::new("json")
        .long("json")
        .help("UNSTABLE: Outputs the information in JSON format")
        .takes_value(false),
    )
}

fn install_subcommand<'a>() -> Command<'a> {
  runtime_args(Command::new("install"), true, true)
    .trailing_var_arg(true)
    .arg(Arg::new("cmd").required(true).multiple_values(true).value_hint(ValueHint::FilePath))
    .arg(
      Arg::new("name")
        .long("name")
        .short('n')
        .help("Executable file name")
        .takes_value(true)
        .required(false))
    .arg(
      Arg::new("root")
        .long("root")
        .help("Installation root")
        .takes_value(true)
        .multiple_occurrences(false)
        .multiple_values(false)
        .value_hint(ValueHint::DirPath))
    .arg(
      Arg::new("force")
        .long("force")
        .short('f')
        .help("Forcefully overwrite existing installation")
        .takes_value(false))
    .about("Install script as an executable")
    .long_about(
      "Installs a script as an executable in the installation root's bin directory.

  deno install --allow-net --allow-read https://deno.land/std/http/file_server.ts
  deno install https://deno.land/std/examples/colors.ts

To change the executable name, use -n/--name:

  deno install --allow-net --allow-read -n serve https://deno.land/std/http/file_server.ts

The executable name is inferred by default:
  - Attempt to take the file stem of the URL path. The above example would
    become 'file_server'.
  - If the file stem is something generic like 'main', 'mod', 'index' or 'cli',
    and the path has no parent, take the file name of the parent path. Otherwise
    settle with the generic name.
  - If the resulting name has an '@...' suffix, strip it.

To change the installation root, use --root:

  deno install --allow-net --allow-read --root /usr/local https://deno.land/std/http/file_server.ts

The installation root is determined, in order of precedence:
  - --root option
  - DENO_INSTALL_ROOT environment variable
  - $HOME/.deno

These must be added to the path manually if required.")
}

fn uninstall_subcommand<'a>() -> Command<'a> {
  Command::new("uninstall")
    .trailing_var_arg(true)
    .arg(
      Arg::new("name")
        .required(true)
        .multiple_occurrences(false)
        .allow_hyphen_values(true))
    .arg(
      Arg::new("root")
        .long("root")
        .help("Installation root")
        .takes_value(true)
        .multiple_occurrences(false)
        .value_hint(ValueHint::DirPath))
    .about("Uninstall a script previously installed with deno install")
    .long_about(
      "Uninstalls an executable script in the installation root's bin directory.

  deno uninstall serve

To change the installation root, use --root:

  deno uninstall --root /usr/local serve

The installation root is determined, in order of precedence:
  - --root option
  - DENO_INSTALL_ROOT environment variable
  - $HOME/.deno")
}

static LSP_HELP: Lazy<String> = Lazy::new(|| {
  format!(
    "The 'deno lsp' subcommand provides a way for code editors and IDEs to
interact with Deno using the Language Server Protocol. Usually humans do not
use this subcommand directly. For example, 'deno lsp' can provide IDEs with
go-to-definition support and automatic code formatting.

How to connect various editors and IDEs to 'deno lsp':
https://deno.land/manual@v{}/getting_started/setup_your_environment#editors-and-ides",
    SHORT_VERSION.as_str()
  )
});

fn lsp_subcommand<'a>() -> Command<'a> {
  Command::new("lsp")
    .about("Start the language server")
    .long_about(LSP_HELP.as_str())
}

fn lint_subcommand<'a>() -> Command<'a> {
  Command::new("lint")
    .about("Lint source files")
    .long_about(
      "Lint JavaScript/TypeScript source code.

  deno lint
  deno lint myfile1.ts myfile2.js

Print result as JSON:

  deno lint --json

Read from stdin:

  cat file.ts | deno lint -
  cat file.ts | deno lint --json -

List available rules:

  deno lint --rules

Ignore diagnostics on the next line by preceding it with an ignore comment and
rule name:

  // deno-lint-ignore no-explicit-any
  // deno-lint-ignore require-await no-empty

Names of rules to ignore must be specified after ignore comment.

Ignore linting a file by adding an ignore comment at the top of the file:

  // deno-lint-ignore-file
",
    )
    .arg(Arg::new("rules").long("rules").help("List available rules"))
    .arg(
      Arg::new("rules-tags")
        .long("rules-tags")
        .require_equals(true)
        .takes_value(true)
        .use_value_delimiter(true)
        .conflicts_with("rules")
        .help("Use set of rules with a tag"),
    )
    .arg(
      Arg::new("rules-include")
        .long("rules-include")
        .require_equals(true)
        .takes_value(true)
        .use_value_delimiter(true)
        .conflicts_with("rules")
        .help("Include lint rules"),
    )
    .arg(
      Arg::new("rules-exclude")
        .long("rules-exclude")
        .require_equals(true)
        .takes_value(true)
        .use_value_delimiter(true)
        .conflicts_with("rules")
        .help("Exclude lint rules"),
    )
    .arg(no_config_arg())
    .arg(config_arg())
    .arg(
      Arg::new("ignore")
        .long("ignore")
        .takes_value(true)
        .use_value_delimiter(true)
        .require_equals(true)
        .help("Ignore linting particular source files")
        .value_hint(ValueHint::AnyPath),
    )
    .arg(
      Arg::new("json")
        .long("json")
        .help("Output lint result in JSON format")
        .takes_value(false),
    )
    .arg(
      Arg::new("compact")
        .long("compact")
        .help("Output lint result in compact format")
        .takes_value(false)
        .conflicts_with("json"),
    )
    .arg(
      Arg::new("files")
        .takes_value(true)
        .multiple_values(true)
        .multiple_occurrences(true)
        .required(false)
        .value_hint(ValueHint::AnyPath),
    )
    .arg(watch_arg(false))
    .arg(no_clear_screen_arg())
}

fn repl_subcommand<'a>() -> Command<'a> {
  runtime_args(Command::new("repl"), false, true)
    .about("Read Eval Print Loop")
    .arg(
      Arg::new("eval-file")
        .long("eval-file")
        .min_values(1)
        .takes_value(true)
        .use_value_delimiter(true)
        .require_equals(true)
        .help("Evaluates the provided file(s) as scripts when the REPL starts. Accepts file paths and URLs.")
        .value_hint(ValueHint::AnyPath),
    )
    .arg(
      Arg::new("eval")
        .long("eval")
        .help("Evaluates the provided code when the REPL starts.")
        .takes_value(true)
        .value_name("code"),
    )
    .arg(unsafely_ignore_certificate_errors_arg())
}

fn run_subcommand<'a>() -> Command<'a> {
  runtime_args(Command::new("run"), true, true)
    .arg(
      watch_arg(true)
        .conflicts_with("inspect")
        .conflicts_with("inspect-brk"),
    )
    .arg(no_clear_screen_arg())
    .trailing_var_arg(true)
    .arg(script_arg().required(true))
    .about("Run a JavaScript or TypeScript program")
    .long_about(
      "Run a JavaScript or TypeScript program

By default all programs are run in sandbox without access to disk, network or
ability to spawn subprocesses.

  deno run https://deno.land/std/examples/welcome.ts

Grant all permissions:

  deno run -A https://deno.land/std/http/file_server.ts

Grant permission to read from disk and listen to network:

  deno run --allow-read --allow-net https://deno.land/std/http/file_server.ts

Grant permission to read allow-listed files from disk:

  deno run --allow-read=/etc https://deno.land/std/http/file_server.ts

Specifying the filename '-' to read the file from stdin.

  curl https://deno.land/std/examples/welcome.ts | deno run -",
    )
}

fn task_subcommand<'a>() -> Command<'a> {
  Command::new("task")
    .trailing_var_arg(true)
    .arg(config_arg())
    .arg(
      Arg::new("cwd")
        .long("cwd")
        .value_name("DIR")
        .help("Specify the directory to run the task in")
        .takes_value(true)
        .value_hint(ValueHint::DirPath)
    )
    // Ideally the task name and trailing arguments should be two separate clap
    // arguments, but there is a bug in clap that's preventing us from doing
    // this (https://github.com/clap-rs/clap/issues/1538). Once that's fixed,
    // then we can revert this back to what it used to be.
    .arg(Arg::new("task_name_and_args")
        .multiple_values(true)
        .multiple_occurrences(true)
        .allow_hyphen_values(true)
    .help("Task to be executed with any additional arguments passed to the task"))
    .about("Run a task defined in the configuration file")
    .long_about(
      "Run a task defined in the configuration file

  deno task build",
    )
}

fn test_subcommand<'a>() -> Command<'a> {
  runtime_args(Command::new("test"), true, true)
    .trailing_var_arg(true)
    .arg(
      Arg::new("ignore")
        .long("ignore")
        .takes_value(true)
        .use_value_delimiter(true)
        .require_equals(true)
        .help("Ignore files")
        .value_hint(ValueHint::AnyPath),
    )
    .arg(
      Arg::new("no-run")
        .long("no-run")
        .help("Cache test modules, but don't run tests")
        .takes_value(false),
    )
    .arg(
      Arg::new("trace-ops")
        .long("trace-ops")
        .help("Enable tracing of async ops. Useful when debugging leaking ops in test, but impacts test execution time.")
        .takes_value(false),
    )
    .arg(
      Arg::new("doc")
        .long("doc")
        .help("UNSTABLE: type-check code blocks")
        .takes_value(false),
    )
    .arg(
      Arg::new("fail-fast")
        .long("fail-fast")
        .alias("failfast")
        .help("Stop after N errors. Defaults to stopping after first failure.")
        .min_values(0)
        .required(false)
        .takes_value(true)
        .require_equals(true)
        .value_name("N")
        .validator(|val: &str| match val.parse::<NonZeroUsize>() {
          Ok(_) => Ok(()),
          Err(_) => Err("fail-fast should be a non zero integer".to_string()),
        }),
    )
    .arg(
      Arg::new("allow-none")
        .long("allow-none")
        .help("Don't return error code if no test files are found")
        .takes_value(false),
    )
    .arg(
      Arg::new("filter")
        .allow_hyphen_values(true)
        .long("filter")
        .takes_value(true)
        .help("Run tests with this string or pattern in the test name"),
    )
    .arg(
      Arg::new("shuffle")
        .long("shuffle")
        .value_name("NUMBER")
        .help("(UNSTABLE): Shuffle the order in which the tests are run")
        .min_values(0)
        .max_values(1)
        .require_equals(true)
        .takes_value(true)
        .validator(|val: &str| match val.parse::<u64>() {
          Ok(_) => Ok(()),
          Err(_) => Err("Shuffle seed should be a number".to_string()),
        }),
    )
    .arg(
      Arg::new("coverage")
        .long("coverage")
        .require_equals(true)
        .takes_value(true)
        .value_name("DIR")
        .conflicts_with("inspect")
        .conflicts_with("inspect-brk")
        .help("UNSTABLE: Collect coverage profile data into DIR"),
    )
    .arg(
      Arg::new("parallel")
        .long("parallel")
        .help("Run test modules in parallel. Parallelism defaults to the number of available CPUs or the value in the DENO_JOBS environment variable.")
        .conflicts_with("jobs")
        .takes_value(false)
    )
    .arg(
      Arg::new("jobs")
        .short('j')
        .long("jobs")
        .help("deprecated: Number of parallel workers, defaults to number of available CPUs when no value is provided. Defaults to 1 when the option is not present.")
        .hide(true)
        .min_values(0)
        .max_values(1)
        .takes_value(true)
        .validator(|val: &str| match val.parse::<NonZeroUsize>() {
          Ok(_) => Ok(()),
          Err(_) => Err("jobs should be a non zero unsigned integer".to_string()),
        }),
    )
    .arg(
      Arg::new("files")
        .help("List of file names to run")
        .takes_value(true)
        .multiple_values(true)
        .multiple_occurrences(true)
        .value_hint(ValueHint::AnyPath),
    )
    .arg(
      watch_arg(false)
        .conflicts_with("no-run")
        .conflicts_with("coverage"),
    )
    .arg(no_clear_screen_arg())
    .arg(script_arg().last(true))
    .about("Run tests")
    .long_about(
      "Run tests using Deno's built-in test runner.

Evaluate the given modules, run all tests declared with 'Deno.test()' and
report results to standard output:

  deno test src/fetch_test.ts src/signal_test.ts

Directory arguments are expanded to all contained files matching the glob
{*_,*.,}test.{js,mjs,ts,mts,jsx,tsx}:

  deno test src/",
    )
}

fn types_subcommand<'a>() -> Command<'a> {
  Command::new("types")
    .about("Print runtime TypeScript declarations")
    .long_about(
      "Print runtime TypeScript declarations.

  deno types > lib.deno.d.ts

The declaration file could be saved and used for typing information.",
    )
}

fn upgrade_subcommand<'a>() -> Command<'a> {
  Command::new("upgrade")
    .about("Upgrade deno executable to given version")
    .long_about(
      "Upgrade deno executable to the given version.
Defaults to latest.

The version is downloaded from
https://github.com/denoland/deno/releases
and is used to replace the current executable.

If you want to not replace the current Deno executable but instead download an
update to a different location, use the --output flag

  deno upgrade --output $HOME/my_deno",
    )
    .arg(
      Arg::new("version")
        .long("version")
        .help("The version to upgrade to")
        .takes_value(true),
    )
    .arg(
      Arg::new("output")
        .long("output")
        .help("The path to output the updated version to")
        .takes_value(true)
        .value_hint(ValueHint::FilePath),
    )
    .arg(
      Arg::new("dry-run")
        .long("dry-run")
        .help("Perform all checks without replacing old exe"),
    )
    .arg(
      Arg::new("force")
        .long("force")
        .short('f')
        .help("Replace current exe even if not out-of-date"),
    )
    .arg(
      Arg::new("canary")
        .long("canary")
        .help("Upgrade to canary builds"),
    )
    .arg(ca_file_arg())
}

fn vendor_subcommand<'a>() -> Command<'a> {
  Command::new("vendor")
    .about("Vendor remote modules into a local directory")
    .long_about(
      "Vendor remote modules into a local directory.

Analyzes the provided modules along with their dependencies, downloads
remote modules to the output directory, and produces an import map that
maps remote specifiers to the downloaded files.

  deno vendor main.ts
  deno run --import-map vendor/import_map.json main.ts

Remote modules and multiple modules may also be specified:

  deno vendor main.ts test.deps.ts https://deno.land/std/path/mod.ts",
    )
    .arg(
      Arg::new("specifiers")
        .takes_value(true)
        .multiple_values(true)
        .multiple_occurrences(true)
        .required(true),
    )
    .arg(
      Arg::new("output")
        .long("output")
        .help("The directory to output the vendored modules to")
        .takes_value(true)
        .value_hint(ValueHint::DirPath),
    )
    .arg(
      Arg::new("force")
        .long("force")
        .short('f')
        .help(
          "Forcefully overwrite conflicting files in existing output directory",
        )
        .takes_value(false),
    )
    .arg(no_config_arg())
    .arg(config_arg())
    .arg(import_map_arg())
    .arg(lock_arg())
    .arg(reload_arg())
    .arg(ca_file_arg())
}

fn compile_args(app: Command) -> Command {
  app
    .arg(import_map_arg())
    .arg(no_remote_arg())
    .arg(no_npm_arg())
    .arg(local_npm_arg())
    .arg(no_config_arg())
    .arg(config_arg())
    .arg(no_check_arg())
    .arg(check_arg())
    .arg(reload_arg())
    .arg(lock_arg())
    .arg(lock_write_arg())
    .arg(no_lock_arg())
    .arg(ca_file_arg())
}

fn compile_args_without_check_args(app: Command) -> Command {
  app
    .arg(import_map_arg())
    .arg(no_remote_arg())
    .arg(no_npm_arg())
    .arg(local_npm_arg())
    .arg(config_arg())
    .arg(no_config_arg())
    .arg(reload_arg())
    .arg(lock_arg())
    .arg(lock_write_arg())
    .arg(no_lock_arg())
    .arg(ca_file_arg())
}

fn permission_args(app: Command) -> Command {
  app
    .arg(
      Arg::new("allow-read")
        .long("allow-read")
        .min_values(0)
        .takes_value(true)
        .use_value_delimiter(true)
        .require_equals(true)
        .help("Allow file system read access")
        .value_hint(ValueHint::AnyPath),
    )
    .arg(
      Arg::new("allow-write")
        .long("allow-write")
        .min_values(0)
        .takes_value(true)
        .use_value_delimiter(true)
        .require_equals(true)
        .help("Allow file system write access")
        .value_hint(ValueHint::AnyPath),
    )
    .arg(
      Arg::new("allow-net")
        .long("allow-net")
        .min_values(0)
        .takes_value(true)
        .use_value_delimiter(true)
        .require_equals(true)
        .help("Allow network access")
        .validator(flags_allow_net::validator),
    )
    .arg(unsafely_ignore_certificate_errors_arg())
    .arg(
      Arg::new("allow-env")
        .long("allow-env")
        .min_values(0)
        .takes_value(true)
        .use_value_delimiter(true)
        .require_equals(true)
        .help("Allow environment access")
        .validator(|keys| {
          for key in keys.split(',') {
            if key.is_empty() || key.contains(&['=', '\0'] as &[char]) {
              return Err(format!("invalid key \"{}\"", key));
            }
          }
          Ok(())
        }),
    )
    .arg(
      Arg::new("allow-sys")
        .long("allow-sys")
        .min_values(0)
        .takes_value(true)
        .use_value_delimiter(true)
        .require_equals(true)
        .help("Allow access to system info")
        .validator(|keys| {
          for key in keys.split(',') {
            parse_sys_kind(key)?;
          }
          Ok::<(), AnyError>(())
        }),
    )
    .arg(
      Arg::new("allow-run")
        .long("allow-run")
        .min_values(0)
        .takes_value(true)
        .use_value_delimiter(true)
        .require_equals(true)
        .help("Allow running subprocesses"),
    )
    .arg(
      Arg::new("allow-ffi")
        .long("allow-ffi")
        .min_values(0)
        .takes_value(true)
        .use_value_delimiter(true)
        .require_equals(true)
        .help("Allow loading dynamic libraries")
        .value_hint(ValueHint::AnyPath),
    )
    .arg(
      Arg::new("allow-hrtime")
        .long("allow-hrtime")
        .help("Allow high resolution time measurement"),
    )
    .arg(
      Arg::new("allow-all")
        .short('A')
        .long("allow-all")
        .help("Allow all permissions"),
    )
    .arg(Arg::new("prompt").long("prompt").hide(true).help(
      "deprecated: Fallback to prompt if required permission wasn't passed",
    ))
    .arg(
      Arg::new("no-prompt")
        .long("no-prompt")
        .help("Always throw if required permission wasn't passed"),
    )
}

fn runtime_args(
  app: Command,
  include_perms: bool,
  include_inspector: bool,
) -> Command {
  let app = compile_args(app);
  let app = if include_perms {
    permission_args(app)
  } else {
    app
  };
  let app = if include_inspector {
    inspect_args(app)
  } else {
    app
  };
  app
    .arg(cached_only_arg())
    .arg(location_arg())
    .arg(v8_flags_arg())
    .arg(seed_arg())
    .arg(enable_testing_features_arg())
}

fn inspect_args(app: Command) -> Command {
  app
    .arg(
      Arg::new("inspect")
        .long("inspect")
        .value_name("HOST:PORT")
        .help("Activate inspector on host:port (default: 127.0.0.1:9229)")
        .min_values(0)
        .max_values(1)
        .require_equals(true)
        .takes_value(true)
        .validator(inspect_arg_validate),
    )
    .arg(
      Arg::new("inspect-brk")
        .long("inspect-brk")
        .value_name("HOST:PORT")
        .help(
          "Activate inspector on host:port and break at start of user script",
        )
        .min_values(0)
        .max_values(1)
        .require_equals(true)
        .takes_value(true)
        .validator(inspect_arg_validate),
    )
}

static IMPORT_MAP_HELP: Lazy<String> = Lazy::new(|| {
  format!(
    "Load import map file from local file or remote URL.
  Docs: https://deno.land/manual@v{}/linking_to_external_code/import_maps
  Specification: https://wicg.github.io/import-maps/
  Examples: https://github.com/WICG/import-maps#the-import-map",
    SHORT_VERSION.as_str()
  )
});

fn import_map_arg<'a>() -> Arg<'a> {
  Arg::new("import-map")
    .long("import-map")
    .alias("importmap")
    .value_name("FILE")
    .help("Load import map file")
    .long_help(IMPORT_MAP_HELP.as_str())
    .takes_value(true)
    .value_hint(ValueHint::FilePath)
}

fn reload_arg<'a>() -> Arg<'a> {
  Arg::new("reload")
    .short('r')
    .min_values(0)
    .takes_value(true)
    .use_value_delimiter(true)
    .require_equals(true)
    .long("reload")
    .help("Reload source code cache (recompile TypeScript)")
    .value_name("CACHE_BLOCKLIST")
    .long_help(
      "Reload source code cache (recompile TypeScript)
--reload
  Reload everything
--reload=https://deno.land/std
  Reload only standard modules
--reload=https://deno.land/std/fs/utils.ts,https://deno.land/std/fmt/colors.ts
  Reloads specific modules
--reload=npm:
  Reload all npm modules
--reload=npm:chalk
  Reload specific npm module",
    )
    .value_hint(ValueHint::FilePath)
    .validator(reload_arg_validate)
}

fn ca_file_arg<'a>() -> Arg<'a> {
  Arg::new("cert")
    .long("cert")
    .value_name("FILE")
    .help("Load certificate authority from PEM encoded file")
    .takes_value(true)
    .value_hint(ValueHint::FilePath)
}

fn cached_only_arg<'a>() -> Arg<'a> {
  Arg::new("cached-only")
    .long("cached-only")
    .help("Require that remote dependencies are already cached")
}

fn location_arg<'a>() -> Arg<'a> {
  Arg::new("location")
    .long("location")
    .takes_value(true)
    .value_name("HREF")
    .validator(|href| {
      let url = Url::parse(href);
      if url.is_err() {
        return Err("Failed to parse URL".to_string());
      }
      let mut url = url.unwrap();
      if !["http", "https"].contains(&url.scheme()) {
        return Err("Expected protocol \"http\" or \"https\"".to_string());
      }
      url.set_username("").unwrap();
      url.set_password(None).unwrap();
      Ok(())
    })
    .help("Value of 'globalThis.location' used by some web APIs")
    .value_hint(ValueHint::Url)
}

fn enable_testing_features_arg<'a>() -> Arg<'a> {
  Arg::new("enable-testing-features-do-not-use")
    .long("enable-testing-features-do-not-use")
    .help("INTERNAL: Enable internal features used during integration testing")
    .hide(true)
}

fn v8_flags_arg<'a>() -> Arg<'a> {
  Arg::new("v8-flags")
    .long("v8-flags")
    .takes_value(true)
    .use_value_delimiter(true)
    .require_equals(true)
    .help("Set V8 command line options")
    .long_help("To see a list of all available flags use --v8-flags=--help.")
}

fn seed_arg<'a>() -> Arg<'a> {
  Arg::new("seed")
    .long("seed")
    .value_name("NUMBER")
    .help("Set the random number generator seed")
    .takes_value(true)
    .validator(|val| match val.parse::<u64>() {
      Ok(_) => Ok(()),
      Err(_) => Err("Seed should be a number".to_string()),
    })
}

fn watch_arg<'a>(takes_files: bool) -> Arg<'a> {
  let arg = Arg::new("watch")
    .long("watch")
    .help("Watch for file changes and restart automatically");

  if takes_files {
    arg
      .value_name("FILES")
      .min_values(0)
      .takes_value(true)
      .use_value_delimiter(true)
      .require_equals(true)
      .long_help(
        "Watch for file changes and restart process automatically.
Local files from entry point module graph are watched by default.
Additional paths might be watched by passing them as arguments to this flag.",
      )
      .value_hint(ValueHint::AnyPath)
  } else {
    arg.long_help(
      "Watch for file changes and restart process automatically. \
      Only local files from entry point module graph are watched.",
    )
  }
}

fn no_clear_screen_arg<'a>() -> Arg<'a> {
  Arg::new("no-clear-screen")
    .requires("watch")
    .long("no-clear-screen")
    .help("Do not clear terminal screen when under watch mode")
}

fn no_check_arg<'a>() -> Arg<'a> {
  Arg::new("no-check")
    .takes_value(true)
    .require_equals(true)
    .min_values(0)
    .value_name("NO_CHECK_TYPE")
    .long("no-check")
    .help("Skip type-checking modules")
    .long_help(
      "Skip type-checking. If the value of '--no-check=remote' is supplied, \
      diagnostic errors from remote modules will be ignored.",
    )
}

fn check_arg<'a>() -> Arg<'a> {
  Arg::new("check")
    .conflicts_with("no-check")
    .long("check")
    .takes_value(true)
    .require_equals(true)
    .min_values(0)
    .value_name("CHECK_TYPE")
    .help("Type-check modules")
    .long_help(
      "Type-check modules.

Deno does not type-check modules automatically from v1.23 onwards. Pass this \
flag to enable type-checking or use the 'deno check' subcommand.

If the value of '--check=all' is supplied, diagnostic errors from remote modules
will be included.",
    )
}

fn script_arg<'a>() -> Arg<'a> {
  Arg::new("script_arg")
    .multiple_values(true)
    .multiple_occurrences(true)
    // NOTE: these defaults are provided
    // so `deno run --v8-flags=--help` works
    // without specifying file to run.
    .default_value_ifs(&[
      ("v8-flags", Some("--help"), Some("_")),
      ("v8-flags", Some("-help"), Some("_")),
    ])
    .help("Script arg")
    .value_name("SCRIPT_ARG")
    .value_hint(ValueHint::FilePath)
}

fn lock_arg<'a>() -> Arg<'a> {
  Arg::new("lock")
    .long("lock")
    .value_name("FILE")
    .help("Check the specified lock file. If value is not provided, defaults to \"deno.lock\" in the current working directory.")
    .takes_value(true)
    .min_values(0)
    .max_values(1)
    .value_hint(ValueHint::FilePath)
}

fn lock_write_arg<'a>() -> Arg<'a> {
  Arg::new("lock-write")
    .long("lock-write")
    .help("Force overwriting the lock file.")
}

fn no_lock_arg<'a>() -> Arg<'a> {
  Arg::new("no-lock")
    .long("no-lock")
    .help("Disable auto discovery of the lock file.")
    .conflicts_with("lock")
    .conflicts_with("lock-write")
}

static CONFIG_HELP: Lazy<String> = Lazy::new(|| {
  format!(
    "The configuration file can be used to configure different aspects of \
      deno including TypeScript, linting, and code formatting. Typically the \
      configuration file will be called `deno.json` or `deno.jsonc` and \
      automatically detected; in that case this flag is not necessary. \
      See https://deno.land/manual@v{}/getting_started/configuration_file",
    SHORT_VERSION.as_str()
  )
});

fn config_arg<'a>() -> Arg<'a> {
  Arg::new("config")
    .short('c')
    .long("config")
    .value_name("FILE")
    .help("Specify the configuration file")
    .long_help(CONFIG_HELP.as_str())
    .takes_value(true)
    .value_hint(ValueHint::FilePath)
}

fn no_config_arg<'a>() -> Arg<'a> {
  Arg::new("no-config")
    .long("no-config")
    .help("Disable automatic loading of the configuration file.")
    .conflicts_with("config")
}

fn no_remote_arg<'a>() -> Arg<'a> {
  Arg::new("no-remote")
    .long("no-remote")
    .help("Do not resolve remote modules")
}

fn no_npm_arg<'a>() -> Arg<'a> {
  Arg::new("no-npm")
    .long("no-npm")
    .help("Do not resolve npm modules")
}

fn local_npm_arg<'a>() -> Arg<'a> {
  Arg::new("node-modules-dir")
    .long("node-modules-dir")
    .help("Creates a local node_modules folder")
}

fn unsafely_ignore_certificate_errors_arg<'a>() -> Arg<'a> {
  Arg::new("unsafely-ignore-certificate-errors")
    .long("unsafely-ignore-certificate-errors")
    .min_values(0)
    .takes_value(true)
    .use_value_delimiter(true)
    .require_equals(true)
    .value_name("HOSTNAMES")
    .help("DANGER: Disables verification of TLS certificates")
    .validator(flags_allow_net::validator)
}

fn bench_parse(flags: &mut Flags, matches: &clap::ArgMatches) {
  flags.type_check_mode = TypeCheckMode::Local;

  runtime_args_parse(flags, matches, true, false);

  // NOTE: `deno bench` always uses `--no-prompt`, tests shouldn't ever do
  // interactive prompts, unless done by user code
  flags.no_prompt = true;

  let ignore = match matches.values_of("ignore") {
    Some(f) => f.map(PathBuf::from).collect(),
    None => vec![],
  };

  let filter = matches.value_of("filter").map(String::from);

  if matches.is_present("script_arg") {
    let script_arg: Vec<String> = matches
      .values_of("script_arg")
      .unwrap()
      .map(String::from)
      .collect();

    for v in script_arg {
      flags.argv.push(v);
    }
  }

  let include = if matches.is_present("files") {
    let files: Vec<String> = matches
      .values_of("files")
      .unwrap()
      .map(String::from)
      .collect();
    Some(files)
  } else {
    None
  };

  watch_arg_parse(flags, matches, false);
  flags.subcommand = DenoSubcommand::Bench(BenchFlags {
    include,
    ignore,
    filter,
  });
}

fn bundle_parse(flags: &mut Flags, matches: &clap::ArgMatches) {
  flags.type_check_mode = TypeCheckMode::Local;

  compile_args_parse(flags, matches);

  let source_file = matches.value_of("source_file").unwrap().to_string();

  let out_file = if let Some(out_file) = matches.value_of("out_file") {
    flags.allow_write = Some(vec![]);
    Some(PathBuf::from(out_file))
  } else {
    None
  };

  watch_arg_parse(flags, matches, false);

  flags.subcommand = DenoSubcommand::Bundle(BundleFlags {
    source_file,
    out_file,
  });
}

fn cache_parse(flags: &mut Flags, matches: &clap::ArgMatches) {
  compile_args_parse(flags, matches);
  let files = matches
    .values_of("file")
    .unwrap()
    .map(String::from)
    .collect();
  flags.subcommand = DenoSubcommand::Cache(CacheFlags { files });
}

fn check_parse(flags: &mut Flags, matches: &clap::ArgMatches) {
  flags.type_check_mode = TypeCheckMode::Local;
  compile_args_without_no_check_parse(flags, matches);
  let files = matches
    .values_of("file")
    .unwrap()
    .map(String::from)
    .collect();
  if matches.is_present("remote") {
    flags.type_check_mode = TypeCheckMode::All;
  }
  flags.subcommand = DenoSubcommand::Check(CheckFlags { files });
}

fn compile_parse(flags: &mut Flags, matches: &clap::ArgMatches) {
  flags.type_check_mode = TypeCheckMode::Local;
  runtime_args_parse(flags, matches, true, false);

  let mut script: Vec<String> = matches
    .values_of("script_arg")
    .unwrap()
    .map(String::from)
    .collect();
  assert!(!script.is_empty());
  let args = script.split_off(1);
  let source_file = script[0].to_string();
  let output = matches.value_of("output").map(PathBuf::from);
  let target = matches.value_of("target").map(String::from);

  flags.subcommand = DenoSubcommand::Compile(CompileFlags {
    source_file,
    output,
    args,
    target,
  });
}

fn completions_parse(
  flags: &mut Flags,
  matches: &clap::ArgMatches,
  mut app: clap::Command,
) {
  use clap_complete::generate;
  use clap_complete::shells::{Bash, Fish, PowerShell, Zsh};
  use clap_complete_fig::Fig;

  let mut buf: Vec<u8> = vec![];
  let name = "deno";

  match matches.value_of("shell").unwrap() {
    "bash" => generate(Bash, &mut app, name, &mut buf),
    "fish" => generate(Fish, &mut app, name, &mut buf),
    "powershell" => generate(PowerShell, &mut app, name, &mut buf),
    "zsh" => generate(Zsh, &mut app, name, &mut buf),
    "fig" => generate(Fig, &mut app, name, &mut buf),
    _ => unreachable!(),
  }

  flags.subcommand = DenoSubcommand::Completions(CompletionsFlags {
    buf: buf.into_boxed_slice(),
  });
}

fn coverage_parse(flags: &mut Flags, matches: &clap::ArgMatches) {
  let files = match matches.values_of("files") {
    Some(f) => f.map(PathBuf::from).collect(),
    None => vec![],
  };
  let ignore = match matches.values_of("ignore") {
    Some(f) => f.map(PathBuf::from).collect(),
    None => vec![],
  };
  let include = match matches.values_of("include") {
    Some(f) => f.map(String::from).collect(),
    None => vec![],
  };
  let exclude = match matches.values_of("exclude") {
    Some(f) => f.map(String::from).collect(),
    None => vec![],
  };
  let lcov = matches.is_present("lcov");
  let output = matches.value_of("output").map(PathBuf::from);
  flags.subcommand = DenoSubcommand::Coverage(CoverageFlags {
    files,
    output,
    ignore,
    include,
    exclude,
    lcov,
  });
}

fn doc_parse(flags: &mut Flags, matches: &clap::ArgMatches) {
  import_map_arg_parse(flags, matches);
  reload_arg_parse(flags, matches);

  let source_file = matches.value_of("source_file").map(String::from);
  let private = matches.is_present("private");
  let json = matches.is_present("json");
  let filter = matches.value_of("filter").map(String::from);
  flags.subcommand = DenoSubcommand::Doc(DocFlags {
    source_file,
    json,
    filter,
    private,
  });
}

fn eval_parse(flags: &mut Flags, matches: &clap::ArgMatches) {
  runtime_args_parse(flags, matches, false, true);
  flags.allow_net = Some(vec![]);
  flags.allow_env = Some(vec![]);
  flags.allow_run = Some(vec![]);
  flags.allow_read = Some(vec![]);
  flags.allow_sys = Some(vec![]);
  flags.allow_write = Some(vec![]);
  flags.allow_ffi = Some(vec![]);
  flags.allow_hrtime = true;
  // TODO(@satyarohith): remove this flag in 2.0.
  let as_typescript = matches.is_present("ts");
  let ext = if as_typescript {
    "ts".to_string()
  } else {
    matches.value_of("ext").unwrap().to_string()
  };

  let print = matches.is_present("print");
  let mut code: Vec<String> = matches
    .values_of("code_arg")
    .unwrap()
    .map(String::from)
    .collect();
  assert!(!code.is_empty());
  let code_args = code.split_off(1);
  let code = code[0].to_string();
  for v in code_args {
    flags.argv.push(v);
  }
  flags.subcommand = DenoSubcommand::Eval(EvalFlags { print, code, ext });
}

fn fmt_parse(flags: &mut Flags, matches: &clap::ArgMatches) {
  config_args_parse(flags, matches);
  watch_arg_parse(flags, matches, false);

  let files = match matches.values_of("files") {
    Some(f) => f.map(PathBuf::from).collect(),
    None => vec![],
  };
  let ignore = match matches.values_of("ignore") {
    Some(f) => f.map(PathBuf::from).collect(),
    None => vec![],
  };
  let ext = matches.value_of("ext").unwrap().to_string();

  let use_tabs = if matches.is_present("options-use-tabs") {
    Some(true)
  } else {
    None
  };
  let line_width = if matches.is_present("options-line-width") {
    Some(
      matches
        .value_of("options-line-width")
        .unwrap()
        .parse()
        .unwrap(),
    )
  } else {
    None
  };
  let indent_width = if matches.is_present("options-indent-width") {
    Some(
      matches
        .value_of("options-indent-width")
        .unwrap()
        .parse()
        .unwrap(),
    )
  } else {
    None
  };
  let single_quote = if matches.is_present("options-single-quote") {
    Some(true)
  } else {
    None
  };
  let prose_wrap = if matches.is_present("options-prose-wrap") {
    Some(matches.value_of("options-prose-wrap").unwrap().to_string())
  } else {
    None
  };

  flags.subcommand = DenoSubcommand::Fmt(FmtFlags {
    check: matches.is_present("check"),
    ext,
    files,
    ignore,
    use_tabs,
    line_width,
    indent_width,
    single_quote,
    prose_wrap,
  });
}

fn init_parse(flags: &mut Flags, matches: &clap::ArgMatches) {
  flags.subcommand = DenoSubcommand::Init(InitFlags {
    dir: matches.value_of("dir").map(|f| f.to_string()),
  });
}

fn info_parse(flags: &mut Flags, matches: &clap::ArgMatches) {
  reload_arg_parse(flags, matches);
  config_args_parse(flags, matches);
  import_map_arg_parse(flags, matches);
  location_arg_parse(flags, matches);
  ca_file_arg_parse(flags, matches);
  local_npm_args_parse(flags, matches);
  let json = matches.is_present("json");
  flags.subcommand = DenoSubcommand::Info(InfoFlags {
    file: matches.value_of("file").map(|f| f.to_string()),
    json,
  });
}

fn install_parse(flags: &mut Flags, matches: &clap::ArgMatches) {
  runtime_args_parse(flags, matches, true, true);

  let root = if matches.is_present("root") {
    let install_root = matches.value_of("root").unwrap();
    Some(PathBuf::from(install_root))
  } else {
    None
  };

  let force = matches.is_present("force");
  let name = matches.value_of("name").map(|s| s.to_string());
  let cmd_values = matches.values_of("cmd").unwrap();
  let mut cmd = vec![];
  for value in cmd_values {
    cmd.push(value.to_string());
  }

  let module_url = cmd[0].to_string();
  let args = cmd[1..].to_vec();

  flags.subcommand = DenoSubcommand::Install(InstallFlags {
    name,
    module_url,
    args,
    root,
    force,
  });
}

fn uninstall_parse(flags: &mut Flags, matches: &clap::ArgMatches) {
  let root = if matches.is_present("root") {
    let install_root = matches.value_of("root").unwrap();
    Some(PathBuf::from(install_root))
  } else {
    None
  };

  let name = matches.value_of("name").unwrap().to_string();
  flags.subcommand = DenoSubcommand::Uninstall(UninstallFlags { name, root });
}

fn lsp_parse(flags: &mut Flags, _matches: &clap::ArgMatches) {
  flags.subcommand = DenoSubcommand::Lsp;
}

fn lint_parse(flags: &mut Flags, matches: &clap::ArgMatches) {
  config_args_parse(flags, matches);
  watch_arg_parse(flags, matches, false);
  let files = match matches.values_of("files") {
    Some(f) => f.map(PathBuf::from).collect(),
    None => vec![],
  };
  let ignore = match matches.values_of("ignore") {
    Some(f) => f.map(PathBuf::from).collect(),
    None => vec![],
  };
  let rules = matches.is_present("rules");
  let maybe_rules_tags = matches
    .values_of("rules-tags")
    .map(|f| f.map(String::from).collect());

  let maybe_rules_include = matches
    .values_of("rules-include")
    .map(|f| f.map(String::from).collect());

  let maybe_rules_exclude = matches
    .values_of("rules-exclude")
    .map(|f| f.map(String::from).collect());

  let json = matches.is_present("json");
  let compact = matches.is_present("compact");
  flags.subcommand = DenoSubcommand::Lint(LintFlags {
    files,
    rules,
    maybe_rules_tags,
    maybe_rules_include,
    maybe_rules_exclude,
    ignore,
    json,
    compact,
  });
}

fn repl_parse(flags: &mut Flags, matches: &clap::ArgMatches) {
  runtime_args_parse(flags, matches, false, true);
  unsafely_ignore_certificate_errors_parse(flags, matches);

  let eval_files: Option<Vec<String>> = matches
    .values_of("eval-file")
    .map(|values| values.map(String::from).collect());

  handle_repl_flags(
    flags,
    ReplFlags {
      eval_files,
      eval: matches.value_of("eval").map(ToOwned::to_owned),
    },
  );
}

fn run_parse(flags: &mut Flags, matches: &clap::ArgMatches) {
  runtime_args_parse(flags, matches, true, true);

  let mut script: Vec<String> = matches
    .values_of("script_arg")
    .unwrap()
    .map(String::from)
    .collect();
  assert!(!script.is_empty());
  let script_args = script.split_off(1);
  let script = script[0].to_string();
  for v in script_args {
    flags.argv.push(v);
  }

  watch_arg_parse(flags, matches, true);
  flags.subcommand = DenoSubcommand::Run(RunFlags { script });
}

fn task_parse(
  flags: &mut Flags,
  matches: &clap::ArgMatches,
  raw_args: &[String],
) {
  flags.config_flag = if let Some(config) = matches.value_of("config") {
    ConfigFlag::Path(config.to_string())
  } else {
    ConfigFlag::Discover
  };

  let mut task_flags = TaskFlags {
    cwd: None,
    task: String::new(),
  };

  if let Some(cwd) = matches.value_of("cwd") {
    task_flags.cwd = Some(cwd.to_string());
  }

  if let Some(mut index) = matches.index_of("task_name_and_args") {
    let task_word_index = raw_args.iter().position(|el| el == "task").unwrap();
    let raw_args = &raw_args[task_word_index..];

    // temporary workaround until https://github.com/clap-rs/clap/issues/1538 is fixed
    while index < raw_args.len() {
      match raw_args[index].as_str() {
        "-c" | "--config" => {
          flags.config_flag = ConfigFlag::Path(raw_args[index + 1].to_string());
          index += 2;
        }
        "--cwd" => {
          task_flags.cwd = Some(raw_args[index + 1].to_string());
          index += 2;
        }
        "--no-config" => {
          flags.config_flag = ConfigFlag::Disabled;
          index += 1;
        }
        "-q" | "--quiet" => {
          flags.log_level = Some(Level::Error);
          index += 1;
        }
        _ => break,
      }
    }

    if index < raw_args.len() {
      task_flags.task = raw_args[index].to_string();
      index += 1;

      if index < raw_args.len() {
        flags
          .argv
          .extend(raw_args[index..].iter().map(String::from));
      }
    }
  }

  flags.subcommand = DenoSubcommand::Task(task_flags);
}

fn test_parse(flags: &mut Flags, matches: &clap::ArgMatches) {
  flags.type_check_mode = TypeCheckMode::Local;
  runtime_args_parse(flags, matches, true, true);
  // NOTE: `deno test` always uses `--no-prompt`, tests shouldn't ever do
  // interactive prompts, unless done by user code
  flags.no_prompt = true;

  let ignore = match matches.values_of("ignore") {
    Some(f) => f.map(PathBuf::from).collect(),
    None => vec![],
  };

  let no_run = matches.is_present("no-run");
  let trace_ops = matches.is_present("trace-ops");
  let doc = matches.is_present("doc");
  let allow_none = matches.is_present("allow-none");
  let filter = matches.value_of("filter").map(String::from);

  let fail_fast = if matches.is_present("fail-fast") {
    if let Some(value) = matches.value_of("fail-fast") {
      Some(value.parse().unwrap())
    } else {
      Some(NonZeroUsize::new(1).unwrap())
    }
  } else {
    None
  };

  let shuffle = if matches.is_present("shuffle") {
    let value = if let Some(value) = matches.value_of("shuffle") {
      value.parse::<u64>().unwrap()
    } else {
      rand::random::<u64>()
    };

    Some(value)
  } else {
    None
  };

  if matches.is_present("script_arg") {
    let script_arg: Vec<String> = matches
      .values_of("script_arg")
      .unwrap()
      .map(String::from)
      .collect();

    for v in script_arg {
      flags.argv.push(v);
    }
  }

  let concurrent_jobs = if matches.is_present("parallel") {
    if let Ok(value) = env::var("DENO_JOBS") {
      value
        .parse::<NonZeroUsize>()
        .unwrap_or(NonZeroUsize::new(1).unwrap())
    } else {
      std::thread::available_parallelism()
        .unwrap_or(NonZeroUsize::new(1).unwrap())
    }
  } else if matches.is_present("jobs") {
    println!(
      "{}",
      crate::colors::yellow("Warning: --jobs flag is deprecated. Use the --parallel flag with possibly the 'DENO_JOBS' environment variable."),
    );
    if let Some(value) = matches.value_of("jobs") {
      value.parse().unwrap()
    } else {
      std::thread::available_parallelism()
        .unwrap_or(NonZeroUsize::new(1).unwrap())
    }
  } else {
    NonZeroUsize::new(1).unwrap()
  };

  let include: Vec<String> = if matches.is_present("files") {
    matches
      .values_of("files")
      .unwrap()
      .map(String::from)
      .collect::<Vec<_>>()
  } else {
    Vec::new()
  };

  flags.coverage_dir = matches.value_of("coverage").map(String::from);
  watch_arg_parse(flags, matches, false);
  flags.subcommand = DenoSubcommand::Test(TestFlags {
    no_run,
    doc,
    fail_fast,
    include,
    ignore,
    filter,
    shuffle,
    allow_none,
    concurrent_jobs,
    trace_ops,
  });
}

fn types_parse(flags: &mut Flags, _matches: &clap::ArgMatches) {
  flags.subcommand = DenoSubcommand::Types;
}

fn upgrade_parse(flags: &mut Flags, matches: &clap::ArgMatches) {
  ca_file_arg_parse(flags, matches);

  let dry_run = matches.is_present("dry-run");
  let force = matches.is_present("force");
  let canary = matches.is_present("canary");
  let version = matches.value_of("version").map(|s| s.to_string());
  let output = if matches.is_present("output") {
    let install_root = matches.value_of("output").unwrap();
    Some(PathBuf::from(install_root))
  } else {
    None
  };
  let ca_file = matches.value_of("cert").map(|s| s.to_string());
  flags.subcommand = DenoSubcommand::Upgrade(UpgradeFlags {
    dry_run,
    force,
    canary,
    version,
    output,
    ca_file,
  });
}

fn vendor_parse(flags: &mut Flags, matches: &clap::ArgMatches) {
  ca_file_arg_parse(flags, matches);
  config_args_parse(flags, matches);
  import_map_arg_parse(flags, matches);
  lock_arg_parse(flags, matches);
  reload_arg_parse(flags, matches);

  flags.subcommand = DenoSubcommand::Vendor(VendorFlags {
    specifiers: matches
      .values_of("specifiers")
      .map(|p| p.map(ToString::to_string).collect())
      .unwrap_or_default(),
    output_path: matches.value_of("output").map(PathBuf::from),
    force: matches.is_present("force"),
  });
}

fn compile_args_parse(flags: &mut Flags, matches: &clap::ArgMatches) {
  import_map_arg_parse(flags, matches);
  no_remote_arg_parse(flags, matches);
  no_npm_arg_parse(flags, matches);
  local_npm_args_parse(flags, matches);
  config_args_parse(flags, matches);
  no_check_arg_parse(flags, matches);
  check_arg_parse(flags, matches);
  reload_arg_parse(flags, matches);
  lock_args_parse(flags, matches);
  ca_file_arg_parse(flags, matches);
}

fn compile_args_without_no_check_parse(
  flags: &mut Flags,
  matches: &clap::ArgMatches,
) {
  import_map_arg_parse(flags, matches);
  no_remote_arg_parse(flags, matches);
  no_npm_arg_parse(flags, matches);
  local_npm_args_parse(flags, matches);
  config_args_parse(flags, matches);
  reload_arg_parse(flags, matches);
  lock_args_parse(flags, matches);
  ca_file_arg_parse(flags, matches);
}

fn permission_args_parse(flags: &mut Flags, matches: &clap::ArgMatches) {
  unsafely_ignore_certificate_errors_parse(flags, matches);
  if let Some(read_wl) = matches.values_of("allow-read") {
    let read_allowlist: Vec<PathBuf> = read_wl.map(PathBuf::from).collect();
    flags.allow_read = Some(read_allowlist);
  }

  if let Some(write_wl) = matches.values_of("allow-write") {
    let write_allowlist: Vec<PathBuf> = write_wl.map(PathBuf::from).collect();
    flags.allow_write = Some(write_allowlist);
  }

  if let Some(net_wl) = matches.values_of("allow-net") {
    let net_allowlist: Vec<String> =
      flags_allow_net::parse(net_wl.map(ToString::to_string).collect())
        .unwrap();
    flags.allow_net = Some(net_allowlist);
  }

  if let Some(env_wl) = matches.values_of("allow-env") {
    let env_allowlist: Vec<String> = env_wl
      .map(|env: &str| {
        if cfg!(windows) {
          env.to_uppercase()
        } else {
          env.to_string()
        }
      })
      .collect();
    flags.allow_env = Some(env_allowlist);
    debug!("env allowlist: {:#?}", &flags.allow_env);
  }

  if let Some(run_wl) = matches.values_of("allow-run") {
    let run_allowlist: Vec<String> = run_wl.map(ToString::to_string).collect();
    flags.allow_run = Some(run_allowlist);
    debug!("run allowlist: {:#?}", &flags.allow_run);
  }

  if let Some(sys_wl) = matches.values_of("allow-sys") {
    let sys_allowlist: Vec<String> = sys_wl.map(ToString::to_string).collect();
    flags.allow_sys = Some(sys_allowlist);
    debug!("sys info allowlist: {:#?}", &flags.allow_sys);
  }

  if let Some(ffi_wl) = matches.values_of("allow-ffi") {
    let ffi_allowlist: Vec<PathBuf> = ffi_wl.map(PathBuf::from).collect();
    flags.allow_ffi = Some(ffi_allowlist);
    debug!("ffi allowlist: {:#?}", &flags.allow_ffi);
  }

  if matches.is_present("allow-hrtime") {
    flags.allow_hrtime = true;
  }
  if matches.is_present("allow-all") {
    flags.allow_all = true;
    flags.allow_read = Some(vec![]);
    flags.allow_env = Some(vec![]);
    flags.allow_net = Some(vec![]);
    flags.allow_run = Some(vec![]);
    flags.allow_write = Some(vec![]);
    flags.allow_sys = Some(vec![]);
    flags.allow_ffi = Some(vec![]);
    flags.allow_hrtime = true;
  }
  #[cfg(not(test))]
  let has_no_prompt_env = env::var("DENO_NO_PROMPT") == Ok("1".to_string());
  #[cfg(test)]
  let has_no_prompt_env = false;
  if has_no_prompt_env || matches.is_present("no-prompt") {
    flags.no_prompt = true;
  }
}
fn unsafely_ignore_certificate_errors_parse(
  flags: &mut Flags,
  matches: &clap::ArgMatches,
) {
  if let Some(ic_wl) = matches.values_of("unsafely-ignore-certificate-errors") {
    let ic_allowlist: Vec<String> =
      flags_allow_net::parse(ic_wl.map(ToString::to_string).collect()).unwrap();
    flags.unsafely_ignore_certificate_errors = Some(ic_allowlist);
  }
}
fn runtime_args_parse(
  flags: &mut Flags,
  matches: &clap::ArgMatches,
  include_perms: bool,
  include_inspector: bool,
) {
  compile_args_parse(flags, matches);
  cached_only_arg_parse(flags, matches);
  if include_perms {
    permission_args_parse(flags, matches);
  }
  if include_inspector {
    inspect_arg_parse(flags, matches);
  }
  location_arg_parse(flags, matches);
  v8_flags_arg_parse(flags, matches);
  seed_arg_parse(flags, matches);
  enable_testing_features_arg_parse(flags, matches);
}

fn inspect_arg_parse(flags: &mut Flags, matches: &clap::ArgMatches) {
  let default = || "127.0.0.1:9229".parse::<SocketAddr>().unwrap();
  flags.inspect = if matches.is_present("inspect") {
    if let Some(host) = matches.value_of("inspect") {
      Some(host.parse().unwrap())
    } else {
      Some(default())
    }
  } else {
    None
  };
  flags.inspect_brk = if matches.is_present("inspect-brk") {
    if let Some(host) = matches.value_of("inspect-brk") {
      Some(host.parse().unwrap())
    } else {
      Some(default())
    }
  } else {
    None
  };
}

fn import_map_arg_parse(flags: &mut Flags, matches: &clap::ArgMatches) {
  flags.import_map_path = matches.value_of("import-map").map(ToOwned::to_owned);
}

fn reload_arg_parse(flags: &mut Flags, matches: &ArgMatches) {
  if let Some(cache_bl) = matches.values_of("reload") {
    let raw_cache_blocklist: Vec<String> =
      cache_bl.map(ToString::to_string).collect();
    if raw_cache_blocklist.is_empty() {
      flags.reload = true;
    } else {
      flags.cache_blocklist = resolve_urls(raw_cache_blocklist);
      debug!("cache blocklist: {:#?}", &flags.cache_blocklist);
      flags.reload = false;
    }
  }
}

fn ca_file_arg_parse(flags: &mut Flags, matches: &clap::ArgMatches) {
  flags.ca_file = matches.value_of("cert").map(ToOwned::to_owned);
}

fn enable_testing_features_arg_parse(
  flags: &mut Flags,
  matches: &clap::ArgMatches,
) {
  if matches.is_present("enable-testing-features-do-not-use") {
    flags.enable_testing_features = true
  }
}

fn cached_only_arg_parse(flags: &mut Flags, matches: &ArgMatches) {
  if matches.is_present("cached-only") {
    flags.cached_only = true;
  }
}

fn location_arg_parse(flags: &mut Flags, matches: &clap::ArgMatches) {
  flags.location = matches
    .value_of("location")
    .map(|href| Url::parse(href).unwrap());
}

fn v8_flags_arg_parse(flags: &mut Flags, matches: &ArgMatches) {
  if let Some(v8_flags) = matches.values_of("v8-flags") {
    flags.v8_flags = v8_flags.map(String::from).collect();
  }
}

fn seed_arg_parse(flags: &mut Flags, matches: &ArgMatches) {
  if matches.is_present("seed") {
    let seed_string = matches.value_of("seed").unwrap();
    let seed = seed_string.parse::<u64>().unwrap();
    flags.seed = Some(seed);

    flags.v8_flags.push(format!("--random-seed={}", seed));
  }
}

fn no_check_arg_parse(flags: &mut Flags, matches: &clap::ArgMatches) {
  if let Some(cache_type) = matches.value_of("no-check") {
    match cache_type {
      "remote" => flags.type_check_mode = TypeCheckMode::Local,
      _ => debug!(
        "invalid value for 'no-check' of '{}' using default",
        cache_type
      ),
    }
  } else if matches.is_present("no-check") {
    flags.type_check_mode = TypeCheckMode::None;
  }
}

fn check_arg_parse(flags: &mut Flags, matches: &clap::ArgMatches) {
  if let Some(cache_type) = matches.value_of("check") {
    match cache_type {
      "all" => flags.type_check_mode = TypeCheckMode::All,
      _ => debug!(
        "invalid value for 'check' of '{}' using default",
        cache_type
      ),
    }
  } else if matches.is_present("check") {
    flags.type_check_mode = TypeCheckMode::Local;
  }
}

fn lock_args_parse(flags: &mut Flags, matches: &clap::ArgMatches) {
  lock_arg_parse(flags, matches);
  if matches.is_present("lock-write") {
    flags.lock_write = true;
  }
  if matches.is_present("no-lock") {
    flags.no_lock = true;
  }
}

fn lock_arg_parse(flags: &mut Flags, matches: &clap::ArgMatches) {
  if matches.is_present("lock") {
    let lockfile = if let Some(path) = matches.value_of("lock") {
      path
    } else {
      "./deno.lock"
    };
    flags.lock = Some(PathBuf::from(lockfile));
  }
}

fn config_args_parse(flags: &mut Flags, matches: &ArgMatches) {
  flags.config_flag = if matches.is_present("no-config") {
    ConfigFlag::Disabled
  } else if let Some(config) = matches.value_of("config") {
    ConfigFlag::Path(config.to_string())
  } else {
    ConfigFlag::Discover
  };
}

fn no_remote_arg_parse(flags: &mut Flags, matches: &clap::ArgMatches) {
  if matches.is_present("no-remote") {
    flags.no_remote = true;
  }
}

fn no_npm_arg_parse(flags: &mut Flags, matches: &clap::ArgMatches) {
  if matches.is_present("no-npm") {
    flags.no_npm = true;
  }
}

fn local_npm_args_parse(flags: &mut Flags, matches: &ArgMatches) {
  if matches.is_present("node-modules-dir") {
    flags.node_modules_dir = true;
  }
}

fn inspect_arg_validate(val: &str) -> Result<(), String> {
  match val.parse::<SocketAddr>() {
    Ok(_) => Ok(()),
    Err(e) => Err(e.to_string()),
  }
}

fn reload_arg_validate(urlstr: &str) -> Result<(), String> {
  if urlstr.is_empty() {
    return Err(String::from("Missing url. Check for extra commas."));
  }
  match Url::from_str(urlstr) {
    Ok(_) => Ok(()),
    Err(e) => Err(e.to_string()),
  }
}

fn watch_arg_parse(
  flags: &mut Flags,
  matches: &clap::ArgMatches,
  allow_extra: bool,
) {
  if allow_extra {
    if let Some(f) = matches.values_of("watch") {
      flags.watch = Some(f.map(PathBuf::from).collect());
    }
  } else if matches.is_present("watch") {
    flags.watch = Some(vec![]);
  }

  if matches.is_present("no-clear-screen") {
    flags.no_clear_screen = true;
  }
}

// TODO(ry) move this to utility module and add test.
/// Strips fragment part of URL. Panics on bad URL.
pub fn resolve_urls(urls: Vec<String>) -> Vec<String> {
  let mut out: Vec<String> = vec![];
  for urlstr in urls.iter() {
    if let Ok(mut url) = Url::from_str(urlstr) {
      url.set_fragment(None);
      let mut full_url = String::from(url.as_str());
      if full_url.len() > 1 && full_url.ends_with('/') {
        full_url.pop();
      }
      out.push(full_url);
    } else {
      panic!("Bad Url: {}", urlstr);
    }
  }
  out
}

#[cfg(test)]
mod tests {
  use super::*;
  use pretty_assertions::assert_eq;

  /// Creates vector of strings, Vec<String>
  macro_rules! svec {
    ($($x:expr),* $(,)?) => (vec![$($x.to_string()),*]);
  }

  #[test]
  fn global_flags() {
    #[rustfmt::skip]
    let r = flags_from_vec(svec!["deno", "--unstable", "--log-level", "debug", "--quiet", "run", "script.ts"]);
    let flags = r.unwrap();
    assert_eq!(
      flags,
      Flags {
        subcommand: DenoSubcommand::Run(RunFlags {
          script: "script.ts".to_string(),
        }),
        unstable: true,
        log_level: Some(Level::Error),
        ..Flags::default()
      }
    );
    #[rustfmt::skip]
    let r2 = flags_from_vec(svec!["deno", "run", "--unstable", "--log-level", "debug", "--quiet", "script.ts"]);
    let flags2 = r2.unwrap();
    assert_eq!(flags2, flags);
  }

  #[test]
  fn upgrade() {
    let r = flags_from_vec(svec!["deno", "upgrade", "--dry-run", "--force"]);
    let flags = r.unwrap();
    assert_eq!(
      flags,
      Flags {
        subcommand: DenoSubcommand::Upgrade(UpgradeFlags {
          force: true,
          dry_run: true,
          canary: false,
          version: None,
          output: None,
          ca_file: None,
        }),
        ..Flags::default()
      }
    );
  }

  #[test]
  fn version() {
    let r = flags_from_vec(svec!["deno", "--version"]);
    assert_eq!(r.unwrap_err().kind(), clap::ErrorKind::DisplayVersion);
    let r = flags_from_vec(svec!["deno", "-V"]);
    assert_eq!(r.unwrap_err().kind(), clap::ErrorKind::DisplayVersion);
  }

  #[test]
  fn run_reload() {
    let r = flags_from_vec(svec!["deno", "run", "-r", "script.ts"]);
    let flags = r.unwrap();
    assert_eq!(
      flags,
      Flags {
        subcommand: DenoSubcommand::Run(RunFlags {
          script: "script.ts".to_string(),
        }),
        reload: true,
        ..Flags::default()
      }
    );
  }

  #[test]
  fn run_watch() {
    let r = flags_from_vec(svec!["deno", "run", "--watch", "script.ts"]);
    let flags = r.unwrap();
    assert_eq!(
      flags,
      Flags {
        subcommand: DenoSubcommand::Run(RunFlags {
          script: "script.ts".to_string(),
        }),
        watch: Some(vec![]),
        ..Flags::default()
      }
    );
  }

  #[test]
  fn run_watch_with_external() {
    let r =
      flags_from_vec(svec!["deno", "run", "--watch=file1,file2", "script.ts"]);
    let flags = r.unwrap();
    assert_eq!(
      flags,
      Flags {
        subcommand: DenoSubcommand::Run(RunFlags {
          script: "script.ts".to_string(),
        }),
        watch: Some(vec![PathBuf::from("file1"), PathBuf::from("file2")]),
        ..Flags::default()
      }
    );
  }

  #[test]
  fn run_watch_with_no_clear_screen() {
    let r = flags_from_vec(svec![
      "deno",
      "run",
      "--watch",
      "--no-clear-screen",
      "script.ts"
    ]);

    let flags = r.unwrap();
    assert_eq!(
      flags,
      Flags {
        subcommand: DenoSubcommand::Run(RunFlags {
          script: "script.ts".to_string(),
        }),
        watch: Some(vec![]),
        no_clear_screen: true,
        ..Flags::default()
      }
    );
  }

  #[test]
  fn run_reload_allow_write() {
    let r =
      flags_from_vec(svec!["deno", "run", "-r", "--allow-write", "script.ts"]);
    assert_eq!(
      r.unwrap(),
      Flags {
        reload: true,
        subcommand: DenoSubcommand::Run(RunFlags {
          script: "script.ts".to_string(),
        }),
        allow_write: Some(vec![]),
        ..Flags::default()
      }
    );
  }

  #[test]
  fn run_v8_flags() {
    let r = flags_from_vec(svec!["deno", "run", "--v8-flags=--help"]);
    assert_eq!(
      r.unwrap(),
      Flags {
        subcommand: DenoSubcommand::Run(RunFlags {
          script: "_".to_string(),
        }),
        v8_flags: svec!["--help"],
        ..Flags::default()
      }
    );

    let r = flags_from_vec(svec![
      "deno",
      "run",
      "--v8-flags=--expose-gc,--gc-stats=1",
      "script.ts"
    ]);
    assert_eq!(
      r.unwrap(),
      Flags {
        subcommand: DenoSubcommand::Run(RunFlags {
          script: "script.ts".to_string(),
        }),
        v8_flags: svec!["--expose-gc", "--gc-stats=1"],
        ..Flags::default()
      }
    );
  }

  #[test]
  fn script_args() {
    let r = flags_from_vec(svec![
      "deno",
      "run",
      "--allow-net",
      "gist.ts",
      "--title",
      "X"
    ]);
    assert_eq!(
      r.unwrap(),
      Flags {
        subcommand: DenoSubcommand::Run(RunFlags {
          script: "gist.ts".to_string(),
        }),
        argv: svec!["--title", "X"],
        allow_net: Some(vec![]),
        ..Flags::default()
      }
    );
  }

  #[test]
  fn allow_all() {
    let r = flags_from_vec(svec!["deno", "run", "--allow-all", "gist.ts"]);
    assert_eq!(
      r.unwrap(),
      Flags {
        subcommand: DenoSubcommand::Run(RunFlags {
          script: "gist.ts".to_string(),
        }),
        allow_all: true,
        allow_net: Some(vec![]),
        allow_env: Some(vec![]),
        allow_run: Some(vec![]),
        allow_read: Some(vec![]),
        allow_sys: Some(vec![]),
        allow_write: Some(vec![]),
        allow_ffi: Some(vec![]),
        allow_hrtime: true,
        ..Flags::default()
      }
    );
  }

  #[test]
  fn allow_read() {
    let r = flags_from_vec(svec!["deno", "run", "--allow-read", "gist.ts"]);
    assert_eq!(
      r.unwrap(),
      Flags {
        subcommand: DenoSubcommand::Run(RunFlags {
          script: "gist.ts".to_string(),
        }),
        allow_read: Some(vec![]),
        ..Flags::default()
      }
    );
  }

  #[test]
  fn allow_hrtime() {
    let r = flags_from_vec(svec!["deno", "run", "--allow-hrtime", "gist.ts"]);
    assert_eq!(
      r.unwrap(),
      Flags {
        subcommand: DenoSubcommand::Run(RunFlags {
          script: "gist.ts".to_string(),
        }),
        allow_hrtime: true,
        ..Flags::default()
      }
    );
  }

  #[test]
  fn double_hyphen() {
    // notice that flags passed after double dash will not
    // be parsed to Flags but instead forwarded to
    // script args as Deno.args
    let r = flags_from_vec(svec![
      "deno",
      "run",
      "--allow-write",
      "script.ts",
      "--",
      "-D",
      "--allow-net"
    ]);
    assert_eq!(
      r.unwrap(),
      Flags {
        subcommand: DenoSubcommand::Run(RunFlags {
          script: "script.ts".to_string(),
        }),
        argv: svec!["--", "-D", "--allow-net"],
        allow_write: Some(vec![]),
        ..Flags::default()
      }
    );
  }

  #[test]
  fn fmt() {
    let r = flags_from_vec(svec!["deno", "fmt", "script_1.ts", "script_2.ts"]);
    assert_eq!(
      r.unwrap(),
      Flags {
        subcommand: DenoSubcommand::Fmt(FmtFlags {
          ignore: vec![],
          check: false,
          files: vec![
            PathBuf::from("script_1.ts"),
            PathBuf::from("script_2.ts")
          ],
          ext: "ts".to_string(),
          use_tabs: None,
          line_width: None,
          indent_width: None,
          single_quote: None,
          prose_wrap: None,
        }),
        ..Flags::default()
      }
    );

    let r = flags_from_vec(svec!["deno", "fmt", "--check"]);
    assert_eq!(
      r.unwrap(),
      Flags {
        subcommand: DenoSubcommand::Fmt(FmtFlags {
          ignore: vec![],
          check: true,
          files: vec![],
          ext: "ts".to_string(),
          use_tabs: None,
          line_width: None,
          indent_width: None,
          single_quote: None,
          prose_wrap: None,
        }),
        ..Flags::default()
      }
    );

    let r = flags_from_vec(svec!["deno", "fmt"]);
    assert_eq!(
      r.unwrap(),
      Flags {
        subcommand: DenoSubcommand::Fmt(FmtFlags {
          ignore: vec![],
          check: false,
          files: vec![],
          ext: "ts".to_string(),
          use_tabs: None,
          line_width: None,
          indent_width: None,
          single_quote: None,
          prose_wrap: None,
        }),
        ..Flags::default()
      }
    );

    let r = flags_from_vec(svec!["deno", "fmt", "--watch"]);
    assert_eq!(
      r.unwrap(),
      Flags {
        subcommand: DenoSubcommand::Fmt(FmtFlags {
          ignore: vec![],
          check: false,
          files: vec![],
          ext: "ts".to_string(),
          use_tabs: None,
          line_width: None,
          indent_width: None,
          single_quote: None,
          prose_wrap: None,
        }),
        watch: Some(vec![]),
        ..Flags::default()
      }
    );

    let r =
      flags_from_vec(svec!["deno", "fmt", "--watch", "--no-clear-screen"]);
    assert_eq!(
      r.unwrap(),
      Flags {
        subcommand: DenoSubcommand::Fmt(FmtFlags {
          ignore: vec![],
          check: false,
          files: vec![],
          ext: "ts".to_string(),
          use_tabs: None,
          line_width: None,
          indent_width: None,
          single_quote: None,
          prose_wrap: None,
        }),
        watch: Some(vec![]),
        no_clear_screen: true,
        ..Flags::default()
      }
    );

    let r = flags_from_vec(svec![
      "deno",
      "fmt",
      "--check",
      "--watch",
      "foo.ts",
      "--ignore=bar.js"
    ]);
    assert_eq!(
      r.unwrap(),
      Flags {
        subcommand: DenoSubcommand::Fmt(FmtFlags {
          ignore: vec![PathBuf::from("bar.js")],
          check: true,
          files: vec![PathBuf::from("foo.ts")],
          ext: "ts".to_string(),
          use_tabs: None,
          line_width: None,
          indent_width: None,
          single_quote: None,
          prose_wrap: None,
        }),
        watch: Some(vec![]),
        ..Flags::default()
      }
    );

    let r = flags_from_vec(svec!["deno", "fmt", "--config", "deno.jsonc"]);
    assert_eq!(
      r.unwrap(),
      Flags {
        subcommand: DenoSubcommand::Fmt(FmtFlags {
          ignore: vec![],
          check: false,
          files: vec![],
          ext: "ts".to_string(),
          use_tabs: None,
          line_width: None,
          indent_width: None,
          single_quote: None,
          prose_wrap: None,
        }),
        config_flag: ConfigFlag::Path("deno.jsonc".to_string()),
        ..Flags::default()
      }
    );

    let r = flags_from_vec(svec![
      "deno",
      "fmt",
      "--config",
      "deno.jsonc",
      "--watch",
      "foo.ts"
    ]);
    assert_eq!(
      r.unwrap(),
      Flags {
        subcommand: DenoSubcommand::Fmt(FmtFlags {
          ignore: vec![],
          check: false,
          files: vec![PathBuf::from("foo.ts")],
          ext: "ts".to_string(),
          use_tabs: None,
          line_width: None,
          indent_width: None,
          single_quote: None,
          prose_wrap: None,
        }),
        config_flag: ConfigFlag::Path("deno.jsonc".to_string()),
        watch: Some(vec![]),
        ..Flags::default()
      }
    );

    let r = flags_from_vec(svec![
      "deno",
      "fmt",
      "--options-use-tabs",
      "--options-line-width",
      "60",
      "--options-indent-width",
      "4",
      "--options-single-quote",
      "--options-prose-wrap",
      "never"
    ]);
    assert_eq!(
      r.unwrap(),
      Flags {
        subcommand: DenoSubcommand::Fmt(FmtFlags {
          ignore: vec![],
          check: false,
          files: vec![],
          ext: "ts".to_string(),
          use_tabs: Some(true),
          line_width: Some(NonZeroU32::new(60).unwrap()),
          indent_width: Some(NonZeroU8::new(4).unwrap()),
          single_quote: Some(true),
          prose_wrap: Some("never".to_string()),
        }),
        ..Flags::default()
      }
    );
  }

  #[test]
  fn lint() {
    let r = flags_from_vec(svec!["deno", "lint", "script_1.ts", "script_2.ts"]);
    assert_eq!(
      r.unwrap(),
      Flags {
        subcommand: DenoSubcommand::Lint(LintFlags {
          files: vec![
            PathBuf::from("script_1.ts"),
            PathBuf::from("script_2.ts")
          ],
          rules: false,
          maybe_rules_tags: None,
          maybe_rules_include: None,
          maybe_rules_exclude: None,
          json: false,
          compact: false,
          ignore: vec![],
        }),
        ..Flags::default()
      }
    );

    let r = flags_from_vec(svec![
      "deno",
      "lint",
      "--watch",
      "script_1.ts",
      "script_2.ts"
    ]);
    assert_eq!(
      r.unwrap(),
      Flags {
        subcommand: DenoSubcommand::Lint(LintFlags {
          files: vec![
            PathBuf::from("script_1.ts"),
            PathBuf::from("script_2.ts")
          ],
          rules: false,
          maybe_rules_tags: None,
          maybe_rules_include: None,
          maybe_rules_exclude: None,
          json: false,
          compact: false,
          ignore: vec![],
        }),
        watch: Some(vec![]),
        ..Flags::default()
      }
    );

    let r = flags_from_vec(svec![
      "deno",
      "lint",
      "--watch",
      "--no-clear-screen",
      "script_1.ts",
      "script_2.ts"
    ]);
    assert_eq!(
      r.unwrap(),
      Flags {
        subcommand: DenoSubcommand::Lint(LintFlags {
          files: vec![
            PathBuf::from("script_1.ts"),
            PathBuf::from("script_2.ts")
          ],
          rules: false,
          maybe_rules_tags: None,
          maybe_rules_include: None,
          maybe_rules_exclude: None,
          json: false,
          compact: false,
          ignore: vec![],
        }),
        watch: Some(vec![]),
        no_clear_screen: true,
        ..Flags::default()
      }
    );

    let r =
      flags_from_vec(svec!["deno", "lint", "--ignore=script_1.ts,script_2.ts"]);
    assert_eq!(
      r.unwrap(),
      Flags {
        subcommand: DenoSubcommand::Lint(LintFlags {
          files: vec![],
          rules: false,
          maybe_rules_tags: None,
          maybe_rules_include: None,
          maybe_rules_exclude: None,
          json: false,
          compact: false,
          ignore: vec![
            PathBuf::from("script_1.ts"),
            PathBuf::from("script_2.ts")
          ],
        }),
        ..Flags::default()
      }
    );

    let r = flags_from_vec(svec!["deno", "lint", "--rules"]);
    assert_eq!(
      r.unwrap(),
      Flags {
        subcommand: DenoSubcommand::Lint(LintFlags {
          files: vec![],
          rules: true,
          maybe_rules_tags: None,
          maybe_rules_include: None,
          maybe_rules_exclude: None,
          json: false,
          compact: false,
          ignore: vec![],
        }),
        ..Flags::default()
      }
    );

    let r = flags_from_vec(svec![
      "deno",
      "lint",
      "--rules-tags=",
      "--rules-include=ban-untagged-todo,no-undef",
      "--rules-exclude=no-const-assign"
    ]);
    assert_eq!(
      r.unwrap(),
      Flags {
        subcommand: DenoSubcommand::Lint(LintFlags {
          files: vec![],
          rules: false,
          maybe_rules_tags: Some(svec![""]),
          maybe_rules_include: Some(svec!["ban-untagged-todo", "no-undef"]),
          maybe_rules_exclude: Some(svec!["no-const-assign"]),
          json: false,
          compact: false,
          ignore: vec![],
        }),
        ..Flags::default()
      }
    );

    let r = flags_from_vec(svec!["deno", "lint", "--json", "script_1.ts"]);
    assert_eq!(
      r.unwrap(),
      Flags {
        subcommand: DenoSubcommand::Lint(LintFlags {
          files: vec![PathBuf::from("script_1.ts")],
          rules: false,
          maybe_rules_tags: None,
          maybe_rules_include: None,
          maybe_rules_exclude: None,
          json: true,
          compact: false,
          ignore: vec![],
        }),
        ..Flags::default()
      }
    );

    let r = flags_from_vec(svec![
      "deno",
      "lint",
      "--config",
      "Deno.jsonc",
      "--json",
      "script_1.ts"
    ]);
    assert_eq!(
      r.unwrap(),
      Flags {
        subcommand: DenoSubcommand::Lint(LintFlags {
          files: vec![PathBuf::from("script_1.ts")],
          rules: false,
          maybe_rules_tags: None,
          maybe_rules_include: None,
          maybe_rules_exclude: None,
          json: true,
          compact: false,
          ignore: vec![],
        }),
        config_flag: ConfigFlag::Path("Deno.jsonc".to_string()),
        ..Flags::default()
      }
    );

    let r = flags_from_vec(svec![
      "deno",
      "lint",
      "--config",
      "Deno.jsonc",
      "--compact",
      "script_1.ts"
    ]);
    assert_eq!(
      r.unwrap(),
      Flags {
        subcommand: DenoSubcommand::Lint(LintFlags {
          files: vec![PathBuf::from("script_1.ts")],
          rules: false,
          maybe_rules_tags: None,
          maybe_rules_include: None,
          maybe_rules_exclude: None,
          json: false,
          compact: true,
          ignore: vec![],
        }),
        config_flag: ConfigFlag::Path("Deno.jsonc".to_string()),
        ..Flags::default()
      }
    );
  }

  #[test]
  fn types() {
    let r = flags_from_vec(svec!["deno", "types"]);
    assert_eq!(
      r.unwrap(),
      Flags {
        subcommand: DenoSubcommand::Types,
        ..Flags::default()
      }
    );
  }

  #[test]
  fn cache() {
    let r = flags_from_vec(svec!["deno", "cache", "script.ts"]);
    assert_eq!(
      r.unwrap(),
      Flags {
        subcommand: DenoSubcommand::Cache(CacheFlags {
          files: svec!["script.ts"],
        }),
        ..Flags::default()
      }
    );
  }

  #[test]
  fn check() {
    let r = flags_from_vec(svec!["deno", "check", "script.ts"]);
    assert_eq!(
      r.unwrap(),
      Flags {
        subcommand: DenoSubcommand::Check(CheckFlags {
          files: svec!["script.ts"],
        }),
        type_check_mode: TypeCheckMode::Local,
        ..Flags::default()
      }
    );

    let r = flags_from_vec(svec!["deno", "check", "--remote", "script.ts"]);
    assert_eq!(
      r.unwrap(),
      Flags {
        subcommand: DenoSubcommand::Check(CheckFlags {
          files: svec!["script.ts"],
        }),
        type_check_mode: TypeCheckMode::All,
        ..Flags::default()
      }
    );

    let r = flags_from_vec(svec![
      "deno",
      "check",
      "--remote",
      "--no-remote",
      "script.ts"
    ]);
    assert_eq!(r.unwrap_err().kind(), clap::ErrorKind::ArgumentConflict);
  }

  #[test]
  fn info() {
    let r = flags_from_vec(svec!["deno", "info", "script.ts"]);
    assert_eq!(
      r.unwrap(),
      Flags {
        subcommand: DenoSubcommand::Info(InfoFlags {
          json: false,
          file: Some("script.ts".to_string()),
        }),
        ..Flags::default()
      }
    );

    let r = flags_from_vec(svec!["deno", "info", "--reload", "script.ts"]);
    assert_eq!(
      r.unwrap(),
      Flags {
        subcommand: DenoSubcommand::Info(InfoFlags {
          json: false,
          file: Some("script.ts".to_string()),
        }),
        reload: true,
        ..Flags::default()
      }
    );

    let r = flags_from_vec(svec!["deno", "info", "--json", "script.ts"]);
    assert_eq!(
      r.unwrap(),
      Flags {
        subcommand: DenoSubcommand::Info(InfoFlags {
          json: true,
          file: Some("script.ts".to_string()),
        }),
        ..Flags::default()
      }
    );

    let r = flags_from_vec(svec!["deno", "info"]);
    assert_eq!(
      r.unwrap(),
      Flags {
        subcommand: DenoSubcommand::Info(InfoFlags {
          json: false,
          file: None
        }),
        ..Flags::default()
      }
    );

    let r = flags_from_vec(svec!["deno", "info", "--json"]);
    assert_eq!(
      r.unwrap(),
      Flags {
        subcommand: DenoSubcommand::Info(InfoFlags {
          json: true,
          file: None
        }),
        ..Flags::default()
      }
    );

    let r = flags_from_vec(svec!["deno", "info", "--config", "tsconfig.json"]);
    assert_eq!(
      r.unwrap(),
      Flags {
        subcommand: DenoSubcommand::Info(InfoFlags {
          json: false,
          file: None
        }),
        config_flag: ConfigFlag::Path("tsconfig.json".to_owned()),
        ..Flags::default()
      }
    );
  }

  #[test]
  fn tsconfig() {
    let r =
      flags_from_vec(svec!["deno", "run", "-c", "tsconfig.json", "script.ts"]);
    assert_eq!(
      r.unwrap(),
      Flags {
        subcommand: DenoSubcommand::Run(RunFlags {
          script: "script.ts".to_string(),
        }),
        config_flag: ConfigFlag::Path("tsconfig.json".to_owned()),
        ..Flags::default()
      }
    );
  }

  #[test]
  fn eval() {
    let r = flags_from_vec(svec!["deno", "eval", "'console.log(\"hello\")'"]);
    assert_eq!(
      r.unwrap(),
      Flags {
        subcommand: DenoSubcommand::Eval(EvalFlags {
          print: false,
          code: "'console.log(\"hello\")'".to_string(),
          ext: "js".to_string(),
        }),
        allow_net: Some(vec![]),
        allow_env: Some(vec![]),
        allow_run: Some(vec![]),
        allow_read: Some(vec![]),
        allow_sys: Some(vec![]),
        allow_write: Some(vec![]),
        allow_ffi: Some(vec![]),
        allow_hrtime: true,
        ..Flags::default()
      }
    );
  }

  #[test]
  fn eval_p() {
    let r = flags_from_vec(svec!["deno", "eval", "-p", "1+2"]);
    assert_eq!(
      r.unwrap(),
      Flags {
        subcommand: DenoSubcommand::Eval(EvalFlags {
          print: true,
          code: "1+2".to_string(),
          ext: "js".to_string(),
        }),
        allow_net: Some(vec![]),
        allow_env: Some(vec![]),
        allow_run: Some(vec![]),
        allow_read: Some(vec![]),
        allow_sys: Some(vec![]),
        allow_write: Some(vec![]),
        allow_ffi: Some(vec![]),
        allow_hrtime: true,
        ..Flags::default()
      }
    );
  }

  #[test]
  fn eval_typescript() {
    let r =
      flags_from_vec(svec!["deno", "eval", "-T", "'console.log(\"hello\")'"]);
    assert_eq!(
      r.unwrap(),
      Flags {
        subcommand: DenoSubcommand::Eval(EvalFlags {
          print: false,
          code: "'console.log(\"hello\")'".to_string(),
          ext: "ts".to_string(),
        }),
        allow_net: Some(vec![]),
        allow_env: Some(vec![]),
        allow_run: Some(vec![]),
        allow_read: Some(vec![]),
        allow_sys: Some(vec![]),
        allow_write: Some(vec![]),
        allow_ffi: Some(vec![]),
        allow_hrtime: true,
        ..Flags::default()
      }
    );
  }

  #[test]
  fn eval_with_flags() {
    #[rustfmt::skip]
    let r = flags_from_vec(svec!["deno", "eval", "--import-map", "import_map.json", "--no-remote", "--config", "tsconfig.json", "--no-check", "--reload", "--lock", "lock.json", "--lock-write", "--cert", "example.crt", "--cached-only", "--location", "https:foo", "--v8-flags=--help", "--seed", "1", "--inspect=127.0.0.1:9229", "42"]);
    assert_eq!(
      r.unwrap(),
      Flags {
        subcommand: DenoSubcommand::Eval(EvalFlags {
          print: false,
          code: "42".to_string(),
          ext: "js".to_string(),
        }),
        import_map_path: Some("import_map.json".to_string()),
        no_remote: true,
        config_flag: ConfigFlag::Path("tsconfig.json".to_owned()),
        type_check_mode: TypeCheckMode::None,
        reload: true,
        lock: Some(PathBuf::from("lock.json")),
        lock_write: true,
        ca_file: Some("example.crt".to_string()),
        cached_only: true,
        location: Some(Url::parse("https://foo/").unwrap()),
        v8_flags: svec!["--help", "--random-seed=1"],
        seed: Some(1),
        inspect: Some("127.0.0.1:9229".parse().unwrap()),
        allow_net: Some(vec![]),
        allow_env: Some(vec![]),
        allow_run: Some(vec![]),
        allow_read: Some(vec![]),
        allow_sys: Some(vec![]),
        allow_write: Some(vec![]),
        allow_ffi: Some(vec![]),
        allow_hrtime: true,
        ..Flags::default()
      }
    );
  }

  #[test]
  fn eval_args() {
    let r = flags_from_vec(svec![
      "deno",
      "eval",
      "console.log(Deno.args)",
      "arg1",
      "arg2"
    ]);
    assert_eq!(
      r.unwrap(),
      Flags {
        subcommand: DenoSubcommand::Eval(EvalFlags {
          print: false,
          code: "console.log(Deno.args)".to_string(),
          ext: "js".to_string(),
        }),
        argv: svec!["arg1", "arg2"],
        allow_net: Some(vec![]),
        allow_env: Some(vec![]),
        allow_run: Some(vec![]),
        allow_read: Some(vec![]),
        allow_sys: Some(vec![]),
        allow_write: Some(vec![]),
        allow_ffi: Some(vec![]),
        allow_hrtime: true,
        ..Flags::default()
      }
    );
  }

  #[test]
  fn repl() {
    let r = flags_from_vec(svec!["deno"]);
    assert_eq!(
      r.unwrap(),
      Flags {
        subcommand: DenoSubcommand::Repl(ReplFlags {
          eval_files: None,
          eval: None
        }),
        allow_net: Some(vec![]),
        unsafely_ignore_certificate_errors: None,
        allow_env: Some(vec![]),
        allow_run: Some(vec![]),
        allow_read: Some(vec![]),
        allow_sys: Some(vec![]),
        allow_write: Some(vec![]),
        allow_ffi: Some(vec![]),
        allow_hrtime: true,
        ..Flags::default()
      }
    );
  }

  #[test]
  fn repl_with_flags() {
    #[rustfmt::skip]
    let r = flags_from_vec(svec!["deno", "repl", "--import-map", "import_map.json", "--no-remote", "--config", "tsconfig.json", "--no-check", "--reload", "--lock", "lock.json", "--lock-write", "--cert", "example.crt", "--cached-only", "--location", "https:foo", "--v8-flags=--help", "--seed", "1", "--inspect=127.0.0.1:9229", "--unsafely-ignore-certificate-errors"]);
    assert_eq!(
      r.unwrap(),
      Flags {
        subcommand: DenoSubcommand::Repl(ReplFlags {
          eval_files: None,
          eval: None
        }),
        import_map_path: Some("import_map.json".to_string()),
        no_remote: true,
        config_flag: ConfigFlag::Path("tsconfig.json".to_owned()),
        type_check_mode: TypeCheckMode::None,
        reload: true,
        lock: Some(PathBuf::from("lock.json")),
        lock_write: true,
        ca_file: Some("example.crt".to_string()),
        cached_only: true,
        location: Some(Url::parse("https://foo/").unwrap()),
        v8_flags: svec!["--help", "--random-seed=1"],
        seed: Some(1),
        inspect: Some("127.0.0.1:9229".parse().unwrap()),
        allow_net: Some(vec![]),
        allow_env: Some(vec![]),
        allow_run: Some(vec![]),
        allow_read: Some(vec![]),
        allow_sys: Some(vec![]),
        allow_write: Some(vec![]),
        allow_ffi: Some(vec![]),
        allow_hrtime: true,
        unsafely_ignore_certificate_errors: Some(vec![]),
        ..Flags::default()
      }
    );
  }

  #[test]
  fn repl_with_eval_flag() {
    #[rustfmt::skip]
    let r = flags_from_vec(svec!["deno", "repl", "--eval", "console.log('hello');"]);
    assert_eq!(
      r.unwrap(),
      Flags {
        subcommand: DenoSubcommand::Repl(ReplFlags {
          eval_files: None,
          eval: Some("console.log('hello');".to_string()),
        }),
        allow_net: Some(vec![]),
        allow_env: Some(vec![]),
        allow_run: Some(vec![]),
        allow_read: Some(vec![]),
        allow_sys: Some(vec![]),
        allow_write: Some(vec![]),
        allow_ffi: Some(vec![]),
        allow_hrtime: true,
        type_check_mode: TypeCheckMode::None,
        ..Flags::default()
      }
    );
  }

  #[test]
  fn repl_with_eval_file_flag() {
    #[rustfmt::skip]
    let r = flags_from_vec(svec!["deno", "repl", "--eval-file=./a.js,./b.ts,https://examples.deno.land/hello-world.ts"]);
    assert_eq!(
      r.unwrap(),
      Flags {
        subcommand: DenoSubcommand::Repl(ReplFlags {
          eval_files: Some(vec![
            "./a.js".to_string(),
            "./b.ts".to_string(),
            "https://examples.deno.land/hello-world.ts".to_string()
          ]),
          eval: None,
        }),
        allow_net: Some(vec![]),
        allow_env: Some(vec![]),
        allow_run: Some(vec![]),
        allow_read: Some(vec![]),
        allow_sys: Some(vec![]),
        allow_write: Some(vec![]),
        allow_ffi: Some(vec![]),
        allow_hrtime: true,
        type_check_mode: TypeCheckMode::None,
        ..Flags::default()
      }
    );
  }

  #[test]
  fn allow_read_allowlist() {
    use test_util::TempDir;
    let temp_dir_guard = TempDir::new();
    let temp_dir = temp_dir_guard.path().to_path_buf();

    let r = flags_from_vec(svec![
      "deno",
      "run",
      format!("--allow-read=.,{}", temp_dir.to_str().unwrap()),
      "script.ts"
    ]);
    assert_eq!(
      r.unwrap(),
      Flags {
        allow_read: Some(vec![PathBuf::from("."), temp_dir]),
        subcommand: DenoSubcommand::Run(RunFlags {
          script: "script.ts".to_string(),
        }),
        ..Flags::default()
      }
    );
  }

  #[test]
  fn allow_write_allowlist() {
    use test_util::TempDir;
    let temp_dir_guard = TempDir::new();
    let temp_dir = temp_dir_guard.path().to_path_buf();

    let r = flags_from_vec(svec![
      "deno",
      "run",
      format!("--allow-write=.,{}", temp_dir.to_str().unwrap()),
      "script.ts"
    ]);
    assert_eq!(
      r.unwrap(),
      Flags {
        allow_write: Some(vec![PathBuf::from("."), temp_dir]),
        subcommand: DenoSubcommand::Run(RunFlags {
          script: "script.ts".to_string(),
        }),
        ..Flags::default()
      }
    );
  }

  #[test]
  fn allow_net_allowlist() {
    let r = flags_from_vec(svec![
      "deno",
      "run",
      "--allow-net=127.0.0.1",
      "script.ts"
    ]);
    assert_eq!(
      r.unwrap(),
      Flags {
        subcommand: DenoSubcommand::Run(RunFlags {
          script: "script.ts".to_string(),
        }),
        allow_net: Some(svec!["127.0.0.1"]),
        ..Flags::default()
      }
    );
  }

  #[test]
  fn allow_env_allowlist() {
    let r =
      flags_from_vec(svec!["deno", "run", "--allow-env=HOME", "script.ts"]);
    assert_eq!(
      r.unwrap(),
      Flags {
        subcommand: DenoSubcommand::Run(RunFlags {
          script: "script.ts".to_string(),
        }),
        allow_env: Some(svec!["HOME"]),
        ..Flags::default()
      }
    );
  }

  #[test]
  fn allow_env_allowlist_multiple() {
    let r = flags_from_vec(svec![
      "deno",
      "run",
      "--allow-env=HOME,PATH",
      "script.ts"
    ]);
    assert_eq!(
      r.unwrap(),
      Flags {
        subcommand: DenoSubcommand::Run(RunFlags {
          script: "script.ts".to_string(),
        }),
        allow_env: Some(svec!["HOME", "PATH"]),
        ..Flags::default()
      }
    );
  }

  #[test]
  fn allow_env_allowlist_validator() {
    let r =
      flags_from_vec(svec!["deno", "run", "--allow-env=HOME", "script.ts"]);
    assert!(r.is_ok());
    let r =
      flags_from_vec(svec!["deno", "run", "--allow-env=H=ME", "script.ts"]);
    assert!(r.is_err());
    let r =
      flags_from_vec(svec!["deno", "run", "--allow-env=H\0ME", "script.ts"]);
    assert!(r.is_err());
  }

  #[test]
  fn allow_sys() {
    let r = flags_from_vec(svec!["deno", "run", "--allow-sys", "script.ts"]);
    assert_eq!(
      r.unwrap(),
      Flags {
        subcommand: DenoSubcommand::Run(RunFlags {
          script: "script.ts".to_string(),
        }),
        allow_sys: Some(vec![]),
        ..Flags::default()
      }
    );
  }

  #[test]
  fn allow_sys_allowlist() {
    let r =
      flags_from_vec(svec!["deno", "run", "--allow-sys=hostname", "script.ts"]);
    assert_eq!(
      r.unwrap(),
      Flags {
        subcommand: DenoSubcommand::Run(RunFlags {
          script: "script.ts".to_string(),
        }),
        allow_sys: Some(svec!["hostname"]),
        ..Flags::default()
      }
    );
  }

  #[test]
  fn allow_sys_allowlist_multiple() {
    let r = flags_from_vec(svec![
      "deno",
      "run",
      "--allow-sys=hostname,osRelease",
      "script.ts"
    ]);
    assert_eq!(
      r.unwrap(),
      Flags {
        subcommand: DenoSubcommand::Run(RunFlags {
          script: "script.ts".to_string(),
        }),
        allow_sys: Some(svec!["hostname", "osRelease"]),
        ..Flags::default()
      }
    );
  }

  #[test]
  fn allow_sys_allowlist_validator() {
    let r =
      flags_from_vec(svec!["deno", "run", "--allow-sys=hostname", "script.ts"]);
    assert!(r.is_ok());
    let r = flags_from_vec(svec![
      "deno",
      "run",
      "--allow-sys=hostname,osRelease",
      "script.ts"
    ]);
    assert!(r.is_ok());
    let r =
      flags_from_vec(svec!["deno", "run", "--allow-sys=foo", "script.ts"]);
    assert!(r.is_err());
    let r = flags_from_vec(svec![
      "deno",
      "run",
      "--allow-sys=hostname,foo",
      "script.ts"
    ]);
    assert!(r.is_err());
  }

  #[test]
  fn reload_validator() {
    let r = flags_from_vec(svec![
      "deno",
      "run",
      "--reload=http://deno.land/",
      "script.ts"
    ]);
    assert!(r.is_ok(), "should accept valid urls");

    let r = flags_from_vec(svec![
      "deno",
      "run",
      "--reload=http://deno.land/a,http://deno.land/b",
      "script.ts"
    ]);
    assert!(r.is_ok(), "should accept accept multiple valid urls");

    let r = flags_from_vec(svec![
      "deno",
      "run",
      "--reload=./relativeurl/",
      "script.ts"
    ]);
    assert!(r.is_err(), "Should reject relative urls that start with ./");

    let r = flags_from_vec(svec![
      "deno",
      "run",
      "--reload=relativeurl/",
      "script.ts"
    ]);
    assert!(r.is_err(), "Should reject relative urls");

    let r =
      flags_from_vec(svec!["deno", "run", "--reload=/absolute", "script.ts"]);
    assert!(r.is_err(), "Should reject absolute urls");

    let r = flags_from_vec(svec!["deno", "run", "--reload=/", "script.ts"]);
    assert!(r.is_err(), "Should reject absolute root url");

    let r = flags_from_vec(svec!["deno", "run", "--reload=", "script.ts"]);
    assert!(r.is_err(), "Should reject when nothing is provided");

    let r = flags_from_vec(svec!["deno", "run", "--reload=,", "script.ts"]);
    assert!(r.is_err(), "Should reject when a single comma is provided");

    let r = flags_from_vec(svec![
      "deno",
      "run",
      "--reload=,http://deno.land/a",
      "script.ts"
    ]);
    assert!(r.is_err(), "Should reject a leading comma");

    let r = flags_from_vec(svec![
      "deno",
      "run",
      "--reload=http://deno.land/a,",
      "script.ts"
    ]);
    assert!(r.is_err(), "Should reject a trailing comma");

    let r = flags_from_vec(svec![
      "deno",
      "run",
      "--reload=http://deno.land/a,,http://deno.land/b",
      "script.ts"
    ]);
    assert!(r.is_err(), "Should reject adjacent commas");
  }

  #[test]
  fn bundle() {
    let r = flags_from_vec(svec!["deno", "bundle", "source.ts"]);
    assert_eq!(
      r.unwrap(),
      Flags {
        subcommand: DenoSubcommand::Bundle(BundleFlags {
          source_file: "source.ts".to_string(),
          out_file: None,
        }),
        type_check_mode: TypeCheckMode::Local,
        ..Flags::default()
      }
    );
  }

  #[test]
  fn bundle_with_config() {
    let r = flags_from_vec(svec![
      "deno",
      "bundle",
      "--no-remote",
      "--config",
      "tsconfig.json",
      "source.ts",
      "bundle.js"
    ]);
    assert_eq!(
      r.unwrap(),
      Flags {
        subcommand: DenoSubcommand::Bundle(BundleFlags {
          source_file: "source.ts".to_string(),
          out_file: Some(PathBuf::from("bundle.js")),
        }),
        allow_write: Some(vec![]),
        no_remote: true,
        type_check_mode: TypeCheckMode::Local,
        config_flag: ConfigFlag::Path("tsconfig.json".to_owned()),
        ..Flags::default()
      }
    );
  }

  #[test]
  fn bundle_with_output() {
    let r = flags_from_vec(svec!["deno", "bundle", "source.ts", "bundle.js"]);
    assert_eq!(
      r.unwrap(),
      Flags {
        subcommand: DenoSubcommand::Bundle(BundleFlags {
          source_file: "source.ts".to_string(),
          out_file: Some(PathBuf::from("bundle.js")),
        }),
        type_check_mode: TypeCheckMode::Local,
        allow_write: Some(vec![]),
        ..Flags::default()
      }
    );
  }

  #[test]
  fn bundle_with_lock() {
    let r = flags_from_vec(svec![
      "deno",
      "bundle",
      "--lock-write",
      "--lock=lock.json",
      "source.ts"
    ]);
    assert_eq!(
      r.unwrap(),
      Flags {
        subcommand: DenoSubcommand::Bundle(BundleFlags {
          source_file: "source.ts".to_string(),
          out_file: None,
        }),
        type_check_mode: TypeCheckMode::Local,
        lock_write: true,
        lock: Some(PathBuf::from("lock.json")),
        ..Flags::default()
      }
    );
  }

  #[test]
  fn bundle_with_reload() {
    let r = flags_from_vec(svec!["deno", "bundle", "--reload", "source.ts"]);
    assert_eq!(
      r.unwrap(),
      Flags {
        reload: true,
        subcommand: DenoSubcommand::Bundle(BundleFlags {
          source_file: "source.ts".to_string(),
          out_file: None,
        }),
        type_check_mode: TypeCheckMode::Local,
        ..Flags::default()
      }
    );
  }

  #[test]
  fn bundle_nocheck() {
    let r = flags_from_vec(svec!["deno", "bundle", "--no-check", "script.ts"])
      .unwrap();
    assert_eq!(
      r,
      Flags {
        subcommand: DenoSubcommand::Bundle(BundleFlags {
          source_file: "script.ts".to_string(),
          out_file: None,
        }),
        type_check_mode: TypeCheckMode::None,
        ..Flags::default()
      }
    );
  }

  #[test]
  fn bundle_watch() {
    let r = flags_from_vec(svec!["deno", "bundle", "--watch", "source.ts"]);
    assert_eq!(
      r.unwrap(),
      Flags {
        subcommand: DenoSubcommand::Bundle(BundleFlags {
          source_file: "source.ts".to_string(),
          out_file: None,
        }),
        type_check_mode: TypeCheckMode::Local,
        watch: Some(vec![]),
        ..Flags::default()
      }
    )
  }

  #[test]
  fn bundle_watch_with_no_clear_screen() {
    let r = flags_from_vec(svec![
      "deno",
      "bundle",
      "--watch",
      "--no-clear-screen",
      "source.ts"
    ]);
    assert_eq!(
      r.unwrap(),
      Flags {
        subcommand: DenoSubcommand::Bundle(BundleFlags {
          source_file: "source.ts".to_string(),
          out_file: None,
        }),
        type_check_mode: TypeCheckMode::Local,
        watch: Some(vec![]),
        no_clear_screen: true,
        ..Flags::default()
      }
    )
  }

  #[test]
  fn run_import_map() {
    let r = flags_from_vec(svec![
      "deno",
      "run",
      "--import-map=import_map.json",
      "script.ts"
    ]);
    assert_eq!(
      r.unwrap(),
      Flags {
        subcommand: DenoSubcommand::Run(RunFlags {
          script: "script.ts".to_string(),
        }),
        import_map_path: Some("import_map.json".to_owned()),
        ..Flags::default()
      }
    );
  }

  #[test]
  fn info_import_map() {
    let r = flags_from_vec(svec![
      "deno",
      "info",
      "--import-map=import_map.json",
      "script.ts"
    ]);
    assert_eq!(
      r.unwrap(),
      Flags {
        subcommand: DenoSubcommand::Info(InfoFlags {
          file: Some("script.ts".to_string()),
          json: false,
        }),
        import_map_path: Some("import_map.json".to_owned()),
        ..Flags::default()
      }
    );
  }

  #[test]
  fn cache_import_map() {
    let r = flags_from_vec(svec![
      "deno",
      "cache",
      "--import-map=import_map.json",
      "script.ts"
    ]);
    assert_eq!(
      r.unwrap(),
      Flags {
        subcommand: DenoSubcommand::Cache(CacheFlags {
          files: svec!["script.ts"],
        }),
        import_map_path: Some("import_map.json".to_owned()),
        ..Flags::default()
      }
    );
  }

  #[test]
  fn doc_import_map() {
    let r = flags_from_vec(svec![
      "deno",
      "doc",
      "--import-map=import_map.json",
      "script.ts"
    ]);
    assert_eq!(
      r.unwrap(),
      Flags {
        subcommand: DenoSubcommand::Doc(DocFlags {
          source_file: Some("script.ts".to_owned()),
          private: false,
          json: false,
          filter: None,
        }),
        import_map_path: Some("import_map.json".to_owned()),
        ..Flags::default()
      }
    );
  }

  #[test]
  fn cache_multiple() {
    let r =
      flags_from_vec(svec!["deno", "cache", "script.ts", "script_two.ts"]);
    assert_eq!(
      r.unwrap(),
      Flags {
        subcommand: DenoSubcommand::Cache(CacheFlags {
          files: svec!["script.ts", "script_two.ts"],
        }),
        ..Flags::default()
      }
    );
  }

  #[test]
  fn run_seed() {
    let r = flags_from_vec(svec!["deno", "run", "--seed", "250", "script.ts"]);
    assert_eq!(
      r.unwrap(),
      Flags {
        subcommand: DenoSubcommand::Run(RunFlags {
          script: "script.ts".to_string(),
        }),
        seed: Some(250_u64),
        v8_flags: svec!["--random-seed=250"],
        ..Flags::default()
      }
    );
  }

  #[test]
  fn run_seed_with_v8_flags() {
    let r = flags_from_vec(svec![
      "deno",
      "run",
      "--seed",
      "250",
      "--v8-flags=--expose-gc",
      "script.ts"
    ]);
    assert_eq!(
      r.unwrap(),
      Flags {
        subcommand: DenoSubcommand::Run(RunFlags {
          script: "script.ts".to_string(),
        }),
        seed: Some(250_u64),
        v8_flags: svec!["--expose-gc", "--random-seed=250"],
        ..Flags::default()
      }
    );
  }

  #[test]
  fn install() {
    let r = flags_from_vec(svec![
      "deno",
      "install",
      "https://deno.land/std/examples/colors.ts"
    ]);
    assert_eq!(
      r.unwrap(),
      Flags {
        subcommand: DenoSubcommand::Install(InstallFlags {
          name: None,
          module_url: "https://deno.land/std/examples/colors.ts".to_string(),
          args: vec![],
          root: None,
          force: false,
        }),
        ..Flags::default()
      }
    );
  }

  #[test]
  fn install_with_flags() {
    #[rustfmt::skip]
    let r = flags_from_vec(svec!["deno", "install", "--import-map", "import_map.json", "--no-remote", "--config", "tsconfig.json", "--no-check", "--unsafely-ignore-certificate-errors", "--reload", "--lock", "lock.json", "--lock-write", "--cert", "example.crt", "--cached-only", "--allow-read", "--allow-net", "--v8-flags=--help", "--seed", "1", "--inspect=127.0.0.1:9229", "--name", "file_server", "--root", "/foo", "--force", "https://deno.land/std/http/file_server.ts", "foo", "bar"]);
    assert_eq!(
      r.unwrap(),
      Flags {
        subcommand: DenoSubcommand::Install(InstallFlags {
          name: Some("file_server".to_string()),
          module_url: "https://deno.land/std/http/file_server.ts".to_string(),
          args: svec!["foo", "bar"],
          root: Some(PathBuf::from("/foo")),
          force: true,
        }),
        import_map_path: Some("import_map.json".to_string()),
        no_remote: true,
        config_flag: ConfigFlag::Path("tsconfig.json".to_owned()),
        type_check_mode: TypeCheckMode::None,
        reload: true,
        lock: Some(PathBuf::from("lock.json")),
        lock_write: true,
        ca_file: Some("example.crt".to_string()),
        cached_only: true,
        v8_flags: svec!["--help", "--random-seed=1"],
        seed: Some(1),
        inspect: Some("127.0.0.1:9229".parse().unwrap()),
        allow_net: Some(vec![]),
        unsafely_ignore_certificate_errors: Some(vec![]),
        allow_read: Some(vec![]),
        ..Flags::default()
      }
    );
  }

  #[test]
  fn log_level() {
    let r =
      flags_from_vec(svec!["deno", "run", "--log-level=debug", "script.ts"]);
    assert_eq!(
      r.unwrap(),
      Flags {
        subcommand: DenoSubcommand::Run(RunFlags {
          script: "script.ts".to_string(),
        }),
        log_level: Some(Level::Debug),
        ..Flags::default()
      }
    );
  }

  #[test]
  fn quiet() {
    let r = flags_from_vec(svec!["deno", "run", "-q", "script.ts"]);
    assert_eq!(
      r.unwrap(),
      Flags {
        subcommand: DenoSubcommand::Run(RunFlags {
          script: "script.ts".to_string(),
        }),
        log_level: Some(Level::Error),
        ..Flags::default()
      }
    );
  }

  #[test]
  fn completions() {
    let r = flags_from_vec(svec!["deno", "completions", "zsh"]).unwrap();

    match r.subcommand {
      DenoSubcommand::Completions(CompletionsFlags { buf }) => {
        assert!(!buf.is_empty())
      }
      _ => unreachable!(),
    }
  }

  #[test]
  fn run_with_args() {
    let r = flags_from_vec(svec![
      "deno",
      "run",
      "script.ts",
      "--allow-read",
      "--allow-net"
    ]);
    assert_eq!(
      r.unwrap(),
      Flags {
        subcommand: DenoSubcommand::Run(RunFlags {
          script: "script.ts".to_string(),
        }),
        argv: svec!["--allow-read", "--allow-net"],
        ..Flags::default()
      }
    );
    let r = flags_from_vec(svec![
      "deno",
      "run",
      "--location",
      "https:foo",
      "--allow-read",
      "script.ts",
      "--allow-net",
      "-r",
      "--help",
      "--foo",
      "bar"
    ]);
    assert_eq!(
      r.unwrap(),
      Flags {
        subcommand: DenoSubcommand::Run(RunFlags {
          script: "script.ts".to_string(),
        }),
        location: Some(Url::parse("https://foo/").unwrap()),
        allow_read: Some(vec![]),
        argv: svec!["--allow-net", "-r", "--help", "--foo", "bar"],
        ..Flags::default()
      }
    );

    let r = flags_from_vec(svec!["deno", "run", "script.ts", "foo", "bar"]);
    assert_eq!(
      r.unwrap(),
      Flags {
        subcommand: DenoSubcommand::Run(RunFlags {
          script: "script.ts".to_string(),
        }),
        argv: svec!["foo", "bar"],
        ..Flags::default()
      }
    );
    let r = flags_from_vec(svec!["deno", "run", "script.ts", "-"]);
    assert_eq!(
      r.unwrap(),
      Flags {
        subcommand: DenoSubcommand::Run(RunFlags {
          script: "script.ts".to_string(),
        }),
        argv: svec!["-"],
        ..Flags::default()
      }
    );

    let r =
      flags_from_vec(svec!["deno", "run", "script.ts", "-", "foo", "bar"]);
    assert_eq!(
      r.unwrap(),
      Flags {
        subcommand: DenoSubcommand::Run(RunFlags {
          script: "script.ts".to_string(),
        }),
        argv: svec!["-", "foo", "bar"],
        ..Flags::default()
      }
    );
  }

  #[test]
  fn no_check() {
    let r = flags_from_vec(svec!["deno", "run", "--no-check", "script.ts"]);
    assert_eq!(
      r.unwrap(),
      Flags {
        subcommand: DenoSubcommand::Run(RunFlags {
          script: "script.ts".to_string(),
        }),
        type_check_mode: TypeCheckMode::None,
        ..Flags::default()
      }
    );
  }

  #[test]
  fn no_check_remote() {
    let r =
      flags_from_vec(svec!["deno", "run", "--no-check=remote", "script.ts"]);
    assert_eq!(
      r.unwrap(),
      Flags {
        subcommand: DenoSubcommand::Run(RunFlags {
          script: "script.ts".to_string(),
        }),
        type_check_mode: TypeCheckMode::Local,
        ..Flags::default()
      }
    );
  }

  #[test]
  fn repl_with_unsafely_ignore_certificate_errors() {
    let r = flags_from_vec(svec![
      "deno",
      "repl",
      "--eval",
      "console.log('hello');",
      "--unsafely-ignore-certificate-errors"
    ]);
    assert_eq!(
      r.unwrap(),
      Flags {
        subcommand: DenoSubcommand::Repl(ReplFlags {
          eval_files: None,
          eval: Some("console.log('hello');".to_string()),
        }),
        unsafely_ignore_certificate_errors: Some(vec![]),
        allow_net: Some(vec![]),
        allow_env: Some(vec![]),
        allow_run: Some(vec![]),
        allow_read: Some(vec![]),
        allow_sys: Some(vec![]),
        allow_write: Some(vec![]),
        allow_ffi: Some(vec![]),
        allow_hrtime: true,
        type_check_mode: TypeCheckMode::None,
        ..Flags::default()
      }
    );
  }

  #[test]
  fn run_with_unsafely_ignore_certificate_errors() {
    let r = flags_from_vec(svec![
      "deno",
      "run",
      "--unsafely-ignore-certificate-errors",
      "script.ts"
    ]);
    assert_eq!(
      r.unwrap(),
      Flags {
        subcommand: DenoSubcommand::Run(RunFlags {
          script: "script.ts".to_string(),
        }),
        unsafely_ignore_certificate_errors: Some(vec![]),
        ..Flags::default()
      }
    );
  }

  #[test]
  fn run_with_unsafely_treat_insecure_origin_as_secure_with_ipv6_address() {
    let r = flags_from_vec(svec![
      "deno",
      "run",
      "--unsafely-ignore-certificate-errors=deno.land,localhost,::,127.0.0.1,[::1],1.2.3.4",
      "script.ts"
    ]);
    assert_eq!(
      r.unwrap(),
      Flags {
        subcommand: DenoSubcommand::Run(RunFlags {
          script: "script.ts".to_string(),
        }),
        unsafely_ignore_certificate_errors: Some(svec![
          "deno.land",
          "localhost",
          "::",
          "127.0.0.1",
          "[::1]",
          "1.2.3.4"
        ]),
        ..Flags::default()
      }
    );
  }

  #[test]
  fn repl_with_unsafely_treat_insecure_origin_as_secure_with_ipv6_address() {
    let r = flags_from_vec(svec![
      "deno",
      "repl",
      "--unsafely-ignore-certificate-errors=deno.land,localhost,::,127.0.0.1,[::1],1.2.3.4"]);
    assert_eq!(
      r.unwrap(),
      Flags {
        subcommand: DenoSubcommand::Repl(ReplFlags {
          eval_files: None,
          eval: None
        }),
        unsafely_ignore_certificate_errors: Some(svec![
          "deno.land",
          "localhost",
          "::",
          "127.0.0.1",
          "[::1]",
          "1.2.3.4"
        ]),
        allow_net: Some(vec![]),
        allow_env: Some(vec![]),
        allow_run: Some(vec![]),
        allow_read: Some(vec![]),
        allow_sys: Some(vec![]),
        allow_write: Some(vec![]),
        allow_ffi: Some(vec![]),
        allow_hrtime: true,
        type_check_mode: TypeCheckMode::None,
        ..Flags::default()
      }
    );
  }

  #[test]
  fn no_remote() {
    let r = flags_from_vec(svec!["deno", "run", "--no-remote", "script.ts"]);
    assert_eq!(
      r.unwrap(),
      Flags {
        subcommand: DenoSubcommand::Run(RunFlags {
          script: "script.ts".to_string(),
        }),
        no_remote: true,
        ..Flags::default()
      }
    );
  }

  #[test]
  fn no_npm() {
    let r = flags_from_vec(svec!["deno", "run", "--no-npm", "script.ts"]);
    assert_eq!(
      r.unwrap(),
      Flags {
        subcommand: DenoSubcommand::Run(RunFlags {
          script: "script.ts".to_string(),
        }),
        no_npm: true,
        ..Flags::default()
      }
    );
  }

  #[test]
  fn local_npm() {
    let r =
      flags_from_vec(svec!["deno", "run", "--node-modules-dir", "script.ts"]);
    assert_eq!(
      r.unwrap(),
      Flags {
        subcommand: DenoSubcommand::Run(RunFlags {
          script: "script.ts".to_string(),
        }),
        node_modules_dir: true,
        ..Flags::default()
      }
    );
  }

  #[test]
  fn cached_only() {
    let r = flags_from_vec(svec!["deno", "run", "--cached-only", "script.ts"]);
    assert_eq!(
      r.unwrap(),
      Flags {
        subcommand: DenoSubcommand::Run(RunFlags {
          script: "script.ts".to_string(),
        }),
        cached_only: true,
        ..Flags::default()
      }
    );
  }

  #[test]
  fn allow_net_allowlist_with_ports() {
    let r = flags_from_vec(svec![
      "deno",
      "run",
      "--allow-net=deno.land,:8000,:4545",
      "script.ts"
    ]);
    assert_eq!(
      r.unwrap(),
      Flags {
        subcommand: DenoSubcommand::Run(RunFlags {
          script: "script.ts".to_string(),
        }),
        allow_net: Some(svec![
          "deno.land",
          "0.0.0.0:8000",
          "127.0.0.1:8000",
          "localhost:8000",
          "0.0.0.0:4545",
          "127.0.0.1:4545",
          "localhost:4545"
        ]),
        ..Flags::default()
      }
    );
  }

  #[test]
  fn allow_net_allowlist_with_ipv6_address() {
    let r = flags_from_vec(svec![
      "deno",
      "run",
      "--allow-net=deno.land,deno.land:80,::,127.0.0.1,[::1],1.2.3.4:5678,:5678,[::1]:8080",
      "script.ts"
    ]);
    assert_eq!(
      r.unwrap(),
      Flags {
        subcommand: DenoSubcommand::Run(RunFlags {
          script: "script.ts".to_string(),
        }),
        allow_net: Some(svec![
          "deno.land",
          "deno.land:80",
          "::",
          "127.0.0.1",
          "[::1]",
          "1.2.3.4:5678",
          "0.0.0.0:5678",
          "127.0.0.1:5678",
          "localhost:5678",
          "[::1]:8080"
        ]),
        ..Flags::default()
      }
    );
  }

  #[test]
  fn lock_write() {
    let r = flags_from_vec(svec![
      "deno",
      "run",
      "--lock-write",
      "--lock=lock.json",
      "script.ts"
    ]);
    assert_eq!(
      r.unwrap(),
      Flags {
        subcommand: DenoSubcommand::Run(RunFlags {
          script: "script.ts".to_string(),
        }),
        lock_write: true,
        lock: Some(PathBuf::from("lock.json")),
        ..Flags::default()
      }
    );

    let r = flags_from_vec(svec!["deno", "run", "--no-lock", "script.ts"]);
    assert_eq!(
      r.unwrap(),
      Flags {
        subcommand: DenoSubcommand::Run(RunFlags {
          script: "script.ts".to_string(),
        }),
        no_lock: true,
        ..Flags::default()
      }
    );

    let r = flags_from_vec(svec![
      "deno",
      "run",
      "--lock",
      "--lock-write",
      "script.ts"
    ]);
    assert_eq!(
      r.unwrap(),
      Flags {
        subcommand: DenoSubcommand::Run(RunFlags {
          script: "script.ts".to_string(),
        }),
        lock_write: true,
        lock: Some(PathBuf::from("./deno.lock")),
        ..Flags::default()
      }
    );

    let r = flags_from_vec(svec![
      "deno",
      "run",
      "--lock-write",
      "--lock",
      "lock.json",
      "script.ts"
    ]);
    assert_eq!(
      r.unwrap(),
      Flags {
        subcommand: DenoSubcommand::Run(RunFlags {
          script: "script.ts".to_string(),
        }),
        lock_write: true,
        lock: Some(PathBuf::from("lock.json")),
        ..Flags::default()
      }
    );

    let r = flags_from_vec(svec!["deno", "run", "--lock-write", "script.ts"]);
    assert_eq!(
      r.unwrap(),
      Flags {
        subcommand: DenoSubcommand::Run(RunFlags {
          script: "script.ts".to_string(),
        }),
        lock_write: true,
        ..Flags::default()
      }
    );

    let r =
      flags_from_vec(svec!["deno", "run", "--lock", "--no-lock", "script.ts"]);
    assert!(r.is_err(),);

    let r = flags_from_vec(svec![
      "deno",
      "run",
      "--lock-write",
      "--no-lock",
      "script.ts"
    ]);
    assert!(r.is_err(),);
  }

  #[test]
  fn test_with_flags() {
    #[rustfmt::skip]
    let r = flags_from_vec(svec!["deno", "test", "--unstable", "--trace-ops", "--no-run", "--filter", "- foo", "--coverage=cov", "--location", "https:foo", "--allow-net", "--allow-none", "dir1/", "dir2/", "--", "arg1", "arg2"]);
    assert_eq!(
      r.unwrap(),
      Flags {
        subcommand: DenoSubcommand::Test(TestFlags {
          no_run: true,
          doc: false,
          fail_fast: None,
          filter: Some("- foo".to_string()),
          allow_none: true,
          include: svec!["dir1/", "dir2/"],
          ignore: vec![],
          shuffle: None,
          concurrent_jobs: NonZeroUsize::new(1).unwrap(),
          trace_ops: true,
        }),
        unstable: true,
        no_prompt: true,
        coverage_dir: Some("cov".to_string()),
        location: Some(Url::parse("https://foo/").unwrap()),
        type_check_mode: TypeCheckMode::Local,
        allow_net: Some(vec![]),
        argv: svec!["arg1", "arg2"],
        ..Flags::default()
      }
    );
  }

  #[test]
  fn run_with_cafile() {
    let r = flags_from_vec(svec![
      "deno",
      "run",
      "--cert",
      "example.crt",
      "script.ts"
    ]);
    assert_eq!(
      r.unwrap(),
      Flags {
        subcommand: DenoSubcommand::Run(RunFlags {
          script: "script.ts".to_string(),
        }),
        ca_file: Some("example.crt".to_owned()),
        ..Flags::default()
      }
    );
  }

  #[test]
  fn run_with_enable_testing_features() {
    let r = flags_from_vec(svec![
      "deno",
      "run",
      "--enable-testing-features-do-not-use",
      "script.ts"
    ]);
    assert_eq!(
      r.unwrap(),
      Flags {
        subcommand: DenoSubcommand::Run(RunFlags {
          script: "script.ts".to_string(),
        }),
        enable_testing_features: true,
        ..Flags::default()
      }
    );
  }

  #[test]
  fn test_with_concurrent_jobs() {
    let r = flags_from_vec(svec!["deno", "test", "--jobs=4"]);
    assert_eq!(
      r.unwrap(),
      Flags {
        subcommand: DenoSubcommand::Test(TestFlags {
          no_run: false,
          doc: false,
          fail_fast: None,
          filter: None,
          allow_none: false,
          shuffle: None,
          include: vec![],
          ignore: vec![],
          concurrent_jobs: NonZeroUsize::new(4).unwrap(),
          trace_ops: false,
        }),
        type_check_mode: TypeCheckMode::Local,
        no_prompt: true,
        ..Flags::default()
      }
    );

    let r = flags_from_vec(svec!["deno", "test", "--jobs=0"]);
    assert!(r.is_err());
  }

  #[test]
  fn test_with_fail_fast() {
    let r = flags_from_vec(svec!["deno", "test", "--fail-fast=3"]);
    assert_eq!(
      r.unwrap(),
      Flags {
        subcommand: DenoSubcommand::Test(TestFlags {
          no_run: false,
          doc: false,
          fail_fast: Some(NonZeroUsize::new(3).unwrap()),
          filter: None,
          allow_none: false,
          shuffle: None,
          include: vec![],
          ignore: vec![],
          concurrent_jobs: NonZeroUsize::new(1).unwrap(),
          trace_ops: false,
        }),
        type_check_mode: TypeCheckMode::Local,
        no_prompt: true,
        ..Flags::default()
      }
    );

    let r = flags_from_vec(svec!["deno", "test", "--fail-fast=0"]);
    assert!(r.is_err());
  }

  #[test]
  fn test_with_enable_testing_features() {
    let r = flags_from_vec(svec![
      "deno",
      "test",
      "--enable-testing-features-do-not-use"
    ]);
    assert_eq!(
      r.unwrap(),
      Flags {
        subcommand: DenoSubcommand::Test(TestFlags {
          no_run: false,
          doc: false,
          fail_fast: None,
          filter: None,
          allow_none: false,
          shuffle: None,
          include: vec![],
          ignore: vec![],
          concurrent_jobs: NonZeroUsize::new(1).unwrap(),
          trace_ops: false,
        }),
        no_prompt: true,
        type_check_mode: TypeCheckMode::Local,
        enable_testing_features: true,
        ..Flags::default()
      }
    );
  }

  #[test]
  fn test_shuffle() {
    let r = flags_from_vec(svec!["deno", "test", "--shuffle=1"]);
    assert_eq!(
      r.unwrap(),
      Flags {
        subcommand: DenoSubcommand::Test(TestFlags {
          no_run: false,
          doc: false,
          fail_fast: None,
          filter: None,
          allow_none: false,
          shuffle: Some(1),
          include: vec![],
          ignore: vec![],
          concurrent_jobs: NonZeroUsize::new(1).unwrap(),
          trace_ops: false,
        }),
        no_prompt: true,
        watch: None,
        type_check_mode: TypeCheckMode::Local,
        ..Flags::default()
      }
    );
  }

  #[test]
  fn test_watch() {
    let r = flags_from_vec(svec!["deno", "test", "--watch"]);
    assert_eq!(
      r.unwrap(),
      Flags {
        subcommand: DenoSubcommand::Test(TestFlags {
          no_run: false,
          doc: false,
          fail_fast: None,
          filter: None,
          allow_none: false,
          shuffle: None,
          include: vec![],
          ignore: vec![],
          concurrent_jobs: NonZeroUsize::new(1).unwrap(),
          trace_ops: false,
        }),
        no_prompt: true,
        type_check_mode: TypeCheckMode::Local,
        watch: Some(vec![]),
        ..Flags::default()
      }
    );
  }

  #[test]
  fn test_watch_with_no_clear_screen() {
    let r =
      flags_from_vec(svec!["deno", "test", "--watch", "--no-clear-screen"]);
    assert_eq!(
      r.unwrap(),
      Flags {
        subcommand: DenoSubcommand::Test(TestFlags {
          no_run: false,
          doc: false,
          fail_fast: None,
          filter: None,
          allow_none: false,
          shuffle: None,
          include: vec![],
          ignore: vec![],
          concurrent_jobs: NonZeroUsize::new(1).unwrap(),
          trace_ops: false,
        }),
        watch: Some(vec![]),
        type_check_mode: TypeCheckMode::Local,
        no_clear_screen: true,
        no_prompt: true,
        ..Flags::default()
      }
    );
  }

  #[test]
  fn bundle_with_cafile() {
    let r = flags_from_vec(svec![
      "deno",
      "bundle",
      "--cert",
      "example.crt",
      "source.ts"
    ]);
    assert_eq!(
      r.unwrap(),
      Flags {
        subcommand: DenoSubcommand::Bundle(BundleFlags {
          source_file: "source.ts".to_string(),
          out_file: None,
        }),
        type_check_mode: TypeCheckMode::Local,
        ca_file: Some("example.crt".to_owned()),
        ..Flags::default()
      }
    );
  }

  #[test]
  fn upgrade_with_ca_file() {
    let r = flags_from_vec(svec!["deno", "upgrade", "--cert", "example.crt"]);
    assert_eq!(
      r.unwrap(),
      Flags {
        subcommand: DenoSubcommand::Upgrade(UpgradeFlags {
          force: false,
          dry_run: false,
          canary: false,
          version: None,
          output: None,
          ca_file: Some("example.crt".to_owned()),
        }),
        ca_file: Some("example.crt".to_owned()),
        ..Flags::default()
      }
    );
  }

  #[test]
  fn cache_with_cafile() {
    let r = flags_from_vec(svec![
      "deno",
      "cache",
      "--cert",
      "example.crt",
      "script.ts",
      "script_two.ts"
    ]);
    assert_eq!(
      r.unwrap(),
      Flags {
        subcommand: DenoSubcommand::Cache(CacheFlags {
          files: svec!["script.ts", "script_two.ts"],
        }),
        ca_file: Some("example.crt".to_owned()),
        ..Flags::default()
      }
    );
  }

  #[test]
  fn info_with_cafile() {
    let r = flags_from_vec(svec![
      "deno",
      "info",
      "--cert",
      "example.crt",
      "https://example.com"
    ]);
    assert_eq!(
      r.unwrap(),
      Flags {
        subcommand: DenoSubcommand::Info(InfoFlags {
          json: false,
          file: Some("https://example.com".to_string()),
        }),
        ca_file: Some("example.crt".to_owned()),
        ..Flags::default()
      }
    );
  }

  #[test]
  fn doc() {
    let r = flags_from_vec(svec!["deno", "doc", "--json", "path/to/module.ts"]);
    assert_eq!(
      r.unwrap(),
      Flags {
        subcommand: DenoSubcommand::Doc(DocFlags {
          private: false,
          json: true,
          source_file: Some("path/to/module.ts".to_string()),
          filter: None,
        }),
        ..Flags::default()
      }
    );

    let r = flags_from_vec(svec![
      "deno",
      "doc",
      "path/to/module.ts",
      "SomeClass.someField"
    ]);
    assert_eq!(
      r.unwrap(),
      Flags {
        subcommand: DenoSubcommand::Doc(DocFlags {
          private: false,
          json: false,
          source_file: Some("path/to/module.ts".to_string()),
          filter: Some("SomeClass.someField".to_string()),
        }),
        ..Flags::default()
      }
    );

    let r = flags_from_vec(svec!["deno", "doc"]);
    assert_eq!(
      r.unwrap(),
      Flags {
        subcommand: DenoSubcommand::Doc(DocFlags {
          private: false,
          json: false,
          source_file: None,
          filter: None,
        }),
        ..Flags::default()
      }
    );

    let r = flags_from_vec(svec!["deno", "doc", "--builtin", "Deno.Listener"]);
    assert_eq!(
      r.unwrap(),
      Flags {
        subcommand: DenoSubcommand::Doc(DocFlags {
          private: false,
          json: false,
          source_file: Some("--builtin".to_string()),
          filter: Some("Deno.Listener".to_string()),
        }),
        ..Flags::default()
      }
    );

    let r =
      flags_from_vec(svec!["deno", "doc", "--private", "path/to/module.js"]);
    assert_eq!(
      r.unwrap(),
      Flags {
        subcommand: DenoSubcommand::Doc(DocFlags {
          private: true,
          json: false,
          source_file: Some("path/to/module.js".to_string()),
          filter: None,
        }),
        ..Flags::default()
      }
    );
  }

  #[test]
  fn inspect_default_host() {
    let r = flags_from_vec(svec!["deno", "run", "--inspect", "foo.js"]);
    assert_eq!(
      r.unwrap(),
      Flags {
        subcommand: DenoSubcommand::Run(RunFlags {
          script: "foo.js".to_string(),
        }),
        inspect: Some("127.0.0.1:9229".parse().unwrap()),
        ..Flags::default()
      }
    );
  }

  #[test]
  fn compile() {
    let r = flags_from_vec(svec![
      "deno",
      "compile",
      "https://deno.land/std/examples/colors.ts"
    ]);
    assert_eq!(
      r.unwrap(),
      Flags {
        subcommand: DenoSubcommand::Compile(CompileFlags {
          source_file: "https://deno.land/std/examples/colors.ts".to_string(),
          output: None,
          args: vec![],
          target: None,
        }),
        type_check_mode: TypeCheckMode::Local,
        ..Flags::default()
      }
    );
  }

  #[test]
  fn compile_with_flags() {
    #[rustfmt::skip]
    let r = flags_from_vec(svec!["deno", "compile", "--import-map", "import_map.json", "--no-remote", "--config", "tsconfig.json", "--no-check", "--unsafely-ignore-certificate-errors", "--reload", "--lock", "lock.json", "--lock-write", "--cert", "example.crt", "--cached-only", "--location", "https:foo", "--allow-read", "--allow-net", "--v8-flags=--help", "--seed", "1", "--output", "colors", "https://deno.land/std/examples/colors.ts", "foo", "bar"]);
    assert_eq!(
      r.unwrap(),
      Flags {
        subcommand: DenoSubcommand::Compile(CompileFlags {
          source_file: "https://deno.land/std/examples/colors.ts".to_string(),
          output: Some(PathBuf::from("colors")),
          args: svec!["foo", "bar"],
          target: None,
        }),
        import_map_path: Some("import_map.json".to_string()),
        no_remote: true,
        config_flag: ConfigFlag::Path("tsconfig.json".to_owned()),
        type_check_mode: TypeCheckMode::None,
        reload: true,
        lock: Some(PathBuf::from("lock.json")),
        lock_write: true,
        ca_file: Some("example.crt".to_string()),
        cached_only: true,
        location: Some(Url::parse("https://foo/").unwrap()),
        allow_read: Some(vec![]),
        unsafely_ignore_certificate_errors: Some(vec![]),
        allow_net: Some(vec![]),
        v8_flags: svec!["--help", "--random-seed=1"],
        seed: Some(1),
        ..Flags::default()
      }
    );
  }

  #[test]
  fn coverage() {
    let r = flags_from_vec(svec!["deno", "coverage", "foo.json"]);
    assert_eq!(
      r.unwrap(),
      Flags {
        subcommand: DenoSubcommand::Coverage(CoverageFlags {
          files: vec![PathBuf::from("foo.json")],
          output: None,
          ignore: vec![],
          include: vec![r"^file:".to_string()],
          exclude: vec![r"test\.(js|mjs|ts|jsx|tsx)$".to_string()],
          lcov: false,
        }),
        ..Flags::default()
      }
    );
  }

  #[test]
  fn coverage_with_lcov_and_out_file() {
    let r = flags_from_vec(svec![
      "deno",
      "coverage",
      "--lcov",
      "--output=foo.lcov",
      "foo.json"
    ]);
    assert_eq!(
      r.unwrap(),
      Flags {
        subcommand: DenoSubcommand::Coverage(CoverageFlags {
          files: vec![PathBuf::from("foo.json")],
          ignore: vec![],
          include: vec![r"^file:".to_string()],
          exclude: vec![r"test\.(js|mjs|ts|jsx|tsx)$".to_string()],
          lcov: true,
          output: Some(PathBuf::from("foo.lcov")),
        }),
        ..Flags::default()
      }
    );
  }
  #[test]
  fn location_with_bad_scheme() {
    #[rustfmt::skip]
    let r = flags_from_vec(svec!["deno", "run", "--location", "foo:", "mod.ts"]);
    assert!(r.is_err());
    assert!(r
      .unwrap_err()
      .to_string()
      .contains("Expected protocol \"http\" or \"https\""));
  }

  #[test]
  fn test_config_path_args() {
    let flags = flags_from_vec(svec!["deno", "run", "foo.js"]).unwrap();
    assert_eq!(
      flags.config_path_args(),
      Some(vec![std::env::current_dir().unwrap().join("foo.js")])
    );

    let flags =
      flags_from_vec(svec!["deno", "run", "https://example.com/foo.js"])
        .unwrap();
    assert_eq!(flags.config_path_args(), None);

    let flags =
      flags_from_vec(svec!["deno", "lint", "dir/a.js", "dir/b.js"]).unwrap();
    assert_eq!(
      flags.config_path_args(),
      Some(vec![PathBuf::from("dir/a.js"), PathBuf::from("dir/b.js")])
    );

    let flags = flags_from_vec(svec!["deno", "lint"]).unwrap();
    assert!(flags.config_path_args().unwrap().is_empty());

    let flags =
      flags_from_vec(svec!["deno", "fmt", "dir/a.js", "dir/b.js"]).unwrap();
    assert_eq!(
      flags.config_path_args(),
      Some(vec![PathBuf::from("dir/a.js"), PathBuf::from("dir/b.js")])
    );
  }

  #[test]
  fn test_no_clear_watch_flag_without_watch_flag() {
    let r = flags_from_vec(svec!["deno", "run", "--no-clear-screen", "foo.js"]);
    assert!(r.is_err());
    let error_message = r.unwrap_err().to_string();
    assert!(&error_message
      .contains("error: The following required arguments were not provided:"));
    assert!(&error_message.contains("--watch[=<FILES>...]"));
  }

  #[test]
  fn vendor_minimal() {
    let r = flags_from_vec(svec!["deno", "vendor", "mod.ts",]);
    assert_eq!(
      r.unwrap(),
      Flags {
        subcommand: DenoSubcommand::Vendor(VendorFlags {
          specifiers: svec!["mod.ts"],
          force: false,
          output_path: None,
        }),
        ..Flags::default()
      }
    );
  }

  #[test]
  fn vendor_all() {
    let r = flags_from_vec(svec![
      "deno",
      "vendor",
      "--config",
      "deno.json",
      "--import-map",
      "import_map.json",
      "--lock",
      "lock.json",
      "--force",
      "--output",
      "out_dir",
      "--reload",
      "mod.ts",
      "deps.test.ts",
    ]);
    assert_eq!(
      r.unwrap(),
      Flags {
        subcommand: DenoSubcommand::Vendor(VendorFlags {
          specifiers: svec!["mod.ts", "deps.test.ts"],
          force: true,
          output_path: Some(PathBuf::from("out_dir")),
        }),
        config_flag: ConfigFlag::Path("deno.json".to_owned()),
        import_map_path: Some("import_map.json".to_string()),
        lock: Some(PathBuf::from("lock.json")),
        reload: true,
        ..Flags::default()
      }
    );
  }

  #[test]
  fn task_subcommand() {
    let r = flags_from_vec(svec!["deno", "task", "build", "hello", "world",]);
    assert_eq!(
      r.unwrap(),
      Flags {
        subcommand: DenoSubcommand::Task(TaskFlags {
          cwd: None,
          task: "build".to_string(),
        }),
        argv: svec!["hello", "world"],
        ..Flags::default()
      }
    );

    let r = flags_from_vec(svec!["deno", "task", "build"]);
    assert_eq!(
      r.unwrap(),
      Flags {
        subcommand: DenoSubcommand::Task(TaskFlags {
          cwd: None,
          task: "build".to_string(),
        }),
        ..Flags::default()
      }
    );

    let r = flags_from_vec(svec!["deno", "task", "--cwd", "foo", "build"]);
    assert_eq!(
      r.unwrap(),
      Flags {
        subcommand: DenoSubcommand::Task(TaskFlags {
          cwd: Some("foo".to_string()),
          task: "build".to_string(),
        }),
        ..Flags::default()
      }
    );
  }

  #[test]
  fn task_subcommand_double_hyphen() {
    let r = flags_from_vec(svec![
      "deno",
      "task",
      "-c",
      "deno.json",
      "build",
      "--",
      "hello",
      "world",
    ]);
    assert_eq!(
      r.unwrap(),
      Flags {
        subcommand: DenoSubcommand::Task(TaskFlags {
          cwd: None,
          task: "build".to_string(),
        }),
        argv: svec!["--", "hello", "world"],
        config_flag: ConfigFlag::Path("deno.json".to_owned()),
        ..Flags::default()
      }
    );

    let r = flags_from_vec(svec![
      "deno", "task", "--cwd", "foo", "build", "--", "hello", "world"
    ]);
    assert_eq!(
      r.unwrap(),
      Flags {
        subcommand: DenoSubcommand::Task(TaskFlags {
          cwd: Some("foo".to_string()),
          task: "build".to_string(),
        }),
        argv: svec!["--", "hello", "world"],
        ..Flags::default()
      }
    );
  }

  #[test]
  fn task_subcommand_double_hyphen_only() {
    // edge case, but it should forward
    let r = flags_from_vec(svec!["deno", "task", "build", "--"]);
    assert_eq!(
      r.unwrap(),
      Flags {
        subcommand: DenoSubcommand::Task(TaskFlags {
          cwd: None,
          task: "build".to_string(),
        }),
        argv: svec!["--"],
        ..Flags::default()
      }
    );
  }

  #[test]
  fn task_following_arg() {
    let r = flags_from_vec(svec!["deno", "task", "build", "-1", "--test"]);
    assert_eq!(
      r.unwrap(),
      Flags {
        subcommand: DenoSubcommand::Task(TaskFlags {
          cwd: None,
          task: "build".to_string(),
        }),
        argv: svec!["-1", "--test"],
        ..Flags::default()
      }
    );
  }

  #[test]
  fn task_following_double_hyphen_arg() {
    let r = flags_from_vec(svec!["deno", "task", "build", "--test"]);
    assert_eq!(
      r.unwrap(),
      Flags {
        subcommand: DenoSubcommand::Task(TaskFlags {
          cwd: None,
          task: "build".to_string(),
        }),
        argv: svec!["--test"],
        ..Flags::default()
      }
    );
  }

  #[test]
  fn task_with_global_flags() {
    // can fail if the custom parser in task_parse() starts at the wrong index
    let r =
      flags_from_vec(svec!["deno", "--quiet", "--unstable", "task", "build"]);
    assert_eq!(
      r.unwrap(),
      Flags {
        subcommand: DenoSubcommand::Task(TaskFlags {
          cwd: None,
          task: "build".to_string(),
        }),
        unstable: true,
        log_level: Some(log::Level::Error),
        ..Flags::default()
      }
    );
  }

  #[test]
  fn task_subcommand_empty() {
    let r = flags_from_vec(svec!["deno", "task"]);
    assert_eq!(
      r.unwrap(),
      Flags {
        subcommand: DenoSubcommand::Task(TaskFlags {
          cwd: None,
          task: "".to_string(),
        }),
        ..Flags::default()
      }
    );
  }

  #[test]
  fn task_subcommand_config() {
    let r = flags_from_vec(svec!["deno", "task", "--config", "deno.jsonc"]);
    assert_eq!(
      r.unwrap(),
      Flags {
        subcommand: DenoSubcommand::Task(TaskFlags {
          cwd: None,
          task: "".to_string(),
        }),
        config_flag: ConfigFlag::Path("deno.jsonc".to_string()),
        ..Flags::default()
      }
    );
  }

  #[test]
  fn task_subcommand_config_short() {
    let r = flags_from_vec(svec!["deno", "task", "-c", "deno.jsonc"]);
    assert_eq!(
      r.unwrap(),
      Flags {
        subcommand: DenoSubcommand::Task(TaskFlags {
          cwd: None,
          task: "".to_string(),
        }),
        config_flag: ConfigFlag::Path("deno.jsonc".to_string()),
        ..Flags::default()
      }
    );
  }

  #[test]
  fn task_subcommand_noconfig_invalid() {
    let r = flags_from_vec(svec!["deno", "task", "--no-config"]);
    assert_eq!(r.unwrap_err().kind(), clap::ErrorKind::UnknownArgument);
  }

  #[test]
  fn bench_with_flags() {
    let r = flags_from_vec(svec![
      "deno",
      "bench",
      "--unstable",
      "--filter",
      "- foo",
      "--location",
      "https:foo",
      "--allow-net",
      "dir1/",
      "dir2/",
      "--",
      "arg1",
      "arg2"
    ]);
    assert_eq!(
      r.unwrap(),
      Flags {
        subcommand: DenoSubcommand::Bench(BenchFlags {
          filter: Some("- foo".to_string()),
          include: Some(svec!["dir1/", "dir2/"]),
          ignore: vec![],
        }),
        unstable: true,
        type_check_mode: TypeCheckMode::Local,
        location: Some(Url::parse("https://foo/").unwrap()),
        allow_net: Some(vec![]),
        no_prompt: true,
        argv: svec!["arg1", "arg2"],
        ..Flags::default()
      }
    );
  }

  #[test]
  fn run_with_check() {
    let r = flags_from_vec(svec!["deno", "run", "--check", "script.ts",]);
    assert_eq!(
      r.unwrap(),
      Flags {
        subcommand: DenoSubcommand::Run(RunFlags {
          script: "script.ts".to_string(),
        }),
        type_check_mode: TypeCheckMode::Local,
        ..Flags::default()
      }
    );

    let r = flags_from_vec(svec!["deno", "run", "--check=all", "script.ts",]);
    assert_eq!(
      r.unwrap(),
      Flags {
        subcommand: DenoSubcommand::Run(RunFlags {
          script: "script.ts".to_string(),
        }),
        type_check_mode: TypeCheckMode::All,
        ..Flags::default()
      }
    );

    let r = flags_from_vec(svec!["deno", "run", "--check=foo", "script.ts",]);
    assert_eq!(
      r.unwrap(),
      Flags {
        subcommand: DenoSubcommand::Run(RunFlags {
          script: "script.ts".to_string(),
        }),
        type_check_mode: TypeCheckMode::None,
        ..Flags::default()
      }
    );

    let r = flags_from_vec(svec![
      "deno",
      "run",
      "--no-check",
      "--check",
      "script.ts",
    ]);
    assert!(r.is_err());
  }

  #[test]
  fn no_config() {
    let r = flags_from_vec(svec!["deno", "run", "--no-config", "script.ts",]);
    assert_eq!(
      r.unwrap(),
      Flags {
        subcommand: DenoSubcommand::Run(RunFlags {
          script: "script.ts".to_string(),
        }),
        config_flag: ConfigFlag::Disabled,
        ..Flags::default()
      }
    );

    let r = flags_from_vec(svec![
      "deno",
      "run",
      "--config",
      "deno.json",
      "--no-config",
      "script.ts",
    ]);
    assert!(r.is_err());
  }

  #[test]
  fn init() {
    let r = flags_from_vec(svec!["deno", "init"]);
    assert_eq!(
      r.unwrap(),
      Flags {
        subcommand: DenoSubcommand::Init(InitFlags { dir: None }),
        ..Flags::default()
      }
    );

    let r = flags_from_vec(svec!["deno", "init", "foo"]);
    assert_eq!(
      r.unwrap(),
      Flags {
        subcommand: DenoSubcommand::Init(InitFlags {
          dir: Some(String::from("foo")),
        }),
        ..Flags::default()
      }
    );

    let r = flags_from_vec(svec!["deno", "init", "--quiet"]);
    assert_eq!(
      r.unwrap(),
      Flags {
        subcommand: DenoSubcommand::Init(InitFlags { dir: None }),
        log_level: Some(Level::Error),
        ..Flags::default()
      }
    );
  }
}<|MERGE_RESOLUTION|>--- conflicted
+++ resolved
@@ -460,15 +460,10 @@
     } else if let Lint(LintFlags { files, .. }) = &self.subcommand {
       Some(files.clone())
     } else if let Run(RunFlags { script }) = &self.subcommand {
-<<<<<<< HEAD
       if let Ok(module_specifier) = resolve_url_or_path_at_cwd(script) {
-        if module_specifier.scheme() == "file" {
-=======
-      if let Ok(module_specifier) = deno_core::resolve_url_or_path(script) {
         if module_specifier.scheme() == "file"
           || module_specifier.scheme() == "npm"
         {
->>>>>>> 300fd07f
           if let Ok(p) = module_specifier.to_file_path() {
             Some(vec![p])
           } else {
