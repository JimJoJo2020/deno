// Copyright 2018-2021 the Deno authors. All rights reserved. MIT license.

use clap::App;
use clap::AppSettings;
use clap::Arg;
use clap::ArgMatches;
use clap::ArgSettings;
use clap::SubCommand;
use deno_core::serde::Deserialize;
use deno_core::serde::Serialize;
use deno_core::url::Url;
use deno_runtime::permissions::PermissionsOptions;
use log::debug;
use log::Level;
use std::net::SocketAddr;
use std::path::PathBuf;
use std::str::FromStr;

lazy_static::lazy_static! {
  static ref LONG_VERSION: String = format!(
    "{} ({}, {})\nv8 {}\ntypescript {}",
    crate::version::deno(),
    if crate::version::is_canary() {
      "canary"
    } else {
      env!("PROFILE")
    },
    env!("TARGET"),
    deno_core::v8_version(),
    crate::version::TYPESCRIPT
  );
}

#[derive(Clone, Debug, PartialEq, Deserialize, Serialize)]
pub enum DenoSubcommand {
  Bundle {
    source_file: String,
    out_file: Option<PathBuf>,
  },
  Cache {
    files: Vec<String>,
  },
  Compile {
    source_file: String,
    output: Option<PathBuf>,
    args: Vec<String>,
    target: Option<String>,
  },
  Completions {
    buf: Box<[u8]>,
  },
  Coverage {
    files: Vec<PathBuf>,
    ignore: Vec<PathBuf>,
    include: Vec<String>,
    exclude: Vec<String>,
    lcov: bool,
  },
  Doc {
    private: bool,
    json: bool,
    source_file: Option<String>,
    filter: Option<String>,
  },
  Eval {
    print: bool,
    code: String,
    ext: String,
  },
  Fmt {
    check: bool,
    files: Vec<PathBuf>,
    ignore: Vec<PathBuf>,
    ext: String,
  },
  Info {
    json: bool,
    file: Option<String>,
  },
  Install {
    module_url: String,
    args: Vec<String>,
    name: Option<String>,
    root: Option<PathBuf>,
    force: bool,
  },
  Lsp,
  Lint {
    files: Vec<PathBuf>,
    ignore: Vec<PathBuf>,
    rules: bool,
    json: bool,
  },
  Repl,
  Run {
    script: String,
  },
  Test {
    no_run: bool,
    fail_fast: bool,
    quiet: bool,
    allow_none: bool,
    include: Option<Vec<String>>,
    filter: Option<String>,
    concurrent_jobs: usize,
  },
  Types,
  Upgrade {
    dry_run: bool,
    force: bool,
    canary: bool,
    version: Option<String>,
    output: Option<PathBuf>,
    ca_file: Option<String>,
  },
}

impl Default for DenoSubcommand {
  fn default() -> DenoSubcommand {
    DenoSubcommand::Repl
  }
}

#[derive(Clone, Debug, PartialEq, Default)]
pub struct Flags {
  /// Vector of CLI arguments - these are user script arguments, all Deno
  /// specific flags are removed.
  pub argv: Vec<String>,
  pub subcommand: DenoSubcommand,

  pub allow_env: Option<Vec<String>>,
  pub allow_hrtime: bool,
  pub allow_net: Option<Vec<String>>,
  pub allow_plugin: bool,
  pub allow_read: Option<Vec<PathBuf>>,
  pub allow_run: Option<Vec<String>>,
  pub allow_write: Option<Vec<PathBuf>>,
  pub location: Option<Url>,
  pub cache_blocklist: Vec<String>,
  pub ca_file: Option<String>,
  pub cached_only: bool,
  pub config_path: Option<String>,
  pub coverage_dir: Option<String>,
  pub ignore: Vec<PathBuf>,
  pub import_map_path: Option<String>,
  pub inspect: Option<SocketAddr>,
  pub inspect_brk: Option<SocketAddr>,
  pub lock: Option<PathBuf>,
  pub lock_write: bool,
  pub log_level: Option<Level>,
  pub no_check: bool,
  pub prompt: bool,
  pub no_remote: bool,
  pub reload: bool,
  pub repl: bool,
  pub seed: Option<u64>,
  pub unstable: bool,
  pub v8_flags: Vec<String>,
  pub version: bool,
  pub watch: bool,
}

fn join_paths(allowlist: &[PathBuf], d: &str) -> String {
  allowlist
    .iter()
    .map(|path| path.to_str().unwrap().to_string())
    .collect::<Vec<String>>()
    .join(d)
}

impl Flags {
  /// Return list of permission arguments that are equivalent
  /// to the ones used to create `self`.
  pub fn to_permission_args(&self) -> Vec<String> {
    let mut args = vec![];

    match &self.allow_read {
      Some(read_allowlist) if read_allowlist.is_empty() => {
        args.push("--allow-read".to_string());
      }
      Some(read_allowlist) => {
        let s = format!("--allow-read={}", join_paths(read_allowlist, ","));
        args.push(s);
      }
      _ => {}
    }

    match &self.allow_write {
      Some(write_allowlist) if write_allowlist.is_empty() => {
        args.push("--allow-write".to_string());
      }
      Some(write_allowlist) => {
        let s = format!("--allow-write={}", join_paths(write_allowlist, ","));
        args.push(s);
      }
      _ => {}
    }

    match &self.allow_net {
      Some(net_allowlist) if net_allowlist.is_empty() => {
        args.push("--allow-net".to_string());
      }
      Some(net_allowlist) => {
        let s = format!("--allow-net={}", net_allowlist.join(","));
        args.push(s);
      }
      _ => {}
    }

    match &self.allow_env {
      Some(env_allowlist) if env_allowlist.is_empty() => {
        args.push("--allow-env".to_string());
      }
      Some(env_allowlist) => {
        let s = format!("--allow-env={}", env_allowlist.join(","));
        args.push(s);
      }
      _ => {}
    }

    match &self.allow_run {
      Some(run_allowlist) if run_allowlist.is_empty() => {
        args.push("--allow-run".to_string());
      }
      Some(run_allowlist) => {
        let s = format!("--allow-run={}", run_allowlist.join(","));
        args.push(s);
      }
      _ => {}
    }

    if self.allow_plugin {
      args.push("--allow-plugin".to_string());
    }

    if self.allow_hrtime {
      args.push("--allow-hrtime".to_string());
    }

    args
  }
}

impl From<Flags> for PermissionsOptions {
  fn from(flags: Flags) -> Self {
    Self {
      allow_env: flags.allow_env,
      allow_hrtime: flags.allow_hrtime,
      allow_net: flags.allow_net,
      allow_plugin: flags.allow_plugin,
      allow_read: flags.allow_read,
      allow_run: flags.allow_run,
      allow_write: flags.allow_write,
      prompt: flags.prompt,
    }
  }
}

static ENV_VARIABLES_HELP: &str = r#"ENVIRONMENT VARIABLES:
    DENO_AUTH_TOKENS     A semi-colon separated list of bearer tokens and
                         hostnames to use when fetching remote modules from
                         private repositories
                         (e.g. "abcde12345@deno.land;54321edcba@github.com")
    DENO_CERT            Load certificate authority from PEM encoded file
    DENO_DIR             Set the cache directory
    DENO_INSTALL_ROOT    Set deno install's output directory
                         (defaults to $HOME/.deno/bin)
    DENO_WEBGPU_TRACE    Directory to use for wgpu traces
    HTTP_PROXY           Proxy address for HTTP requests
                         (module downloads, fetch)
    HTTPS_PROXY          Proxy address for HTTPS requests
                         (module downloads, fetch)
    NO_COLOR             Set to disable color
    NO_PROXY             Comma-separated list of hosts which do not use a proxy
                         (module downloads, fetch)"#;

static DENO_HELP: &str = "A secure JavaScript and TypeScript runtime

Docs: https://deno.land/manual
Modules: https://deno.land/std/ https://deno.land/x/
Bugs: https://github.com/denoland/deno/issues

To start the REPL:

  deno

To execute a script:

  deno run https://deno.land/std/examples/welcome.ts

To evaluate code in the shell:

  deno eval \"console.log(30933 + 404)\"
";

/// Main entry point for parsing deno's command line flags.
pub fn flags_from_vec(args: Vec<String>) -> clap::Result<Flags> {
  let version = crate::version::deno();
  let app = clap_root(&*version);
  let matches = app.get_matches_from_safe(args).map_err(|e| clap::Error {
    message: e.message.trim_start_matches("error: ").to_string(),
    ..e
  })?;

  let mut flags = Flags::default();

  if matches.is_present("unstable") {
    flags.unstable = true;
  }
  if matches.is_present("log-level") {
    flags.log_level = match matches.value_of("log-level").unwrap() {
      "debug" => Some(Level::Debug),
      "info" => Some(Level::Info),
      _ => unreachable!(),
    };
  }
  if matches.is_present("quiet") {
    flags.log_level = Some(Level::Error);
  }

  if let Some(m) = matches.subcommand_matches("run") {
    run_parse(&mut flags, m);
  } else if let Some(m) = matches.subcommand_matches("fmt") {
    fmt_parse(&mut flags, m);
  } else if let Some(m) = matches.subcommand_matches("types") {
    types_parse(&mut flags, m);
  } else if let Some(m) = matches.subcommand_matches("cache") {
    cache_parse(&mut flags, m);
  } else if let Some(m) = matches.subcommand_matches("coverage") {
    coverage_parse(&mut flags, m);
  } else if let Some(m) = matches.subcommand_matches("info") {
    info_parse(&mut flags, m);
  } else if let Some(m) = matches.subcommand_matches("eval") {
    eval_parse(&mut flags, m);
  } else if let Some(m) = matches.subcommand_matches("repl") {
    repl_parse(&mut flags, m);
  } else if let Some(m) = matches.subcommand_matches("bundle") {
    bundle_parse(&mut flags, m);
  } else if let Some(m) = matches.subcommand_matches("install") {
    install_parse(&mut flags, m);
  } else if let Some(m) = matches.subcommand_matches("completions") {
    completions_parse(&mut flags, m);
  } else if let Some(m) = matches.subcommand_matches("test") {
    test_parse(&mut flags, m);
  } else if let Some(m) = matches.subcommand_matches("upgrade") {
    upgrade_parse(&mut flags, m);
  } else if let Some(m) = matches.subcommand_matches("doc") {
    doc_parse(&mut flags, m);
  } else if let Some(m) = matches.subcommand_matches("lint") {
    lint_parse(&mut flags, m);
  } else if let Some(m) = matches.subcommand_matches("compile") {
    compile_parse(&mut flags, m);
  } else if let Some(m) = matches.subcommand_matches("lsp") {
    lsp_parse(&mut flags, m);
  } else {
    repl_parse(&mut flags, &matches);
  }

  Ok(flags)
}

fn clap_root<'a, 'b>(version: &'b str) -> App<'a, 'b> {
  clap::App::new("deno")
    .bin_name("deno")
    .global_settings(&[
      AppSettings::UnifiedHelpMessage,
      AppSettings::ColorNever,
      AppSettings::VersionlessSubcommands,
    ])
    // Disable clap's auto-detection of terminal width
    .set_term_width(0)
    // Disable each subcommand having its own version.
    .version(version)
    .long_version(LONG_VERSION.as_str())
    .arg(
      Arg::with_name("unstable")
        .long("unstable")
        .help("Enable unstable features and APIs")
        .global(true),
    )
    .arg(
      Arg::with_name("log-level")
        .short("L")
        .long("log-level")
        .help("Set log level")
        .takes_value(true)
        .possible_values(&["debug", "info"])
        .global(true),
    )
    .arg(
      Arg::with_name("quiet")
        .short("q")
        .long("quiet")
        .help("Suppress diagnostic output")
        .long_help(
          "Suppress diagnostic output
By default, subcommands print human-readable diagnostic messages to stderr.
If the flag is set, restrict these messages to errors.",
        )
        .global(true),
    )
    .subcommand(bundle_subcommand())
    .subcommand(cache_subcommand())
    .subcommand(compile_subcommand())
    .subcommand(completions_subcommand())
    .subcommand(coverage_subcommand())
    .subcommand(doc_subcommand())
    .subcommand(eval_subcommand())
    .subcommand(fmt_subcommand())
    .subcommand(info_subcommand())
    .subcommand(install_subcommand())
    .subcommand(lsp_subcommand())
    .subcommand(lint_subcommand())
    .subcommand(repl_subcommand())
    .subcommand(run_subcommand())
    .subcommand(test_subcommand())
    .subcommand(types_subcommand())
    .subcommand(upgrade_subcommand())
    .long_about(DENO_HELP)
    .after_help(ENV_VARIABLES_HELP)
}

fn bundle_subcommand<'a, 'b>() -> App<'a, 'b> {
  compile_args(SubCommand::with_name("bundle"))
    .arg(
      Arg::with_name("source_file")
        .takes_value(true)
        .required(true),
    )
    .arg(Arg::with_name("out_file").takes_value(true).required(false))
    .arg(watch_arg())
    .about("Bundle module and dependencies into single file")
    .long_about(
      "Output a single JavaScript file with all dependencies.

  deno bundle https://deno.land/std/examples/colors.ts colors.bundle.js

If no output file is given, the output is written to standard output:

  deno bundle https://deno.land/std/examples/colors.ts",
    )
}

fn cache_subcommand<'a, 'b>() -> App<'a, 'b> {
  compile_args(SubCommand::with_name("cache"))
    .arg(
      Arg::with_name("file")
        .takes_value(true)
        .required(true)
        .min_values(1),
    )
    .about("Cache the dependencies")
    .long_about(
      "Cache and compile remote dependencies recursively.

Download and compile a module with all of its static dependencies and save them
in the local cache, without running any code:

  deno cache https://deno.land/std/http/file_server.ts

Future runs of this module will trigger no downloads or compilation unless
--reload is specified.",
    )
}

fn compile_subcommand<'a, 'b>() -> App<'a, 'b> {
  runtime_args(SubCommand::with_name("compile"), true, false)
    .setting(AppSettings::TrailingVarArg)
    .arg(
      script_arg().required(true),
    )
    .arg(
      Arg::with_name("output")
        .long("output")
        .short("o")
        .help("Output file (defaults to $PWD/<inferred-name>)")
        .takes_value(true)
    )
    .arg(
      Arg::with_name("target")
        .long("target")
        .help("Target OS architecture")
        .takes_value(true)
        .possible_values(&["x86_64-unknown-linux-gnu", "x86_64-pc-windows-msvc", "x86_64-apple-darwin", "aarch64-apple-darwin"])
    )
    .about("UNSTABLE: Compile the script into a self contained executable")
    .long_about(
      "UNSTABLE: Compiles the given script into a self contained executable.

  deno compile -A https://deno.land/std/http/file_server.ts
  deno compile --output /usr/local/bin/color_util https://deno.land/std/examples/colors.ts

Any flags passed which affect runtime behavior, such as '--unstable',
'--allow-*', '--v8-flags', etc. are encoded into the output executable and used
at runtime as if they were passed to a similar 'deno run' command.

The executable name is inferred by default:
  - Attempt to take the file stem of the URL path. The above example would
    become 'file_server'.
  - If the file stem is something generic like 'main', 'mod', 'index' or 'cli',
    and the path has no parent, take the file name of the parent path. Otherwise
    settle with the generic name.
  - If the resulting name has an '@...' suffix, strip it.

This commands supports cross-compiling to different target architectures using `--target` flag.
On the first invocation with deno will download proper binary and cache it in $DENO_DIR. The
aarch64-apple-darwin target is not supported in canary.
",
    )
}

fn completions_subcommand<'a, 'b>() -> App<'a, 'b> {
  SubCommand::with_name("completions")
    .setting(AppSettings::DisableHelpSubcommand)
    .arg(
      Arg::with_name("shell")
        .possible_values(&clap::Shell::variants())
        .required(true),
    )
    .about("Generate shell completions")
    .long_about(
      "Output shell completion script to standard output.

  deno completions bash > /usr/local/etc/bash_completion.d/deno.bash
  source /usr/local/etc/bash_completion.d/deno.bash",
    )
}

fn coverage_subcommand<'a, 'b>() -> App<'a, 'b> {
  SubCommand::with_name("coverage")
    .about("Print coverage reports")
    .long_about(
      "Print coverage reports from coverage profiles.

Collect a coverage profile with deno test:

  deno test --coverage=cov_profile

Print a report to stdout:

  deno coverage cov_profile

Include urls that start with the file schema:

  deno coverage --include=\"^file:\" cov_profile

Exclude urls ending with test.ts and test.js:

  deno coverage --exclude=\"test\\.(ts|js)\" cov_profile

Include urls that start with the file schema and exclude files ending with test.ts and test.js, for
an url to match it must match the include pattern and not match the exclude pattern:

  deno coverage --include=\"^file:\" --exclude=\"test\\.(ts|js)\" cov_profile

Write a report using the lcov format:

  deno coverage --lcov cov_profile > cov.lcov

Generate html reports from lcov:

  genhtml -o html_cov cov.lcov
",
    )
    .arg(
      Arg::with_name("ignore")
        .long("ignore")
        .takes_value(true)
        .use_delimiter(true)
        .require_equals(true)
        .help("Ignore coverage files"),
    )
    .arg(
      Arg::with_name("include")
        .long("include")
        .takes_value(true)
        .value_name("regex")
        .multiple(true)
        .require_equals(true)
        .default_value(r"^file:")
        .help("Include source files in the report"),
    )
    .arg(
      Arg::with_name("exclude")
        .long("exclude")
        .takes_value(true)
        .value_name("regex")
        .multiple(true)
        .require_equals(true)
        .default_value(r"test\.(js|mjs|ts|jsx|tsx)$")
        .help("Exclude source files from the report"),
    )
    .arg(
      Arg::with_name("lcov")
        .long("lcov")
        .help("Output coverage report in lcov format")
        .takes_value(false),
    )
    .arg(
      Arg::with_name("files")
        .takes_value(true)
        .multiple(true)
        .required(true),
    )
}

fn doc_subcommand<'a, 'b>() -> App<'a, 'b> {
  SubCommand::with_name("doc")
    .about("Show documentation for a module")
    .long_about(
      "Show documentation for a module.

Output documentation to standard output:

    deno doc ./path/to/module.ts

Output private documentation to standard output:

    deno doc --private ./path/to/module.ts

Output documentation in JSON format:

    deno doc --json ./path/to/module.ts

<<<<<<< HEAD
  flags.watch = matches.is_present("watch");

  if matches.is_present("script_arg") {
    let script_arg: Vec<String> = matches
      .values_of("script_arg")
      .unwrap()
      .map(String::from)
      .collect();
=======
Target a specific symbol:
>>>>>>> 49c4d57b

    deno doc ./path/to/module.ts MyClass.someField

Show documentation for runtime built-ins:

    deno doc
    deno doc --builtin Deno.Listener",
    )
    .arg(import_map_arg())
    .arg(reload_arg())
    .arg(
      Arg::with_name("json")
        .long("json")
        .help("Output documentation in JSON format")
        .takes_value(false),
    )
    .arg(
      Arg::with_name("private")
        .long("private")
        .help("Output private documentation")
        .takes_value(false),
    )
    // TODO(nayeemrmn): Make `--builtin` a proper option. Blocked by
    // https://github.com/clap-rs/clap/issues/1794. Currently `--builtin` is
    // just a possible value of `source_file` so leading hyphens must be
    // enabled.
    .setting(clap::AppSettings::AllowLeadingHyphen)
    .arg(Arg::with_name("source_file").takes_value(true))
    .arg(
      Arg::with_name("filter")
        .help("Dot separated path to symbol")
        .takes_value(true)
        .required(false)
        .conflicts_with("json")
        .conflicts_with("pretty"),
    )
}

fn eval_subcommand<'a, 'b>() -> App<'a, 'b> {
  runtime_args(SubCommand::with_name("eval"), false, true)
    .about("Eval script")
    .long_about(
      "Evaluate JavaScript from the command line.

  deno eval \"console.log('hello world')\"

To evaluate as TypeScript:

  deno eval --ext=ts \"const v: string = 'hello'; console.log(v)\"

This command has implicit access to all permissions (--allow-all).",
    )
    .arg(
      // TODO(@satyarohith): remove this argument in 2.0.
      Arg::with_name("ts")
        .long("ts")
        .short("T")
        .help("Treat eval input as TypeScript")
        .takes_value(false)
        .multiple(false)
        .hidden(true),
    )
    .arg(
      Arg::with_name("ext")
        .long("ext")
        .help("Set standard input (stdin) content type")
        .takes_value(true)
        .default_value("js")
        .possible_values(&["ts", "tsx", "js", "jsx"]),
    )
    .arg(
      Arg::with_name("print")
        .long("print")
        .short("p")
        .help("print result to stdout")
        .takes_value(false)
        .multiple(false),
    )
    .arg(
      Arg::with_name("code_arg")
        .multiple(true)
        .help("Code arg")
        .value_name("CODE_ARG")
        .required(true),
    )
}

fn fmt_subcommand<'a, 'b>() -> App<'a, 'b> {
  SubCommand::with_name("fmt")
    .about("Format source files")
    .long_about(
      "Auto-format JavaScript, TypeScript, Markdown, and JSON files.

  deno fmt
  deno fmt myfile1.ts myfile2.ts
  deno fmt --check

Format stdin and write to stdout:

  cat file.ts | deno fmt -

Ignore formatting code by preceding it with an ignore comment:

  // deno-fmt-ignore

Ignore formatting a file by adding an ignore comment at the top of the file:

  // deno-fmt-ignore-file",
    )
    .arg(
      Arg::with_name("check")
        .long("check")
        .help("Check if the source files are formatted")
        .takes_value(false),
    )
    .arg(
      Arg::with_name("ext")
        .long("ext")
        .help("Set standard input (stdin) content type")
        .takes_value(true)
        .default_value("ts")
        .possible_values(&["ts", "tsx", "js", "jsx", "md", "json", "jsonc"]),
    )
    .arg(
      Arg::with_name("ignore")
        .long("ignore")
        .takes_value(true)
        .use_delimiter(true)
        .require_equals(true)
        .help("Ignore formatting particular source files"),
    )
    .arg(
      Arg::with_name("files")
        .takes_value(true)
        .multiple(true)
        .required(false),
    )
    .arg(watch_arg())
}

fn info_subcommand<'a, 'b>() -> App<'a, 'b> {
  SubCommand::with_name("info")
    .about("Show info about cache or info related to source file")
    .long_about(
      "Information about a module or the cache directories.

Get information about a module:

  deno info https://deno.land/std/http/file_server.ts

The following information is shown:

local: Local path of the file.
type: JavaScript, TypeScript, or JSON.
compiled: Local path of compiled source code. (TypeScript only.)
map: Local path of source map. (TypeScript only.)
deps: Dependency tree of the source file.

Without any additional arguments, 'deno info' shows:

DENO_DIR: Directory containing Deno-managed files.
Remote modules cache: Subdirectory containing downloaded remote modules.
TypeScript compiler cache: Subdirectory containing TS compiler output.",
    )
    .arg(Arg::with_name("file").takes_value(true).required(false))
    .arg(reload_arg().requires("file"))
    .arg(ca_file_arg())
    // TODO(lucacasonato): remove for 2.0
    .arg(no_check_arg().hidden(true))
    .arg(import_map_arg())
    .arg(
      Arg::with_name("json")
        .long("json")
        .help("UNSTABLE: Outputs the information in JSON format")
        .takes_value(false),
    )
}

fn install_subcommand<'a, 'b>() -> App<'a, 'b> {
  runtime_args(SubCommand::with_name("install"), true, true)
    .setting(AppSettings::TrailingVarArg)
    .arg(
      Arg::with_name("cmd")
        .required(true)
        .multiple(true)
        .allow_hyphen_values(true))
    .arg(
      Arg::with_name("name")
        .long("name")
        .short("n")
        .help("Executable file name")
        .takes_value(true)
        .required(false))
    .arg(
      Arg::with_name("root")
        .long("root")
        .help("Installation root")
        .takes_value(true)
        .multiple(false))
    .arg(
      Arg::with_name("force")
        .long("force")
        .short("f")
        .help("Forcefully overwrite existing installation")
        .takes_value(false))
    .about("Install script as an executable")
    .long_about(
      "Installs a script as an executable in the installation root's bin directory.

  deno install --allow-net --allow-read https://deno.land/std/http/file_server.ts
  deno install https://deno.land/std/examples/colors.ts

To change the executable name, use -n/--name:

  deno install --allow-net --allow-read -n serve https://deno.land/std/http/file_server.ts

The executable name is inferred by default:
  - Attempt to take the file stem of the URL path. The above example would
    become 'file_server'.
  - If the file stem is something generic like 'main', 'mod', 'index' or 'cli',
    and the path has no parent, take the file name of the parent path. Otherwise
    settle with the generic name.
  - If the resulting name has an '@...' suffix, strip it.

To change the installation root, use --root:

  deno install --allow-net --allow-read --root /usr/local https://deno.land/std/http/file_server.ts

The installation root is determined, in order of precedence:
  - --root option
  - DENO_INSTALL_ROOT environment variable
  - $HOME/.deno

These must be added to the path manually if required.")
}

fn lsp_subcommand<'a, 'b>() -> App<'a, 'b> {
  SubCommand::with_name("lsp")
    .about("Start the language server")
    .long_about(
      "The 'deno lsp' subcommand provides a way for code editors and IDEs to
interact with Deno using the Language Server Protocol. Usually humans do not
use this subcommand directly. For example, 'deno lsp' can provide IDEs with
go-to-definition support and automatic code formatting.

How to connect various editors and IDEs to 'deno lsp':
https://deno.land/manual/getting_started/setup_your_environment#editors-and-ides")
}

fn lint_subcommand<'a, 'b>() -> App<'a, 'b> {
  SubCommand::with_name("lint")
    .about("UNSTABLE: Lint source files")
    .long_about(
      "UNSTABLE: Lint JavaScript/TypeScript source code.

  deno lint
  deno lint myfile1.ts myfile2.js

Print result as JSON:

  deno lint --json

Read from stdin:

  cat file.ts | deno lint -
  cat file.ts | deno lint --json -

List available rules:

  deno lint --rules

Ignore diagnostics on the next line by preceding it with an ignore comment and
rule name:

  // deno-lint-ignore no-explicit-any
  // deno-lint-ignore require-await no-empty

Names of rules to ignore must be specified after ignore comment.

Ignore linting a file by adding an ignore comment at the top of the file:

  // deno-lint-ignore-file
",
    )
    .arg(
      Arg::with_name("rules")
        .long("rules")
        .help("List available rules"),
    )
    .arg(
      Arg::with_name("ignore")
        .long("ignore")
        .takes_value(true)
        .use_delimiter(true)
        .require_equals(true)
        .help("Ignore linting particular source files"),
    )
    .arg(
      Arg::with_name("json")
        .long("json")
        .help("Output lint result in JSON format")
        .takes_value(false),
    )
    .arg(
      Arg::with_name("files")
        .takes_value(true)
        .multiple(true)
        .required(false),
    )
}

fn repl_subcommand<'a, 'b>() -> App<'a, 'b> {
  runtime_args(SubCommand::with_name("repl"), false, true)
    .about("Read Eval Print Loop")
}

fn run_subcommand<'a, 'b>() -> App<'a, 'b> {
  runtime_args(SubCommand::with_name("run"), true, true)
    .arg(
      watch_arg()
        .conflicts_with("inspect")
        .conflicts_with("inspect-brk"),
    )
    .setting(AppSettings::TrailingVarArg)
    .arg(script_arg().required(true))
    .about("Run a JavaScript or TypeScript program")
    .long_about(
      "Run a JavaScript or TypeScript program

By default all programs are run in sandbox without access to disk, network or
ability to spawn subprocesses.

  deno run https://deno.land/std/examples/welcome.ts

Grant all permissions:

  deno run -A https://deno.land/std/http/file_server.ts

Grant permission to read from disk and listen to network:

  deno run --allow-read --allow-net https://deno.land/std/http/file_server.ts

Grant permission to read allow-listed files from disk:

  deno run --allow-read=/etc https://deno.land/std/http/file_server.ts

Deno allows specifying the filename '-' to read the file from stdin.

  curl https://deno.land/std/examples/welcome.ts | target/debug/deno run -",
    )
}

fn test_subcommand<'a, 'b>() -> App<'a, 'b> {
  runtime_args(SubCommand::with_name("test"), true, true)
    .setting(AppSettings::TrailingVarArg)
    .arg(
      Arg::with_name("no-run")
        .long("no-run")
        .help("Cache test modules, but don't run tests")
        .takes_value(false),
    )
    .arg(
      Arg::with_name("fail-fast")
        .long("fail-fast")
        .alias("failfast")
        .help("Stop on first error")
        .takes_value(false),
    )
    .arg(
      Arg::with_name("allow-none")
        .long("allow-none")
        .help("Don't return error code if no test files are found")
        .takes_value(false),
    )
    .arg(
      Arg::with_name("filter")
        .set(ArgSettings::AllowLeadingHyphen)
        .long("filter")
        .takes_value(true)
        .help("Run tests with this string or pattern in the test name"),
    )
    .arg(
      Arg::with_name("coverage")
        .long("coverage")
        .require_equals(true)
        .takes_value(true)
        .conflicts_with("inspect")
        .conflicts_with("inspect-brk")
        .help("UNSTABLE: Collect coverage profile data"),
    )
    .arg(
      Arg::with_name("jobs")
        .short("j")
        .long("jobs")
        .min_values(0)
        .max_values(1)
        .takes_value(true)
        .validator(|val: String| match val.parse::<usize>() {
          Ok(_) => Ok(()),
          Err(_) => Err("jobs should be a number".to_string()),
        }),
    )
    .arg(
      Arg::with_name("files")
        .help("List of file names to run")
        .takes_value(true)
        .multiple(true),
    )
    .arg(script_arg().last(true))
    .about("Run tests")
    .long_about(
      "Run tests using Deno's built-in test runner.

Evaluate the given modules, run all tests declared with 'Deno.test()' and
report results to standard output:

  deno test src/fetch_test.ts src/signal_test.ts

Directory arguments are expanded to all contained files matching the glob
{*_,*.,}test.{js,mjs,ts,jsx,tsx}:

  deno test src/",
    )
}

fn types_subcommand<'a, 'b>() -> App<'a, 'b> {
  SubCommand::with_name("types")
    .about("Print runtime TypeScript declarations")
    .long_about(
      "Print runtime TypeScript declarations.

  deno types > lib.deno.d.ts

The declaration file could be saved and used for typing information.",
    )
}

fn upgrade_subcommand<'a, 'b>() -> App<'a, 'b> {
  SubCommand::with_name("upgrade")
    .about("Upgrade deno executable to given version")
    .long_about(
      "Upgrade deno executable to the given version.
Defaults to latest.

The version is downloaded from
https://github.com/denoland/deno/releases
and is used to replace the current executable.

If you want to not replace the current Deno executable but instead download an
update to a different location, use the --output flag

  deno upgrade --output $HOME/my_deno",
    )
    .arg(
      Arg::with_name("version")
        .long("version")
        .help("The version to upgrade to")
        .takes_value(true),
    )
    .arg(
      Arg::with_name("output")
        .long("output")
        .help("The path to output the updated version to")
        .takes_value(true),
    )
    .arg(
      Arg::with_name("dry-run")
        .long("dry-run")
        .help("Perform all checks without replacing old exe"),
    )
    .arg(
      Arg::with_name("force")
        .long("force")
        .short("f")
        .help("Replace current exe even if not out-of-date"),
    )
    .arg(
      Arg::with_name("canary")
        .long("canary")
        .help("Upgrade to canary builds"),
    )
    .arg(ca_file_arg())
}

fn compile_args<'a, 'b>(app: App<'a, 'b>) -> App<'a, 'b> {
  app
    .arg(import_map_arg())
    .arg(no_remote_arg())
    .arg(config_arg())
    .arg(no_check_arg())
    .arg(reload_arg())
    .arg(lock_arg())
    .arg(lock_write_arg())
    .arg(ca_file_arg())
}

fn permission_args<'a, 'b>(app: App<'a, 'b>) -> App<'a, 'b> {
  app
    .arg(
      Arg::with_name("allow-read")
        .long("allow-read")
        .min_values(0)
        .takes_value(true)
        .use_delimiter(true)
        .require_equals(true)
        .help("Allow file system read access"),
    )
    .arg(
      Arg::with_name("allow-write")
        .long("allow-write")
        .min_values(0)
        .takes_value(true)
        .use_delimiter(true)
        .require_equals(true)
        .help("Allow file system write access"),
    )
    .arg(
      Arg::with_name("allow-net")
        .long("allow-net")
        .min_values(0)
        .takes_value(true)
        .use_delimiter(true)
        .require_equals(true)
        .help("Allow network access")
        .validator(crate::flags_allow_net::validator),
    )
    .arg(
      Arg::with_name("allow-env")
        .long("allow-env")
        .min_values(0)
        .takes_value(true)
        .use_delimiter(true)
        .require_equals(true)
        .help("Allow environment access")
        .validator(|keys| {
          for key in keys.split(',') {
            if key.is_empty() || key.contains(&['=', '\0'] as &[char]) {
              return Err(format!("invalid key \"{}\"", key));
            }
          }
          Ok(())
        }),
    )
    .arg(
      Arg::with_name("allow-run")
        .long("allow-run")
        .min_values(0)
        .takes_value(true)
        .use_delimiter(true)
        .require_equals(true)
        .help("Allow running subprocesses"),
    )
    .arg(
      Arg::with_name("allow-plugin")
        .long("allow-plugin")
        .help("Allow loading plugins"),
    )
    .arg(
      Arg::with_name("allow-hrtime")
        .long("allow-hrtime")
        .help("Allow high resolution time measurement"),
    )
    .arg(
      Arg::with_name("allow-all")
        .short("A")
        .long("allow-all")
        .help("Allow all permissions"),
    )
    .arg(
      Arg::with_name("prompt")
        .long("prompt")
        .help("Fallback to prompt if required permission wasn't passed"),
    )
}

fn runtime_args<'a, 'b>(
  app: App<'a, 'b>,
  include_perms: bool,
  include_inspector: bool,
) -> App<'a, 'b> {
  let app = compile_args(app);
  let app = if include_perms {
    permission_args(app)
  } else {
    app
  };
  let app = if include_inspector {
    inspect_args(app)
  } else {
    app
  };
  app
    .arg(cached_only_arg())
    .arg(location_arg())
    .arg(v8_flags_arg())
    .arg(seed_arg())
}

fn inspect_args<'a, 'b>(app: App<'a, 'b>) -> App<'a, 'b> {
  app
    .arg(
      Arg::with_name("inspect")
        .long("inspect")
        .value_name("HOST:PORT")
        .help("Activate inspector on host:port (default: 127.0.0.1:9229)")
        .min_values(0)
        .max_values(1)
        .require_equals(true)
        .takes_value(true)
        .validator(inspect_arg_validate),
    )
    .arg(
      Arg::with_name("inspect-brk")
        .long("inspect-brk")
        .value_name("HOST:PORT")
        .help(
          "Activate inspector on host:port and break at start of user script",
        )
        .min_values(0)
        .max_values(1)
        .require_equals(true)
        .takes_value(true)
        .validator(inspect_arg_validate),
    )
}

fn import_map_arg<'a, 'b>() -> Arg<'a, 'b> {
  Arg::with_name("import-map")
    .long("import-map")
    .alias("importmap")
    .value_name("FILE")
    .help("Load import map file")
    .long_help(
      "Load import map file from local file or remote URL.
Docs: https://deno.land/manual/linking_to_external_code/import_maps
Specification: https://wicg.github.io/import-maps/
Examples: https://github.com/WICG/import-maps#the-import-map",
    )
<<<<<<< HEAD
    .arg(
      watch_arg()
        .conflicts_with("no-run")
        .conflicts_with("coverage"),
    )
    .arg(script_arg().last(true))
    .about("Run tests")
    .long_about(
      "Run tests using Deno's built-in test runner.
=======
    .takes_value(true)
}
>>>>>>> 49c4d57b

fn reload_arg<'a, 'b>() -> Arg<'a, 'b> {
  Arg::with_name("reload")
    .short("r")
    .min_values(0)
    .takes_value(true)
    .use_delimiter(true)
    .require_equals(true)
    .long("reload")
    .help("Reload source code cache (recompile TypeScript)")
    .value_name("CACHE_BLOCKLIST")
    .long_help(
      "Reload source code cache (recompile TypeScript)
--reload
  Reload everything
--reload=https://deno.land/std
  Reload only standard modules
--reload=https://deno.land/std/fs/utils.ts,https://deno.land/std/fmt/colors.ts
  Reloads specific modules",
    )
}

fn ca_file_arg<'a, 'b>() -> Arg<'a, 'b> {
  Arg::with_name("cert")
    .long("cert")
    .value_name("FILE")
    .help("Load certificate authority from PEM encoded file")
    .takes_value(true)
}

fn cached_only_arg<'a, 'b>() -> Arg<'a, 'b> {
  Arg::with_name("cached-only")
    .long("cached-only")
    .help("Require that remote dependencies are already cached")
}

fn location_arg<'a, 'b>() -> Arg<'a, 'b> {
  Arg::with_name("location")
    .long("location")
    .takes_value(true)
    .value_name("HREF")
    .validator(|href| {
      let url = Url::parse(&href);
      if url.is_err() {
        return Err("Failed to parse URL".to_string());
      }
      let mut url = url.unwrap();
      if !["http", "https"].contains(&url.scheme()) {
        return Err("Expected protocol \"http\" or \"https\"".to_string());
      }
      url.set_username("").unwrap();
      url.set_password(None).unwrap();
      Ok(())
    })
    .help("Value of 'globalThis.location' used by some web APIs")
}

fn v8_flags_arg<'a, 'b>() -> Arg<'a, 'b> {
  Arg::with_name("v8-flags")
    .long("v8-flags")
    .takes_value(true)
    .use_delimiter(true)
    .require_equals(true)
    .help("Set V8 command line options (for help: --v8-flags=--help)")
}

fn seed_arg<'a, 'b>() -> Arg<'a, 'b> {
  Arg::with_name("seed")
    .long("seed")
    .value_name("NUMBER")
    .help("Seed Math.random()")
    .takes_value(true)
    .validator(|val: String| match val.parse::<u64>() {
      Ok(_) => Ok(()),
      Err(_) => Err("Seed should be a number".to_string()),
    })
}

fn watch_arg<'a, 'b>() -> Arg<'a, 'b> {
  Arg::with_name("watch")
    .long("watch")
    .help("UNSTABLE: Watch for file changes and restart process automatically")
    .long_help(
      "UNSTABLE: Watch for file changes and restart process automatically.
Only local files from entry point module graph are watched.",
    )
}

fn no_check_arg<'a, 'b>() -> Arg<'a, 'b> {
  Arg::with_name("no-check")
    .long("no-check")
    .help("Skip type checking modules")
}

fn script_arg<'a, 'b>() -> Arg<'a, 'b> {
  Arg::with_name("script_arg")
    .multiple(true)
    // NOTE: these defaults are provided
    // so `deno run --v8-flags=--help` works
    // without specifying file to run.
    .default_value_ifs(&[
      ("v8-flags", Some("--help"), "_"),
      ("v8-flags", Some("-help"), "_"),
    ])
    .help("Script arg")
    .value_name("SCRIPT_ARG")
}

fn lock_arg<'a, 'b>() -> Arg<'a, 'b> {
  Arg::with_name("lock")
    .long("lock")
    .value_name("FILE")
    .help("Check the specified lock file")
    .takes_value(true)
}

fn lock_write_arg<'a, 'b>() -> Arg<'a, 'b> {
  Arg::with_name("lock-write")
    .long("lock-write")
    .requires("lock")
    .help("Write lock file (use with --lock)")
}

fn config_arg<'a, 'b>() -> Arg<'a, 'b> {
  Arg::with_name("config")
    .short("c")
    .long("config")
    .value_name("FILE")
    .help("Load tsconfig.json configuration file")
    .takes_value(true)
}

fn no_remote_arg<'a, 'b>() -> Arg<'a, 'b> {
  Arg::with_name("no-remote")
    .long("no-remote")
    .help("Do not resolve remote modules")
}

fn bundle_parse(flags: &mut Flags, matches: &clap::ArgMatches) {
  compile_args_parse(flags, matches);

  let source_file = matches.value_of("source_file").unwrap().to_string();

  let out_file = if let Some(out_file) = matches.value_of("out_file") {
    flags.allow_write = Some(vec![]);
    Some(PathBuf::from(out_file))
  } else {
    None
  };

  flags.watch = matches.is_present("watch");

  flags.subcommand = DenoSubcommand::Bundle {
    source_file,
    out_file,
  };
}

fn cache_parse(flags: &mut Flags, matches: &clap::ArgMatches) {
  compile_args_parse(flags, matches);
  let files = matches
    .values_of("file")
    .unwrap()
    .map(String::from)
    .collect();
  flags.subcommand = DenoSubcommand::Cache { files };
}

fn compile_parse(flags: &mut Flags, matches: &clap::ArgMatches) {
  runtime_args_parse(flags, matches, true, false);

  let mut script: Vec<String> = matches
    .values_of("script_arg")
    .unwrap()
    .map(String::from)
    .collect();
  assert!(!script.is_empty());
  let args = script.split_off(1);
  let source_file = script[0].to_string();
  let output = matches.value_of("output").map(PathBuf::from);
  let target = matches.value_of("target").map(String::from);

  flags.subcommand = DenoSubcommand::Compile {
    source_file,
    output,
    args,
    target,
  };
}

fn completions_parse(flags: &mut Flags, matches: &clap::ArgMatches) {
  let shell: &str = matches.value_of("shell").unwrap();
  let mut buf: Vec<u8> = vec![];
  clap_root(&*crate::version::deno()).gen_completions_to(
    "deno",
    clap::Shell::from_str(shell).unwrap(),
    &mut buf,
  );

  flags.subcommand = DenoSubcommand::Completions {
    buf: buf.into_boxed_slice(),
  };
}

fn coverage_parse(flags: &mut Flags, matches: &clap::ArgMatches) {
  let files = match matches.values_of("files") {
    Some(f) => f.map(PathBuf::from).collect(),
    None => vec![],
  };
  let ignore = match matches.values_of("ignore") {
    Some(f) => f.map(PathBuf::from).collect(),
    None => vec![],
  };
  let include = match matches.values_of("include") {
    Some(f) => f.map(String::from).collect(),
    None => vec![],
  };
  let exclude = match matches.values_of("exclude") {
    Some(f) => f.map(String::from).collect(),
    None => vec![],
  };
  let lcov = matches.is_present("lcov");
  flags.subcommand = DenoSubcommand::Coverage {
    files,
    ignore,
    include,
    exclude,
    lcov,
  };
}

fn doc_parse(flags: &mut Flags, matches: &clap::ArgMatches) {
  import_map_arg_parse(flags, matches);
  reload_arg_parse(flags, matches);

  let source_file = matches.value_of("source_file").map(String::from);
  let private = matches.is_present("private");
  let json = matches.is_present("json");
  let filter = matches.value_of("filter").map(String::from);
  flags.subcommand = DenoSubcommand::Doc {
    source_file,
    json,
    filter,
    private,
  };
}

fn eval_parse(flags: &mut Flags, matches: &clap::ArgMatches) {
  runtime_args_parse(flags, matches, false, true);
  flags.allow_net = Some(vec![]);
  flags.allow_env = Some(vec![]);
  flags.allow_run = Some(vec![]);
  flags.allow_read = Some(vec![]);
  flags.allow_write = Some(vec![]);
  flags.allow_plugin = true;
  flags.allow_hrtime = true;
  // TODO(@satyarohith): remove this flag in 2.0.
  let as_typescript = matches.is_present("ts");
  let ext = if as_typescript {
    "ts".to_string()
  } else {
    matches.value_of("ext").unwrap().to_string()
  };

  let print = matches.is_present("print");
  let mut code: Vec<String> = matches
    .values_of("code_arg")
    .unwrap()
    .map(String::from)
    .collect();
  assert!(!code.is_empty());
  let code_args = code.split_off(1);
  let code = code[0].to_string();
  for v in code_args {
    flags.argv.push(v);
  }
  flags.subcommand = DenoSubcommand::Eval { print, code, ext };
}

fn fmt_parse(flags: &mut Flags, matches: &clap::ArgMatches) {
  flags.watch = matches.is_present("watch");
  let files = match matches.values_of("files") {
    Some(f) => f.map(PathBuf::from).collect(),
    None => vec![],
  };
  let ignore = match matches.values_of("ignore") {
    Some(f) => f.map(PathBuf::from).collect(),
    None => vec![],
  };
  let ext = matches.value_of("ext").unwrap().to_string();

  flags.subcommand = DenoSubcommand::Fmt {
    check: matches.is_present("check"),
    ext,
    files,
    ignore,
  }
}

fn info_parse(flags: &mut Flags, matches: &clap::ArgMatches) {
  reload_arg_parse(flags, matches);
  import_map_arg_parse(flags, matches);
  ca_file_arg_parse(flags, matches);
  let json = matches.is_present("json");
  flags.subcommand = DenoSubcommand::Info {
    file: matches.value_of("file").map(|f| f.to_string()),
    json,
  };
}

fn install_parse(flags: &mut Flags, matches: &clap::ArgMatches) {
  runtime_args_parse(flags, matches, true, true);

  let root = if matches.is_present("root") {
    let install_root = matches.value_of("root").unwrap();
    Some(PathBuf::from(install_root))
  } else {
    None
  };

  let force = matches.is_present("force");
  let name = matches.value_of("name").map(|s| s.to_string());
  let cmd_values = matches.values_of("cmd").unwrap();
  let mut cmd = vec![];
  for value in cmd_values {
    cmd.push(value.to_string());
  }

  let module_url = cmd[0].to_string();
  let args = cmd[1..].to_vec();

  flags.subcommand = DenoSubcommand::Install {
    name,
    module_url,
    args,
    root,
    force,
  };
}

fn lsp_parse(flags: &mut Flags, _matches: &clap::ArgMatches) {
  flags.subcommand = DenoSubcommand::Lsp;
}

fn lint_parse(flags: &mut Flags, matches: &clap::ArgMatches) {
  let files = match matches.values_of("files") {
    Some(f) => f.map(PathBuf::from).collect(),
    None => vec![],
  };
  let ignore = match matches.values_of("ignore") {
    Some(f) => f.map(PathBuf::from).collect(),
    None => vec![],
  };
  let rules = matches.is_present("rules");
  let json = matches.is_present("json");
  flags.subcommand = DenoSubcommand::Lint {
    files,
    rules,
    ignore,
    json,
  };
}

fn repl_parse(flags: &mut Flags, matches: &clap::ArgMatches) {
  runtime_args_parse(flags, matches, false, true);
  flags.repl = true;
  flags.subcommand = DenoSubcommand::Repl;
  flags.allow_net = Some(vec![]);
  flags.allow_env = Some(vec![]);
  flags.allow_run = Some(vec![]);
  flags.allow_read = Some(vec![]);
  flags.allow_write = Some(vec![]);
  flags.allow_plugin = true;
  flags.allow_hrtime = true;
}

fn run_parse(flags: &mut Flags, matches: &clap::ArgMatches) {
  runtime_args_parse(flags, matches, true, true);

  let mut script: Vec<String> = matches
    .values_of("script_arg")
    .unwrap()
    .map(String::from)
    .collect();
  assert!(!script.is_empty());
  let script_args = script.split_off(1);
  let script = script[0].to_string();
  for v in script_args {
    flags.argv.push(v);
  }

  flags.watch = matches.is_present("watch");
  flags.subcommand = DenoSubcommand::Run { script };
}

fn test_parse(flags: &mut Flags, matches: &clap::ArgMatches) {
  runtime_args_parse(flags, matches, true, true);

  let no_run = matches.is_present("no-run");
  let fail_fast = matches.is_present("fail-fast");
  let allow_none = matches.is_present("allow-none");
  let quiet = matches.is_present("quiet");
  let filter = matches.value_of("filter").map(String::from);

  if matches.is_present("script_arg") {
    let script_arg: Vec<String> = matches
      .values_of("script_arg")
      .unwrap()
      .map(String::from)
      .collect();

    for v in script_arg {
      flags.argv.push(v);
    }
  }

  let concurrent_jobs = if matches.is_present("jobs") {
    if let Some(value) = matches.value_of("jobs") {
      value.parse().unwrap()
    } else {
      // TODO(caspervonb) drop the dependency on num_cpus when https://doc.rust-lang.org/std/thread/fn.available_concurrency.html becomes stable.
      num_cpus::get()
    }
  } else {
    1
  };

  let include = if matches.is_present("files") {
    let files: Vec<String> = matches
      .values_of("files")
      .unwrap()
      .map(String::from)
      .collect();
    Some(files)
  } else {
    None
  };

  flags.coverage_dir = matches.value_of("coverage").map(String::from);
  flags.subcommand = DenoSubcommand::Test {
    no_run,
    fail_fast,
    quiet,
    include,
    filter,
    allow_none,
    concurrent_jobs,
  };
}

fn types_parse(flags: &mut Flags, _matches: &clap::ArgMatches) {
  flags.subcommand = DenoSubcommand::Types;
}

fn upgrade_parse(flags: &mut Flags, matches: &clap::ArgMatches) {
  ca_file_arg_parse(flags, matches);

  let dry_run = matches.is_present("dry-run");
  let force = matches.is_present("force");
  let canary = matches.is_present("canary");
  let version = matches.value_of("version").map(|s| s.to_string());
  let output = if matches.is_present("output") {
    let install_root = matches.value_of("output").unwrap();
    Some(PathBuf::from(install_root))
  } else {
    None
  };
  let ca_file = matches.value_of("cert").map(|s| s.to_string());
  flags.subcommand = DenoSubcommand::Upgrade {
    dry_run,
    force,
    canary,
    version,
    output,
    ca_file,
  };
}

fn compile_args_parse(flags: &mut Flags, matches: &clap::ArgMatches) {
  import_map_arg_parse(flags, matches);
  no_remote_arg_parse(flags, matches);
  config_arg_parse(flags, matches);
  no_check_arg_parse(flags, matches);
  reload_arg_parse(flags, matches);
  lock_args_parse(flags, matches);
  ca_file_arg_parse(flags, matches);
}

fn permission_args_parse(flags: &mut Flags, matches: &clap::ArgMatches) {
  if let Some(read_wl) = matches.values_of("allow-read") {
    let read_allowlist: Vec<PathBuf> = read_wl.map(PathBuf::from).collect();
    flags.allow_read = Some(read_allowlist);
  }

  if let Some(write_wl) = matches.values_of("allow-write") {
    let write_allowlist: Vec<PathBuf> = write_wl.map(PathBuf::from).collect();
    flags.allow_write = Some(write_allowlist);
  }

  if let Some(net_wl) = matches.values_of("allow-net") {
    let net_allowlist: Vec<String> =
      crate::flags_allow_net::parse(net_wl.map(ToString::to_string).collect())
        .unwrap();
    flags.allow_net = Some(net_allowlist);
    debug!("net allowlist: {:#?}", &flags.allow_net);
  }

  if let Some(env_wl) = matches.values_of("allow-env") {
    let env_allowlist: Vec<String> = env_wl
      .map(|env: &str| {
        if cfg!(windows) {
          env.to_uppercase()
        } else {
          env.to_string()
        }
      })
      .collect();
    flags.allow_env = Some(env_allowlist);
    debug!("env allowlist: {:#?}", &flags.allow_env);
  }

  if let Some(run_wl) = matches.values_of("allow-run") {
    let run_allowlist: Vec<String> = run_wl.map(ToString::to_string).collect();
    flags.allow_run = Some(run_allowlist);
    debug!("run allowlist: {:#?}", &flags.allow_run);
  }

  if matches.is_present("allow-plugin") {
    flags.allow_plugin = true;
  }
  if matches.is_present("allow-hrtime") {
    flags.allow_hrtime = true;
  }
  if matches.is_present("allow-all") {
    flags.allow_read = Some(vec![]);
    flags.allow_env = Some(vec![]);
    flags.allow_net = Some(vec![]);
    flags.allow_run = Some(vec![]);
    flags.allow_write = Some(vec![]);
    flags.allow_plugin = true;
    flags.allow_hrtime = true;
  }
  if matches.is_present("prompt") {
    flags.prompt = true;
  }
}

fn runtime_args_parse(
  flags: &mut Flags,
  matches: &clap::ArgMatches,
  include_perms: bool,
  include_inspector: bool,
) {
  compile_args_parse(flags, matches);
  cached_only_arg_parse(flags, matches);
  if include_perms {
    permission_args_parse(flags, matches);
  }
  if include_inspector {
    inspect_arg_parse(flags, matches);
  }
  location_arg_parse(flags, matches);
  v8_flags_arg_parse(flags, matches);
  seed_arg_parse(flags, matches);
  inspect_arg_parse(flags, matches);
}

fn inspect_arg_parse(flags: &mut Flags, matches: &clap::ArgMatches) {
  let default = || "127.0.0.1:9229".parse::<SocketAddr>().unwrap();
  flags.inspect = if matches.is_present("inspect") {
    if let Some(host) = matches.value_of("inspect") {
      Some(host.parse().unwrap())
    } else {
      Some(default())
    }
  } else {
    None
  };
  flags.inspect_brk = if matches.is_present("inspect-brk") {
    if let Some(host) = matches.value_of("inspect-brk") {
      Some(host.parse().unwrap())
    } else {
      Some(default())
    }
  } else {
    None
  };
}

fn import_map_arg_parse(flags: &mut Flags, matches: &clap::ArgMatches) {
  flags.import_map_path = matches.value_of("import-map").map(ToOwned::to_owned);
}

fn reload_arg_parse(flags: &mut Flags, matches: &ArgMatches) {
  if let Some(cache_bl) = matches.values_of("reload") {
    let raw_cache_blocklist: Vec<String> =
      cache_bl.map(ToString::to_string).collect();
    if raw_cache_blocklist.is_empty() {
      flags.reload = true;
    } else {
      flags.cache_blocklist = resolve_urls(raw_cache_blocklist);
      debug!("cache blocklist: {:#?}", &flags.cache_blocklist);
      flags.reload = false;
    }
  }
}

fn ca_file_arg_parse(flags: &mut Flags, matches: &clap::ArgMatches) {
  flags.ca_file = matches.value_of("cert").map(ToOwned::to_owned);
}

fn cached_only_arg_parse(flags: &mut Flags, matches: &ArgMatches) {
  if matches.is_present("cached-only") {
    flags.cached_only = true;
  }
}

fn location_arg_parse(flags: &mut Flags, matches: &clap::ArgMatches) {
  flags.location = matches
    .value_of("location")
    .map(|href| Url::parse(href).unwrap());
}

fn v8_flags_arg_parse(flags: &mut Flags, matches: &ArgMatches) {
  if let Some(v8_flags) = matches.values_of("v8-flags") {
    flags.v8_flags = v8_flags.map(String::from).collect();
  }
}

fn seed_arg_parse(flags: &mut Flags, matches: &ArgMatches) {
  if matches.is_present("seed") {
    let seed_string = matches.value_of("seed").unwrap();
    let seed = seed_string.parse::<u64>().unwrap();
    flags.seed = Some(seed);

    flags.v8_flags.push(format!("--random-seed={}", seed));
  }
}

fn no_check_arg_parse(flags: &mut Flags, matches: &clap::ArgMatches) {
  if matches.is_present("no-check") {
    flags.no_check = true;
  }
}

fn lock_args_parse(flags: &mut Flags, matches: &clap::ArgMatches) {
  if matches.is_present("lock") {
    let lockfile = matches.value_of("lock").unwrap();
    flags.lock = Some(PathBuf::from(lockfile));
  }
  if matches.is_present("lock-write") {
    flags.lock_write = true;
  }
}

fn config_arg_parse(flags: &mut Flags, matches: &ArgMatches) {
  flags.config_path = matches.value_of("config").map(ToOwned::to_owned);
}

fn no_remote_arg_parse(flags: &mut Flags, matches: &clap::ArgMatches) {
  if matches.is_present("no-remote") {
    flags.no_remote = true;
  }
}

fn inspect_arg_validate(val: String) -> Result<(), String> {
  match val.parse::<SocketAddr>() {
    Ok(_) => Ok(()),
    Err(e) => Err(e.to_string()),
  }
}

// TODO(ry) move this to utility module and add test.
/// Strips fragment part of URL. Panics on bad URL.
pub fn resolve_urls(urls: Vec<String>) -> Vec<String> {
  let mut out: Vec<String> = vec![];
  for urlstr in urls.iter() {
    if let Ok(mut url) = Url::from_str(urlstr) {
      url.set_fragment(None);
      let mut full_url = String::from(url.as_str());
      if full_url.len() > 1 && full_url.ends_with('/') {
        full_url.pop();
      }
      out.push(full_url);
    } else {
      panic!("Bad Url: {}", urlstr);
    }
  }
  out
}

#[cfg(test)]
mod tests {
  use super::*;

  /// Creates vector of strings, Vec<String>
  macro_rules! svec {
    ($($x:expr),*) => (vec![$($x.to_string()),*]);
}

  #[test]
  fn global_flags() {
    #[rustfmt::skip]
    let r = flags_from_vec(svec!["deno", "--unstable", "--log-level", "debug", "--quiet", "run", "script.ts"]);
    let flags = r.unwrap();
    assert_eq!(
      flags,
      Flags {
        subcommand: DenoSubcommand::Run {
          script: "script.ts".to_string(),
        },
        unstable: true,
        log_level: Some(Level::Error),
        ..Flags::default()
      }
    );
    #[rustfmt::skip]
    let r2 = flags_from_vec(svec!["deno", "run", "--unstable", "--log-level", "debug", "--quiet", "script.ts"]);
    let flags2 = r2.unwrap();
    assert_eq!(flags2, flags);
  }

  #[test]
  fn upgrade() {
    let r = flags_from_vec(svec!["deno", "upgrade", "--dry-run", "--force"]);
    let flags = r.unwrap();
    assert_eq!(
      flags,
      Flags {
        subcommand: DenoSubcommand::Upgrade {
          force: true,
          dry_run: true,
          canary: false,
          version: None,
          output: None,
          ca_file: None,
        },
        ..Flags::default()
      }
    );
  }

  #[test]
  fn version() {
    let r = flags_from_vec(svec!["deno", "--version"]);
    assert_eq!(r.unwrap_err().kind, clap::ErrorKind::VersionDisplayed);
    let r = flags_from_vec(svec!["deno", "-V"]);
    assert_eq!(r.unwrap_err().kind, clap::ErrorKind::VersionDisplayed);
  }

  #[test]
  fn run_reload() {
    let r = flags_from_vec(svec!["deno", "run", "-r", "script.ts"]);
    let flags = r.unwrap();
    assert_eq!(
      flags,
      Flags {
        subcommand: DenoSubcommand::Run {
          script: "script.ts".to_string(),
        },
        reload: true,
        ..Flags::default()
      }
    );
  }

  #[test]
  fn run_watch() {
    let r = flags_from_vec(svec!["deno", "run", "--watch", "script.ts"]);
    let flags = r.unwrap();
    assert_eq!(
      flags,
      Flags {
        subcommand: DenoSubcommand::Run {
          script: "script.ts".to_string(),
        },
        watch: true,
        ..Flags::default()
      }
    );
  }

  #[test]
  fn run_reload_allow_write() {
    let r =
      flags_from_vec(svec!["deno", "run", "-r", "--allow-write", "script.ts"]);
    assert_eq!(
      r.unwrap(),
      Flags {
        reload: true,
        subcommand: DenoSubcommand::Run {
          script: "script.ts".to_string(),
        },
        allow_write: Some(vec![]),
        ..Flags::default()
      }
    );
  }

  #[test]
  fn run_v8_flags() {
    let r = flags_from_vec(svec!["deno", "run", "--v8-flags=--help"]);
    assert_eq!(
      r.unwrap(),
      Flags {
        subcommand: DenoSubcommand::Run {
          script: "_".to_string(),
        },
        v8_flags: svec!["--help"],
        ..Flags::default()
      }
    );

    let r = flags_from_vec(svec![
      "deno",
      "run",
      "--v8-flags=--expose-gc,--gc-stats=1",
      "script.ts"
    ]);
    assert_eq!(
      r.unwrap(),
      Flags {
        subcommand: DenoSubcommand::Run {
          script: "script.ts".to_string(),
        },
        v8_flags: svec!["--expose-gc", "--gc-stats=1"],
        ..Flags::default()
      }
    );
  }

  #[test]
  fn script_args() {
    let r = flags_from_vec(svec![
      "deno",
      "run",
      "--allow-net",
      "gist.ts",
      "--title",
      "X"
    ]);
    assert_eq!(
      r.unwrap(),
      Flags {
        subcommand: DenoSubcommand::Run {
          script: "gist.ts".to_string(),
        },
        argv: svec!["--title", "X"],
        allow_net: Some(vec![]),
        ..Flags::default()
      }
    );
  }

  #[test]
  fn allow_all() {
    let r = flags_from_vec(svec!["deno", "run", "--allow-all", "gist.ts"]);
    assert_eq!(
      r.unwrap(),
      Flags {
        subcommand: DenoSubcommand::Run {
          script: "gist.ts".to_string(),
        },
        allow_net: Some(vec![]),
        allow_env: Some(vec![]),
        allow_run: Some(vec![]),
        allow_read: Some(vec![]),
        allow_write: Some(vec![]),
        allow_plugin: true,
        allow_hrtime: true,
        ..Flags::default()
      }
    );
  }

  #[test]
  fn allow_read() {
    let r = flags_from_vec(svec!["deno", "run", "--allow-read", "gist.ts"]);
    assert_eq!(
      r.unwrap(),
      Flags {
        subcommand: DenoSubcommand::Run {
          script: "gist.ts".to_string(),
        },
        allow_read: Some(vec![]),
        ..Flags::default()
      }
    );
  }

  #[test]
  fn allow_hrtime() {
    let r = flags_from_vec(svec!["deno", "run", "--allow-hrtime", "gist.ts"]);
    assert_eq!(
      r.unwrap(),
      Flags {
        subcommand: DenoSubcommand::Run {
          script: "gist.ts".to_string(),
        },
        allow_hrtime: true,
        ..Flags::default()
      }
    );
  }

  #[test]
  fn double_hyphen() {
    // notice that flags passed after double dash will not
    // be parsed to Flags but instead forwarded to
    // script args as Deno.args
    let r = flags_from_vec(svec![
      "deno",
      "run",
      "--allow-write",
      "script.ts",
      "--",
      "-D",
      "--allow-net"
    ]);
    assert_eq!(
      r.unwrap(),
      Flags {
        subcommand: DenoSubcommand::Run {
          script: "script.ts".to_string(),
        },
        argv: svec!["--", "-D", "--allow-net"],
        allow_write: Some(vec![]),
        ..Flags::default()
      }
    );
  }

  #[test]
  fn fmt() {
    let r = flags_from_vec(svec!["deno", "fmt", "script_1.ts", "script_2.ts"]);
    assert_eq!(
      r.unwrap(),
      Flags {
        subcommand: DenoSubcommand::Fmt {
          ignore: vec![],
          check: false,
          files: vec![
            PathBuf::from("script_1.ts"),
            PathBuf::from("script_2.ts")
          ],
          ext: "ts".to_string()
        },
        ..Flags::default()
      }
    );

    let r = flags_from_vec(svec!["deno", "fmt", "--check"]);
    assert_eq!(
      r.unwrap(),
      Flags {
        subcommand: DenoSubcommand::Fmt {
          ignore: vec![],
          check: true,
          files: vec![],
          ext: "ts".to_string(),
        },
        ..Flags::default()
      }
    );

    let r = flags_from_vec(svec!["deno", "fmt"]);
    assert_eq!(
      r.unwrap(),
      Flags {
        subcommand: DenoSubcommand::Fmt {
          ignore: vec![],
          check: false,
          files: vec![],
          ext: "ts".to_string(),
        },
        ..Flags::default()
      }
    );

    let r = flags_from_vec(svec!["deno", "fmt", "--watch"]);
    assert_eq!(
      r.unwrap(),
      Flags {
        subcommand: DenoSubcommand::Fmt {
          ignore: vec![],
          check: false,
          files: vec![],
          ext: "ts".to_string(),
        },
        watch: true,
        ..Flags::default()
      }
    );

    let r = flags_from_vec(svec![
      "deno",
      "fmt",
      "--check",
      "--watch",
      "foo.ts",
      "--ignore=bar.js"
    ]);
    assert_eq!(
      r.unwrap(),
      Flags {
        subcommand: DenoSubcommand::Fmt {
          ignore: vec![PathBuf::from("bar.js")],
          check: true,
          files: vec![PathBuf::from("foo.ts")],
          ext: "ts".to_string(),
        },
        watch: true,
        ..Flags::default()
      }
    );
  }

  #[test]
  fn lsp() {
    let r = flags_from_vec(svec!["deno", "lsp"]);
    assert_eq!(
      r.unwrap(),
      Flags {
        subcommand: DenoSubcommand::Lsp,
        ..Flags::default()
      }
    );
  }

  #[test]
  fn lint() {
    let r = flags_from_vec(svec!["deno", "lint", "script_1.ts", "script_2.ts"]);
    assert_eq!(
      r.unwrap(),
      Flags {
        subcommand: DenoSubcommand::Lint {
          files: vec![
            PathBuf::from("script_1.ts"),
            PathBuf::from("script_2.ts")
          ],
          rules: false,
          json: false,
          ignore: vec![],
        },
        ..Flags::default()
      }
    );

    let r =
      flags_from_vec(svec!["deno", "lint", "--ignore=script_1.ts,script_2.ts"]);
    assert_eq!(
      r.unwrap(),
      Flags {
        subcommand: DenoSubcommand::Lint {
          files: vec![],
          rules: false,
          json: false,
          ignore: vec![
            PathBuf::from("script_1.ts"),
            PathBuf::from("script_2.ts")
          ],
        },
        ..Flags::default()
      }
    );

    let r = flags_from_vec(svec!["deno", "lint", "--rules"]);
    assert_eq!(
      r.unwrap(),
      Flags {
        subcommand: DenoSubcommand::Lint {
          files: vec![],
          rules: true,
          json: false,
          ignore: vec![],
        },
        ..Flags::default()
      }
    );

    let r = flags_from_vec(svec!["deno", "lint", "--json", "script_1.ts"]);
    assert_eq!(
      r.unwrap(),
      Flags {
        subcommand: DenoSubcommand::Lint {
          files: vec![PathBuf::from("script_1.ts")],
          rules: false,
          json: true,
          ignore: vec![],
        },
        ..Flags::default()
      }
    );
  }

  #[test]
  fn types() {
    let r = flags_from_vec(svec!["deno", "types"]);
    assert_eq!(
      r.unwrap(),
      Flags {
        subcommand: DenoSubcommand::Types,
        ..Flags::default()
      }
    );
  }

  #[test]
  fn cache() {
    let r = flags_from_vec(svec!["deno", "cache", "script.ts"]);
    assert_eq!(
      r.unwrap(),
      Flags {
        subcommand: DenoSubcommand::Cache {
          files: svec!["script.ts"],
        },
        ..Flags::default()
      }
    );
  }

  #[test]
  fn info() {
    let r = flags_from_vec(svec!["deno", "info", "script.ts"]);
    assert_eq!(
      r.unwrap(),
      Flags {
        subcommand: DenoSubcommand::Info {
          json: false,
          file: Some("script.ts".to_string()),
        },
        ..Flags::default()
      }
    );

    let r = flags_from_vec(svec!["deno", "info", "--reload", "script.ts"]);
    assert_eq!(
      r.unwrap(),
      Flags {
        subcommand: DenoSubcommand::Info {
          json: false,
          file: Some("script.ts".to_string()),
        },
        reload: true,
        ..Flags::default()
      }
    );

    let r = flags_from_vec(svec!["deno", "info", "--json", "script.ts"]);
    assert_eq!(
      r.unwrap(),
      Flags {
        subcommand: DenoSubcommand::Info {
          json: true,
          file: Some("script.ts".to_string()),
        },
        ..Flags::default()
      }
    );

    let r = flags_from_vec(svec!["deno", "info"]);
    assert_eq!(
      r.unwrap(),
      Flags {
        subcommand: DenoSubcommand::Info {
          json: false,
          file: None
        },
        ..Flags::default()
      }
    );

    let r = flags_from_vec(svec!["deno", "info", "--json"]);
    assert_eq!(
      r.unwrap(),
      Flags {
        subcommand: DenoSubcommand::Info {
          json: true,
          file: None
        },
        ..Flags::default()
      }
    );
  }

  #[test]
  fn tsconfig() {
    let r =
      flags_from_vec(svec!["deno", "run", "-c", "tsconfig.json", "script.ts"]);
    assert_eq!(
      r.unwrap(),
      Flags {
        subcommand: DenoSubcommand::Run {
          script: "script.ts".to_string(),
        },
        config_path: Some("tsconfig.json".to_owned()),
        ..Flags::default()
      }
    );
  }

  #[test]
  fn eval() {
    let r = flags_from_vec(svec!["deno", "eval", "'console.log(\"hello\")'"]);
    assert_eq!(
      r.unwrap(),
      Flags {
        subcommand: DenoSubcommand::Eval {
          print: false,
          code: "'console.log(\"hello\")'".to_string(),
          ext: "js".to_string(),
        },
        allow_net: Some(vec![]),
        allow_env: Some(vec![]),
        allow_run: Some(vec![]),
        allow_read: Some(vec![]),
        allow_write: Some(vec![]),
        allow_plugin: true,
        allow_hrtime: true,
        ..Flags::default()
      }
    );
  }

  #[test]
  fn eval_p() {
    let r = flags_from_vec(svec!["deno", "eval", "-p", "1+2"]);
    assert_eq!(
      r.unwrap(),
      Flags {
        subcommand: DenoSubcommand::Eval {
          print: true,
          code: "1+2".to_string(),
          ext: "js".to_string(),
        },
        allow_net: Some(vec![]),
        allow_env: Some(vec![]),
        allow_run: Some(vec![]),
        allow_read: Some(vec![]),
        allow_write: Some(vec![]),
        allow_plugin: true,
        allow_hrtime: true,
        ..Flags::default()
      }
    );
  }

  #[test]
  fn eval_typescript() {
    let r =
      flags_from_vec(svec!["deno", "eval", "-T", "'console.log(\"hello\")'"]);
    assert_eq!(
      r.unwrap(),
      Flags {
        subcommand: DenoSubcommand::Eval {
          print: false,
          code: "'console.log(\"hello\")'".to_string(),
          ext: "ts".to_string(),
        },
        allow_net: Some(vec![]),
        allow_env: Some(vec![]),
        allow_run: Some(vec![]),
        allow_read: Some(vec![]),
        allow_write: Some(vec![]),
        allow_plugin: true,
        allow_hrtime: true,
        ..Flags::default()
      }
    );
  }

  #[test]
  fn eval_with_flags() {
    #[rustfmt::skip]
    let r = flags_from_vec(svec!["deno", "eval", "--import-map", "import_map.json", "--no-remote", "--config", "tsconfig.json", "--no-check", "--reload", "--lock", "lock.json", "--lock-write", "--cert", "example.crt", "--cached-only", "--location", "https:foo", "--v8-flags=--help", "--seed", "1", "--inspect=127.0.0.1:9229", "42"]);
    assert_eq!(
      r.unwrap(),
      Flags {
        subcommand: DenoSubcommand::Eval {
          print: false,
          code: "42".to_string(),
          ext: "js".to_string(),
        },
        import_map_path: Some("import_map.json".to_string()),
        no_remote: true,
        config_path: Some("tsconfig.json".to_string()),
        no_check: true,
        reload: true,
        lock: Some(PathBuf::from("lock.json")),
        lock_write: true,
        ca_file: Some("example.crt".to_string()),
        cached_only: true,
        location: Some(Url::parse("https://foo/").unwrap()),
        v8_flags: svec!["--help", "--random-seed=1"],
        seed: Some(1),
        inspect: Some("127.0.0.1:9229".parse().unwrap()),
        allow_net: Some(vec![]),
        allow_env: Some(vec![]),
        allow_run: Some(vec![]),
        allow_read: Some(vec![]),
        allow_write: Some(vec![]),
        allow_plugin: true,
        allow_hrtime: true,
        ..Flags::default()
      }
    );
  }

  #[test]
  fn eval_args() {
    let r = flags_from_vec(svec![
      "deno",
      "eval",
      "console.log(Deno.args)",
      "arg1",
      "arg2"
    ]);
    assert_eq!(
      r.unwrap(),
      Flags {
        subcommand: DenoSubcommand::Eval {
          print: false,
          code: "console.log(Deno.args)".to_string(),
          ext: "js".to_string(),
        },
        argv: svec!["arg1", "arg2"],
        allow_net: Some(vec![]),
        allow_env: Some(vec![]),
        allow_run: Some(vec![]),
        allow_read: Some(vec![]),
        allow_write: Some(vec![]),
        allow_plugin: true,
        allow_hrtime: true,
        ..Flags::default()
      }
    );
  }

  #[test]
  fn repl() {
    let r = flags_from_vec(svec!["deno"]);
    assert_eq!(
      r.unwrap(),
      Flags {
        repl: true,
        subcommand: DenoSubcommand::Repl,
        allow_net: Some(vec![]),
        allow_env: Some(vec![]),
        allow_run: Some(vec![]),
        allow_read: Some(vec![]),
        allow_write: Some(vec![]),
        allow_plugin: true,
        allow_hrtime: true,
        ..Flags::default()
      }
    );
  }

  #[test]
  fn repl_with_flags() {
    #[rustfmt::skip]
    let r = flags_from_vec(svec!["deno", "repl", "--import-map", "import_map.json", "--no-remote", "--config", "tsconfig.json", "--no-check", "--reload", "--lock", "lock.json", "--lock-write", "--cert", "example.crt", "--cached-only", "--location", "https:foo", "--v8-flags=--help", "--seed", "1", "--inspect=127.0.0.1:9229"]);
    assert_eq!(
      r.unwrap(),
      Flags {
        repl: true,
        subcommand: DenoSubcommand::Repl,
        import_map_path: Some("import_map.json".to_string()),
        no_remote: true,
        config_path: Some("tsconfig.json".to_string()),
        no_check: true,
        reload: true,
        lock: Some(PathBuf::from("lock.json")),
        lock_write: true,
        ca_file: Some("example.crt".to_string()),
        cached_only: true,
        location: Some(Url::parse("https://foo/").unwrap()),
        v8_flags: svec!["--help", "--random-seed=1"],
        seed: Some(1),
        inspect: Some("127.0.0.1:9229".parse().unwrap()),
        allow_net: Some(vec![]),
        allow_env: Some(vec![]),
        allow_run: Some(vec![]),
        allow_read: Some(vec![]),
        allow_write: Some(vec![]),
        allow_plugin: true,
        allow_hrtime: true,
        ..Flags::default()
      }
    );
  }

  #[test]
  fn allow_read_allowlist() {
    use tempfile::TempDir;
    let temp_dir = TempDir::new().expect("tempdir fail").path().to_path_buf();

    let r = flags_from_vec(svec![
      "deno",
      "run",
      format!("--allow-read=.,{}", temp_dir.to_str().unwrap()),
      "script.ts"
    ]);
    assert_eq!(
      r.unwrap(),
      Flags {
        allow_read: Some(vec![PathBuf::from("."), temp_dir]),
        subcommand: DenoSubcommand::Run {
          script: "script.ts".to_string(),
        },
        ..Flags::default()
      }
    );
  }

  #[test]
  fn allow_write_allowlist() {
    use tempfile::TempDir;
    let temp_dir = TempDir::new().expect("tempdir fail").path().to_path_buf();

    let r = flags_from_vec(svec![
      "deno",
      "run",
      format!("--allow-write=.,{}", temp_dir.to_str().unwrap()),
      "script.ts"
    ]);
    assert_eq!(
      r.unwrap(),
      Flags {
        allow_write: Some(vec![PathBuf::from("."), temp_dir]),
        subcommand: DenoSubcommand::Run {
          script: "script.ts".to_string(),
        },
        ..Flags::default()
      }
    );
  }

  #[test]
  fn allow_net_allowlist() {
    let r = flags_from_vec(svec![
      "deno",
      "run",
      "--allow-net=127.0.0.1",
      "script.ts"
    ]);
    assert_eq!(
      r.unwrap(),
      Flags {
        subcommand: DenoSubcommand::Run {
          script: "script.ts".to_string(),
        },
        allow_net: Some(svec!["127.0.0.1"]),
        ..Flags::default()
      }
    );
  }

  #[test]
  fn allow_env_allowlist() {
    let r =
      flags_from_vec(svec!["deno", "run", "--allow-env=HOME", "script.ts"]);
    assert_eq!(
      r.unwrap(),
      Flags {
        subcommand: DenoSubcommand::Run {
          script: "script.ts".to_string(),
        },
        allow_env: Some(svec!["HOME"]),
        ..Flags::default()
      }
    );
  }

  #[test]
  fn allow_env_allowlist_multiple() {
    let r = flags_from_vec(svec![
      "deno",
      "run",
      "--allow-env=HOME,PATH",
      "script.ts"
    ]);
    assert_eq!(
      r.unwrap(),
      Flags {
        subcommand: DenoSubcommand::Run {
          script: "script.ts".to_string(),
        },
        allow_env: Some(svec!["HOME", "PATH"]),
        ..Flags::default()
      }
    );
  }

  #[test]
  fn allow_env_allowlist_validator() {
    let r =
      flags_from_vec(svec!["deno", "run", "--allow-env=HOME", "script.ts"]);
    assert!(r.is_ok());
    let r =
      flags_from_vec(svec!["deno", "run", "--allow-env=H=ME", "script.ts"]);
    assert!(r.is_err());
    let r =
      flags_from_vec(svec!["deno", "run", "--allow-env=H\0ME", "script.ts"]);
    assert!(r.is_err());
  }

  #[test]
  fn bundle() {
    let r = flags_from_vec(svec!["deno", "bundle", "source.ts"]);
    assert_eq!(
      r.unwrap(),
      Flags {
        subcommand: DenoSubcommand::Bundle {
          source_file: "source.ts".to_string(),
          out_file: None,
        },
        ..Flags::default()
      }
    );
  }

  #[test]
  fn bundle_with_config() {
    let r = flags_from_vec(svec![
      "deno",
      "bundle",
      "--no-remote",
      "--config",
      "tsconfig.json",
      "source.ts",
      "bundle.js"
    ]);
    assert_eq!(
      r.unwrap(),
      Flags {
        subcommand: DenoSubcommand::Bundle {
          source_file: "source.ts".to_string(),
          out_file: Some(PathBuf::from("bundle.js")),
        },
        allow_write: Some(vec![]),
        no_remote: true,
        config_path: Some("tsconfig.json".to_owned()),
        ..Flags::default()
      }
    );
  }

  #[test]
  fn bundle_with_output() {
    let r = flags_from_vec(svec!["deno", "bundle", "source.ts", "bundle.js"]);
    assert_eq!(
      r.unwrap(),
      Flags {
        subcommand: DenoSubcommand::Bundle {
          source_file: "source.ts".to_string(),
          out_file: Some(PathBuf::from("bundle.js")),
        },
        allow_write: Some(vec![]),
        ..Flags::default()
      }
    );
  }

  #[test]
  fn bundle_with_lock() {
    let r = flags_from_vec(svec![
      "deno",
      "bundle",
      "--lock-write",
      "--lock=lock.json",
      "source.ts"
    ]);
    assert_eq!(
      r.unwrap(),
      Flags {
        subcommand: DenoSubcommand::Bundle {
          source_file: "source.ts".to_string(),
          out_file: None,
        },
        lock_write: true,
        lock: Some(PathBuf::from("lock.json")),
        ..Flags::default()
      }
    );
  }

  #[test]
  fn bundle_with_reload() {
    let r = flags_from_vec(svec!["deno", "bundle", "--reload", "source.ts"]);
    assert_eq!(
      r.unwrap(),
      Flags {
        reload: true,
        subcommand: DenoSubcommand::Bundle {
          source_file: "source.ts".to_string(),
          out_file: None,
        },
        ..Flags::default()
      }
    );
  }

  #[test]
  fn bundle_nocheck() {
    let r = flags_from_vec(svec!["deno", "bundle", "--no-check", "script.ts"])
      .unwrap();
    assert_eq!(
      r,
      Flags {
        subcommand: DenoSubcommand::Bundle {
          source_file: "script.ts".to_string(),
          out_file: None,
        },
        no_check: true,
        ..Flags::default()
      }
    );
  }

  #[test]
  fn bundle_watch() {
    let r = flags_from_vec(svec!["deno", "bundle", "--watch", "source.ts"]);
    assert_eq!(
      r.unwrap(),
      Flags {
        subcommand: DenoSubcommand::Bundle {
          source_file: "source.ts".to_string(),
          out_file: None,
        },
        watch: true,
        ..Flags::default()
      }
    )
  }

  #[test]
  fn run_import_map() {
    let r = flags_from_vec(svec![
      "deno",
      "run",
      "--import-map=import_map.json",
      "script.ts"
    ]);
    assert_eq!(
      r.unwrap(),
      Flags {
        subcommand: DenoSubcommand::Run {
          script: "script.ts".to_string(),
        },
        import_map_path: Some("import_map.json".to_owned()),
        ..Flags::default()
      }
    );
  }

  #[test]
  fn info_import_map() {
    let r = flags_from_vec(svec![
      "deno",
      "info",
      "--import-map=import_map.json",
      "script.ts"
    ]);
    assert_eq!(
      r.unwrap(),
      Flags {
        subcommand: DenoSubcommand::Info {
          file: Some("script.ts".to_string()),
          json: false,
        },
        import_map_path: Some("import_map.json".to_owned()),
        ..Flags::default()
      }
    );
  }

  #[test]
  fn cache_import_map() {
    let r = flags_from_vec(svec![
      "deno",
      "cache",
      "--import-map=import_map.json",
      "script.ts"
    ]);
    assert_eq!(
      r.unwrap(),
      Flags {
        subcommand: DenoSubcommand::Cache {
          files: svec!["script.ts"],
        },
        import_map_path: Some("import_map.json".to_owned()),
        ..Flags::default()
      }
    );
  }

  #[test]
  fn doc_import_map() {
    let r = flags_from_vec(svec![
      "deno",
      "doc",
      "--import-map=import_map.json",
      "script.ts"
    ]);
    assert_eq!(
      r.unwrap(),
      Flags {
        subcommand: DenoSubcommand::Doc {
          source_file: Some("script.ts".to_owned()),
          private: false,
          json: false,
          filter: None,
        },
        import_map_path: Some("import_map.json".to_owned()),
        ..Flags::default()
      }
    );
  }

  #[test]
  fn cache_multiple() {
    let r =
      flags_from_vec(svec!["deno", "cache", "script.ts", "script_two.ts"]);
    assert_eq!(
      r.unwrap(),
      Flags {
        subcommand: DenoSubcommand::Cache {
          files: svec!["script.ts", "script_two.ts"],
        },
        ..Flags::default()
      }
    );
  }

  #[test]
  fn run_seed() {
    let r = flags_from_vec(svec!["deno", "run", "--seed", "250", "script.ts"]);
    assert_eq!(
      r.unwrap(),
      Flags {
        subcommand: DenoSubcommand::Run {
          script: "script.ts".to_string(),
        },
        seed: Some(250_u64),
        v8_flags: svec!["--random-seed=250"],
        ..Flags::default()
      }
    );
  }

  #[test]
  fn run_seed_with_v8_flags() {
    let r = flags_from_vec(svec![
      "deno",
      "run",
      "--seed",
      "250",
      "--v8-flags=--expose-gc",
      "script.ts"
    ]);
    assert_eq!(
      r.unwrap(),
      Flags {
        subcommand: DenoSubcommand::Run {
          script: "script.ts".to_string(),
        },
        seed: Some(250_u64),
        v8_flags: svec!["--expose-gc", "--random-seed=250"],
        ..Flags::default()
      }
    );
  }

  #[test]
  fn install() {
    let r = flags_from_vec(svec![
      "deno",
      "install",
      "https://deno.land/std/examples/colors.ts"
    ]);
    assert_eq!(
      r.unwrap(),
      Flags {
        subcommand: DenoSubcommand::Install {
          name: None,
          module_url: "https://deno.land/std/examples/colors.ts".to_string(),
          args: vec![],
          root: None,
          force: false,
        },
        ..Flags::default()
      }
    );
  }

  #[test]
  fn install_with_flags() {
    #[rustfmt::skip]
    let r = flags_from_vec(svec!["deno", "install", "--import-map", "import_map.json", "--no-remote", "--config", "tsconfig.json", "--no-check", "--reload", "--lock", "lock.json", "--lock-write", "--cert", "example.crt", "--cached-only", "--allow-read", "--allow-net", "--v8-flags=--help", "--seed", "1", "--inspect=127.0.0.1:9229", "--name", "file_server", "--root", "/foo", "--force", "https://deno.land/std/http/file_server.ts", "foo", "bar"]);
    assert_eq!(
      r.unwrap(),
      Flags {
        subcommand: DenoSubcommand::Install {
          name: Some("file_server".to_string()),
          module_url: "https://deno.land/std/http/file_server.ts".to_string(),
          args: svec!["foo", "bar"],
          root: Some(PathBuf::from("/foo")),
          force: true,
        },
        import_map_path: Some("import_map.json".to_string()),
        no_remote: true,
        config_path: Some("tsconfig.json".to_string()),
        no_check: true,
        reload: true,
        lock: Some(PathBuf::from("lock.json")),
        lock_write: true,
        ca_file: Some("example.crt".to_string()),
        cached_only: true,
        v8_flags: svec!["--help", "--random-seed=1"],
        seed: Some(1),
        inspect: Some("127.0.0.1:9229".parse().unwrap()),
        allow_net: Some(vec![]),
        allow_read: Some(vec![]),
        ..Flags::default()
      }
    );
  }

  #[test]
  fn log_level() {
    let r =
      flags_from_vec(svec!["deno", "run", "--log-level=debug", "script.ts"]);
    assert_eq!(
      r.unwrap(),
      Flags {
        subcommand: DenoSubcommand::Run {
          script: "script.ts".to_string(),
        },
        log_level: Some(Level::Debug),
        ..Flags::default()
      }
    );
  }

  #[test]
  fn quiet() {
    let r = flags_from_vec(svec!["deno", "run", "-q", "script.ts"]);
    assert_eq!(
      r.unwrap(),
      Flags {
        subcommand: DenoSubcommand::Run {
          script: "script.ts".to_string(),
        },
        log_level: Some(Level::Error),
        ..Flags::default()
      }
    );
  }

  #[test]
  fn completions() {
    let r = flags_from_vec(svec!["deno", "completions", "zsh"]).unwrap();

    match r.subcommand {
      DenoSubcommand::Completions { buf } => assert!(!buf.is_empty()),
      _ => unreachable!(),
    }
  }

  #[test]
  fn run_with_args() {
    let r = flags_from_vec(svec![
      "deno",
      "run",
      "script.ts",
      "--allow-read",
      "--allow-net"
    ]);
    assert_eq!(
      r.unwrap(),
      Flags {
        subcommand: DenoSubcommand::Run {
          script: "script.ts".to_string(),
        },
        argv: svec!["--allow-read", "--allow-net"],
        ..Flags::default()
      }
    );
    let r = flags_from_vec(svec![
      "deno",
      "run",
      "--location",
      "https:foo",
      "--allow-read",
      "script.ts",
      "--allow-net",
      "-r",
      "--help",
      "--foo",
      "bar"
    ]);
    assert_eq!(
      r.unwrap(),
      Flags {
        subcommand: DenoSubcommand::Run {
          script: "script.ts".to_string(),
        },
        location: Some(Url::parse("https://foo/").unwrap()),
        allow_read: Some(vec![]),
        argv: svec!["--allow-net", "-r", "--help", "--foo", "bar"],
        ..Flags::default()
      }
    );

    let r = flags_from_vec(svec!["deno", "run", "script.ts", "foo", "bar"]);
    assert_eq!(
      r.unwrap(),
      Flags {
        subcommand: DenoSubcommand::Run {
          script: "script.ts".to_string(),
        },
        argv: svec!["foo", "bar"],
        ..Flags::default()
      }
    );
    let r = flags_from_vec(svec!["deno", "run", "script.ts", "-"]);
    assert_eq!(
      r.unwrap(),
      Flags {
        subcommand: DenoSubcommand::Run {
          script: "script.ts".to_string(),
        },
        argv: svec!["-"],
        ..Flags::default()
      }
    );

    let r =
      flags_from_vec(svec!["deno", "run", "script.ts", "-", "foo", "bar"]);
    assert_eq!(
      r.unwrap(),
      Flags {
        subcommand: DenoSubcommand::Run {
          script: "script.ts".to_string(),
        },
        argv: svec!["-", "foo", "bar"],
        ..Flags::default()
      }
    );
  }

  #[test]
  fn no_check() {
    let r = flags_from_vec(svec!["deno", "run", "--no-check", "script.ts"]);
    assert_eq!(
      r.unwrap(),
      Flags {
        subcommand: DenoSubcommand::Run {
          script: "script.ts".to_string(),
        },
        no_check: true,
        ..Flags::default()
      }
    );
  }

  #[test]
  fn no_remote() {
    let r = flags_from_vec(svec!["deno", "run", "--no-remote", "script.ts"]);
    assert_eq!(
      r.unwrap(),
      Flags {
        subcommand: DenoSubcommand::Run {
          script: "script.ts".to_string(),
        },
        no_remote: true,
        ..Flags::default()
      }
    );
  }

  #[test]
  fn cached_only() {
    let r = flags_from_vec(svec!["deno", "run", "--cached-only", "script.ts"]);
    assert_eq!(
      r.unwrap(),
      Flags {
        subcommand: DenoSubcommand::Run {
          script: "script.ts".to_string(),
        },
        cached_only: true,
        ..Flags::default()
      }
    );
  }

  #[test]
  fn allow_net_allowlist_with_ports() {
    let r = flags_from_vec(svec![
      "deno",
      "run",
      "--allow-net=deno.land,:8000,:4545",
      "script.ts"
    ]);
    assert_eq!(
      r.unwrap(),
      Flags {
        subcommand: DenoSubcommand::Run {
          script: "script.ts".to_string(),
        },
        allow_net: Some(svec![
          "deno.land",
          "0.0.0.0:8000",
          "127.0.0.1:8000",
          "localhost:8000",
          "0.0.0.0:4545",
          "127.0.0.1:4545",
          "localhost:4545"
        ]),
        ..Flags::default()
      }
    );
  }

  #[test]
  fn allow_net_allowlist_with_ipv6_address() {
    let r = flags_from_vec(svec![
      "deno",
      "run",
      "--allow-net=deno.land,deno.land:80,::,127.0.0.1,[::1],1.2.3.4:5678,:5678,[::1]:8080",
      "script.ts"
    ]);
    assert_eq!(
      r.unwrap(),
      Flags {
        subcommand: DenoSubcommand::Run {
          script: "script.ts".to_string(),
        },
        allow_net: Some(svec![
          "deno.land",
          "deno.land:80",
          "::",
          "127.0.0.1",
          "[::1]",
          "1.2.3.4:5678",
          "0.0.0.0:5678",
          "127.0.0.1:5678",
          "localhost:5678",
          "[::1]:8080"
        ]),
        ..Flags::default()
      }
    );
  }

  #[test]
  fn lock_write() {
    let r = flags_from_vec(svec![
      "deno",
      "run",
      "--lock-write",
      "--lock=lock.json",
      "script.ts"
    ]);
    assert_eq!(
      r.unwrap(),
      Flags {
        subcommand: DenoSubcommand::Run {
          script: "script.ts".to_string(),
        },
        lock_write: true,
        lock: Some(PathBuf::from("lock.json")),
        ..Flags::default()
      }
    );
  }

  #[test]
  fn test_with_flags() {
    #[rustfmt::skip]
    let r = flags_from_vec(svec!["deno", "test", "--unstable", "--no-run", "--filter", "- foo", "--coverage=cov", "--location", "https:foo", "--allow-net", "--allow-none", "dir1/", "dir2/", "--", "arg1", "arg2"]);
    assert_eq!(
      r.unwrap(),
      Flags {
        subcommand: DenoSubcommand::Test {
          no_run: true,
          fail_fast: false,
          filter: Some("- foo".to_string()),
          allow_none: true,
          quiet: false,
          include: Some(svec!["dir1/", "dir2/"]),
          concurrent_jobs: 1,
        },
        unstable: true,
        coverage_dir: Some("cov".to_string()),
        location: Some(Url::parse("https://foo/").unwrap()),
        allow_net: Some(vec![]),
        argv: svec!["arg1", "arg2"],
        ..Flags::default()
      }
    );
  }

  #[test]
  fn run_with_cafile() {
    let r = flags_from_vec(svec![
      "deno",
      "run",
      "--cert",
      "example.crt",
      "script.ts"
    ]);
    assert_eq!(
      r.unwrap(),
      Flags {
        subcommand: DenoSubcommand::Run {
          script: "script.ts".to_string(),
        },
        ca_file: Some("example.crt".to_owned()),
        ..Flags::default()
      }
    );
  }

  #[test]
  fn bundle_with_cafile() {
    let r = flags_from_vec(svec![
      "deno",
      "bundle",
      "--cert",
      "example.crt",
      "source.ts"
    ]);
    assert_eq!(
      r.unwrap(),
      Flags {
        subcommand: DenoSubcommand::Bundle {
          source_file: "source.ts".to_string(),
          out_file: None,
        },
        ca_file: Some("example.crt".to_owned()),
        ..Flags::default()
      }
    );
  }

  #[test]
  fn upgrade_with_ca_file() {
    let r = flags_from_vec(svec!["deno", "upgrade", "--cert", "example.crt"]);
    assert_eq!(
      r.unwrap(),
      Flags {
        subcommand: DenoSubcommand::Upgrade {
          force: false,
          dry_run: false,
          canary: false,
          version: None,
          output: None,
          ca_file: Some("example.crt".to_owned()),
        },
        ca_file: Some("example.crt".to_owned()),
        ..Flags::default()
      }
    );
  }

  #[test]
  fn cache_with_cafile() {
    let r = flags_from_vec(svec![
      "deno",
      "cache",
      "--cert",
      "example.crt",
      "script.ts",
      "script_two.ts"
    ]);
    assert_eq!(
      r.unwrap(),
      Flags {
        subcommand: DenoSubcommand::Cache {
          files: svec!["script.ts", "script_two.ts"],
        },
        ca_file: Some("example.crt".to_owned()),
        ..Flags::default()
      }
    );
  }

  #[test]
  fn info_with_cafile() {
    let r = flags_from_vec(svec![
      "deno",
      "info",
      "--cert",
      "example.crt",
      "https://example.com"
    ]);
    assert_eq!(
      r.unwrap(),
      Flags {
        subcommand: DenoSubcommand::Info {
          json: false,
          file: Some("https://example.com".to_string()),
        },
        ca_file: Some("example.crt".to_owned()),
        ..Flags::default()
      }
    );
  }

  #[test]
  fn doc() {
    let r = flags_from_vec(svec!["deno", "doc", "--json", "path/to/module.ts"]);
    assert_eq!(
      r.unwrap(),
      Flags {
        subcommand: DenoSubcommand::Doc {
          private: false,
          json: true,
          source_file: Some("path/to/module.ts".to_string()),
          filter: None,
        },
        ..Flags::default()
      }
    );

    let r = flags_from_vec(svec![
      "deno",
      "doc",
      "path/to/module.ts",
      "SomeClass.someField"
    ]);
    assert_eq!(
      r.unwrap(),
      Flags {
        subcommand: DenoSubcommand::Doc {
          private: false,
          json: false,
          source_file: Some("path/to/module.ts".to_string()),
          filter: Some("SomeClass.someField".to_string()),
        },
        ..Flags::default()
      }
    );

    let r = flags_from_vec(svec!["deno", "doc"]);
    assert_eq!(
      r.unwrap(),
      Flags {
        subcommand: DenoSubcommand::Doc {
          private: false,
          json: false,
          source_file: None,
          filter: None,
        },
        ..Flags::default()
      }
    );

    let r = flags_from_vec(svec!["deno", "doc", "--builtin", "Deno.Listener"]);
    assert_eq!(
      r.unwrap(),
      Flags {
        subcommand: DenoSubcommand::Doc {
          private: false,
          json: false,
          source_file: Some("--builtin".to_string()),
          filter: Some("Deno.Listener".to_string()),
        },
        ..Flags::default()
      }
    );

    let r =
      flags_from_vec(svec!["deno", "doc", "--private", "path/to/module.js"]);
    assert_eq!(
      r.unwrap(),
      Flags {
        subcommand: DenoSubcommand::Doc {
          private: true,
          json: false,
          source_file: Some("path/to/module.js".to_string()),
          filter: None,
        },
        ..Flags::default()
      }
    );
  }

  #[test]
  fn inspect_default_host() {
    let r = flags_from_vec(svec!["deno", "run", "--inspect", "foo.js"]);
    assert_eq!(
      r.unwrap(),
      Flags {
        subcommand: DenoSubcommand::Run {
          script: "foo.js".to_string(),
        },
        inspect: Some("127.0.0.1:9229".parse().unwrap()),
        ..Flags::default()
      }
    );
  }

  #[test]
  fn compile() {
    let r = flags_from_vec(svec![
      "deno",
      "compile",
      "https://deno.land/std/examples/colors.ts"
    ]);
    assert_eq!(
      r.unwrap(),
      Flags {
        subcommand: DenoSubcommand::Compile {
          source_file: "https://deno.land/std/examples/colors.ts".to_string(),
          output: None,
          args: vec![],
          target: None,
        },
        ..Flags::default()
      }
    );
  }

  #[test]
  fn compile_with_flags() {
    #[rustfmt::skip]
    let r = flags_from_vec(svec!["deno", "compile", "--import-map", "import_map.json", "--no-remote", "--config", "tsconfig.json", "--no-check", "--reload", "--lock", "lock.json", "--lock-write", "--cert", "example.crt", "--cached-only", "--location", "https:foo", "--allow-read", "--allow-net", "--v8-flags=--help", "--seed", "1", "--output", "colors", "https://deno.land/std/examples/colors.ts", "foo", "bar"]);
    assert_eq!(
      r.unwrap(),
      Flags {
        subcommand: DenoSubcommand::Compile {
          source_file: "https://deno.land/std/examples/colors.ts".to_string(),
          output: Some(PathBuf::from("colors")),
          args: svec!["foo", "bar"],
          target: None,
        },
        import_map_path: Some("import_map.json".to_string()),
        no_remote: true,
        config_path: Some("tsconfig.json".to_string()),
        no_check: true,
        reload: true,
        lock: Some(PathBuf::from("lock.json")),
        lock_write: true,
        ca_file: Some("example.crt".to_string()),
        cached_only: true,
        location: Some(Url::parse("https://foo/").unwrap()),
        allow_read: Some(vec![]),
        allow_net: Some(vec![]),
        v8_flags: svec!["--help", "--random-seed=1"],
        seed: Some(1),
        ..Flags::default()
      }
    );
  }

  #[test]
  fn coverage() {
    let r = flags_from_vec(svec!["deno", "coverage", "foo.json"]);
    assert_eq!(
      r.unwrap(),
      Flags {
        subcommand: DenoSubcommand::Coverage {
          files: vec![PathBuf::from("foo.json")],
          ignore: vec![],
          include: vec![r"^file:".to_string()],
          exclude: vec![r"test\.(js|mjs|ts|jsx|tsx)$".to_string()],
          lcov: false,
        },
        ..Flags::default()
      }
    );
  }

  #[test]
  fn location_with_bad_scheme() {
    #[rustfmt::skip]
    let r = flags_from_vec(svec!["deno", "run", "--location", "foo:", "mod.ts"]);
    assert!(r.is_err());
    assert!(r
      .unwrap_err()
      .to_string()
      .contains("Expected protocol \"http\" or \"https\""));
  }
}<|MERGE_RESOLUTION|>--- conflicted
+++ resolved
@@ -622,18 +622,7 @@
 
     deno doc --json ./path/to/module.ts
 
-<<<<<<< HEAD
-  flags.watch = matches.is_present("watch");
-
-  if matches.is_present("script_arg") {
-    let script_arg: Vec<String> = matches
-      .values_of("script_arg")
-      .unwrap()
-      .map(String::from)
-      .collect();
-=======
 Target a specific symbol:
->>>>>>> 49c4d57b
 
     deno doc ./path/to/module.ts MyClass.someField
 
@@ -1041,6 +1030,11 @@
         .help("List of file names to run")
         .takes_value(true)
         .multiple(true),
+    )
+    .arg(
+      watch_arg()
+        .conflicts_with("no-run")
+        .conflicts_with("coverage"),
     )
     .arg(script_arg().last(true))
     .about("Run tests")
@@ -1272,20 +1266,8 @@
 Specification: https://wicg.github.io/import-maps/
 Examples: https://github.com/WICG/import-maps#the-import-map",
     )
-<<<<<<< HEAD
-    .arg(
-      watch_arg()
-        .conflicts_with("no-run")
-        .conflicts_with("coverage"),
-    )
-    .arg(script_arg().last(true))
-    .about("Run tests")
-    .long_about(
-      "Run tests using Deno's built-in test runner.
-=======
     .takes_value(true)
 }
->>>>>>> 49c4d57b
 
 fn reload_arg<'a, 'b>() -> Arg<'a, 'b> {
   Arg::with_name("reload")
@@ -1690,6 +1672,8 @@
   let quiet = matches.is_present("quiet");
   let filter = matches.value_of("filter").map(String::from);
 
+  flags.watch = matches.is_present("watch");
+
   if matches.is_present("script_arg") {
     let script_arg: Vec<String> = matches
       .values_of("script_arg")
