--- conflicted
+++ resolved
@@ -620,45 +620,12 @@
 
 Output documentation in JSON format:
 
-<<<<<<< HEAD
-  let concurrent_jobs = if matches.is_present("jobs") {
-    if let Some(value) = matches.value_of("jobs") {
-      value.parse().unwrap()
-    } else {
-      // TODO(caspervonb) when no value is given use
-      // https://doc.rust-lang.org/std/thread/fn.available_concurrency.html
-      2
-    }
-  } else {
-    1
-  };
-
-  if matches.is_present("script_arg") {
-    let script_arg: Vec<String> = matches
-      .values_of("script_arg")
-      .unwrap()
-      .map(String::from)
-      .collect();
-=======
     deno doc --json ./path/to/module.ts
->>>>>>> 3a030845
 
 Target a specific symbol:
 
     deno doc ./path/to/module.ts MyClass.someField
 
-<<<<<<< HEAD
-  flags.coverage_dir = matches.value_of("coverage").map(String::from);
-  flags.subcommand = DenoSubcommand::Test {
-    no_run,
-    fail_fast,
-    quiet,
-    include,
-    filter,
-    allow_none,
-    concurrent_jobs,
-  };
-=======
 Show documentation for runtime built-ins:
 
     deno doc
@@ -692,7 +659,6 @@
         .conflicts_with("json")
         .conflicts_with("pretty"),
     )
->>>>>>> 3a030845
 }
 
 fn eval_subcommand<'a, 'b>() -> App<'a, 'b> {
@@ -1046,6 +1012,18 @@
         .conflicts_with("inspect")
         .conflicts_with("inspect-brk")
         .help("UNSTABLE: Collect coverage profile data"),
+    )
+    .arg(
+      Arg::with_name("jobs")
+        .short("j")
+        .long("jobs")
+        .min_values(0)
+        .max_values(1)
+        .takes_value(true)
+        .validator(|val: String| match val.parse::<usize>() {
+          Ok(_) => Ok(()),
+          Err(_) => Err("jobs should be a number".to_string()),
+        }),
     )
     .arg(
       Arg::with_name("files")
@@ -1373,70 +1351,6 @@
     )
 }
 
-<<<<<<< HEAD
-fn test_subcommand<'a, 'b>() -> App<'a, 'b> {
-  runtime_args(SubCommand::with_name("test"), true, true)
-    .setting(AppSettings::TrailingVarArg)
-    .arg(
-      Arg::with_name("no-run")
-        .long("no-run")
-        .help("Cache test modules, but don't run tests")
-        .takes_value(false)
-        .requires("unstable"),
-    )
-    .arg(
-      Arg::with_name("fail-fast")
-        .long("fail-fast")
-        .alias("failfast")
-        .help("Stop on first error")
-        .takes_value(false),
-    )
-    .arg(
-      Arg::with_name("allow-none")
-        .long("allow-none")
-        .help("Don't return error code if no test files are found")
-        .takes_value(false),
-    )
-    .arg(
-      Arg::with_name("filter")
-        .set(ArgSettings::AllowLeadingHyphen)
-        .long("filter")
-        .takes_value(true)
-        .help("Run tests with this string or pattern in the test name"),
-    )
-    .arg(
-      Arg::with_name("coverage")
-        .long("coverage")
-        .require_equals(true)
-        .takes_value(true)
-        .requires("unstable")
-        .conflicts_with("inspect")
-        .conflicts_with("inspect-brk")
-        .help("Collect coverage profile data"),
-    )
-    .arg(
-      Arg::with_name("jobs")
-        .short("j")
-        .long("jobs")
-        .min_values(0)
-        .max_values(1)
-        .takes_value(true)
-        .validator(|val: String| match val.parse::<usize>() {
-          Ok(_) => Ok(()),
-          Err(_) => Err("jobs should be a number".to_string()),
-        }),
-    )
-    .arg(
-      Arg::with_name("files")
-        .help("List of file names to run")
-        .takes_value(true)
-        .multiple(true),
-    )
-    .arg(script_arg().last(true))
-    .about("Run tests")
-    .long_about(
-      "Run tests using Deno's built-in test runner.
-=======
 fn no_check_arg<'a, 'b>() -> Arg<'a, 'b> {
   Arg::with_name("no-check")
     .long("no-check")
@@ -1668,7 +1582,6 @@
   } else {
     None
   };
->>>>>>> 3a030845
 
   let force = matches.is_present("force");
   let name = matches.value_of("name").map(|s| s.to_string());
@@ -1766,6 +1679,18 @@
     }
   }
 
+  let concurrent_jobs = if matches.is_present("jobs") {
+    if let Some(value) = matches.value_of("jobs") {
+      value.parse().unwrap()
+    } else {
+      // TODO(caspervonb) when no value is given use
+      // https://doc.rust-lang.org/std/thread/fn.available_concurrency.html
+      2
+    }
+  } else {
+    1
+  };
+
   let include = if matches.is_present("files") {
     let files: Vec<String> = matches
       .values_of("files")
@@ -1785,6 +1710,7 @@
     include,
     filter,
     allow_none,
+    concurrent_jobs,
   };
 }
 
