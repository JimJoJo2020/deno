// Copyright 2018-2021 the Deno authors. All rights reserved. MIT license.

use clap::App;
use clap::AppSettings;
use clap::Arg;
use clap::ArgMatches;
use clap::ArgSettings;
use clap::SubCommand;
use deno_core::serde::Deserialize;
use deno_core::serde::Serialize;
use deno_core::url::Url;
use deno_runtime::permissions::PermissionsOptions;
use log::debug;
use log::Level;
use std::net::SocketAddr;
use std::num::NonZeroUsize;
use std::path::PathBuf;
use std::str::FromStr;

lazy_static::lazy_static! {
  static ref LONG_VERSION: String = format!(
    "{} ({}, {})\nv8 {}\ntypescript {}",
    crate::version::deno(),
    if crate::version::is_canary() {
      "canary"
    } else {
      env!("PROFILE")
    },
    env!("TARGET"),
    deno_core::v8_version(),
    crate::version::TYPESCRIPT
  );
}

#[derive(Clone, Debug, PartialEq, Deserialize, Serialize)]
pub enum DenoSubcommand {
  Bundle {
    source_file: String,
    out_file: Option<PathBuf>,
  },
  Cache {
    files: Vec<String>,
  },
  Compile {
    source_file: String,
    output: Option<PathBuf>,
    args: Vec<String>,
    target: Option<String>,
  },
  Completions {
    buf: Box<[u8]>,
  },
  Coverage {
    files: Vec<PathBuf>,
    ignore: Vec<PathBuf>,
    include: Vec<String>,
    exclude: Vec<String>,
    lcov: bool,
  },
  Doc {
    private: bool,
    json: bool,
    source_file: Option<String>,
    filter: Option<String>,
  },
  Eval {
    print: bool,
    code: String,
    ext: String,
  },
  Fmt {
    check: bool,
    files: Vec<PathBuf>,
    ignore: Vec<PathBuf>,
    ext: String,
  },
  Info {
    json: bool,
    file: Option<String>,
  },
  Install {
    module_url: String,
    args: Vec<String>,
    name: Option<String>,
    root: Option<PathBuf>,
    force: bool,
  },
  Lsp,
  Lint {
    files: Vec<PathBuf>,
    ignore: Vec<PathBuf>,
    rules: bool,
    json: bool,
  },
  Repl {
    eval: Option<String>,
  },
  Run {
    script: String,
  },
  Test {
    ignore: Vec<PathBuf>,
    doc: bool,
    no_run: bool,
    fail_fast: Option<NonZeroUsize>,
    allow_none: bool,
    include: Option<Vec<String>>,
    filter: Option<String>,
    shuffle: Option<u64>,
    concurrent_jobs: NonZeroUsize,
  },
  Types,
  Upgrade {
    dry_run: bool,
    force: bool,
    canary: bool,
    version: Option<String>,
    output: Option<PathBuf>,
    ca_file: Option<String>,
  },
}

impl Default for DenoSubcommand {
  fn default() -> DenoSubcommand {
    DenoSubcommand::Repl { eval: None }
  }
}

#[derive(Clone, Debug, PartialEq, Default)]
pub struct Flags {
  /// Vector of CLI arguments - these are user script arguments, all Deno
  /// specific flags are removed.
  pub argv: Vec<String>,
  pub subcommand: DenoSubcommand,

  pub allow_env: Option<Vec<String>>,
  pub allow_hrtime: bool,
  pub allow_net: Option<Vec<String>>,
  pub allow_ffi: Option<Vec<String>>,
  pub allow_read: Option<Vec<PathBuf>>,
  pub allow_run: Option<Vec<String>>,
  pub allow_write: Option<Vec<PathBuf>>,
  pub ca_stores: Option<Vec<String>>,
  pub ca_file: Option<String>,
  pub cache_blocklist: Vec<String>,
  /// This is not exposed as an option in the CLI, it is used internally when
  /// the language server is configured with an explicit cache option.
  pub cache_path: Option<PathBuf>,
  pub cached_only: bool,
  pub config_path: Option<String>,
  pub coverage_dir: Option<String>,
  pub enable_testing_features: bool,
  pub ignore: Vec<PathBuf>,
  pub import_map_path: Option<String>,
  pub inspect_brk: Option<SocketAddr>,
  pub inspect: Option<SocketAddr>,
  pub location: Option<Url>,
  pub lock_write: bool,
  pub lock: Option<PathBuf>,
  pub log_level: Option<Level>,
  pub no_check: bool,
  pub no_remote: bool,
  pub prompt: bool,
  pub reload: bool,
  pub repl: bool,
  pub seed: Option<u64>,
  pub unstable: bool,
  pub unsafely_ignore_certificate_errors: Option<Vec<String>>,
  pub v8_flags: Vec<String>,
  pub version: bool,
  pub watch: bool,
}

fn join_paths(allowlist: &[PathBuf], d: &str) -> String {
  allowlist
    .iter()
    .map(|path| path.to_str().unwrap().to_string())
    .collect::<Vec<String>>()
    .join(d)
}

impl Flags {
  /// Return list of permission arguments that are equivalent
  /// to the ones used to create `self`.
  pub fn to_permission_args(&self) -> Vec<String> {
    let mut args = vec![];

    match &self.allow_read {
      Some(read_allowlist) if read_allowlist.is_empty() => {
        args.push("--allow-read".to_string());
      }
      Some(read_allowlist) => {
        let s = format!("--allow-read={}", join_paths(read_allowlist, ","));
        args.push(s);
      }
      _ => {}
    }

    match &self.allow_write {
      Some(write_allowlist) if write_allowlist.is_empty() => {
        args.push("--allow-write".to_string());
      }
      Some(write_allowlist) => {
        let s = format!("--allow-write={}", join_paths(write_allowlist, ","));
        args.push(s);
      }
      _ => {}
    }

    match &self.allow_net {
      Some(net_allowlist) if net_allowlist.is_empty() => {
        args.push("--allow-net".to_string());
      }
      Some(net_allowlist) => {
        let s = format!("--allow-net={}", net_allowlist.join(","));
        args.push(s);
      }
      _ => {}
    }

    match &self.unsafely_ignore_certificate_errors {
      Some(ic_allowlist) if ic_allowlist.is_empty() => {
        args.push("--unsafely-ignore-certificate-errors".to_string());
      }
      Some(ic_allowlist) => {
        let s = format!(
          "--unsafely-ignore-certificate-errors={}",
          ic_allowlist.join(",")
        );
        args.push(s);
      }
      _ => {}
    }

    match &self.allow_env {
      Some(env_allowlist) if env_allowlist.is_empty() => {
        args.push("--allow-env".to_string());
      }
      Some(env_allowlist) => {
        let s = format!("--allow-env={}", env_allowlist.join(","));
        args.push(s);
      }
      _ => {}
    }

    match &self.allow_run {
      Some(run_allowlist) if run_allowlist.is_empty() => {
        args.push("--allow-run".to_string());
      }
      Some(run_allowlist) => {
        let s = format!("--allow-run={}", run_allowlist.join(","));
        args.push(s);
      }
      _ => {}
    }

    match &self.allow_ffi {
      Some(ffi_allowlist) if ffi_allowlist.is_empty() => {
        args.push("--allow-ffi".to_string());
      }
      Some(ffi_allowlist) => {
        let s = format!("--allow-ffi={}", ffi_allowlist.join(","));
        args.push(s);
      }
      _ => {}
    }

    if self.allow_hrtime {
      args.push("--allow-hrtime".to_string());
    }

    args
  }
}

impl From<Flags> for PermissionsOptions {
  fn from(flags: Flags) -> Self {
    Self {
      allow_env: flags.allow_env,
      allow_hrtime: flags.allow_hrtime,
      allow_net: flags.allow_net,
      allow_ffi: flags.allow_ffi,
      allow_read: flags.allow_read,
      allow_run: flags.allow_run,
      allow_write: flags.allow_write,
      prompt: flags.prompt,
    }
  }
}

static ENV_VARIABLES_HELP: &str = r#"ENVIRONMENT VARIABLES:
    DENO_AUTH_TOKENS     A semi-colon separated list of bearer tokens and
                         hostnames to use when fetching remote modules from
                         private repositories
                         (e.g. "abcde12345@deno.land;54321edcba@github.com")
    DENO_TLS_CA_STORE    Comma-seperated list of order dependent certificate stores
                         (system, mozilla)
                         (defaults to mozilla)
    DENO_CERT            Load certificate authority from PEM encoded file
    DENO_DIR             Set the cache directory
    DENO_INSTALL_ROOT    Set deno install's output directory
                         (defaults to $HOME/.deno/bin)
    DENO_WEBGPU_TRACE    Directory to use for wgpu traces
    HTTP_PROXY           Proxy address for HTTP requests
                         (module downloads, fetch)
    HTTPS_PROXY          Proxy address for HTTPS requests
                         (module downloads, fetch)
    NO_COLOR             Set to disable color
    NO_PROXY             Comma-separated list of hosts which do not use a proxy
                         (module downloads, fetch)"#;

static DENO_HELP: &str = "A secure JavaScript and TypeScript runtime

Docs: https://deno.land/manual
Modules: https://deno.land/std/ https://deno.land/x/
Bugs: https://github.com/denoland/deno/issues

To start the REPL:

  deno

To execute a script:

  deno run https://deno.land/std/examples/welcome.ts

To evaluate code in the shell:

  deno eval \"console.log(30933 + 404)\"
";

/// Main entry point for parsing deno's command line flags.
pub fn flags_from_vec(args: Vec<String>) -> clap::Result<Flags> {
  let version = crate::version::deno();
  let app = clap_root(&*version);
  let matches = app.get_matches_from_safe(args).map_err(|e| clap::Error {
    message: e.message.trim_start_matches("error: ").to_string(),
    ..e
  })?;

  let mut flags = Flags::default();

  if matches.is_present("unstable") {
    flags.unstable = true;
  }
  if matches.is_present("log-level") {
    flags.log_level = match matches.value_of("log-level").unwrap() {
      "debug" => Some(Level::Debug),
      "info" => Some(Level::Info),
      _ => unreachable!(),
    };
  }
  if matches.is_present("quiet") {
    flags.log_level = Some(Level::Error);
  }

  if let Some(m) = matches.subcommand_matches("run") {
    run_parse(&mut flags, m);
  } else if let Some(m) = matches.subcommand_matches("fmt") {
    fmt_parse(&mut flags, m);
  } else if let Some(m) = matches.subcommand_matches("types") {
    types_parse(&mut flags, m);
  } else if let Some(m) = matches.subcommand_matches("cache") {
    cache_parse(&mut flags, m);
  } else if let Some(m) = matches.subcommand_matches("coverage") {
    coverage_parse(&mut flags, m);
  } else if let Some(m) = matches.subcommand_matches("info") {
    info_parse(&mut flags, m);
  } else if let Some(m) = matches.subcommand_matches("eval") {
    eval_parse(&mut flags, m);
  } else if let Some(m) = matches.subcommand_matches("repl") {
    repl_parse(&mut flags, m);
  } else if let Some(m) = matches.subcommand_matches("bundle") {
    bundle_parse(&mut flags, m);
  } else if let Some(m) = matches.subcommand_matches("install") {
    install_parse(&mut flags, m);
  } else if let Some(m) = matches.subcommand_matches("completions") {
    completions_parse(&mut flags, m);
  } else if let Some(m) = matches.subcommand_matches("test") {
    test_parse(&mut flags, m);
  } else if let Some(m) = matches.subcommand_matches("upgrade") {
    upgrade_parse(&mut flags, m);
  } else if let Some(m) = matches.subcommand_matches("doc") {
    doc_parse(&mut flags, m);
  } else if let Some(m) = matches.subcommand_matches("lint") {
    lint_parse(&mut flags, m);
  } else if let Some(m) = matches.subcommand_matches("compile") {
    compile_parse(&mut flags, m);
  } else if let Some(m) = matches.subcommand_matches("lsp") {
    lsp_parse(&mut flags, m);
  } else {
    repl_parse(&mut flags, &matches);
  }

  Ok(flags)
}

fn clap_root<'a, 'b>(version: &'b str) -> App<'a, 'b> {
  clap::App::new("deno")
    .bin_name("deno")
    .global_settings(&[
      AppSettings::UnifiedHelpMessage,
      AppSettings::ColorNever,
      AppSettings::VersionlessSubcommands,
    ])
    // Disable clap's auto-detection of terminal width
    .set_term_width(0)
    // Disable each subcommand having its own version.
    .version(version)
    .long_version(LONG_VERSION.as_str())
    .arg(
      Arg::with_name("unstable")
        .long("unstable")
        .help("Enable unstable features and APIs")
        .global(true),
    )
    .arg(
      Arg::with_name("log-level")
        .short("L")
        .long("log-level")
        .help("Set log level")
        .takes_value(true)
        .possible_values(&["debug", "info"])
        .global(true),
    )
    .arg(
      Arg::with_name("quiet")
        .short("q")
        .long("quiet")
        .help("Suppress diagnostic output")
        .long_help(
          "Suppress diagnostic output
By default, subcommands print human-readable diagnostic messages to stderr.
If the flag is set, restrict these messages to errors.",
        )
        .global(true),
    )
    .subcommand(bundle_subcommand())
    .subcommand(cache_subcommand())
    .subcommand(compile_subcommand())
    .subcommand(completions_subcommand())
    .subcommand(coverage_subcommand())
    .subcommand(doc_subcommand())
    .subcommand(eval_subcommand())
    .subcommand(fmt_subcommand())
    .subcommand(info_subcommand())
    .subcommand(install_subcommand())
    .subcommand(lsp_subcommand())
    .subcommand(lint_subcommand())
    .subcommand(repl_subcommand())
    .subcommand(run_subcommand())
    .subcommand(test_subcommand())
    .subcommand(types_subcommand())
    .subcommand(upgrade_subcommand())
    .long_about(DENO_HELP)
    .after_help(ENV_VARIABLES_HELP)
}

fn bundle_subcommand<'a, 'b>() -> App<'a, 'b> {
  compile_args(SubCommand::with_name("bundle"))
    .arg(
      Arg::with_name("source_file")
        .takes_value(true)
        .required(true),
    )
    .arg(Arg::with_name("out_file").takes_value(true).required(false))
    .arg(watch_arg())
    .about("Bundle module and dependencies into single file")
    .long_about(
      "Output a single JavaScript file with all dependencies.

  deno bundle https://deno.land/std/examples/colors.ts colors.bundle.js

If no output file is given, the output is written to standard output:

  deno bundle https://deno.land/std/examples/colors.ts",
    )
}

fn cache_subcommand<'a, 'b>() -> App<'a, 'b> {
  compile_args(SubCommand::with_name("cache"))
    .arg(
      Arg::with_name("file")
        .takes_value(true)
        .required(true)
        .min_values(1),
    )
    .about("Cache the dependencies")
    .long_about(
      "Cache and compile remote dependencies recursively.

Download and compile a module with all of its static dependencies and save them
in the local cache, without running any code:

  deno cache https://deno.land/std/http/file_server.ts

Future runs of this module will trigger no downloads or compilation unless
--reload is specified.",
    )
}

fn compile_subcommand<'a, 'b>() -> App<'a, 'b> {
  runtime_args(SubCommand::with_name("compile"), true, false)
    .setting(AppSettings::TrailingVarArg)
    .arg(
      script_arg().required(true),
    )
    .arg(
      Arg::with_name("output")
        .long("output")
        .short("o")
        .help("Output file (defaults to $PWD/<inferred-name>)")
        .takes_value(true)
    )
    .arg(
      Arg::with_name("target")
        .long("target")
        .help("Target OS architecture")
        .takes_value(true)
        .possible_values(&["x86_64-unknown-linux-gnu", "x86_64-pc-windows-msvc", "x86_64-apple-darwin", "aarch64-apple-darwin"])
    )
    .about("UNSTABLE: Compile the script into a self contained executable")
    .long_about(
      "UNSTABLE: Compiles the given script into a self contained executable.

  deno compile -A https://deno.land/std/http/file_server.ts
  deno compile --output /usr/local/bin/color_util https://deno.land/std/examples/colors.ts

Any flags passed which affect runtime behavior, such as '--unstable',
'--allow-*', '--v8-flags', etc. are encoded into the output executable and used
at runtime as if they were passed to a similar 'deno run' command.

The executable name is inferred by default:
  - Attempt to take the file stem of the URL path. The above example would
    become 'file_server'.
  - If the file stem is something generic like 'main', 'mod', 'index' or 'cli',
    and the path has no parent, take the file name of the parent path. Otherwise
    settle with the generic name.
  - If the resulting name has an '@...' suffix, strip it.

This commands supports cross-compiling to different target architectures using `--target` flag.
On the first invocation with deno will download proper binary and cache it in $DENO_DIR. The
aarch64-apple-darwin target is not supported in canary.
",
    )
}

fn completions_subcommand<'a, 'b>() -> App<'a, 'b> {
  SubCommand::with_name("completions")
    .setting(AppSettings::DisableHelpSubcommand)
    .arg(
      Arg::with_name("shell")
        .possible_values(&clap::Shell::variants())
        .required(true),
    )
    .about("Generate shell completions")
    .long_about(
      "Output shell completion script to standard output.

  deno completions bash > /usr/local/etc/bash_completion.d/deno.bash
  source /usr/local/etc/bash_completion.d/deno.bash",
    )
}

fn coverage_subcommand<'a, 'b>() -> App<'a, 'b> {
  SubCommand::with_name("coverage")
    .about("Print coverage reports")
    .long_about(
      "Print coverage reports from coverage profiles.

Collect a coverage profile with deno test:

  deno test --coverage=cov_profile

Print a report to stdout:

  deno coverage cov_profile

Include urls that start with the file schema:

  deno coverage --include=\"^file:\" cov_profile

Exclude urls ending with test.ts and test.js:

  deno coverage --exclude=\"test\\.(ts|js)\" cov_profile

Include urls that start with the file schema and exclude files ending with test.ts and test.js, for
an url to match it must match the include pattern and not match the exclude pattern:

  deno coverage --include=\"^file:\" --exclude=\"test\\.(ts|js)\" cov_profile

Write a report using the lcov format:

  deno coverage --lcov cov_profile > cov.lcov

Generate html reports from lcov:

  genhtml -o html_cov cov.lcov
",
    )
    .arg(
      Arg::with_name("ignore")
        .long("ignore")
        .takes_value(true)
        .use_delimiter(true)
        .require_equals(true)
        .help("Ignore coverage files"),
    )
    .arg(
      Arg::with_name("include")
        .long("include")
        .takes_value(true)
        .value_name("regex")
        .multiple(true)
        .require_equals(true)
        .default_value(r"^file:")
        .help("Include source files in the report"),
    )
    .arg(
      Arg::with_name("exclude")
        .long("exclude")
        .takes_value(true)
        .value_name("regex")
        .multiple(true)
        .require_equals(true)
        .default_value(r"test\.(js|mjs|ts|jsx|tsx)$")
        .help("Exclude source files from the report"),
    )
    .arg(
      Arg::with_name("lcov")
        .long("lcov")
        .help("Output coverage report in lcov format")
        .takes_value(false),
    )
    .arg(
      Arg::with_name("files")
        .takes_value(true)
        .multiple(true)
        .required(true),
    )
}

fn doc_subcommand<'a, 'b>() -> App<'a, 'b> {
  SubCommand::with_name("doc")
    .about("Show documentation for a module")
    .long_about(
      "Show documentation for a module.

Output documentation to standard output:

    deno doc ./path/to/module.ts

Output private documentation to standard output:

    deno doc --private ./path/to/module.ts

Output documentation in JSON format:

    deno doc --json ./path/to/module.ts

Target a specific symbol:

    deno doc ./path/to/module.ts MyClass.someField

Show documentation for runtime built-ins:

    deno doc
    deno doc --builtin Deno.Listener",
    )
    .arg(import_map_arg())
    .arg(reload_arg())
    .arg(
      Arg::with_name("json")
        .long("json")
        .help("Output documentation in JSON format")
        .takes_value(false),
    )
    .arg(
      Arg::with_name("private")
        .long("private")
        .help("Output private documentation")
        .takes_value(false),
    )
    // TODO(nayeemrmn): Make `--builtin` a proper option. Blocked by
    // https://github.com/clap-rs/clap/issues/1794. Currently `--builtin` is
    // just a possible value of `source_file` so leading hyphens must be
    // enabled.
    .setting(clap::AppSettings::AllowLeadingHyphen)
    .arg(Arg::with_name("source_file").takes_value(true))
    .arg(
      Arg::with_name("filter")
        .help("Dot separated path to symbol")
        .takes_value(true)
        .required(false)
        .conflicts_with("json")
        .conflicts_with("pretty"),
    )
}

fn eval_subcommand<'a, 'b>() -> App<'a, 'b> {
  runtime_args(SubCommand::with_name("eval"), false, true)
    .about("Eval script")
    .long_about(
      "Evaluate JavaScript from the command line.

  deno eval \"console.log('hello world')\"

To evaluate as TypeScript:

  deno eval --ext=ts \"const v: string = 'hello'; console.log(v)\"

This command has implicit access to all permissions (--allow-all).",
    )
    .arg(
      // TODO(@satyarohith): remove this argument in 2.0.
      Arg::with_name("ts")
        .long("ts")
        .short("T")
        .help("Treat eval input as TypeScript")
        .takes_value(false)
        .multiple(false)
        .hidden(true),
    )
    .arg(
      Arg::with_name("ext")
        .long("ext")
        .help("Set standard input (stdin) content type")
        .takes_value(true)
        .default_value("js")
        .possible_values(&["ts", "tsx", "js", "jsx"]),
    )
    .arg(
      Arg::with_name("print")
        .long("print")
        .short("p")
        .help("print result to stdout")
        .takes_value(false)
        .multiple(false),
    )
    .arg(
      Arg::with_name("code_arg")
        .multiple(true)
        .help("Code arg")
        .value_name("CODE_ARG")
        .required(true),
    )
}

fn fmt_subcommand<'a, 'b>() -> App<'a, 'b> {
  SubCommand::with_name("fmt")
    .about("Format source files")
    .long_about(
      "Auto-format JavaScript, TypeScript, Markdown, and JSON files.

  deno fmt
  deno fmt myfile1.ts myfile2.ts
  deno fmt --check

Format stdin and write to stdout:

  cat file.ts | deno fmt -

Ignore formatting code by preceding it with an ignore comment:

  // deno-fmt-ignore

Ignore formatting a file by adding an ignore comment at the top of the file:

  // deno-fmt-ignore-file",
    )
    .arg(
      Arg::with_name("check")
        .long("check")
        .help("Check if the source files are formatted")
        .takes_value(false),
    )
    .arg(
      Arg::with_name("ext")
        .long("ext")
        .help("Set standard input (stdin) content type")
        .takes_value(true)
        .default_value("ts")
        .possible_values(&["ts", "tsx", "js", "jsx", "md", "json", "jsonc"]),
    )
    .arg(
      Arg::with_name("ignore")
        .long("ignore")
        .takes_value(true)
        .use_delimiter(true)
        .require_equals(true)
        .help("Ignore formatting particular source files"),
    )
    .arg(
      Arg::with_name("files")
        .takes_value(true)
        .multiple(true)
        .required(false),
    )
    .arg(watch_arg())
}

fn info_subcommand<'a, 'b>() -> App<'a, 'b> {
  SubCommand::with_name("info")
    .about("Show info about cache or info related to source file")
    .long_about(
      "Information about a module or the cache directories.

Get information about a module:

  deno info https://deno.land/std/http/file_server.ts

The following information is shown:

local: Local path of the file.
type: JavaScript, TypeScript, or JSON.
compiled: Local path of compiled source code. (TypeScript only.)
map: Local path of source map. (TypeScript only.)
deps: Dependency tree of the source file.

Without any additional arguments, 'deno info' shows:

DENO_DIR: Directory containing Deno-managed files.
Remote modules cache: Subdirectory containing downloaded remote modules.
TypeScript compiler cache: Subdirectory containing TS compiler output.",
    )
    .arg(Arg::with_name("file").takes_value(true).required(false))
    .arg(reload_arg().requires("file"))
    .arg(ca_file_arg())
    .arg(
      location_arg()
        .conflicts_with("file")
        .help("Show files used for origin bound APIs like the Web Storage API when running a script with '--location=<HREF>'")
    )
    // TODO(lucacasonato): remove for 2.0
    .arg(no_check_arg().hidden(true))
    .arg(import_map_arg())
    .arg(
      Arg::with_name("json")
        .long("json")
        .help("UNSTABLE: Outputs the information in JSON format")
        .takes_value(false),
    )
}

fn install_subcommand<'a, 'b>() -> App<'a, 'b> {
  runtime_args(SubCommand::with_name("install"), true, true)
    .setting(AppSettings::TrailingVarArg)
    .arg(
      Arg::with_name("cmd")
        .required(true)
        .multiple(true)
        .allow_hyphen_values(true))
    .arg(
      Arg::with_name("name")
        .long("name")
        .short("n")
        .help("Executable file name")
        .takes_value(true)
        .required(false))
    .arg(
      Arg::with_name("root")
        .long("root")
        .help("Installation root")
        .takes_value(true)
        .multiple(false))
    .arg(
      Arg::with_name("force")
        .long("force")
        .short("f")
        .help("Forcefully overwrite existing installation")
        .takes_value(false))
    .about("Install script as an executable")
    .long_about(
      "Installs a script as an executable in the installation root's bin directory.

  deno install --allow-net --allow-read https://deno.land/std/http/file_server.ts
  deno install https://deno.land/std/examples/colors.ts

To change the executable name, use -n/--name:

  deno install --allow-net --allow-read -n serve https://deno.land/std/http/file_server.ts

The executable name is inferred by default:
  - Attempt to take the file stem of the URL path. The above example would
    become 'file_server'.
  - If the file stem is something generic like 'main', 'mod', 'index' or 'cli',
    and the path has no parent, take the file name of the parent path. Otherwise
    settle with the generic name.
  - If the resulting name has an '@...' suffix, strip it.

To change the installation root, use --root:

  deno install --allow-net --allow-read --root /usr/local https://deno.land/std/http/file_server.ts

The installation root is determined, in order of precedence:
  - --root option
  - DENO_INSTALL_ROOT environment variable
  - $HOME/.deno

These must be added to the path manually if required.")
}

fn lsp_subcommand<'a, 'b>() -> App<'a, 'b> {
  SubCommand::with_name("lsp")
    .about("Start the language server")
    .long_about(
      "The 'deno lsp' subcommand provides a way for code editors and IDEs to
interact with Deno using the Language Server Protocol. Usually humans do not
use this subcommand directly. For example, 'deno lsp' can provide IDEs with
go-to-definition support and automatic code formatting.

How to connect various editors and IDEs to 'deno lsp':
https://deno.land/manual/getting_started/setup_your_environment#editors-and-ides")
}

fn lint_subcommand<'a, 'b>() -> App<'a, 'b> {
  SubCommand::with_name("lint")
    .about("Lint source files")
    .long_about(
      "Lint JavaScript/TypeScript source code.

  deno lint
  deno lint myfile1.ts myfile2.js

Print result as JSON:

  deno lint --json

Read from stdin:

  cat file.ts | deno lint -
  cat file.ts | deno lint --json -

List available rules:

  deno lint --rules

Ignore diagnostics on the next line by preceding it with an ignore comment and
rule name:

  // deno-lint-ignore no-explicit-any
  // deno-lint-ignore require-await no-empty

Names of rules to ignore must be specified after ignore comment.

Ignore linting a file by adding an ignore comment at the top of the file:

  // deno-lint-ignore-file
",
    )
    .arg(
      Arg::with_name("rules")
        .long("rules")
        .help("List available rules"),
    )
    .arg(
      Arg::with_name("ignore")
        .long("ignore")
        .takes_value(true)
        .use_delimiter(true)
        .require_equals(true)
        .help("Ignore linting particular source files"),
    )
    .arg(
      Arg::with_name("json")
        .long("json")
        .help("Output lint result in JSON format")
        .takes_value(false),
    )
    .arg(
      Arg::with_name("files")
        .takes_value(true)
        .multiple(true)
        .required(false),
    )
}

fn repl_subcommand<'a, 'b>() -> App<'a, 'b> {
  runtime_args(SubCommand::with_name("repl"), false, true)
    .about("Read Eval Print Loop")
    .arg(
      Arg::with_name("eval")
        .long("eval")
        .help("Evaluates the provided code when the REPL starts.")
        .takes_value(true)
        .value_name("code"),
    )
}

fn run_subcommand<'a, 'b>() -> App<'a, 'b> {
  runtime_args(SubCommand::with_name("run"), true, true)
    .arg(
      watch_arg()
        .conflicts_with("inspect")
        .conflicts_with("inspect-brk"),
    )
    .setting(AppSettings::TrailingVarArg)
    .arg(script_arg().required(true))
    .about("Run a JavaScript or TypeScript program")
    .long_about(
      "Run a JavaScript or TypeScript program

By default all programs are run in sandbox without access to disk, network or
ability to spawn subprocesses.

  deno run https://deno.land/std/examples/welcome.ts

Grant all permissions:

  deno run -A https://deno.land/std/http/file_server.ts

Grant permission to read from disk and listen to network:

  deno run --allow-read --allow-net https://deno.land/std/http/file_server.ts

Grant permission to read allow-listed files from disk:

  deno run --allow-read=/etc https://deno.land/std/http/file_server.ts

Deno allows specifying the filename '-' to read the file from stdin.

  curl https://deno.land/std/examples/welcome.ts | deno run -",
    )
}

fn test_subcommand<'a, 'b>() -> App<'a, 'b> {
  runtime_args(SubCommand::with_name("test"), true, true)
    .setting(AppSettings::TrailingVarArg)
    .arg(
      Arg::with_name("ignore")
        .long("ignore")
        .takes_value(true)
        .use_delimiter(true)
        .require_equals(true)
        .help("Ignore files"),
    )
    .arg(
      Arg::with_name("no-run")
        .long("no-run")
        .help("Cache test modules, but don't run tests")
        .takes_value(false),
    )
    .arg(
      Arg::with_name("doc")
        .long("doc")
        .help("UNSTABLE: type check code blocks")
        .takes_value(false),
    )
    .arg(
      Arg::with_name("fail-fast")
        .long("fail-fast")
        .alias("failfast")
        .help("Stop after N errors. Defaults to stopping after first failure.")
        .min_values(0)
        .required(false)
        .takes_value(true)
        .require_equals(true)
        .value_name("N")
        .validator(|val: String| match val.parse::<NonZeroUsize>() {
          Ok(_) => Ok(()),
          Err(_) => Err("fail-fast should be a non zero integer".to_string()),
        }),
    )
    .arg(
      Arg::with_name("allow-none")
        .long("allow-none")
        .help("Don't return error code if no test files are found")
        .takes_value(false),
    )
    .arg(
      Arg::with_name("filter")
        .set(ArgSettings::AllowLeadingHyphen)
        .long("filter")
        .takes_value(true)
        .help("Run tests with this string or pattern in the test name"),
    )
    .arg(
      Arg::with_name("shuffle")
        .long("shuffle")
        .value_name("NUMBER")
        .help("(UNSTABLE): Shuffle the order in which the tests are run")
        .min_values(0)
        .max_values(1)
        .require_equals(true)
        .takes_value(true)
        .validator(|val: String| match val.parse::<u64>() {
          Ok(_) => Ok(()),
          Err(_) => Err("Shuffle seed should be a number".to_string()),
        }),
    )
    .arg(
      Arg::with_name("coverage")
        .long("coverage")
        .require_equals(true)
        .takes_value(true)
        .value_name("DIR")
        .conflicts_with("inspect")
        .conflicts_with("inspect-brk")
        .help("UNSTABLE: Collect coverage profile data into DIR"),
    )
    .arg(
      Arg::with_name("jobs")
        .short("j")
        .long("jobs")
        .help("Number of parallel workers, defaults to # of CPUs when no value is provided. Defaults to 1 when the option is not present.")
        .min_values(0)
        .max_values(1)
        .takes_value(true)
        .validator(|val: String| match val.parse::<NonZeroUsize>() {
          Ok(_) => Ok(()),
          Err(_) => Err("jobs should be a non zero unsigned integer".to_string()),
        }),
    )
    .arg(
      Arg::with_name("files")
        .help("List of file names to run")
        .takes_value(true)
        .multiple(true),
    )
    .arg(
      watch_arg()
        .conflicts_with("no-run")
        .conflicts_with("coverage"),
    )
    .arg(script_arg().last(true))
    .about("Run tests")
    .long_about(
      "Run tests using Deno's built-in test runner.

Evaluate the given modules, run all tests declared with 'Deno.test()' and
report results to standard output:

  deno test src/fetch_test.ts src/signal_test.ts

Directory arguments are expanded to all contained files matching the glob
{*_,*.,}test.{js,mjs,ts,jsx,tsx}:

  deno test src/",
    )
}

fn types_subcommand<'a, 'b>() -> App<'a, 'b> {
  SubCommand::with_name("types")
    .about("Print runtime TypeScript declarations")
    .long_about(
      "Print runtime TypeScript declarations.

  deno types > lib.deno.d.ts

The declaration file could be saved and used for typing information.",
    )
}

fn upgrade_subcommand<'a, 'b>() -> App<'a, 'b> {
  SubCommand::with_name("upgrade")
    .about("Upgrade deno executable to given version")
    .long_about(
      "Upgrade deno executable to the given version.
Defaults to latest.

The version is downloaded from
https://github.com/denoland/deno/releases
and is used to replace the current executable.

If you want to not replace the current Deno executable but instead download an
update to a different location, use the --output flag

  deno upgrade --output $HOME/my_deno",
    )
    .arg(
      Arg::with_name("version")
        .long("version")
        .help("The version to upgrade to")
        .takes_value(true),
    )
    .arg(
      Arg::with_name("output")
        .long("output")
        .help("The path to output the updated version to")
        .takes_value(true),
    )
    .arg(
      Arg::with_name("dry-run")
        .long("dry-run")
        .help("Perform all checks without replacing old exe"),
    )
    .arg(
      Arg::with_name("force")
        .long("force")
        .short("f")
        .help("Replace current exe even if not out-of-date"),
    )
    .arg(
      Arg::with_name("canary")
        .long("canary")
        .help("Upgrade to canary builds"),
    )
    .arg(ca_file_arg())
}

fn compile_args<'a, 'b>(app: App<'a, 'b>) -> App<'a, 'b> {
  app
    .arg(import_map_arg())
    .arg(no_remote_arg())
    .arg(config_arg())
    .arg(no_check_arg())
    .arg(reload_arg())
    .arg(lock_arg())
    .arg(lock_write_arg())
    .arg(ca_file_arg())
}

fn permission_args<'a, 'b>(app: App<'a, 'b>) -> App<'a, 'b> {
  app
    .arg(
      Arg::with_name("allow-read")
        .long("allow-read")
        .min_values(0)
        .takes_value(true)
        .use_delimiter(true)
        .require_equals(true)
        .help("Allow file system read access"),
    )
    .arg(
      Arg::with_name("allow-write")
        .long("allow-write")
        .min_values(0)
        .takes_value(true)
        .use_delimiter(true)
        .require_equals(true)
        .help("Allow file system write access"),
    )
    .arg(
      Arg::with_name("allow-net")
        .long("allow-net")
        .min_values(0)
        .takes_value(true)
        .use_delimiter(true)
        .require_equals(true)
        .help("Allow network access")
        .validator(crate::flags_allow_net::validator),
    )
    .arg(
      Arg::with_name("unsafely-ignore-certificate-errors")
        .long("unsafely-ignore-certificate-errors")
        .min_values(0)
        .takes_value(true)
        .use_delimiter(true)
        .require_equals(true)
        .value_name("HOSTNAMES")
        .help("DANGER: Disables verification of TLS certificates")
        .validator(crate::flags_allow_net::validator),
    )
    .arg(
      Arg::with_name("allow-env")
        .long("allow-env")
        .min_values(0)
        .takes_value(true)
        .use_delimiter(true)
        .require_equals(true)
        .help("Allow environment access")
        .validator(|keys| {
          for key in keys.split(',') {
            if key.is_empty() || key.contains(&['=', '\0'] as &[char]) {
              return Err(format!("invalid key \"{}\"", key));
            }
          }
          Ok(())
        }),
    )
    .arg(
      Arg::with_name("allow-run")
        .long("allow-run")
        .min_values(0)
        .takes_value(true)
        .use_delimiter(true)
        .require_equals(true)
        .help("Allow running subprocesses"),
    )
    .arg(
      Arg::with_name("allow-ffi")
        .long("allow-ffi")
        .min_values(0)
        .takes_value(true)
        .use_delimiter(true)
        .require_equals(true)
        .help("Allow loading dynamic libraries"),
    )
    .arg(
      Arg::with_name("allow-hrtime")
        .long("allow-hrtime")
        .help("Allow high resolution time measurement"),
    )
    .arg(
      Arg::with_name("allow-all")
        .short("A")
        .long("allow-all")
        .help("Allow all permissions"),
    )
    .arg(
      Arg::with_name("prompt")
        .long("prompt")
        .help("Fallback to prompt if required permission wasn't passed"),
    )
}

fn runtime_args<'a, 'b>(
  app: App<'a, 'b>,
  include_perms: bool,
  include_inspector: bool,
) -> App<'a, 'b> {
  let app = compile_args(app);
  let app = if include_perms {
    permission_args(app)
  } else {
    app
  };
  let app = if include_inspector {
    inspect_args(app)
  } else {
    app
  };
  app
    .arg(cached_only_arg())
    .arg(location_arg())
    .arg(v8_flags_arg())
    .arg(seed_arg())
    .arg(enable_testing_features_arg())
}

fn inspect_args<'a, 'b>(app: App<'a, 'b>) -> App<'a, 'b> {
  app
    .arg(
      Arg::with_name("inspect")
        .long("inspect")
        .value_name("HOST:PORT")
        .help("Activate inspector on host:port (default: 127.0.0.1:9229)")
        .min_values(0)
        .max_values(1)
        .require_equals(true)
        .takes_value(true)
        .validator(inspect_arg_validate),
    )
    .arg(
      Arg::with_name("inspect-brk")
        .long("inspect-brk")
        .value_name("HOST:PORT")
        .help(
          "Activate inspector on host:port and break at start of user script",
        )
        .min_values(0)
        .max_values(1)
        .require_equals(true)
        .takes_value(true)
        .validator(inspect_arg_validate),
    )
}

fn import_map_arg<'a, 'b>() -> Arg<'a, 'b> {
  Arg::with_name("import-map")
    .long("import-map")
    .alias("importmap")
    .value_name("FILE")
    .help("Load import map file")
    .long_help(
      "Load import map file from local file or remote URL.
Docs: https://deno.land/manual/linking_to_external_code/import_maps
Specification: https://wicg.github.io/import-maps/
Examples: https://github.com/WICG/import-maps#the-import-map",
    )
    .takes_value(true)
}

fn reload_arg<'a, 'b>() -> Arg<'a, 'b> {
  Arg::with_name("reload")
    .short("r")
    .min_values(0)
    .takes_value(true)
    .use_delimiter(true)
    .require_equals(true)
    .long("reload")
    .help("Reload source code cache (recompile TypeScript)")
    .value_name("CACHE_BLOCKLIST")
    .long_help(
      "Reload source code cache (recompile TypeScript)
--reload
  Reload everything
--reload=https://deno.land/std
  Reload only standard modules
--reload=https://deno.land/std/fs/utils.ts,https://deno.land/std/fmt/colors.ts
  Reloads specific modules",
    )
}

fn ca_file_arg<'a, 'b>() -> Arg<'a, 'b> {
  Arg::with_name("cert")
    .long("cert")
    .value_name("FILE")
    .help("Load certificate authority from PEM encoded file")
    .takes_value(true)
}

fn cached_only_arg<'a, 'b>() -> Arg<'a, 'b> {
  Arg::with_name("cached-only")
    .long("cached-only")
    .help("Require that remote dependencies are already cached")
}

fn location_arg<'a, 'b>() -> Arg<'a, 'b> {
  Arg::with_name("location")
    .long("location")
    .takes_value(true)
    .value_name("HREF")
    .validator(|href| {
      let url = Url::parse(&href);
      if url.is_err() {
        return Err("Failed to parse URL".to_string());
      }
      let mut url = url.unwrap();
      if !["http", "https"].contains(&url.scheme()) {
        return Err("Expected protocol \"http\" or \"https\"".to_string());
      }
      url.set_username("").unwrap();
      url.set_password(None).unwrap();
      Ok(())
    })
    .help("Value of 'globalThis.location' used by some web APIs")
}

fn enable_testing_features_arg<'a, 'b>() -> Arg<'a, 'b> {
  Arg::with_name("enable-testing-features-do-not-use")
    .long("enable-testing-features-do-not-use")
    .help("INTERNAL: Enable internal features used during integration testing")
    .hidden(true)
}

fn v8_flags_arg<'a, 'b>() -> Arg<'a, 'b> {
  Arg::with_name("v8-flags")
    .long("v8-flags")
    .takes_value(true)
    .use_delimiter(true)
    .require_equals(true)
    .help("Set V8 command line options (for help: --v8-flags=--help)")
}

fn seed_arg<'a, 'b>() -> Arg<'a, 'b> {
  Arg::with_name("seed")
    .long("seed")
    .value_name("NUMBER")
    .help("Seed Math.random()")
    .takes_value(true)
    .validator(|val: String| match val.parse::<u64>() {
      Ok(_) => Ok(()),
      Err(_) => Err("Seed should be a number".to_string()),
    })
}

fn watch_arg<'a, 'b>() -> Arg<'a, 'b> {
  Arg::with_name("watch")
    .long("watch")
    .help("UNSTABLE: Watch for file changes and restart process automatically")
    .long_help(
      "UNSTABLE: Watch for file changes and restart process automatically.
Only local files from entry point module graph are watched.",
    )
}

fn no_check_arg<'a, 'b>() -> Arg<'a, 'b> {
  Arg::with_name("no-check")
    .long("no-check")
    .help("Skip type checking modules")
}

fn script_arg<'a, 'b>() -> Arg<'a, 'b> {
  Arg::with_name("script_arg")
    .multiple(true)
    // NOTE: these defaults are provided
    // so `deno run --v8-flags=--help` works
    // without specifying file to run.
    .default_value_ifs(&[
      ("v8-flags", Some("--help"), "_"),
      ("v8-flags", Some("-help"), "_"),
    ])
    .help("Script arg")
    .value_name("SCRIPT_ARG")
}

fn lock_arg<'a, 'b>() -> Arg<'a, 'b> {
  Arg::with_name("lock")
    .long("lock")
    .value_name("FILE")
    .help("Check the specified lock file")
    .takes_value(true)
}

fn lock_write_arg<'a, 'b>() -> Arg<'a, 'b> {
  Arg::with_name("lock-write")
    .long("lock-write")
    .requires("lock")
    .help("Write lock file (use with --lock)")
}

fn config_arg<'a, 'b>() -> Arg<'a, 'b> {
  Arg::with_name("config")
    .short("c")
    .long("config")
    .value_name("FILE")
    .help("Load tsconfig.json configuration file")
    .takes_value(true)
}

fn no_remote_arg<'a, 'b>() -> Arg<'a, 'b> {
  Arg::with_name("no-remote")
    .long("no-remote")
    .help("Do not resolve remote modules")
}

fn bundle_parse(flags: &mut Flags, matches: &clap::ArgMatches) {
  compile_args_parse(flags, matches);

  let source_file = matches.value_of("source_file").unwrap().to_string();

  let out_file = if let Some(out_file) = matches.value_of("out_file") {
    flags.allow_write = Some(vec![]);
    Some(PathBuf::from(out_file))
  } else {
    None
  };

  flags.watch = matches.is_present("watch");

  flags.subcommand = DenoSubcommand::Bundle {
    source_file,
    out_file,
  };
}

fn cache_parse(flags: &mut Flags, matches: &clap::ArgMatches) {
  compile_args_parse(flags, matches);
  let files = matches
    .values_of("file")
    .unwrap()
    .map(String::from)
    .collect();
  flags.subcommand = DenoSubcommand::Cache { files };
}

fn compile_parse(flags: &mut Flags, matches: &clap::ArgMatches) {
  runtime_args_parse(flags, matches, true, false);

  let mut script: Vec<String> = matches
    .values_of("script_arg")
    .unwrap()
    .map(String::from)
    .collect();
  assert!(!script.is_empty());
  let args = script.split_off(1);
  let source_file = script[0].to_string();
  let output = matches.value_of("output").map(PathBuf::from);
  let target = matches.value_of("target").map(String::from);

  flags.subcommand = DenoSubcommand::Compile {
    source_file,
    output,
    args,
    target,
  };
}

fn completions_parse(flags: &mut Flags, matches: &clap::ArgMatches) {
  let shell: &str = matches.value_of("shell").unwrap();
  let mut buf: Vec<u8> = vec![];
  clap_root(&*crate::version::deno()).gen_completions_to(
    "deno",
    clap::Shell::from_str(shell).unwrap(),
    &mut buf,
  );

  flags.subcommand = DenoSubcommand::Completions {
    buf: buf.into_boxed_slice(),
  };
}

fn coverage_parse(flags: &mut Flags, matches: &clap::ArgMatches) {
  let files = match matches.values_of("files") {
    Some(f) => f.map(PathBuf::from).collect(),
    None => vec![],
  };
  let ignore = match matches.values_of("ignore") {
    Some(f) => f.map(PathBuf::from).collect(),
    None => vec![],
  };
  let include = match matches.values_of("include") {
    Some(f) => f.map(String::from).collect(),
    None => vec![],
  };
  let exclude = match matches.values_of("exclude") {
    Some(f) => f.map(String::from).collect(),
    None => vec![],
  };
  let lcov = matches.is_present("lcov");
  flags.subcommand = DenoSubcommand::Coverage {
    files,
    ignore,
    include,
    exclude,
    lcov,
  };
}

fn doc_parse(flags: &mut Flags, matches: &clap::ArgMatches) {
  import_map_arg_parse(flags, matches);
  reload_arg_parse(flags, matches);

  let source_file = matches.value_of("source_file").map(String::from);
  let private = matches.is_present("private");
  let json = matches.is_present("json");
  let filter = matches.value_of("filter").map(String::from);
  flags.subcommand = DenoSubcommand::Doc {
    source_file,
    json,
    filter,
    private,
  };
}

fn eval_parse(flags: &mut Flags, matches: &clap::ArgMatches) {
  runtime_args_parse(flags, matches, false, true);
  flags.allow_net = Some(vec![]);
  flags.allow_env = Some(vec![]);
  flags.allow_run = Some(vec![]);
  flags.allow_read = Some(vec![]);
  flags.allow_write = Some(vec![]);
  flags.allow_ffi = Some(vec![]);
  flags.allow_hrtime = true;
  // TODO(@satyarohith): remove this flag in 2.0.
  let as_typescript = matches.is_present("ts");
  let ext = if as_typescript {
    "ts".to_string()
  } else {
    matches.value_of("ext").unwrap().to_string()
  };

  let print = matches.is_present("print");
  let mut code: Vec<String> = matches
    .values_of("code_arg")
    .unwrap()
    .map(String::from)
    .collect();
  assert!(!code.is_empty());
  let code_args = code.split_off(1);
  let code = code[0].to_string();
  for v in code_args {
    flags.argv.push(v);
  }
  flags.subcommand = DenoSubcommand::Eval { print, code, ext };
}

fn fmt_parse(flags: &mut Flags, matches: &clap::ArgMatches) {
  flags.watch = matches.is_present("watch");
  let files = match matches.values_of("files") {
    Some(f) => f.map(PathBuf::from).collect(),
    None => vec![],
  };
  let ignore = match matches.values_of("ignore") {
    Some(f) => f.map(PathBuf::from).collect(),
    None => vec![],
  };
  let ext = matches.value_of("ext").unwrap().to_string();

  flags.subcommand = DenoSubcommand::Fmt {
    check: matches.is_present("check"),
    ext,
    files,
    ignore,
  }
}

fn info_parse(flags: &mut Flags, matches: &clap::ArgMatches) {
  reload_arg_parse(flags, matches);
  import_map_arg_parse(flags, matches);
  location_arg_parse(flags, matches);
  ca_file_arg_parse(flags, matches);
  let json = matches.is_present("json");
  flags.subcommand = DenoSubcommand::Info {
    file: matches.value_of("file").map(|f| f.to_string()),
    json,
  };
}

fn install_parse(flags: &mut Flags, matches: &clap::ArgMatches) {
  runtime_args_parse(flags, matches, true, true);

  let root = if matches.is_present("root") {
    let install_root = matches.value_of("root").unwrap();
    Some(PathBuf::from(install_root))
  } else {
    None
  };

  let force = matches.is_present("force");
  let name = matches.value_of("name").map(|s| s.to_string());
  let cmd_values = matches.values_of("cmd").unwrap();
  let mut cmd = vec![];
  for value in cmd_values {
    cmd.push(value.to_string());
  }

  let module_url = cmd[0].to_string();
  let args = cmd[1..].to_vec();

  flags.subcommand = DenoSubcommand::Install {
    name,
    module_url,
    args,
    root,
    force,
  };
}

fn lsp_parse(flags: &mut Flags, _matches: &clap::ArgMatches) {
  flags.subcommand = DenoSubcommand::Lsp;
}

fn lint_parse(flags: &mut Flags, matches: &clap::ArgMatches) {
  let files = match matches.values_of("files") {
    Some(f) => f.map(PathBuf::from).collect(),
    None => vec![],
  };
  let ignore = match matches.values_of("ignore") {
    Some(f) => f.map(PathBuf::from).collect(),
    None => vec![],
  };
  let rules = matches.is_present("rules");
  let json = matches.is_present("json");
  flags.subcommand = DenoSubcommand::Lint {
    files,
    rules,
    ignore,
    json,
  };
}

fn repl_parse(flags: &mut Flags, matches: &clap::ArgMatches) {
  runtime_args_parse(flags, matches, false, true);
  flags.repl = true;
  flags.subcommand = DenoSubcommand::Repl {
    eval: matches.value_of("eval").map(ToOwned::to_owned),
  };
  flags.allow_net = Some(vec![]);
  flags.allow_env = Some(vec![]);
  flags.allow_run = Some(vec![]);
  flags.allow_read = Some(vec![]);
  flags.allow_write = Some(vec![]);
  flags.allow_ffi = Some(vec![]);
  flags.allow_hrtime = true;
}

fn run_parse(flags: &mut Flags, matches: &clap::ArgMatches) {
  runtime_args_parse(flags, matches, true, true);

  let mut script: Vec<String> = matches
    .values_of("script_arg")
    .unwrap()
    .map(String::from)
    .collect();
  assert!(!script.is_empty());
  let script_args = script.split_off(1);
  let script = script[0].to_string();
  for v in script_args {
    flags.argv.push(v);
  }

  flags.watch = matches.is_present("watch");
  flags.subcommand = DenoSubcommand::Run { script };
}

fn test_parse(flags: &mut Flags, matches: &clap::ArgMatches) {
  runtime_args_parse(flags, matches, true, true);

  let ignore = match matches.values_of("ignore") {
    Some(f) => f.map(PathBuf::from).collect(),
    None => vec![],
  };

  let no_run = matches.is_present("no-run");
  let doc = matches.is_present("doc");
  let allow_none = matches.is_present("allow-none");
  let filter = matches.value_of("filter").map(String::from);

  let fail_fast = if matches.is_present("fail-fast") {
    if let Some(value) = matches.value_of("fail-fast") {
      Some(value.parse().unwrap())
    } else {
      Some(NonZeroUsize::new(1).unwrap())
    }
  } else {
    None
  };

  let shuffle = if matches.is_present("shuffle") {
    let value = if let Some(value) = matches.value_of("shuffle") {
      value.parse::<u64>().unwrap()
    } else {
      rand::random::<u64>()
    };

    Some(value)
  } else {
    None
  };

  if matches.is_present("script_arg") {
    let script_arg: Vec<String> = matches
      .values_of("script_arg")
      .unwrap()
      .map(String::from)
      .collect();

    for v in script_arg {
      flags.argv.push(v);
    }
  }

  let concurrent_jobs = if matches.is_present("jobs") {
    if let Some(value) = matches.value_of("jobs") {
      value.parse().unwrap()
    } else {
      // TODO(caspervonb) drop the dependency on num_cpus when https://doc.rust-lang.org/std/thread/fn.available_concurrency.html becomes stable.
      NonZeroUsize::new(num_cpus::get()).unwrap()
    }
  } else {
    NonZeroUsize::new(1).unwrap()
  };

  let include = if matches.is_present("files") {
    let files: Vec<String> = matches
      .values_of("files")
      .unwrap()
      .map(String::from)
      .collect();
    Some(files)
  } else {
    None
  };

  flags.coverage_dir = matches.value_of("coverage").map(String::from);
  flags.watch = matches.is_present("watch");
  flags.subcommand = DenoSubcommand::Test {
    no_run,
    doc,
    fail_fast,
    include,
    ignore,
    filter,
    shuffle,
    allow_none,
    concurrent_jobs,
  };
}

fn types_parse(flags: &mut Flags, _matches: &clap::ArgMatches) {
  flags.subcommand = DenoSubcommand::Types;
}

fn upgrade_parse(flags: &mut Flags, matches: &clap::ArgMatches) {
  ca_file_arg_parse(flags, matches);

  let dry_run = matches.is_present("dry-run");
  let force = matches.is_present("force");
  let canary = matches.is_present("canary");
  let version = matches.value_of("version").map(|s| s.to_string());
  let output = if matches.is_present("output") {
    let install_root = matches.value_of("output").unwrap();
    Some(PathBuf::from(install_root))
  } else {
    None
  };
  let ca_file = matches.value_of("cert").map(|s| s.to_string());
  flags.subcommand = DenoSubcommand::Upgrade {
    dry_run,
    force,
    canary,
    version,
    output,
    ca_file,
  };
}

fn compile_args_parse(flags: &mut Flags, matches: &clap::ArgMatches) {
  import_map_arg_parse(flags, matches);
  no_remote_arg_parse(flags, matches);
  config_arg_parse(flags, matches);
  no_check_arg_parse(flags, matches);
  reload_arg_parse(flags, matches);
  lock_args_parse(flags, matches);
  ca_file_arg_parse(flags, matches);
}

fn permission_args_parse(flags: &mut Flags, matches: &clap::ArgMatches) {
  if let Some(read_wl) = matches.values_of("allow-read") {
    let read_allowlist: Vec<PathBuf> = read_wl.map(PathBuf::from).collect();
    flags.allow_read = Some(read_allowlist);
  }

  if let Some(write_wl) = matches.values_of("allow-write") {
    let write_allowlist: Vec<PathBuf> = write_wl.map(PathBuf::from).collect();
    flags.allow_write = Some(write_allowlist);
  }

  if let Some(net_wl) = matches.values_of("allow-net") {
    let net_allowlist: Vec<String> =
      crate::flags_allow_net::parse(net_wl.map(ToString::to_string).collect())
        .unwrap();
    flags.allow_net = Some(net_allowlist);
  }

  if let Some(ic_wl) = matches.values_of("unsafely-ignore-certificate-errors") {
    let ic_allowlist: Vec<String> =
      crate::flags_allow_net::parse(ic_wl.map(ToString::to_string).collect())
        .unwrap();
    flags.unsafely_ignore_certificate_errors = Some(ic_allowlist);
  }

  if let Some(env_wl) = matches.values_of("allow-env") {
    let env_allowlist: Vec<String> = env_wl
      .map(|env: &str| {
        if cfg!(windows) {
          env.to_uppercase()
        } else {
          env.to_string()
        }
      })
      .collect();
    flags.allow_env = Some(env_allowlist);
    debug!("env allowlist: {:#?}", &flags.allow_env);
  }

  if let Some(run_wl) = matches.values_of("allow-run") {
    let run_allowlist: Vec<String> = run_wl.map(ToString::to_string).collect();
    flags.allow_run = Some(run_allowlist);
    debug!("run allowlist: {:#?}", &flags.allow_run);
  }

  if let Some(ffi_wl) = matches.values_of("allow-ffi") {
    let ffi_allowlist: Vec<String> = ffi_wl.map(ToString::to_string).collect();
    flags.allow_ffi = Some(ffi_allowlist);
    debug!("ffi allowlist: {:#?}", &flags.allow_ffi);
  }

  if matches.is_present("allow-hrtime") {
    flags.allow_hrtime = true;
  }
  if matches.is_present("allow-all") {
    flags.allow_read = Some(vec![]);
    flags.allow_env = Some(vec![]);
    flags.allow_net = Some(vec![]);
    flags.allow_run = Some(vec![]);
    flags.allow_write = Some(vec![]);
    flags.allow_ffi = Some(vec![]);
    flags.allow_hrtime = true;
  }
  if matches.is_present("prompt") {
    flags.prompt = true;
  }
}

fn runtime_args_parse(
  flags: &mut Flags,
  matches: &clap::ArgMatches,
  include_perms: bool,
  include_inspector: bool,
) {
  compile_args_parse(flags, matches);
  cached_only_arg_parse(flags, matches);
  if include_perms {
    permission_args_parse(flags, matches);
  }
  if include_inspector {
    inspect_arg_parse(flags, matches);
  }
  location_arg_parse(flags, matches);
  v8_flags_arg_parse(flags, matches);
  seed_arg_parse(flags, matches);
  inspect_arg_parse(flags, matches);
  enable_testing_features_arg_parse(flags, matches);
}

fn inspect_arg_parse(flags: &mut Flags, matches: &clap::ArgMatches) {
  let default = || "127.0.0.1:9229".parse::<SocketAddr>().unwrap();
  flags.inspect = if matches.is_present("inspect") {
    if let Some(host) = matches.value_of("inspect") {
      Some(host.parse().unwrap())
    } else {
      Some(default())
    }
  } else {
    None
  };
  flags.inspect_brk = if matches.is_present("inspect-brk") {
    if let Some(host) = matches.value_of("inspect-brk") {
      Some(host.parse().unwrap())
    } else {
      Some(default())
    }
  } else {
    None
  };
}

fn import_map_arg_parse(flags: &mut Flags, matches: &clap::ArgMatches) {
  flags.import_map_path = matches.value_of("import-map").map(ToOwned::to_owned);
}

fn reload_arg_parse(flags: &mut Flags, matches: &ArgMatches) {
  if let Some(cache_bl) = matches.values_of("reload") {
    let raw_cache_blocklist: Vec<String> =
      cache_bl.map(ToString::to_string).collect();
    if raw_cache_blocklist.is_empty() {
      flags.reload = true;
    } else {
      flags.cache_blocklist = resolve_urls(raw_cache_blocklist);
      debug!("cache blocklist: {:#?}", &flags.cache_blocklist);
      flags.reload = false;
    }
  }
}

fn ca_file_arg_parse(flags: &mut Flags, matches: &clap::ArgMatches) {
  flags.ca_file = matches.value_of("cert").map(ToOwned::to_owned);
}

fn enable_testing_features_arg_parse(
  flags: &mut Flags,
  matches: &clap::ArgMatches,
) {
  if matches.is_present("enable-testing-features-do-not-use") {
    flags.enable_testing_features = true
  }
}

fn cached_only_arg_parse(flags: &mut Flags, matches: &ArgMatches) {
  if matches.is_present("cached-only") {
    flags.cached_only = true;
  }
}

fn location_arg_parse(flags: &mut Flags, matches: &clap::ArgMatches) {
  flags.location = matches
    .value_of("location")
    .map(|href| Url::parse(href).unwrap());
}

fn v8_flags_arg_parse(flags: &mut Flags, matches: &ArgMatches) {
  if let Some(v8_flags) = matches.values_of("v8-flags") {
    flags.v8_flags = v8_flags.map(String::from).collect();
  }
}

fn seed_arg_parse(flags: &mut Flags, matches: &ArgMatches) {
  if matches.is_present("seed") {
    let seed_string = matches.value_of("seed").unwrap();
    let seed = seed_string.parse::<u64>().unwrap();
    flags.seed = Some(seed);

    flags.v8_flags.push(format!("--random-seed={}", seed));
  }
}

fn no_check_arg_parse(flags: &mut Flags, matches: &clap::ArgMatches) {
  if matches.is_present("no-check") {
    flags.no_check = true;
  }
}

fn lock_args_parse(flags: &mut Flags, matches: &clap::ArgMatches) {
  if matches.is_present("lock") {
    let lockfile = matches.value_of("lock").unwrap();
    flags.lock = Some(PathBuf::from(lockfile));
  }
  if matches.is_present("lock-write") {
    flags.lock_write = true;
  }
}

fn config_arg_parse(flags: &mut Flags, matches: &ArgMatches) {
  flags.config_path = matches.value_of("config").map(ToOwned::to_owned);
}

fn no_remote_arg_parse(flags: &mut Flags, matches: &clap::ArgMatches) {
  if matches.is_present("no-remote") {
    flags.no_remote = true;
  }
}

fn inspect_arg_validate(val: String) -> Result<(), String> {
  match val.parse::<SocketAddr>() {
    Ok(_) => Ok(()),
    Err(e) => Err(e.to_string()),
  }
}

// TODO(ry) move this to utility module and add test.
/// Strips fragment part of URL. Panics on bad URL.
pub fn resolve_urls(urls: Vec<String>) -> Vec<String> {
  let mut out: Vec<String> = vec![];
  for urlstr in urls.iter() {
    if let Ok(mut url) = Url::from_str(urlstr) {
      url.set_fragment(None);
      let mut full_url = String::from(url.as_str());
      if full_url.len() > 1 && full_url.ends_with('/') {
        full_url.pop();
      }
      out.push(full_url);
    } else {
      panic!("Bad Url: {}", urlstr);
    }
  }
  out
}

#[cfg(test)]
mod tests {
  use super::*;

  /// Creates vector of strings, Vec<String>
  macro_rules! svec {
    ($($x:expr),*) => (vec![$($x.to_string()),*]);
}

  #[test]
  fn global_flags() {
    #[rustfmt::skip]
    let r = flags_from_vec(svec!["deno", "--unstable", "--log-level", "debug", "--quiet", "run", "script.ts"]);
    let flags = r.unwrap();
    assert_eq!(
      flags,
      Flags {
        subcommand: DenoSubcommand::Run {
          script: "script.ts".to_string(),
        },
        unstable: true,
        log_level: Some(Level::Error),
        ..Flags::default()
      }
    );
    #[rustfmt::skip]
    let r2 = flags_from_vec(svec!["deno", "run", "--unstable", "--log-level", "debug", "--quiet", "script.ts"]);
    let flags2 = r2.unwrap();
    assert_eq!(flags2, flags);
  }

  #[test]
  fn upgrade() {
    let r = flags_from_vec(svec!["deno", "upgrade", "--dry-run", "--force"]);
    let flags = r.unwrap();
    assert_eq!(
      flags,
      Flags {
        subcommand: DenoSubcommand::Upgrade {
          force: true,
          dry_run: true,
          canary: false,
          version: None,
          output: None,
          ca_file: None,
        },
        ..Flags::default()
      }
    );
  }

  #[test]
  fn version() {
    let r = flags_from_vec(svec!["deno", "--version"]);
    assert_eq!(r.unwrap_err().kind, clap::ErrorKind::VersionDisplayed);
    let r = flags_from_vec(svec!["deno", "-V"]);
    assert_eq!(r.unwrap_err().kind, clap::ErrorKind::VersionDisplayed);
  }

  #[test]
  fn run_reload() {
    let r = flags_from_vec(svec!["deno", "run", "-r", "script.ts"]);
    let flags = r.unwrap();
    assert_eq!(
      flags,
      Flags {
        subcommand: DenoSubcommand::Run {
          script: "script.ts".to_string(),
        },
        reload: true,
        ..Flags::default()
      }
    );
  }

  #[test]
  fn run_watch() {
    let r = flags_from_vec(svec!["deno", "run", "--watch", "script.ts"]);
    let flags = r.unwrap();
    assert_eq!(
      flags,
      Flags {
        subcommand: DenoSubcommand::Run {
          script: "script.ts".to_string(),
        },
        watch: true,
        ..Flags::default()
      }
    );
  }

  #[test]
  fn run_reload_allow_write() {
    let r =
      flags_from_vec(svec!["deno", "run", "-r", "--allow-write", "script.ts"]);
    assert_eq!(
      r.unwrap(),
      Flags {
        reload: true,
        subcommand: DenoSubcommand::Run {
          script: "script.ts".to_string(),
        },
        allow_write: Some(vec![]),
        ..Flags::default()
      }
    );
  }

  #[test]
  fn run_v8_flags() {
    let r = flags_from_vec(svec!["deno", "run", "--v8-flags=--help"]);
    assert_eq!(
      r.unwrap(),
      Flags {
        subcommand: DenoSubcommand::Run {
          script: "_".to_string(),
        },
        v8_flags: svec!["--help"],
        ..Flags::default()
      }
    );

    let r = flags_from_vec(svec![
      "deno",
      "run",
      "--v8-flags=--expose-gc,--gc-stats=1",
      "script.ts"
    ]);
    assert_eq!(
      r.unwrap(),
      Flags {
        subcommand: DenoSubcommand::Run {
          script: "script.ts".to_string(),
        },
        v8_flags: svec!["--expose-gc", "--gc-stats=1"],
        ..Flags::default()
      }
    );
  }

  #[test]
  fn script_args() {
    let r = flags_from_vec(svec![
      "deno",
      "run",
      "--allow-net",
      "gist.ts",
      "--title",
      "X"
    ]);
    assert_eq!(
      r.unwrap(),
      Flags {
        subcommand: DenoSubcommand::Run {
          script: "gist.ts".to_string(),
        },
        argv: svec!["--title", "X"],
        allow_net: Some(vec![]),
        ..Flags::default()
      }
    );
  }

  #[test]
  fn allow_all() {
    let r = flags_from_vec(svec!["deno", "run", "--allow-all", "gist.ts"]);
    assert_eq!(
      r.unwrap(),
      Flags {
        subcommand: DenoSubcommand::Run {
          script: "gist.ts".to_string(),
        },
        allow_net: Some(vec![]),
        allow_env: Some(vec![]),
        allow_run: Some(vec![]),
        allow_read: Some(vec![]),
        allow_write: Some(vec![]),
        allow_ffi: Some(vec![]),
        allow_hrtime: true,
        ..Flags::default()
      }
    );
  }

  #[test]
  fn allow_read() {
    let r = flags_from_vec(svec!["deno", "run", "--allow-read", "gist.ts"]);
    assert_eq!(
      r.unwrap(),
      Flags {
        subcommand: DenoSubcommand::Run {
          script: "gist.ts".to_string(),
        },
        allow_read: Some(vec![]),
        ..Flags::default()
      }
    );
  }

  #[test]
  fn allow_hrtime() {
    let r = flags_from_vec(svec!["deno", "run", "--allow-hrtime", "gist.ts"]);
    assert_eq!(
      r.unwrap(),
      Flags {
        subcommand: DenoSubcommand::Run {
          script: "gist.ts".to_string(),
        },
        allow_hrtime: true,
        ..Flags::default()
      }
    );
  }

  #[test]
  fn double_hyphen() {
    // notice that flags passed after double dash will not
    // be parsed to Flags but instead forwarded to
    // script args as Deno.args
    let r = flags_from_vec(svec![
      "deno",
      "run",
      "--allow-write",
      "script.ts",
      "--",
      "-D",
      "--allow-net"
    ]);
    assert_eq!(
      r.unwrap(),
      Flags {
        subcommand: DenoSubcommand::Run {
          script: "script.ts".to_string(),
        },
        argv: svec!["--", "-D", "--allow-net"],
        allow_write: Some(vec![]),
        ..Flags::default()
      }
    );
  }

  #[test]
  fn fmt() {
    let r = flags_from_vec(svec!["deno", "fmt", "script_1.ts", "script_2.ts"]);
    assert_eq!(
      r.unwrap(),
      Flags {
        subcommand: DenoSubcommand::Fmt {
          ignore: vec![],
          check: false,
          files: vec![
            PathBuf::from("script_1.ts"),
            PathBuf::from("script_2.ts")
          ],
          ext: "ts".to_string()
        },
        ..Flags::default()
      }
    );

    let r = flags_from_vec(svec!["deno", "fmt", "--check"]);
    assert_eq!(
      r.unwrap(),
      Flags {
        subcommand: DenoSubcommand::Fmt {
          ignore: vec![],
          check: true,
          files: vec![],
          ext: "ts".to_string(),
        },
        ..Flags::default()
      }
    );

    let r = flags_from_vec(svec!["deno", "fmt"]);
    assert_eq!(
      r.unwrap(),
      Flags {
        subcommand: DenoSubcommand::Fmt {
          ignore: vec![],
          check: false,
          files: vec![],
          ext: "ts".to_string(),
        },
        ..Flags::default()
      }
    );

    let r = flags_from_vec(svec!["deno", "fmt", "--watch"]);
    assert_eq!(
      r.unwrap(),
      Flags {
        subcommand: DenoSubcommand::Fmt {
          ignore: vec![],
          check: false,
          files: vec![],
          ext: "ts".to_string(),
        },
        watch: true,
        ..Flags::default()
      }
    );

    let r = flags_from_vec(svec![
      "deno",
      "fmt",
      "--check",
      "--watch",
      "foo.ts",
      "--ignore=bar.js"
    ]);
    assert_eq!(
      r.unwrap(),
      Flags {
        subcommand: DenoSubcommand::Fmt {
          ignore: vec![PathBuf::from("bar.js")],
          check: true,
          files: vec![PathBuf::from("foo.ts")],
          ext: "ts".to_string(),
        },
        watch: true,
        ..Flags::default()
      }
    );
  }

  #[test]
  fn lint() {
    let r = flags_from_vec(svec!["deno", "lint", "script_1.ts", "script_2.ts"]);
    assert_eq!(
      r.unwrap(),
      Flags {
        subcommand: DenoSubcommand::Lint {
          files: vec![
            PathBuf::from("script_1.ts"),
            PathBuf::from("script_2.ts")
          ],
          rules: false,
          json: false,
          ignore: vec![],
        },
        ..Flags::default()
      }
    );

    let r =
      flags_from_vec(svec!["deno", "lint", "--ignore=script_1.ts,script_2.ts"]);
    assert_eq!(
      r.unwrap(),
      Flags {
        subcommand: DenoSubcommand::Lint {
          files: vec![],
          rules: false,
          json: false,
          ignore: vec![
            PathBuf::from("script_1.ts"),
            PathBuf::from("script_2.ts")
          ],
        },
        ..Flags::default()
      }
    );

    let r = flags_from_vec(svec!["deno", "lint", "--rules"]);
    assert_eq!(
      r.unwrap(),
      Flags {
        subcommand: DenoSubcommand::Lint {
          files: vec![],
          rules: true,
          json: false,
          ignore: vec![],
        },
        ..Flags::default()
      }
    );

    let r = flags_from_vec(svec!["deno", "lint", "--json", "script_1.ts"]);
    assert_eq!(
      r.unwrap(),
      Flags {
        subcommand: DenoSubcommand::Lint {
          files: vec![PathBuf::from("script_1.ts")],
          rules: false,
          json: true,
          ignore: vec![],
        },
        ..Flags::default()
      }
    );
  }

  #[test]
  fn types() {
    let r = flags_from_vec(svec!["deno", "types"]);
    assert_eq!(
      r.unwrap(),
      Flags {
        subcommand: DenoSubcommand::Types,
        ..Flags::default()
      }
    );
  }

  #[test]
  fn cache() {
    let r = flags_from_vec(svec!["deno", "cache", "script.ts"]);
    assert_eq!(
      r.unwrap(),
      Flags {
        subcommand: DenoSubcommand::Cache {
          files: svec!["script.ts"],
        },
        ..Flags::default()
      }
    );
  }

  #[test]
  fn info() {
    let r = flags_from_vec(svec!["deno", "info", "script.ts"]);
    assert_eq!(
      r.unwrap(),
      Flags {
        subcommand: DenoSubcommand::Info {
          json: false,
          file: Some("script.ts".to_string()),
        },
        ..Flags::default()
      }
    );

    let r = flags_from_vec(svec!["deno", "info", "--reload", "script.ts"]);
    assert_eq!(
      r.unwrap(),
      Flags {
        subcommand: DenoSubcommand::Info {
          json: false,
          file: Some("script.ts".to_string()),
        },
        reload: true,
        ..Flags::default()
      }
    );

    let r = flags_from_vec(svec!["deno", "info", "--json", "script.ts"]);
    assert_eq!(
      r.unwrap(),
      Flags {
        subcommand: DenoSubcommand::Info {
          json: true,
          file: Some("script.ts".to_string()),
        },
        ..Flags::default()
      }
    );

    let r = flags_from_vec(svec!["deno", "info"]);
    assert_eq!(
      r.unwrap(),
      Flags {
        subcommand: DenoSubcommand::Info {
          json: false,
          file: None
        },
        ..Flags::default()
      }
    );

    let r = flags_from_vec(svec!["deno", "info", "--json"]);
    assert_eq!(
      r.unwrap(),
      Flags {
        subcommand: DenoSubcommand::Info {
          json: true,
          file: None
        },
        ..Flags::default()
      }
    );
  }

  #[test]
  fn tsconfig() {
    let r =
      flags_from_vec(svec!["deno", "run", "-c", "tsconfig.json", "script.ts"]);
    assert_eq!(
      r.unwrap(),
      Flags {
        subcommand: DenoSubcommand::Run {
          script: "script.ts".to_string(),
        },
        config_path: Some("tsconfig.json".to_owned()),
        ..Flags::default()
      }
    );
  }

  #[test]
  fn eval() {
    let r = flags_from_vec(svec!["deno", "eval", "'console.log(\"hello\")'"]);
    assert_eq!(
      r.unwrap(),
      Flags {
        subcommand: DenoSubcommand::Eval {
          print: false,
          code: "'console.log(\"hello\")'".to_string(),
          ext: "js".to_string(),
        },
        allow_net: Some(vec![]),
        allow_env: Some(vec![]),
        allow_run: Some(vec![]),
        allow_read: Some(vec![]),
        allow_write: Some(vec![]),
        allow_ffi: Some(vec![]),
        allow_hrtime: true,
        ..Flags::default()
      }
    );
  }

  #[test]
  fn eval_p() {
    let r = flags_from_vec(svec!["deno", "eval", "-p", "1+2"]);
    assert_eq!(
      r.unwrap(),
      Flags {
        subcommand: DenoSubcommand::Eval {
          print: true,
          code: "1+2".to_string(),
          ext: "js".to_string(),
        },
        allow_net: Some(vec![]),
        allow_env: Some(vec![]),
        allow_run: Some(vec![]),
        allow_read: Some(vec![]),
        allow_write: Some(vec![]),
        allow_ffi: Some(vec![]),
        allow_hrtime: true,
        ..Flags::default()
      }
    );
  }

  #[test]
  fn eval_typescript() {
    let r =
      flags_from_vec(svec!["deno", "eval", "-T", "'console.log(\"hello\")'"]);
    assert_eq!(
      r.unwrap(),
      Flags {
        subcommand: DenoSubcommand::Eval {
          print: false,
          code: "'console.log(\"hello\")'".to_string(),
          ext: "ts".to_string(),
        },
        allow_net: Some(vec![]),
        allow_env: Some(vec![]),
        allow_run: Some(vec![]),
        allow_read: Some(vec![]),
        allow_write: Some(vec![]),
        allow_ffi: Some(vec![]),
        allow_hrtime: true,
        ..Flags::default()
      }
    );
  }

  #[test]
  fn eval_with_flags() {
    #[rustfmt::skip]
    let r = flags_from_vec(svec!["deno", "eval", "--import-map", "import_map.json", "--no-remote", "--config", "tsconfig.json", "--no-check", "--reload", "--lock", "lock.json", "--lock-write", "--cert", "example.crt", "--cached-only", "--location", "https:foo", "--v8-flags=--help", "--seed", "1", "--inspect=127.0.0.1:9229", "42"]);
    assert_eq!(
      r.unwrap(),
      Flags {
        subcommand: DenoSubcommand::Eval {
          print: false,
          code: "42".to_string(),
          ext: "js".to_string(),
        },
        import_map_path: Some("import_map.json".to_string()),
        no_remote: true,
        config_path: Some("tsconfig.json".to_string()),
        no_check: true,
        reload: true,
        lock: Some(PathBuf::from("lock.json")),
        lock_write: true,
        ca_file: Some("example.crt".to_string()),
        cached_only: true,
        location: Some(Url::parse("https://foo/").unwrap()),
        v8_flags: svec!["--help", "--random-seed=1"],
        seed: Some(1),
        inspect: Some("127.0.0.1:9229".parse().unwrap()),
        allow_net: Some(vec![]),
        allow_env: Some(vec![]),
        allow_run: Some(vec![]),
        allow_read: Some(vec![]),
        allow_write: Some(vec![]),
        allow_ffi: Some(vec![]),
        allow_hrtime: true,
        ..Flags::default()
      }
    );
  }

  #[test]
  fn eval_args() {
    let r = flags_from_vec(svec![
      "deno",
      "eval",
      "console.log(Deno.args)",
      "arg1",
      "arg2"
    ]);
    assert_eq!(
      r.unwrap(),
      Flags {
        subcommand: DenoSubcommand::Eval {
          print: false,
          code: "console.log(Deno.args)".to_string(),
          ext: "js".to_string(),
        },
        argv: svec!["arg1", "arg2"],
        allow_net: Some(vec![]),
        allow_env: Some(vec![]),
        allow_run: Some(vec![]),
        allow_read: Some(vec![]),
        allow_write: Some(vec![]),
        allow_ffi: Some(vec![]),
        allow_hrtime: true,
        ..Flags::default()
      }
    );
  }

  #[test]
  fn repl() {
    let r = flags_from_vec(svec!["deno"]);
    assert_eq!(
      r.unwrap(),
      Flags {
        repl: true,
        subcommand: DenoSubcommand::Repl { eval: None },
        allow_net: Some(vec![]),
        unsafely_ignore_certificate_errors: None,
        allow_env: Some(vec![]),
        allow_run: Some(vec![]),
        allow_read: Some(vec![]),
        allow_write: Some(vec![]),
        allow_ffi: Some(vec![]),
        allow_hrtime: true,
        ..Flags::default()
      }
    );
  }

  #[test]
  fn repl_with_flags() {
    #[rustfmt::skip]
    let r = flags_from_vec(svec!["deno", "repl", "--import-map", "import_map.json", "--no-remote", "--config", "tsconfig.json", "--no-check", "--reload", "--lock", "lock.json", "--lock-write", "--cert", "example.crt", "--cached-only", "--location", "https:foo", "--v8-flags=--help", "--seed", "1", "--inspect=127.0.0.1:9229"]);
    assert_eq!(
      r.unwrap(),
      Flags {
        repl: true,
        subcommand: DenoSubcommand::Repl { eval: None },
        import_map_path: Some("import_map.json".to_string()),
        no_remote: true,
        config_path: Some("tsconfig.json".to_string()),
        no_check: true,
        reload: true,
        lock: Some(PathBuf::from("lock.json")),
        lock_write: true,
        ca_file: Some("example.crt".to_string()),
        cached_only: true,
        location: Some(Url::parse("https://foo/").unwrap()),
        v8_flags: svec!["--help", "--random-seed=1"],
        seed: Some(1),
        inspect: Some("127.0.0.1:9229".parse().unwrap()),
        allow_net: Some(vec![]),
        allow_env: Some(vec![]),
        allow_run: Some(vec![]),
        allow_read: Some(vec![]),
        allow_write: Some(vec![]),
        allow_ffi: Some(vec![]),
        allow_hrtime: true,
        ..Flags::default()
      }
    );
  }

  #[test]
  fn repl_with_eval_flag() {
    #[rustfmt::skip]
    let r = flags_from_vec(svec!["deno", "repl", "--eval", "console.log('hello');"]);
    assert_eq!(
      r.unwrap(),
      Flags {
        repl: true,
        subcommand: DenoSubcommand::Repl {
          eval: Some("console.log('hello');".to_string()),
        },
        allow_net: Some(vec![]),
        allow_env: Some(vec![]),
        allow_run: Some(vec![]),
        allow_read: Some(vec![]),
        allow_write: Some(vec![]),
        allow_ffi: Some(vec![]),
        allow_hrtime: true,
        ..Flags::default()
      }
    );
  }

  #[test]
  fn allow_read_allowlist() {
    use tempfile::TempDir;
    let temp_dir = TempDir::new().expect("tempdir fail").path().to_path_buf();

    let r = flags_from_vec(svec![
      "deno",
      "run",
      format!("--allow-read=.,{}", temp_dir.to_str().unwrap()),
      "script.ts"
    ]);
    assert_eq!(
      r.unwrap(),
      Flags {
        allow_read: Some(vec![PathBuf::from("."), temp_dir]),
        subcommand: DenoSubcommand::Run {
          script: "script.ts".to_string(),
        },
        ..Flags::default()
      }
    );
  }

  #[test]
  fn allow_write_allowlist() {
    use tempfile::TempDir;
    let temp_dir = TempDir::new().expect("tempdir fail").path().to_path_buf();

    let r = flags_from_vec(svec![
      "deno",
      "run",
      format!("--allow-write=.,{}", temp_dir.to_str().unwrap()),
      "script.ts"
    ]);
    assert_eq!(
      r.unwrap(),
      Flags {
        allow_write: Some(vec![PathBuf::from("."), temp_dir]),
        subcommand: DenoSubcommand::Run {
          script: "script.ts".to_string(),
        },
        ..Flags::default()
      }
    );
  }

  #[test]
  fn allow_net_allowlist() {
    let r = flags_from_vec(svec![
      "deno",
      "run",
      "--allow-net=127.0.0.1",
      "script.ts"
    ]);
    assert_eq!(
      r.unwrap(),
      Flags {
        subcommand: DenoSubcommand::Run {
          script: "script.ts".to_string(),
        },
        allow_net: Some(svec!["127.0.0.1"]),
        ..Flags::default()
      }
    );
  }

  #[test]
  fn allow_env_allowlist() {
    let r =
      flags_from_vec(svec!["deno", "run", "--allow-env=HOME", "script.ts"]);
    assert_eq!(
      r.unwrap(),
      Flags {
        subcommand: DenoSubcommand::Run {
          script: "script.ts".to_string(),
        },
        allow_env: Some(svec!["HOME"]),
        ..Flags::default()
      }
    );
  }

  #[test]
  fn allow_env_allowlist_multiple() {
    let r = flags_from_vec(svec![
      "deno",
      "run",
      "--allow-env=HOME,PATH",
      "script.ts"
    ]);
    assert_eq!(
      r.unwrap(),
      Flags {
        subcommand: DenoSubcommand::Run {
          script: "script.ts".to_string(),
        },
        allow_env: Some(svec!["HOME", "PATH"]),
        ..Flags::default()
      }
    );
  }

  #[test]
  fn allow_env_allowlist_validator() {
    let r =
      flags_from_vec(svec!["deno", "run", "--allow-env=HOME", "script.ts"]);
    assert!(r.is_ok());
    let r =
      flags_from_vec(svec!["deno", "run", "--allow-env=H=ME", "script.ts"]);
    assert!(r.is_err());
    let r =
      flags_from_vec(svec!["deno", "run", "--allow-env=H\0ME", "script.ts"]);
    assert!(r.is_err());
  }

  #[test]
  fn bundle() {
    let r = flags_from_vec(svec!["deno", "bundle", "source.ts"]);
    assert_eq!(
      r.unwrap(),
      Flags {
        subcommand: DenoSubcommand::Bundle {
          source_file: "source.ts".to_string(),
          out_file: None,
        },
        ..Flags::default()
      }
    );
  }

  #[test]
  fn bundle_with_config() {
    let r = flags_from_vec(svec![
      "deno",
      "bundle",
      "--no-remote",
      "--config",
      "tsconfig.json",
      "source.ts",
      "bundle.js"
    ]);
    assert_eq!(
      r.unwrap(),
      Flags {
        subcommand: DenoSubcommand::Bundle {
          source_file: "source.ts".to_string(),
          out_file: Some(PathBuf::from("bundle.js")),
        },
        allow_write: Some(vec![]),
        no_remote: true,
        config_path: Some("tsconfig.json".to_owned()),
        ..Flags::default()
      }
    );
  }

  #[test]
  fn bundle_with_output() {
    let r = flags_from_vec(svec!["deno", "bundle", "source.ts", "bundle.js"]);
    assert_eq!(
      r.unwrap(),
      Flags {
        subcommand: DenoSubcommand::Bundle {
          source_file: "source.ts".to_string(),
          out_file: Some(PathBuf::from("bundle.js")),
        },
        allow_write: Some(vec![]),
        ..Flags::default()
      }
    );
  }

  #[test]
  fn bundle_with_lock() {
    let r = flags_from_vec(svec![
      "deno",
      "bundle",
      "--lock-write",
      "--lock=lock.json",
      "source.ts"
    ]);
    assert_eq!(
      r.unwrap(),
      Flags {
        subcommand: DenoSubcommand::Bundle {
          source_file: "source.ts".to_string(),
          out_file: None,
        },
        lock_write: true,
        lock: Some(PathBuf::from("lock.json")),
        ..Flags::default()
      }
    );
  }

  #[test]
  fn bundle_with_reload() {
    let r = flags_from_vec(svec!["deno", "bundle", "--reload", "source.ts"]);
    assert_eq!(
      r.unwrap(),
      Flags {
        reload: true,
        subcommand: DenoSubcommand::Bundle {
          source_file: "source.ts".to_string(),
          out_file: None,
        },
        ..Flags::default()
      }
    );
  }

  #[test]
  fn bundle_nocheck() {
    let r = flags_from_vec(svec!["deno", "bundle", "--no-check", "script.ts"])
      .unwrap();
    assert_eq!(
      r,
      Flags {
        subcommand: DenoSubcommand::Bundle {
          source_file: "script.ts".to_string(),
          out_file: None,
        },
        no_check: true,
        ..Flags::default()
      }
    );
  }

  #[test]
  fn bundle_watch() {
    let r = flags_from_vec(svec!["deno", "bundle", "--watch", "source.ts"]);
    assert_eq!(
      r.unwrap(),
      Flags {
        subcommand: DenoSubcommand::Bundle {
          source_file: "source.ts".to_string(),
          out_file: None,
        },
        watch: true,
        ..Flags::default()
      }
    )
  }

  #[test]
  fn run_import_map() {
    let r = flags_from_vec(svec![
      "deno",
      "run",
      "--import-map=import_map.json",
      "script.ts"
    ]);
    assert_eq!(
      r.unwrap(),
      Flags {
        subcommand: DenoSubcommand::Run {
          script: "script.ts".to_string(),
        },
        import_map_path: Some("import_map.json".to_owned()),
        ..Flags::default()
      }
    );
  }

  #[test]
  fn info_import_map() {
    let r = flags_from_vec(svec![
      "deno",
      "info",
      "--import-map=import_map.json",
      "script.ts"
    ]);
    assert_eq!(
      r.unwrap(),
      Flags {
        subcommand: DenoSubcommand::Info {
          file: Some("script.ts".to_string()),
          json: false,
        },
        import_map_path: Some("import_map.json".to_owned()),
        ..Flags::default()
      }
    );
  }

  #[test]
  fn cache_import_map() {
    let r = flags_from_vec(svec![
      "deno",
      "cache",
      "--import-map=import_map.json",
      "script.ts"
    ]);
    assert_eq!(
      r.unwrap(),
      Flags {
        subcommand: DenoSubcommand::Cache {
          files: svec!["script.ts"],
        },
        import_map_path: Some("import_map.json".to_owned()),
        ..Flags::default()
      }
    );
  }

  #[test]
  fn doc_import_map() {
    let r = flags_from_vec(svec![
      "deno",
      "doc",
      "--import-map=import_map.json",
      "script.ts"
    ]);
    assert_eq!(
      r.unwrap(),
      Flags {
        subcommand: DenoSubcommand::Doc {
          source_file: Some("script.ts".to_owned()),
          private: false,
          json: false,
          filter: None,
        },
        import_map_path: Some("import_map.json".to_owned()),
        ..Flags::default()
      }
    );
  }

  #[test]
  fn cache_multiple() {
    let r =
      flags_from_vec(svec!["deno", "cache", "script.ts", "script_two.ts"]);
    assert_eq!(
      r.unwrap(),
      Flags {
        subcommand: DenoSubcommand::Cache {
          files: svec!["script.ts", "script_two.ts"],
        },
        ..Flags::default()
      }
    );
  }

  #[test]
  fn run_seed() {
    let r = flags_from_vec(svec!["deno", "run", "--seed", "250", "script.ts"]);
    assert_eq!(
      r.unwrap(),
      Flags {
        subcommand: DenoSubcommand::Run {
          script: "script.ts".to_string(),
        },
        seed: Some(250_u64),
        v8_flags: svec!["--random-seed=250"],
        ..Flags::default()
      }
    );
  }

  #[test]
  fn run_seed_with_v8_flags() {
    let r = flags_from_vec(svec![
      "deno",
      "run",
      "--seed",
      "250",
      "--v8-flags=--expose-gc",
      "script.ts"
    ]);
    assert_eq!(
      r.unwrap(),
      Flags {
        subcommand: DenoSubcommand::Run {
          script: "script.ts".to_string(),
        },
        seed: Some(250_u64),
        v8_flags: svec!["--expose-gc", "--random-seed=250"],
        ..Flags::default()
      }
    );
  }

  #[test]
  fn install() {
    let r = flags_from_vec(svec![
      "deno",
      "install",
      "https://deno.land/std/examples/colors.ts"
    ]);
    assert_eq!(
      r.unwrap(),
      Flags {
        subcommand: DenoSubcommand::Install {
          name: None,
          module_url: "https://deno.land/std/examples/colors.ts".to_string(),
          args: vec![],
          root: None,
          force: false,
        },
        ..Flags::default()
      }
    );
  }

  #[test]
  fn install_with_flags() {
    #[rustfmt::skip]
    let r = flags_from_vec(svec!["deno", "install", "--import-map", "import_map.json", "--no-remote", "--config", "tsconfig.json", "--no-check", "--unsafely-ignore-certificate-errors", "--reload", "--lock", "lock.json", "--lock-write", "--cert", "example.crt", "--cached-only", "--allow-read", "--allow-net", "--v8-flags=--help", "--seed", "1", "--inspect=127.0.0.1:9229", "--name", "file_server", "--root", "/foo", "--force", "https://deno.land/std/http/file_server.ts", "foo", "bar"]);
    assert_eq!(
      r.unwrap(),
      Flags {
        subcommand: DenoSubcommand::Install {
          name: Some("file_server".to_string()),
          module_url: "https://deno.land/std/http/file_server.ts".to_string(),
          args: svec!["foo", "bar"],
          root: Some(PathBuf::from("/foo")),
          force: true,
        },
        import_map_path: Some("import_map.json".to_string()),
        no_remote: true,
        config_path: Some("tsconfig.json".to_string()),
        no_check: true,
        reload: true,
        lock: Some(PathBuf::from("lock.json")),
        lock_write: true,
        ca_file: Some("example.crt".to_string()),
        cached_only: true,
        v8_flags: svec!["--help", "--random-seed=1"],
        seed: Some(1),
        inspect: Some("127.0.0.1:9229".parse().unwrap()),
        allow_net: Some(vec![]),
        unsafely_ignore_certificate_errors: Some(vec![]),
        allow_read: Some(vec![]),
        ..Flags::default()
      }
    );
  }

  #[test]
  fn log_level() {
    let r =
      flags_from_vec(svec!["deno", "run", "--log-level=debug", "script.ts"]);
    assert_eq!(
      r.unwrap(),
      Flags {
        subcommand: DenoSubcommand::Run {
          script: "script.ts".to_string(),
        },
        log_level: Some(Level::Debug),
        ..Flags::default()
      }
    );
  }

  #[test]
  fn quiet() {
    let r = flags_from_vec(svec!["deno", "run", "-q", "script.ts"]);
    assert_eq!(
      r.unwrap(),
      Flags {
        subcommand: DenoSubcommand::Run {
          script: "script.ts".to_string(),
        },
        log_level: Some(Level::Error),
        ..Flags::default()
      }
    );
  }

  #[test]
  fn completions() {
    let r = flags_from_vec(svec!["deno", "completions", "zsh"]).unwrap();

    match r.subcommand {
      DenoSubcommand::Completions { buf } => assert!(!buf.is_empty()),
      _ => unreachable!(),
    }
  }

  #[test]
  fn run_with_args() {
    let r = flags_from_vec(svec![
      "deno",
      "run",
      "script.ts",
      "--allow-read",
      "--allow-net"
    ]);
    assert_eq!(
      r.unwrap(),
      Flags {
        subcommand: DenoSubcommand::Run {
          script: "script.ts".to_string(),
        },
        argv: svec!["--allow-read", "--allow-net"],
        ..Flags::default()
      }
    );
    let r = flags_from_vec(svec![
      "deno",
      "run",
      "--location",
      "https:foo",
      "--allow-read",
      "script.ts",
      "--allow-net",
      "-r",
      "--help",
      "--foo",
      "bar"
    ]);
    assert_eq!(
      r.unwrap(),
      Flags {
        subcommand: DenoSubcommand::Run {
          script: "script.ts".to_string(),
        },
        location: Some(Url::parse("https://foo/").unwrap()),
        allow_read: Some(vec![]),
        argv: svec!["--allow-net", "-r", "--help", "--foo", "bar"],
        ..Flags::default()
      }
    );

    let r = flags_from_vec(svec!["deno", "run", "script.ts", "foo", "bar"]);
    assert_eq!(
      r.unwrap(),
      Flags {
        subcommand: DenoSubcommand::Run {
          script: "script.ts".to_string(),
        },
        argv: svec!["foo", "bar"],
        ..Flags::default()
      }
    );
    let r = flags_from_vec(svec!["deno", "run", "script.ts", "-"]);
    assert_eq!(
      r.unwrap(),
      Flags {
        subcommand: DenoSubcommand::Run {
          script: "script.ts".to_string(),
        },
        argv: svec!["-"],
        ..Flags::default()
      }
    );

    let r =
      flags_from_vec(svec!["deno", "run", "script.ts", "-", "foo", "bar"]);
    assert_eq!(
      r.unwrap(),
      Flags {
        subcommand: DenoSubcommand::Run {
          script: "script.ts".to_string(),
        },
        argv: svec!["-", "foo", "bar"],
        ..Flags::default()
      }
    );
  }

  #[test]
  fn no_check() {
    let r = flags_from_vec(svec!["deno", "run", "--no-check", "script.ts"]);
    assert_eq!(
      r.unwrap(),
      Flags {
        subcommand: DenoSubcommand::Run {
          script: "script.ts".to_string(),
        },
        no_check: true,
        ..Flags::default()
      }
    );
  }

  #[test]
  fn unsafely_ignore_certificate_errors() {
    let r = flags_from_vec(svec![
      "deno",
      "run",
      "--unsafely-ignore-certificate-errors",
      "script.ts"
    ]);
    assert_eq!(
      r.unwrap(),
      Flags {
        subcommand: DenoSubcommand::Run {
          script: "script.ts".to_string(),
        },
        unsafely_ignore_certificate_errors: Some(vec![]),
        ..Flags::default()
      }
    );
  }

  #[test]
  fn unsafely_treat_insecure_origin_as_secure_with_ipv6_address() {
    let r = flags_from_vec(svec![
      "deno",
      "run",
      "--unsafely-ignore-certificate-errors=deno.land,localhost,::,127.0.0.1,[::1],1.2.3.4",
      "script.ts"
    ]);
    assert_eq!(
      r.unwrap(),
      Flags {
        subcommand: DenoSubcommand::Run {
          script: "script.ts".to_string(),
        },
        unsafely_ignore_certificate_errors: Some(svec![
          "deno.land",
          "localhost",
          "::",
          "127.0.0.1",
          "[::1]",
          "1.2.3.4"
        ]),
        ..Flags::default()
      }
    );
  }

  #[test]
  fn no_remote() {
    let r = flags_from_vec(svec!["deno", "run", "--no-remote", "script.ts"]);
    assert_eq!(
      r.unwrap(),
      Flags {
        subcommand: DenoSubcommand::Run {
          script: "script.ts".to_string(),
        },
        no_remote: true,
        ..Flags::default()
      }
    );
  }

  #[test]
  fn cached_only() {
    let r = flags_from_vec(svec!["deno", "run", "--cached-only", "script.ts"]);
    assert_eq!(
      r.unwrap(),
      Flags {
        subcommand: DenoSubcommand::Run {
          script: "script.ts".to_string(),
        },
        cached_only: true,
        ..Flags::default()
      }
    );
  }

  #[test]
  fn allow_net_allowlist_with_ports() {
    let r = flags_from_vec(svec![
      "deno",
      "run",
      "--allow-net=deno.land,:8000,:4545",
      "script.ts"
    ]);
    assert_eq!(
      r.unwrap(),
      Flags {
        subcommand: DenoSubcommand::Run {
          script: "script.ts".to_string(),
        },
        allow_net: Some(svec![
          "deno.land",
          "0.0.0.0:8000",
          "127.0.0.1:8000",
          "localhost:8000",
          "0.0.0.0:4545",
          "127.0.0.1:4545",
          "localhost:4545"
        ]),
        ..Flags::default()
      }
    );
  }

  #[test]
  fn allow_net_allowlist_with_ipv6_address() {
    let r = flags_from_vec(svec![
      "deno",
      "run",
      "--allow-net=deno.land,deno.land:80,::,127.0.0.1,[::1],1.2.3.4:5678,:5678,[::1]:8080",
      "script.ts"
    ]);
    assert_eq!(
      r.unwrap(),
      Flags {
        subcommand: DenoSubcommand::Run {
          script: "script.ts".to_string(),
        },
        allow_net: Some(svec![
          "deno.land",
          "deno.land:80",
          "::",
          "127.0.0.1",
          "[::1]",
          "1.2.3.4:5678",
          "0.0.0.0:5678",
          "127.0.0.1:5678",
          "localhost:5678",
          "[::1]:8080"
        ]),
        ..Flags::default()
      }
    );
  }

  #[test]
  fn lock_write() {
    let r = flags_from_vec(svec![
      "deno",
      "run",
      "--lock-write",
      "--lock=lock.json",
      "script.ts"
    ]);
    assert_eq!(
      r.unwrap(),
      Flags {
        subcommand: DenoSubcommand::Run {
          script: "script.ts".to_string(),
        },
        lock_write: true,
        lock: Some(PathBuf::from("lock.json")),
        ..Flags::default()
      }
    );
  }

  #[test]
  fn test_with_flags() {
    #[rustfmt::skip]
    let r = flags_from_vec(svec!["deno", "test", "--unstable", "--no-run", "--filter", "- foo", "--coverage=cov", "--location", "https:foo", "--allow-net", "--allow-none", "dir1/", "dir2/", "--", "arg1", "arg2"]);
    assert_eq!(
      r.unwrap(),
      Flags {
        subcommand: DenoSubcommand::Test {
          no_run: true,
          doc: false,
          fail_fast: None,
          filter: Some("- foo".to_string()),
          allow_none: true,
          include: Some(svec!["dir1/", "dir2/"]),
          ignore: vec![],
          shuffle: None,
          concurrent_jobs: NonZeroUsize::new(1).unwrap(),
        },
        unstable: true,
        coverage_dir: Some("cov".to_string()),
        location: Some(Url::parse("https://foo/").unwrap()),
        allow_net: Some(vec![]),
        argv: svec!["arg1", "arg2"],
        ..Flags::default()
      }
    );
  }

  #[test]
  fn run_with_cafile() {
    let r = flags_from_vec(svec![
      "deno",
      "run",
      "--cert",
      "example.crt",
      "script.ts"
    ]);
    assert_eq!(
      r.unwrap(),
      Flags {
        subcommand: DenoSubcommand::Run {
          script: "script.ts".to_string(),
        },
        ca_file: Some("example.crt".to_owned()),
        ..Flags::default()
      }
    );
  }

  #[test]
  fn run_with_enable_testing_features() {
    let r = flags_from_vec(svec![
      "deno",
      "run",
      "--enable-testing-features-do-not-use",
      "script.ts"
    ]);
    assert_eq!(
      r.unwrap(),
      Flags {
        subcommand: DenoSubcommand::Run {
          script: "script.ts".to_string(),
        },
        enable_testing_features: true,
        ..Flags::default()
      }
    );
  }

  #[test]
  fn test_with_concurrent_jobs() {
    let r = flags_from_vec(svec!["deno", "test", "--jobs=4"]);
    assert_eq!(
      r.unwrap(),
      Flags {
        subcommand: DenoSubcommand::Test {
          no_run: false,
          doc: false,
          fail_fast: None,
          filter: None,
          allow_none: false,
          shuffle: None,
          include: None,
          concurrent_jobs: NonZeroUsize::new(4).unwrap(),
        },
        ..Flags::default()
      }
    );

    let r = flags_from_vec(svec!["deno", "test", "--jobs=0"]);
    assert!(r.is_err());
  }

  #[test]
  fn test_with_fail_fast() {
    let r = flags_from_vec(svec!["deno", "test", "--fail-fast=3"]);
    assert_eq!(
      r.unwrap(),
      Flags {
        subcommand: DenoSubcommand::Test {
          no_run: false,
          doc: false,
          fail_fast: Some(NonZeroUsize::new(3).unwrap()),
          filter: None,
          allow_none: false,
          shuffle: None,
          include: None,
<<<<<<< HEAD
          ignore: vec![],
          concurrent_jobs: 1,
=======
          concurrent_jobs: NonZeroUsize::new(1).unwrap(),
>>>>>>> f4a9db35
        },
        ..Flags::default()
      }
    );

    let r = flags_from_vec(svec!["deno", "test", "--fail-fast=0"]);
    assert!(r.is_err());
  }

  #[test]
  fn test_with_enable_testing_features() {
    let r = flags_from_vec(svec![
      "deno",
      "test",
      "--enable-testing-features-do-not-use"
    ]);
    assert_eq!(
      r.unwrap(),
      Flags {
        subcommand: DenoSubcommand::Test {
          no_run: false,
          doc: false,
          fail_fast: None,
          filter: None,
          allow_none: false,
          shuffle: None,
          include: None,
<<<<<<< HEAD
          ignore: vec![],
          concurrent_jobs: 1,
=======
          concurrent_jobs: NonZeroUsize::new(1).unwrap(),
>>>>>>> f4a9db35
        },
        enable_testing_features: true,
        ..Flags::default()
      }
    );
  }

  #[test]
  fn test_shuffle() {
    let r = flags_from_vec(svec!["deno", "test", "--shuffle=1"]);
    assert_eq!(
      r.unwrap(),
      Flags {
        subcommand: DenoSubcommand::Test {
          no_run: false,
          doc: false,
          fail_fast: None,
          filter: None,
          allow_none: false,
          shuffle: Some(1),
          include: None,
<<<<<<< HEAD
          ignore: vec![],
          concurrent_jobs: 1,
=======
          concurrent_jobs: NonZeroUsize::new(1).unwrap(),
>>>>>>> f4a9db35
        },
        watch: false,
        ..Flags::default()
      }
    );
  }

  #[test]
  fn test_watch() {
    let r = flags_from_vec(svec!["deno", "test", "--watch"]);
    assert_eq!(
      r.unwrap(),
      Flags {
        subcommand: DenoSubcommand::Test {
          no_run: false,
          doc: false,
          fail_fast: None,
          filter: None,
          allow_none: false,
          shuffle: None,
          include: None,
<<<<<<< HEAD
          ignore: vec![],
          concurrent_jobs: 1,
=======
          concurrent_jobs: NonZeroUsize::new(1).unwrap(),
>>>>>>> f4a9db35
        },
        watch: true,
        ..Flags::default()
      }
    );
  }

  #[test]
  fn bundle_with_cafile() {
    let r = flags_from_vec(svec![
      "deno",
      "bundle",
      "--cert",
      "example.crt",
      "source.ts"
    ]);
    assert_eq!(
      r.unwrap(),
      Flags {
        subcommand: DenoSubcommand::Bundle {
          source_file: "source.ts".to_string(),
          out_file: None,
        },
        ca_file: Some("example.crt".to_owned()),
        ..Flags::default()
      }
    );
  }

  #[test]
  fn upgrade_with_ca_file() {
    let r = flags_from_vec(svec!["deno", "upgrade", "--cert", "example.crt"]);
    assert_eq!(
      r.unwrap(),
      Flags {
        subcommand: DenoSubcommand::Upgrade {
          force: false,
          dry_run: false,
          canary: false,
          version: None,
          output: None,
          ca_file: Some("example.crt".to_owned()),
        },
        ca_file: Some("example.crt".to_owned()),
        ..Flags::default()
      }
    );
  }

  #[test]
  fn cache_with_cafile() {
    let r = flags_from_vec(svec![
      "deno",
      "cache",
      "--cert",
      "example.crt",
      "script.ts",
      "script_two.ts"
    ]);
    assert_eq!(
      r.unwrap(),
      Flags {
        subcommand: DenoSubcommand::Cache {
          files: svec!["script.ts", "script_two.ts"],
        },
        ca_file: Some("example.crt".to_owned()),
        ..Flags::default()
      }
    );
  }

  #[test]
  fn info_with_cafile() {
    let r = flags_from_vec(svec![
      "deno",
      "info",
      "--cert",
      "example.crt",
      "https://example.com"
    ]);
    assert_eq!(
      r.unwrap(),
      Flags {
        subcommand: DenoSubcommand::Info {
          json: false,
          file: Some("https://example.com".to_string()),
        },
        ca_file: Some("example.crt".to_owned()),
        ..Flags::default()
      }
    );
  }

  #[test]
  fn doc() {
    let r = flags_from_vec(svec!["deno", "doc", "--json", "path/to/module.ts"]);
    assert_eq!(
      r.unwrap(),
      Flags {
        subcommand: DenoSubcommand::Doc {
          private: false,
          json: true,
          source_file: Some("path/to/module.ts".to_string()),
          filter: None,
        },
        ..Flags::default()
      }
    );

    let r = flags_from_vec(svec![
      "deno",
      "doc",
      "path/to/module.ts",
      "SomeClass.someField"
    ]);
    assert_eq!(
      r.unwrap(),
      Flags {
        subcommand: DenoSubcommand::Doc {
          private: false,
          json: false,
          source_file: Some("path/to/module.ts".to_string()),
          filter: Some("SomeClass.someField".to_string()),
        },
        ..Flags::default()
      }
    );

    let r = flags_from_vec(svec!["deno", "doc"]);
    assert_eq!(
      r.unwrap(),
      Flags {
        subcommand: DenoSubcommand::Doc {
          private: false,
          json: false,
          source_file: None,
          filter: None,
        },
        ..Flags::default()
      }
    );

    let r = flags_from_vec(svec!["deno", "doc", "--builtin", "Deno.Listener"]);
    assert_eq!(
      r.unwrap(),
      Flags {
        subcommand: DenoSubcommand::Doc {
          private: false,
          json: false,
          source_file: Some("--builtin".to_string()),
          filter: Some("Deno.Listener".to_string()),
        },
        ..Flags::default()
      }
    );

    let r =
      flags_from_vec(svec!["deno", "doc", "--private", "path/to/module.js"]);
    assert_eq!(
      r.unwrap(),
      Flags {
        subcommand: DenoSubcommand::Doc {
          private: true,
          json: false,
          source_file: Some("path/to/module.js".to_string()),
          filter: None,
        },
        ..Flags::default()
      }
    );
  }

  #[test]
  fn inspect_default_host() {
    let r = flags_from_vec(svec!["deno", "run", "--inspect", "foo.js"]);
    assert_eq!(
      r.unwrap(),
      Flags {
        subcommand: DenoSubcommand::Run {
          script: "foo.js".to_string(),
        },
        inspect: Some("127.0.0.1:9229".parse().unwrap()),
        ..Flags::default()
      }
    );
  }

  #[test]
  fn compile() {
    let r = flags_from_vec(svec![
      "deno",
      "compile",
      "https://deno.land/std/examples/colors.ts"
    ]);
    assert_eq!(
      r.unwrap(),
      Flags {
        subcommand: DenoSubcommand::Compile {
          source_file: "https://deno.land/std/examples/colors.ts".to_string(),
          output: None,
          args: vec![],
          target: None,
        },
        ..Flags::default()
      }
    );
  }

  #[test]
  fn compile_with_flags() {
    #[rustfmt::skip]
    let r = flags_from_vec(svec!["deno", "compile", "--import-map", "import_map.json", "--no-remote", "--config", "tsconfig.json", "--no-check", "--unsafely-ignore-certificate-errors", "--reload", "--lock", "lock.json", "--lock-write", "--cert", "example.crt", "--cached-only", "--location", "https:foo", "--allow-read", "--allow-net", "--v8-flags=--help", "--seed", "1", "--output", "colors", "https://deno.land/std/examples/colors.ts", "foo", "bar"]);
    assert_eq!(
      r.unwrap(),
      Flags {
        subcommand: DenoSubcommand::Compile {
          source_file: "https://deno.land/std/examples/colors.ts".to_string(),
          output: Some(PathBuf::from("colors")),
          args: svec!["foo", "bar"],
          target: None,
        },
        import_map_path: Some("import_map.json".to_string()),
        no_remote: true,
        config_path: Some("tsconfig.json".to_string()),
        no_check: true,
        reload: true,
        lock: Some(PathBuf::from("lock.json")),
        lock_write: true,
        ca_file: Some("example.crt".to_string()),
        cached_only: true,
        location: Some(Url::parse("https://foo/").unwrap()),
        allow_read: Some(vec![]),
        unsafely_ignore_certificate_errors: Some(vec![]),
        allow_net: Some(vec![]),
        v8_flags: svec!["--help", "--random-seed=1"],
        seed: Some(1),
        ..Flags::default()
      }
    );
  }

  #[test]
  fn coverage() {
    let r = flags_from_vec(svec!["deno", "coverage", "foo.json"]);
    assert_eq!(
      r.unwrap(),
      Flags {
        subcommand: DenoSubcommand::Coverage {
          files: vec![PathBuf::from("foo.json")],
          ignore: vec![],
          include: vec![r"^file:".to_string()],
          exclude: vec![r"test\.(js|mjs|ts|jsx|tsx)$".to_string()],
          lcov: false,
        },
        ..Flags::default()
      }
    );
  }

  #[test]
  fn location_with_bad_scheme() {
    #[rustfmt::skip]
    let r = flags_from_vec(svec!["deno", "run", "--location", "foo:", "mod.ts"]);
    assert!(r.is_err());
    assert!(r
      .unwrap_err()
      .to_string()
      .contains("Expected protocol \"http\" or \"https\""));
  }
}<|MERGE_RESOLUTION|>--- conflicted
+++ resolved
@@ -3672,12 +3672,8 @@
           allow_none: false,
           shuffle: None,
           include: None,
-<<<<<<< HEAD
           ignore: vec![],
-          concurrent_jobs: 1,
-=======
           concurrent_jobs: NonZeroUsize::new(1).unwrap(),
->>>>>>> f4a9db35
         },
         ..Flags::default()
       }
@@ -3705,12 +3701,8 @@
           allow_none: false,
           shuffle: None,
           include: None,
-<<<<<<< HEAD
           ignore: vec![],
-          concurrent_jobs: 1,
-=======
           concurrent_jobs: NonZeroUsize::new(1).unwrap(),
->>>>>>> f4a9db35
         },
         enable_testing_features: true,
         ..Flags::default()
@@ -3732,12 +3724,8 @@
           allow_none: false,
           shuffle: Some(1),
           include: None,
-<<<<<<< HEAD
           ignore: vec![],
-          concurrent_jobs: 1,
-=======
           concurrent_jobs: NonZeroUsize::new(1).unwrap(),
->>>>>>> f4a9db35
         },
         watch: false,
         ..Flags::default()
@@ -3759,12 +3747,8 @@
           allow_none: false,
           shuffle: None,
           include: None,
-<<<<<<< HEAD
           ignore: vec![],
-          concurrent_jobs: 1,
-=======
           concurrent_jobs: NonZeroUsize::new(1).unwrap(),
->>>>>>> f4a9db35
         },
         watch: true,
         ..Flags::default()
