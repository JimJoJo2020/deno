// Copyright 2018-2021 the Deno authors. All rights reserved. MIT license.

use clap::App;
use clap::AppSettings;
use clap::Arg;
use clap::ArgMatches;
use clap::ArgSettings;
use clap::SubCommand;
use deno_core::serde::Deserialize;
use deno_core::serde::Serialize;
use deno_core::url::Url;
use deno_runtime::permissions::PermissionsOptions;
use log::debug;
use log::Level;
use std::net::SocketAddr;
use std::path::PathBuf;
use std::str::FromStr;

lazy_static::lazy_static! {
  static ref LONG_VERSION: String = format!(
    "{} ({}, {})\nv8 {}\ntypescript {}",
    crate::version::deno(),
    if crate::version::is_canary() {
      "canary"
    } else {
      env!("PROFILE")
    },
    env!("TARGET"),
    deno_core::v8_version(),
    crate::version::TYPESCRIPT
  );
}

#[derive(Clone, Debug, PartialEq, Deserialize, Serialize)]
pub enum DenoSubcommand {
  Bundle {
    source_file: String,
    out_file: Option<PathBuf>,
  },
  Cache {
    files: Vec<String>,
  },
  Compile {
    source_file: String,
    output: Option<PathBuf>,
    args: Vec<String>,
    target: Option<String>,
  },
  Completions {
    buf: Box<[u8]>,
  },
  Coverage {
    files: Vec<PathBuf>,
    ignore: Vec<PathBuf>,
    include: Vec<String>,
    exclude: Vec<String>,
    lcov: bool,
  },
  Doc {
    private: bool,
    json: bool,
    source_file: Option<String>,
    filter: Option<String>,
  },
  Eval {
    print: bool,
    code: String,
    ext: String,
  },
  Fmt {
    check: bool,
    files: Vec<PathBuf>,
    ignore: Vec<PathBuf>,
    ext: String,
  },
  Info {
    json: bool,
    file: Option<String>,
  },
  Install {
    module_url: String,
    args: Vec<String>,
    name: Option<String>,
    root: Option<PathBuf>,
    force: bool,
  },
  Lsp,
  Lint {
    files: Vec<PathBuf>,
    ignore: Vec<PathBuf>,
    rules: bool,
    json: bool,
  },
  Repl,
  Run {
    script: String,
  },
  Test {
    no_run: bool,
    fail_fast: bool,
    quiet: bool,
    allow_none: bool,
    include: Option<Vec<String>>,
    filter: Option<String>,
  },
  Types,
  Upgrade {
    dry_run: bool,
    force: bool,
    canary: bool,
    version: Option<String>,
    output: Option<PathBuf>,
    ca_file: Option<String>,
  },
}

impl Default for DenoSubcommand {
  fn default() -> DenoSubcommand {
    DenoSubcommand::Repl
  }
}

#[derive(Clone, Debug, PartialEq, Default)]
pub struct Flags {
  /// Vector of CLI arguments - these are user script arguments, all Deno
  /// specific flags are removed.
  pub argv: Vec<String>,
  pub subcommand: DenoSubcommand,

  pub allow_env: Option<Vec<String>>,
  pub allow_hrtime: bool,
  pub allow_net: Option<Vec<String>>,
  pub allow_plugin: bool,
  pub allow_read: Option<Vec<PathBuf>>,
  pub allow_run: Option<Vec<String>>,
  pub allow_write: Option<Vec<PathBuf>>,
  pub location: Option<Url>,
  pub cache_blocklist: Vec<String>,
  pub ca_file: Option<String>,
  pub cached_only: bool,
  pub config_path: Option<String>,
  pub coverage_dir: Option<String>,
  pub ignore: Vec<PathBuf>,
  pub import_map_path: Option<String>,
  pub inspect: Option<SocketAddr>,
  pub inspect_brk: Option<SocketAddr>,
  pub lock: Option<PathBuf>,
  pub lock_write: bool,
  pub log_level: Option<Level>,
  pub no_check: bool,
  pub prompt: bool,
  pub no_remote: bool,
  pub reload: bool,
  pub repl: bool,
  pub seed: Option<u64>,
  pub unstable: bool,
  pub v8_flags: Vec<String>,
  pub version: bool,
  pub watch: bool,
}

fn join_paths(allowlist: &[PathBuf], d: &str) -> String {
  allowlist
    .iter()
    .map(|path| path.to_str().unwrap().to_string())
    .collect::<Vec<String>>()
    .join(d)
}

impl Flags {
  /// Return list of permission arguments that are equivalent
  /// to the ones used to create `self`.
  pub fn to_permission_args(&self) -> Vec<String> {
    let mut args = vec![];

    match &self.allow_read {
      Some(read_allowlist) if read_allowlist.is_empty() => {
        args.push("--allow-read".to_string());
      }
      Some(read_allowlist) => {
        let s = format!("--allow-read={}", join_paths(read_allowlist, ","));
        args.push(s);
      }
      _ => {}
    }

    match &self.allow_write {
      Some(write_allowlist) if write_allowlist.is_empty() => {
        args.push("--allow-write".to_string());
      }
      Some(write_allowlist) => {
        let s = format!("--allow-write={}", join_paths(write_allowlist, ","));
        args.push(s);
      }
      _ => {}
    }

    match &self.allow_net {
      Some(net_allowlist) if net_allowlist.is_empty() => {
        args.push("--allow-net".to_string());
      }
      Some(net_allowlist) => {
        let s = format!("--allow-net={}", net_allowlist.join(","));
        args.push(s);
      }
      _ => {}
    }

    match &self.allow_env {
      Some(env_allowlist) if env_allowlist.is_empty() => {
        args.push("--allow-env".to_string());
      }
      Some(env_allowlist) => {
        let s = format!("--allow-env={}", env_allowlist.join(","));
        args.push(s);
      }
      _ => {}
    }

    match &self.allow_run {
      Some(run_allowlist) if run_allowlist.is_empty() => {
        args.push("--allow-run".to_string());
      }
      Some(run_allowlist) => {
        let s = format!("--allow-run={}", run_allowlist.join(","));
        args.push(s);
      }
      _ => {}
    }

    if self.allow_plugin {
      args.push("--allow-plugin".to_string());
    }

    if self.allow_hrtime {
      args.push("--allow-hrtime".to_string());
    }

    args
  }
}

impl From<Flags> for PermissionsOptions {
  fn from(flags: Flags) -> Self {
    Self {
      allow_env: flags.allow_env,
      allow_hrtime: flags.allow_hrtime,
      allow_net: flags.allow_net,
      allow_plugin: flags.allow_plugin,
      allow_read: flags.allow_read,
      allow_run: flags.allow_run,
      allow_write: flags.allow_write,
      prompt: flags.prompt,
    }
  }
}

static ENV_VARIABLES_HELP: &str = r#"ENVIRONMENT VARIABLES:
    DENO_AUTH_TOKENS     A semi-colon separated list of bearer tokens and
                         hostnames to use when fetching remote modules from
                         private repositories
                         (e.g. "abcde12345@deno.land;54321edcba@github.com")
    DENO_CERT            Load certificate authority from PEM encoded file
    DENO_DIR             Set the cache directory
    DENO_INSTALL_ROOT    Set deno install's output directory
                         (defaults to $HOME/.deno/bin)
    DENO_WEBGPU_TRACE    Directory to use for wgpu traces
    HTTP_PROXY           Proxy address for HTTP requests
                         (module downloads, fetch)
    HTTPS_PROXY          Proxy address for HTTPS requests
                         (module downloads, fetch)
    NO_COLOR             Set to disable color
    NO_PROXY             Comma-separated list of hosts which do not use a proxy
                         (module downloads, fetch)"#;

static DENO_HELP: &str = "A secure JavaScript and TypeScript runtime

Docs: https://deno.land/manual
Modules: https://deno.land/std/ https://deno.land/x/
Bugs: https://github.com/denoland/deno/issues

To start the REPL:

  deno

To execute a script:

  deno run https://deno.land/std/examples/welcome.ts

To evaluate code in the shell:

  deno eval \"console.log(30933 + 404)\"
";

/// Main entry point for parsing deno's command line flags.
pub fn flags_from_vec(args: Vec<String>) -> clap::Result<Flags> {
  let version = crate::version::deno();
  let app = clap_root(&*version);
  let matches = app.get_matches_from_safe(args).map_err(|e| clap::Error {
    message: e.message.trim_start_matches("error: ").to_string(),
    ..e
  })?;

  let mut flags = Flags::default();

  if matches.is_present("unstable") {
    flags.unstable = true;
  }
  if matches.is_present("log-level") {
    flags.log_level = match matches.value_of("log-level").unwrap() {
      "debug" => Some(Level::Debug),
      "info" => Some(Level::Info),
      _ => unreachable!(),
    };
  }
  if matches.is_present("quiet") {
    flags.log_level = Some(Level::Error);
  }

  if let Some(m) = matches.subcommand_matches("run") {
    run_parse(&mut flags, m);
  } else if let Some(m) = matches.subcommand_matches("fmt") {
    fmt_parse(&mut flags, m);
  } else if let Some(m) = matches.subcommand_matches("types") {
    types_parse(&mut flags, m);
  } else if let Some(m) = matches.subcommand_matches("cache") {
    cache_parse(&mut flags, m);
  } else if let Some(m) = matches.subcommand_matches("coverage") {
    coverage_parse(&mut flags, m);
  } else if let Some(m) = matches.subcommand_matches("info") {
    info_parse(&mut flags, m);
  } else if let Some(m) = matches.subcommand_matches("eval") {
    eval_parse(&mut flags, m);
  } else if let Some(m) = matches.subcommand_matches("repl") {
    repl_parse(&mut flags, m);
  } else if let Some(m) = matches.subcommand_matches("bundle") {
    bundle_parse(&mut flags, m);
  } else if let Some(m) = matches.subcommand_matches("install") {
    install_parse(&mut flags, m);
  } else if let Some(m) = matches.subcommand_matches("completions") {
    completions_parse(&mut flags, m);
  } else if let Some(m) = matches.subcommand_matches("test") {
    test_parse(&mut flags, m);
  } else if let Some(m) = matches.subcommand_matches("upgrade") {
    upgrade_parse(&mut flags, m);
  } else if let Some(m) = matches.subcommand_matches("doc") {
    doc_parse(&mut flags, m);
  } else if let Some(m) = matches.subcommand_matches("lint") {
    lint_parse(&mut flags, m);
  } else if let Some(m) = matches.subcommand_matches("compile") {
    compile_parse(&mut flags, m);
  } else if let Some(m) = matches.subcommand_matches("lsp") {
    lsp_parse(&mut flags, m);
  } else {
    repl_parse(&mut flags, &matches);
  }

  Ok(flags)
}

fn clap_root<'a, 'b>(version: &'b str) -> App<'a, 'b> {
  clap::App::new("deno")
    .bin_name("deno")
    .global_settings(&[
      AppSettings::UnifiedHelpMessage,
      AppSettings::ColorNever,
      AppSettings::VersionlessSubcommands,
    ])
    // Disable clap's auto-detection of terminal width
    .set_term_width(0)
    // Disable each subcommand having its own version.
    .version(version)
    .long_version(LONG_VERSION.as_str())
    .arg(
      Arg::with_name("unstable")
        .long("unstable")
        .help("Enable unstable features and APIs")
        .global(true),
    )
    .arg(
      Arg::with_name("log-level")
        .short("L")
        .long("log-level")
        .help("Set log level")
        .takes_value(true)
        .possible_values(&["debug", "info"])
        .global(true),
    )
    .arg(
      Arg::with_name("quiet")
        .short("q")
        .long("quiet")
        .help("Suppress diagnostic output")
        .long_help(
          "Suppress diagnostic output
By default, subcommands print human-readable diagnostic messages to stderr.
If the flag is set, restrict these messages to errors.",
        )
        .global(true),
    )
    .subcommand(bundle_subcommand())
    .subcommand(cache_subcommand())
    .subcommand(compile_subcommand())
    .subcommand(completions_subcommand())
    .subcommand(coverage_subcommand())
    .subcommand(doc_subcommand())
    .subcommand(eval_subcommand())
    .subcommand(fmt_subcommand())
    .subcommand(info_subcommand())
    .subcommand(install_subcommand())
    .subcommand(lsp_subcommand())
    .subcommand(lint_subcommand())
    .subcommand(repl_subcommand())
    .subcommand(run_subcommand())
    .subcommand(test_subcommand())
    .subcommand(types_subcommand())
    .subcommand(upgrade_subcommand())
    .long_about(DENO_HELP)
    .after_help(ENV_VARIABLES_HELP)
}

fn bundle_subcommand<'a, 'b>() -> App<'a, 'b> {
  compile_args(SubCommand::with_name("bundle"))
    .arg(
      Arg::with_name("source_file")
        .takes_value(true)
        .required(true),
    )
    .arg(Arg::with_name("out_file").takes_value(true).required(false))
    .arg(watch_arg())
    .about("Bundle module and dependencies into single file")
    .long_about(
      "Output a single JavaScript file with all dependencies.

  deno bundle https://deno.land/std/examples/colors.ts colors.bundle.js

If no output file is given, the output is written to standard output:

  deno bundle https://deno.land/std/examples/colors.ts",
    )
}

fn cache_subcommand<'a, 'b>() -> App<'a, 'b> {
  compile_args(SubCommand::with_name("cache"))
    .arg(
      Arg::with_name("file")
        .takes_value(true)
        .required(true)
        .min_values(1),
    )
    .about("Cache the dependencies")
    .long_about(
      "Cache and compile remote dependencies recursively.

Download and compile a module with all of its static dependencies and save them
in the local cache, without running any code:

  deno cache https://deno.land/std/http/file_server.ts

Future runs of this module will trigger no downloads or compilation unless
--reload is specified.",
    )
}

fn compile_subcommand<'a, 'b>() -> App<'a, 'b> {
  runtime_args(SubCommand::with_name("compile"), true, false)
    .setting(AppSettings::TrailingVarArg)
    .arg(
      script_arg().required(true),
    )
    .arg(
      Arg::with_name("output")
        .long("output")
        .short("o")
        .help("Output file (defaults to $PWD/<inferred-name>)")
        .takes_value(true)
    )
    .arg(
      Arg::with_name("target")
        .long("target")
        .help("Target OS architecture")
        .takes_value(true)
        .possible_values(&["x86_64-unknown-linux-gnu", "x86_64-pc-windows-msvc", "x86_64-apple-darwin", "aarch64-apple-darwin"])
    )
<<<<<<< HEAD
    .arg(
      Arg::with_name("lite")
        .long("lite")
        .help("Use lite runtime")
    )
    .about("UNSTABLE: Compile the script into a self contained executable")
=======
    .about("Compile the script into a self contained executable")
>>>>>>> f7c298e2
    .long_about(
      "UNSTABLE: Compiles the given script into a self contained executable.

<<<<<<< HEAD
  deno compile -A https://deno.land/std/http/file_server.ts
  deno compile --output /usr/local/bin/color_util https://deno.land/std/examples/colors.ts
  deno compile --lite --target x86_64-unknown-linux-gnu -A https://deno.land/std/http/file_server.ts
=======
  deno compile --unstable -A https://deno.land/std/http/file_server.ts
  deno compile --unstable --output /usr/local/bin/color_util https://deno.land/std/examples/colors.ts
>>>>>>> f7c298e2

Any flags passed which affect runtime behavior, such as '--unstable',
'--allow-*', '--v8-flags', etc. are encoded into the output executable and used
at runtime as if they were passed to a similar 'deno run' command.

The executable name is inferred by default:
  - Attempt to take the file stem of the URL path. The above example would
    become 'file_server'.
  - If the file stem is something generic like 'main', 'mod', 'index' or 'cli',
    and the path has no parent, take the file name of the parent path. Otherwise
    settle with the generic name.
  - If the resulting name has an '@...' suffix, strip it.

This commands supports cross-compiling to different target architectures using `--target` flag.
On the first invocation with deno will download proper binary and cache it in $DENO_DIR. The
aarch64-apple-darwin target is not supported in canary.
",
    )
}

fn completions_subcommand<'a, 'b>() -> App<'a, 'b> {
  SubCommand::with_name("completions")
    .setting(AppSettings::DisableHelpSubcommand)
    .arg(
      Arg::with_name("shell")
        .possible_values(&clap::Shell::variants())
        .required(true),
    )
    .about("Generate shell completions")
    .long_about(
      "Output shell completion script to standard output.

  deno completions bash > /usr/local/etc/bash_completion.d/deno.bash
  source /usr/local/etc/bash_completion.d/deno.bash",
    )
}

fn coverage_subcommand<'a, 'b>() -> App<'a, 'b> {
  SubCommand::with_name("coverage")
    .about("Print coverage reports")
    .long_about(
      "Print coverage reports from coverage profiles.

Collect a coverage profile with deno test:

  deno test --coverage=cov_profile

Print a report to stdout:

  deno coverage cov_profile

Include urls that start with the file schema:

  deno coverage --include=\"^file:\" cov_profile

Exclude urls ending with test.ts and test.js:

  deno coverage --exclude=\"test\\.(ts|js)\" cov_profile

Include urls that start with the file schema and exclude files ending with test.ts and test.js, for
an url to match it must match the include pattern and not match the exclude pattern:

  deno coverage --include=\"^file:\" --exclude=\"test\\.(ts|js)\" cov_profile

Write a report using the lcov format:

  deno coverage --lcov cov_profile > cov.lcov

Generate html reports from lcov:

  genhtml -o html_cov cov.lcov
",
    )
    .arg(
      Arg::with_name("ignore")
        .long("ignore")
        .takes_value(true)
        .use_delimiter(true)
        .require_equals(true)
        .help("Ignore coverage files"),
    )
    .arg(
      Arg::with_name("include")
        .long("include")
        .takes_value(true)
        .value_name("regex")
        .multiple(true)
        .require_equals(true)
        .default_value(r"^file:")
        .help("Include source files in the report"),
    )
    .arg(
      Arg::with_name("exclude")
        .long("exclude")
        .takes_value(true)
        .value_name("regex")
        .multiple(true)
        .require_equals(true)
        .default_value(r"test\.(js|mjs|ts|jsx|tsx)$")
        .help("Exclude source files from the report"),
    )
    .arg(
      Arg::with_name("lcov")
        .long("lcov")
        .help("Output coverage report in lcov format")
        .takes_value(false),
    )
    .arg(
      Arg::with_name("files")
        .takes_value(true)
        .multiple(true)
        .required(true),
    )
}

fn doc_subcommand<'a, 'b>() -> App<'a, 'b> {
  SubCommand::with_name("doc")
    .about("Show documentation for a module")
    .long_about(
      "Show documentation for a module.

Output documentation to standard output:

    deno doc ./path/to/module.ts

Output private documentation to standard output:

    deno doc --private ./path/to/module.ts

Output documentation in JSON format:

    deno doc --json ./path/to/module.ts

Target a specific symbol:

    deno doc ./path/to/module.ts MyClass.someField

Show documentation for runtime built-ins:

    deno doc
    deno doc --builtin Deno.Listener",
    )
    .arg(import_map_arg())
    .arg(reload_arg())
    .arg(
      Arg::with_name("json")
        .long("json")
        .help("Output documentation in JSON format")
        .takes_value(false),
    )
    .arg(
      Arg::with_name("private")
        .long("private")
        .help("Output private documentation")
        .takes_value(false),
    )
    // TODO(nayeemrmn): Make `--builtin` a proper option. Blocked by
    // https://github.com/clap-rs/clap/issues/1794. Currently `--builtin` is
    // just a possible value of `source_file` so leading hyphens must be
    // enabled.
    .setting(clap::AppSettings::AllowLeadingHyphen)
    .arg(Arg::with_name("source_file").takes_value(true))
    .arg(
      Arg::with_name("filter")
        .help("Dot separated path to symbol")
        .takes_value(true)
        .required(false)
        .conflicts_with("json")
        .conflicts_with("pretty"),
    )
}

fn eval_subcommand<'a, 'b>() -> App<'a, 'b> {
  runtime_args(SubCommand::with_name("eval"), false, true)
    .about("Eval script")
    .long_about(
      "Evaluate JavaScript from the command line.

  deno eval \"console.log('hello world')\"

To evaluate as TypeScript:

  deno eval --ext=ts \"const v: string = 'hello'; console.log(v)\"

This command has implicit access to all permissions (--allow-all).",
    )
    .arg(
      // TODO(@satyarohith): remove this argument in 2.0.
      Arg::with_name("ts")
        .long("ts")
        .short("T")
        .help("Treat eval input as TypeScript")
        .takes_value(false)
        .multiple(false)
        .hidden(true),
    )
    .arg(
      Arg::with_name("ext")
        .long("ext")
        .help("Set standard input (stdin) content type")
        .takes_value(true)
        .default_value("js")
        .possible_values(&["ts", "tsx", "js", "jsx"]),
    )
    .arg(
      Arg::with_name("print")
        .long("print")
        .short("p")
        .help("print result to stdout")
        .takes_value(false)
        .multiple(false),
    )
    .arg(
      Arg::with_name("code_arg")
        .multiple(true)
        .help("Code arg")
        .value_name("CODE_ARG")
        .required(true),
    )
}

fn fmt_subcommand<'a, 'b>() -> App<'a, 'b> {
  SubCommand::with_name("fmt")
    .about("Format source files")
    .long_about(
      "Auto-format JavaScript, TypeScript, Markdown, and JSON files.

  deno fmt
  deno fmt myfile1.ts myfile2.ts
  deno fmt --check

Format stdin and write to stdout:

  cat file.ts | deno fmt -

Ignore formatting code by preceding it with an ignore comment:

  // deno-fmt-ignore

Ignore formatting a file by adding an ignore comment at the top of the file:

  // deno-fmt-ignore-file",
    )
    .arg(
      Arg::with_name("check")
        .long("check")
        .help("Check if the source files are formatted")
        .takes_value(false),
    )
    .arg(
      Arg::with_name("ext")
        .long("ext")
        .help("Set standard input (stdin) content type")
        .takes_value(true)
        .default_value("ts")
        .possible_values(&["ts", "tsx", "js", "jsx", "md", "json", "jsonc"]),
    )
    .arg(
      Arg::with_name("ignore")
        .long("ignore")
        .takes_value(true)
        .use_delimiter(true)
        .require_equals(true)
        .help("Ignore formatting particular source files"),
    )
    .arg(
      Arg::with_name("files")
        .takes_value(true)
        .multiple(true)
        .required(false),
    )
    .arg(watch_arg())
}

fn info_subcommand<'a, 'b>() -> App<'a, 'b> {
  SubCommand::with_name("info")
    .about("Show info about cache or info related to source file")
    .long_about(
      "Information about a module or the cache directories.

Get information about a module:

  deno info https://deno.land/std/http/file_server.ts

The following information is shown:

local: Local path of the file.
type: JavaScript, TypeScript, or JSON.
compiled: Local path of compiled source code. (TypeScript only.)
map: Local path of source map. (TypeScript only.)
deps: Dependency tree of the source file.

Without any additional arguments, 'deno info' shows:

DENO_DIR: Directory containing Deno-managed files.
Remote modules cache: Subdirectory containing downloaded remote modules.
TypeScript compiler cache: Subdirectory containing TS compiler output.",
    )
    .arg(Arg::with_name("file").takes_value(true).required(false))
    .arg(reload_arg().requires("file"))
    .arg(ca_file_arg())
    // TODO(lucacasonato): remove for 2.0
    .arg(no_check_arg().hidden(true))
    .arg(import_map_arg())
    .arg(
      Arg::with_name("json")
        .long("json")
        .help("UNSTABLE: Outputs the information in JSON format")
        .takes_value(false),
    )
}

fn install_subcommand<'a, 'b>() -> App<'a, 'b> {
  runtime_args(SubCommand::with_name("install"), true, true)
    .setting(AppSettings::TrailingVarArg)
    .arg(
      Arg::with_name("cmd")
        .required(true)
        .multiple(true)
        .allow_hyphen_values(true))
    .arg(
      Arg::with_name("name")
        .long("name")
        .short("n")
        .help("Executable file name")
        .takes_value(true)
        .required(false))
    .arg(
      Arg::with_name("root")
        .long("root")
        .help("Installation root")
        .takes_value(true)
        .multiple(false))
    .arg(
      Arg::with_name("force")
        .long("force")
        .short("f")
        .help("Forcefully overwrite existing installation")
        .takes_value(false))
    .about("Install script as an executable")
    .long_about(
      "Installs a script as an executable in the installation root's bin directory.

  deno install --allow-net --allow-read https://deno.land/std/http/file_server.ts
  deno install https://deno.land/std/examples/colors.ts

To change the executable name, use -n/--name:

  deno install --allow-net --allow-read -n serve https://deno.land/std/http/file_server.ts

The executable name is inferred by default:
  - Attempt to take the file stem of the URL path. The above example would
    become 'file_server'.
  - If the file stem is something generic like 'main', 'mod', 'index' or 'cli',
    and the path has no parent, take the file name of the parent path. Otherwise
    settle with the generic name.
  - If the resulting name has an '@...' suffix, strip it.

To change the installation root, use --root:

  deno install --allow-net --allow-read --root /usr/local https://deno.land/std/http/file_server.ts

The installation root is determined, in order of precedence:
  - --root option
  - DENO_INSTALL_ROOT environment variable
  - $HOME/.deno

These must be added to the path manually if required.")
}

fn lsp_subcommand<'a, 'b>() -> App<'a, 'b> {
  SubCommand::with_name("lsp")
    .about("Start the language server")
    .long_about(
      "The 'deno lsp' subcommand provides a way for code editors and IDEs to
interact with Deno using the Language Server Protocol. Usually humans do not
use this subcommand directly. For example, 'deno lsp' can provide IDEs with
go-to-definition support and automatic code formatting.

How to connect various editors and IDEs to 'deno lsp':
https://deno.land/manual/getting_started/setup_your_environment#editors-and-ides")
}

fn lint_subcommand<'a, 'b>() -> App<'a, 'b> {
  SubCommand::with_name("lint")
    .about("UNSTABLE: Lint source files")
    .long_about(
      "UNSTABLE: Lint JavaScript/TypeScript source code.

  deno lint
  deno lint myfile1.ts myfile2.js

Print result as JSON:

  deno lint --json

Read from stdin:

  cat file.ts | deno lint -
  cat file.ts | deno lint --json -

List available rules:

  deno lint --rules

Ignore diagnostics on the next line by preceding it with an ignore comment and
rule name:

  // deno-lint-ignore no-explicit-any
  // deno-lint-ignore require-await no-empty

Names of rules to ignore must be specified after ignore comment.

Ignore linting a file by adding an ignore comment at the top of the file:

  // deno-lint-ignore-file
",
    )
    .arg(
      Arg::with_name("rules")
        .long("rules")
        .help("List available rules"),
    )
    .arg(
      Arg::with_name("ignore")
        .long("ignore")
        .takes_value(true)
        .use_delimiter(true)
        .require_equals(true)
        .help("Ignore linting particular source files"),
    )
    .arg(
      Arg::with_name("json")
        .long("json")
        .help("Output lint result in JSON format")
        .takes_value(false),
    )
    .arg(
      Arg::with_name("files")
        .takes_value(true)
        .multiple(true)
        .required(false),
    )
}

fn repl_subcommand<'a, 'b>() -> App<'a, 'b> {
  runtime_args(SubCommand::with_name("repl"), false, true)
    .about("Read Eval Print Loop")
}

fn run_subcommand<'a, 'b>() -> App<'a, 'b> {
  runtime_args(SubCommand::with_name("run"), true, true)
    .arg(
      watch_arg()
        .conflicts_with("inspect")
        .conflicts_with("inspect-brk"),
    )
    .setting(AppSettings::TrailingVarArg)
    .arg(script_arg().required(true))
    .about("Run a JavaScript or TypeScript program")
    .long_about(
      "Run a JavaScript or TypeScript program

By default all programs are run in sandbox without access to disk, network or
ability to spawn subprocesses.

  deno run https://deno.land/std/examples/welcome.ts

Grant all permissions:

  deno run -A https://deno.land/std/http/file_server.ts

Grant permission to read from disk and listen to network:

  deno run --allow-read --allow-net https://deno.land/std/http/file_server.ts

Grant permission to read allow-listed files from disk:

  deno run --allow-read=/etc https://deno.land/std/http/file_server.ts

Deno allows specifying the filename '-' to read the file from stdin.

  curl https://deno.land/std/examples/welcome.ts | target/debug/deno run -",
    )
}

fn test_subcommand<'a, 'b>() -> App<'a, 'b> {
  runtime_args(SubCommand::with_name("test"), true, true)
    .setting(AppSettings::TrailingVarArg)
    .arg(
      Arg::with_name("no-run")
        .long("no-run")
        .help("Cache test modules, but don't run tests")
        .takes_value(false),
    )
    .arg(
      Arg::with_name("fail-fast")
        .long("fail-fast")
        .alias("failfast")
        .help("Stop on first error")
        .takes_value(false),
    )
    .arg(
      Arg::with_name("allow-none")
        .long("allow-none")
        .help("Don't return error code if no test files are found")
        .takes_value(false),
    )
    .arg(
      Arg::with_name("filter")
        .set(ArgSettings::AllowLeadingHyphen)
        .long("filter")
        .takes_value(true)
        .help("Run tests with this string or pattern in the test name"),
    )
    .arg(
      Arg::with_name("coverage")
        .long("coverage")
        .require_equals(true)
        .takes_value(true)
        .conflicts_with("inspect")
        .conflicts_with("inspect-brk")
        .help("UNSTABLE: Collect coverage profile data"),
    )
    .arg(
      Arg::with_name("files")
        .help("List of file names to run")
        .takes_value(true)
        .multiple(true),
    )
    .arg(script_arg().last(true))
    .about("Run tests")
    .long_about(
      "Run tests using Deno's built-in test runner.

Evaluate the given modules, run all tests declared with 'Deno.test()' and
report results to standard output:

  deno test src/fetch_test.ts src/signal_test.ts

Directory arguments are expanded to all contained files matching the glob
{*_,*.,}test.{js,mjs,ts,jsx,tsx}:

  deno test src/",
    )
}

fn types_subcommand<'a, 'b>() -> App<'a, 'b> {
  SubCommand::with_name("types")
    .about("Print runtime TypeScript declarations")
    .long_about(
      "Print runtime TypeScript declarations.

  deno types > lib.deno.d.ts

The declaration file could be saved and used for typing information.",
    )
}

fn upgrade_subcommand<'a, 'b>() -> App<'a, 'b> {
  SubCommand::with_name("upgrade")
    .about("Upgrade deno executable to given version")
    .long_about(
      "Upgrade deno executable to the given version.
Defaults to latest.

The version is downloaded from
https://github.com/denoland/deno/releases
and is used to replace the current executable.

If you want to not replace the current Deno executable but instead download an
update to a different location, use the --output flag

  deno upgrade --output $HOME/my_deno",
    )
    .arg(
      Arg::with_name("version")
        .long("version")
        .help("The version to upgrade to")
        .takes_value(true),
    )
    .arg(
      Arg::with_name("output")
        .long("output")
        .help("The path to output the updated version to")
        .takes_value(true),
    )
    .arg(
      Arg::with_name("dry-run")
        .long("dry-run")
        .help("Perform all checks without replacing old exe"),
    )
    .arg(
      Arg::with_name("force")
        .long("force")
        .short("f")
        .help("Replace current exe even if not out-of-date"),
    )
    .arg(
      Arg::with_name("canary")
        .long("canary")
        .help("Upgrade to canary builds"),
    )
    .arg(ca_file_arg())
}

fn compile_args<'a, 'b>(app: App<'a, 'b>) -> App<'a, 'b> {
  app
    .arg(import_map_arg())
    .arg(no_remote_arg())
    .arg(config_arg())
    .arg(no_check_arg())
    .arg(reload_arg())
    .arg(lock_arg())
    .arg(lock_write_arg())
    .arg(ca_file_arg())
}

fn permission_args<'a, 'b>(app: App<'a, 'b>) -> App<'a, 'b> {
  app
    .arg(
      Arg::with_name("allow-read")
        .long("allow-read")
        .min_values(0)
        .takes_value(true)
        .use_delimiter(true)
        .require_equals(true)
        .help("Allow file system read access"),
    )
    .arg(
      Arg::with_name("allow-write")
        .long("allow-write")
        .min_values(0)
        .takes_value(true)
        .use_delimiter(true)
        .require_equals(true)
        .help("Allow file system write access"),
    )
    .arg(
      Arg::with_name("allow-net")
        .long("allow-net")
        .min_values(0)
        .takes_value(true)
        .use_delimiter(true)
        .require_equals(true)
        .help("Allow network access")
        .validator(crate::flags_allow_net::validator),
    )
    .arg(
      Arg::with_name("allow-env")
        .long("allow-env")
        .min_values(0)
        .takes_value(true)
        .use_delimiter(true)
        .require_equals(true)
        .help("Allow environment access")
        .validator(|keys| {
          for key in keys.split(',') {
            if key.is_empty() || key.contains(&['=', '\0'] as &[char]) {
              return Err(format!("invalid key \"{}\"", key));
            }
          }
          Ok(())
        }),
    )
    .arg(
      Arg::with_name("allow-run")
        .long("allow-run")
        .min_values(0)
        .takes_value(true)
        .use_delimiter(true)
        .require_equals(true)
        .help("Allow running subprocesses"),
    )
    .arg(
      Arg::with_name("allow-plugin")
        .long("allow-plugin")
        .help("Allow loading plugins"),
    )
    .arg(
      Arg::with_name("allow-hrtime")
        .long("allow-hrtime")
        .help("Allow high resolution time measurement"),
    )
    .arg(
      Arg::with_name("allow-all")
        .short("A")
        .long("allow-all")
        .help("Allow all permissions"),
    )
    .arg(
      Arg::with_name("prompt")
        .long("prompt")
        .help("Fallback to prompt if required permission wasn't passed"),
    )
}

fn runtime_args<'a, 'b>(
  app: App<'a, 'b>,
  include_perms: bool,
  include_inspector: bool,
) -> App<'a, 'b> {
  let app = compile_args(app);
  let app = if include_perms {
    permission_args(app)
  } else {
    app
  };
  let app = if include_inspector {
    inspect_args(app)
  } else {
    app
  };
  app
    .arg(cached_only_arg())
    .arg(location_arg())
    .arg(v8_flags_arg())
    .arg(seed_arg())
}

fn inspect_args<'a, 'b>(app: App<'a, 'b>) -> App<'a, 'b> {
  app
    .arg(
      Arg::with_name("inspect")
        .long("inspect")
        .value_name("HOST:PORT")
        .help("Activate inspector on host:port (default: 127.0.0.1:9229)")
        .min_values(0)
        .max_values(1)
        .require_equals(true)
        .takes_value(true)
        .validator(inspect_arg_validate),
    )
    .arg(
      Arg::with_name("inspect-brk")
        .long("inspect-brk")
        .value_name("HOST:PORT")
        .help(
          "Activate inspector on host:port and break at start of user script",
        )
        .min_values(0)
        .max_values(1)
        .require_equals(true)
        .takes_value(true)
        .validator(inspect_arg_validate),
    )
}

fn import_map_arg<'a, 'b>() -> Arg<'a, 'b> {
  Arg::with_name("import-map")
    .long("import-map")
    .alias("importmap")
    .value_name("FILE")
    .help("Load import map file")
    .long_help(
      "Load import map file from local file or remote URL.
Docs: https://deno.land/manual/linking_to_external_code/import_maps
Specification: https://wicg.github.io/import-maps/
Examples: https://github.com/WICG/import-maps#the-import-map",
    )
    .takes_value(true)
}

fn reload_arg<'a, 'b>() -> Arg<'a, 'b> {
  Arg::with_name("reload")
    .short("r")
    .min_values(0)
    .takes_value(true)
    .use_delimiter(true)
    .require_equals(true)
    .long("reload")
    .help("Reload source code cache (recompile TypeScript)")
    .value_name("CACHE_BLOCKLIST")
    .long_help(
      "Reload source code cache (recompile TypeScript)
--reload
  Reload everything
--reload=https://deno.land/std
  Reload only standard modules
--reload=https://deno.land/std/fs/utils.ts,https://deno.land/std/fmt/colors.ts
  Reloads specific modules",
    )
}

fn ca_file_arg<'a, 'b>() -> Arg<'a, 'b> {
  Arg::with_name("cert")
    .long("cert")
    .value_name("FILE")
    .help("Load certificate authority from PEM encoded file")
    .takes_value(true)
}

fn cached_only_arg<'a, 'b>() -> Arg<'a, 'b> {
  Arg::with_name("cached-only")
    .long("cached-only")
    .help("Require that remote dependencies are already cached")
}

fn location_arg<'a, 'b>() -> Arg<'a, 'b> {
  Arg::with_name("location")
    .long("location")
    .takes_value(true)
    .value_name("HREF")
    .validator(|href| {
      let url = Url::parse(&href);
      if url.is_err() {
        return Err("Failed to parse URL".to_string());
      }
      let mut url = url.unwrap();
      if !["http", "https"].contains(&url.scheme()) {
        return Err("Expected protocol \"http\" or \"https\"".to_string());
      }
      url.set_username("").unwrap();
      url.set_password(None).unwrap();
      Ok(())
    })
    .help("Value of 'globalThis.location' used by some web APIs")
}

fn v8_flags_arg<'a, 'b>() -> Arg<'a, 'b> {
  Arg::with_name("v8-flags")
    .long("v8-flags")
    .takes_value(true)
    .use_delimiter(true)
    .require_equals(true)
    .help("Set V8 command line options (for help: --v8-flags=--help)")
}

fn seed_arg<'a, 'b>() -> Arg<'a, 'b> {
  Arg::with_name("seed")
    .long("seed")
    .value_name("NUMBER")
    .help("Seed Math.random()")
    .takes_value(true)
    .validator(|val: String| match val.parse::<u64>() {
      Ok(_) => Ok(()),
      Err(_) => Err("Seed should be a number".to_string()),
    })
}

fn watch_arg<'a, 'b>() -> Arg<'a, 'b> {
  Arg::with_name("watch")
    .long("watch")
    .help("UNSTABLE: Watch for file changes and restart process automatically")
    .long_help(
      "UNSTABLE: Watch for file changes and restart process automatically.
Only local files from entry point module graph are watched.",
    )
}

fn no_check_arg<'a, 'b>() -> Arg<'a, 'b> {
  Arg::with_name("no-check")
    .long("no-check")
    .help("Skip type checking modules")
}

fn script_arg<'a, 'b>() -> Arg<'a, 'b> {
  Arg::with_name("script_arg")
    .multiple(true)
    // NOTE: these defaults are provided
    // so `deno run --v8-flags=--help` works
    // without specifying file to run.
    .default_value_ifs(&[
      ("v8-flags", Some("--help"), "_"),
      ("v8-flags", Some("-help"), "_"),
    ])
    .help("Script arg")
    .value_name("SCRIPT_ARG")
}

fn lock_arg<'a, 'b>() -> Arg<'a, 'b> {
  Arg::with_name("lock")
    .long("lock")
    .value_name("FILE")
    .help("Check the specified lock file")
    .takes_value(true)
}

fn lock_write_arg<'a, 'b>() -> Arg<'a, 'b> {
  Arg::with_name("lock-write")
    .long("lock-write")
    .requires("lock")
    .help("Write lock file (use with --lock)")
}

fn config_arg<'a, 'b>() -> Arg<'a, 'b> {
  Arg::with_name("config")
    .short("c")
    .long("config")
    .value_name("FILE")
    .help("Load tsconfig.json configuration file")
    .takes_value(true)
}

fn no_remote_arg<'a, 'b>() -> Arg<'a, 'b> {
  Arg::with_name("no-remote")
    .long("no-remote")
    .help("Do not resolve remote modules")
}

fn bundle_parse(flags: &mut Flags, matches: &clap::ArgMatches) {
  compile_args_parse(flags, matches);

  let source_file = matches.value_of("source_file").unwrap().to_string();

  let out_file = if let Some(out_file) = matches.value_of("out_file") {
    flags.allow_write = Some(vec![]);
    Some(PathBuf::from(out_file))
  } else {
    None
  };

  flags.watch = matches.is_present("watch");

  flags.subcommand = DenoSubcommand::Bundle {
    source_file,
    out_file,
  };
}

fn cache_parse(flags: &mut Flags, matches: &clap::ArgMatches) {
  compile_args_parse(flags, matches);
  let files = matches
    .values_of("file")
    .unwrap()
    .map(String::from)
    .collect();
  flags.subcommand = DenoSubcommand::Cache { files };
}

fn compile_parse(flags: &mut Flags, matches: &clap::ArgMatches) {
  runtime_args_parse(flags, matches, true, false);

  let mut script: Vec<String> = matches
    .values_of("script_arg")
    .unwrap()
    .map(String::from)
    .collect();
  assert!(!script.is_empty());
  let args = script.split_off(1);
  let source_file = script[0].to_string();
  let output = matches.value_of("output").map(PathBuf::from);
  let target = matches.value_of("target").map(String::from);

  flags.subcommand = DenoSubcommand::Compile {
    source_file,
    output,
    args,
    target,
  };
}

fn completions_parse(flags: &mut Flags, matches: &clap::ArgMatches) {
  let shell: &str = matches.value_of("shell").unwrap();
  let mut buf: Vec<u8> = vec![];
  clap_root(&*crate::version::deno()).gen_completions_to(
    "deno",
    clap::Shell::from_str(shell).unwrap(),
    &mut buf,
  );

  flags.subcommand = DenoSubcommand::Completions {
    buf: buf.into_boxed_slice(),
  };
}

fn coverage_parse(flags: &mut Flags, matches: &clap::ArgMatches) {
  let files = match matches.values_of("files") {
    Some(f) => f.map(PathBuf::from).collect(),
    None => vec![],
  };
  let ignore = match matches.values_of("ignore") {
    Some(f) => f.map(PathBuf::from).collect(),
    None => vec![],
  };
  let include = match matches.values_of("include") {
    Some(f) => f.map(String::from).collect(),
    None => vec![],
  };
  let exclude = match matches.values_of("exclude") {
    Some(f) => f.map(String::from).collect(),
    None => vec![],
  };
  let lcov = matches.is_present("lcov");
  flags.subcommand = DenoSubcommand::Coverage {
    files,
    ignore,
    include,
    exclude,
    lcov,
  };
}

fn doc_parse(flags: &mut Flags, matches: &clap::ArgMatches) {
  import_map_arg_parse(flags, matches);
  reload_arg_parse(flags, matches);

  let source_file = matches.value_of("source_file").map(String::from);
  let private = matches.is_present("private");
  let json = matches.is_present("json");
  let filter = matches.value_of("filter").map(String::from);
  flags.subcommand = DenoSubcommand::Doc {
    source_file,
    json,
    filter,
    private,
  };
}

fn eval_parse(flags: &mut Flags, matches: &clap::ArgMatches) {
  runtime_args_parse(flags, matches, false, true);
  flags.allow_net = Some(vec![]);
  flags.allow_env = Some(vec![]);
  flags.allow_run = Some(vec![]);
  flags.allow_read = Some(vec![]);
  flags.allow_write = Some(vec![]);
  flags.allow_plugin = true;
  flags.allow_hrtime = true;
  // TODO(@satyarohith): remove this flag in 2.0.
  let as_typescript = matches.is_present("ts");
  let ext = if as_typescript {
    "ts".to_string()
  } else {
    matches.value_of("ext").unwrap().to_string()
  };

  let print = matches.is_present("print");
  let mut code: Vec<String> = matches
    .values_of("code_arg")
    .unwrap()
    .map(String::from)
    .collect();
  assert!(!code.is_empty());
  let code_args = code.split_off(1);
  let code = code[0].to_string();
  for v in code_args {
    flags.argv.push(v);
  }
  flags.subcommand = DenoSubcommand::Eval { print, code, ext };
}

fn fmt_parse(flags: &mut Flags, matches: &clap::ArgMatches) {
  flags.watch = matches.is_present("watch");
  let files = match matches.values_of("files") {
    Some(f) => f.map(PathBuf::from).collect(),
    None => vec![],
  };
  let ignore = match matches.values_of("ignore") {
    Some(f) => f.map(PathBuf::from).collect(),
    None => vec![],
  };
  let ext = matches.value_of("ext").unwrap().to_string();

  flags.subcommand = DenoSubcommand::Fmt {
    check: matches.is_present("check"),
    ext,
    files,
    ignore,
  }
}

fn info_parse(flags: &mut Flags, matches: &clap::ArgMatches) {
  reload_arg_parse(flags, matches);
  import_map_arg_parse(flags, matches);
  ca_file_arg_parse(flags, matches);
  let json = matches.is_present("json");
  flags.subcommand = DenoSubcommand::Info {
    file: matches.value_of("file").map(|f| f.to_string()),
    json,
  };
}

fn install_parse(flags: &mut Flags, matches: &clap::ArgMatches) {
  runtime_args_parse(flags, matches, true, true);

  let root = if matches.is_present("root") {
    let install_root = matches.value_of("root").unwrap();
    Some(PathBuf::from(install_root))
  } else {
    None
  };

  let force = matches.is_present("force");
  let name = matches.value_of("name").map(|s| s.to_string());
  let cmd_values = matches.values_of("cmd").unwrap();
  let mut cmd = vec![];
  for value in cmd_values {
    cmd.push(value.to_string());
  }

  let module_url = cmd[0].to_string();
  let args = cmd[1..].to_vec();

  flags.subcommand = DenoSubcommand::Install {
    name,
    module_url,
    args,
    root,
    force,
  };
}

fn lsp_parse(flags: &mut Flags, _matches: &clap::ArgMatches) {
  flags.subcommand = DenoSubcommand::Lsp;
}

fn lint_parse(flags: &mut Flags, matches: &clap::ArgMatches) {
  let files = match matches.values_of("files") {
    Some(f) => f.map(PathBuf::from).collect(),
    None => vec![],
  };
  let ignore = match matches.values_of("ignore") {
    Some(f) => f.map(PathBuf::from).collect(),
    None => vec![],
  };
  let rules = matches.is_present("rules");
  let json = matches.is_present("json");
  flags.subcommand = DenoSubcommand::Lint {
    files,
    rules,
    ignore,
    json,
  };
}

fn repl_parse(flags: &mut Flags, matches: &clap::ArgMatches) {
  runtime_args_parse(flags, matches, false, true);
  flags.repl = true;
  flags.subcommand = DenoSubcommand::Repl;
  flags.allow_net = Some(vec![]);
  flags.allow_env = Some(vec![]);
  flags.allow_run = Some(vec![]);
  flags.allow_read = Some(vec![]);
  flags.allow_write = Some(vec![]);
  flags.allow_plugin = true;
  flags.allow_hrtime = true;
}

fn run_parse(flags: &mut Flags, matches: &clap::ArgMatches) {
  runtime_args_parse(flags, matches, true, true);

  let mut script: Vec<String> = matches
    .values_of("script_arg")
    .unwrap()
    .map(String::from)
    .collect();
  assert!(!script.is_empty());
  let script_args = script.split_off(1);
  let script = script[0].to_string();
  for v in script_args {
    flags.argv.push(v);
  }

  flags.watch = matches.is_present("watch");
  flags.subcommand = DenoSubcommand::Run { script };
}

fn test_parse(flags: &mut Flags, matches: &clap::ArgMatches) {
  runtime_args_parse(flags, matches, true, true);

  let no_run = matches.is_present("no-run");
  let fail_fast = matches.is_present("fail-fast");
  let allow_none = matches.is_present("allow-none");
  let quiet = matches.is_present("quiet");
  let filter = matches.value_of("filter").map(String::from);

  if matches.is_present("script_arg") {
    let script_arg: Vec<String> = matches
      .values_of("script_arg")
      .unwrap()
      .map(String::from)
      .collect();

    for v in script_arg {
      flags.argv.push(v);
    }
  }

  let include = if matches.is_present("files") {
    let files: Vec<String> = matches
      .values_of("files")
      .unwrap()
      .map(String::from)
      .collect();
    Some(files)
  } else {
    None
  };

  flags.coverage_dir = matches.value_of("coverage").map(String::from);
  flags.subcommand = DenoSubcommand::Test {
    no_run,
    fail_fast,
    quiet,
    include,
    filter,
    allow_none,
  };
}

fn types_parse(flags: &mut Flags, _matches: &clap::ArgMatches) {
  flags.subcommand = DenoSubcommand::Types;
}

fn upgrade_parse(flags: &mut Flags, matches: &clap::ArgMatches) {
  ca_file_arg_parse(flags, matches);

  let dry_run = matches.is_present("dry-run");
  let force = matches.is_present("force");
  let canary = matches.is_present("canary");
  let version = matches.value_of("version").map(|s| s.to_string());
  let output = if matches.is_present("output") {
    let install_root = matches.value_of("output").unwrap();
    Some(PathBuf::from(install_root))
  } else {
    None
  };
  let ca_file = matches.value_of("cert").map(|s| s.to_string());
  flags.subcommand = DenoSubcommand::Upgrade {
    dry_run,
    force,
    canary,
    version,
    output,
    ca_file,
  };
}

fn compile_args_parse(flags: &mut Flags, matches: &clap::ArgMatches) {
  import_map_arg_parse(flags, matches);
  no_remote_arg_parse(flags, matches);
  config_arg_parse(flags, matches);
  no_check_arg_parse(flags, matches);
  reload_arg_parse(flags, matches);
  lock_args_parse(flags, matches);
  ca_file_arg_parse(flags, matches);
}

fn permission_args_parse(flags: &mut Flags, matches: &clap::ArgMatches) {
  if let Some(read_wl) = matches.values_of("allow-read") {
    let read_allowlist: Vec<PathBuf> = read_wl.map(PathBuf::from).collect();
    flags.allow_read = Some(read_allowlist);
  }

  if let Some(write_wl) = matches.values_of("allow-write") {
    let write_allowlist: Vec<PathBuf> = write_wl.map(PathBuf::from).collect();
    flags.allow_write = Some(write_allowlist);
  }

  if let Some(net_wl) = matches.values_of("allow-net") {
    let net_allowlist: Vec<String> =
      crate::flags_allow_net::parse(net_wl.map(ToString::to_string).collect())
        .unwrap();
    flags.allow_net = Some(net_allowlist);
    debug!("net allowlist: {:#?}", &flags.allow_net);
  }

  if let Some(env_wl) = matches.values_of("allow-env") {
    let env_allowlist: Vec<String> = env_wl
      .map(|env: &str| {
        if cfg!(windows) {
          env.to_uppercase()
        } else {
          env.to_string()
        }
      })
      .collect();
    flags.allow_env = Some(env_allowlist);
    debug!("env allowlist: {:#?}", &flags.allow_env);
  }

  if let Some(run_wl) = matches.values_of("allow-run") {
    let run_allowlist: Vec<String> = run_wl.map(ToString::to_string).collect();
    flags.allow_run = Some(run_allowlist);
    debug!("run allowlist: {:#?}", &flags.allow_run);
  }

  if matches.is_present("allow-plugin") {
    flags.allow_plugin = true;
  }
  if matches.is_present("allow-hrtime") {
    flags.allow_hrtime = true;
  }
  if matches.is_present("allow-all") {
    flags.allow_read = Some(vec![]);
    flags.allow_env = Some(vec![]);
    flags.allow_net = Some(vec![]);
    flags.allow_run = Some(vec![]);
    flags.allow_write = Some(vec![]);
    flags.allow_plugin = true;
    flags.allow_hrtime = true;
  }
  if matches.is_present("prompt") {
    flags.prompt = true;
  }
}

fn runtime_args_parse(
  flags: &mut Flags,
  matches: &clap::ArgMatches,
  include_perms: bool,
  include_inspector: bool,
) {
  compile_args_parse(flags, matches);
  cached_only_arg_parse(flags, matches);
  if include_perms {
    permission_args_parse(flags, matches);
  }
  if include_inspector {
    inspect_arg_parse(flags, matches);
  }
  location_arg_parse(flags, matches);
  v8_flags_arg_parse(flags, matches);
  seed_arg_parse(flags, matches);
  inspect_arg_parse(flags, matches);
}

fn inspect_arg_parse(flags: &mut Flags, matches: &clap::ArgMatches) {
  let default = || "127.0.0.1:9229".parse::<SocketAddr>().unwrap();
  flags.inspect = if matches.is_present("inspect") {
    if let Some(host) = matches.value_of("inspect") {
      Some(host.parse().unwrap())
    } else {
      Some(default())
    }
  } else {
    None
  };
  flags.inspect_brk = if matches.is_present("inspect-brk") {
    if let Some(host) = matches.value_of("inspect-brk") {
      Some(host.parse().unwrap())
    } else {
      Some(default())
    }
  } else {
    None
  };
}

fn import_map_arg_parse(flags: &mut Flags, matches: &clap::ArgMatches) {
  flags.import_map_path = matches.value_of("import-map").map(ToOwned::to_owned);
}

fn reload_arg_parse(flags: &mut Flags, matches: &ArgMatches) {
  if let Some(cache_bl) = matches.values_of("reload") {
    let raw_cache_blocklist: Vec<String> =
      cache_bl.map(ToString::to_string).collect();
    if raw_cache_blocklist.is_empty() {
      flags.reload = true;
    } else {
      flags.cache_blocklist = resolve_urls(raw_cache_blocklist);
      debug!("cache blocklist: {:#?}", &flags.cache_blocklist);
      flags.reload = false;
    }
  }
}

fn ca_file_arg_parse(flags: &mut Flags, matches: &clap::ArgMatches) {
  flags.ca_file = matches.value_of("cert").map(ToOwned::to_owned);
}

fn cached_only_arg_parse(flags: &mut Flags, matches: &ArgMatches) {
  if matches.is_present("cached-only") {
    flags.cached_only = true;
  }
}

fn location_arg_parse(flags: &mut Flags, matches: &clap::ArgMatches) {
  flags.location = matches
    .value_of("location")
    .map(|href| Url::parse(href).unwrap());
}

fn v8_flags_arg_parse(flags: &mut Flags, matches: &ArgMatches) {
  if let Some(v8_flags) = matches.values_of("v8-flags") {
    flags.v8_flags = v8_flags.map(String::from).collect();
  }
}

fn seed_arg_parse(flags: &mut Flags, matches: &ArgMatches) {
  if matches.is_present("seed") {
    let seed_string = matches.value_of("seed").unwrap();
    let seed = seed_string.parse::<u64>().unwrap();
    flags.seed = Some(seed);

    flags.v8_flags.push(format!("--random-seed={}", seed));
  }
}

fn no_check_arg_parse(flags: &mut Flags, matches: &clap::ArgMatches) {
  if matches.is_present("no-check") {
    flags.no_check = true;
  }
}

fn lock_args_parse(flags: &mut Flags, matches: &clap::ArgMatches) {
  if matches.is_present("lock") {
    let lockfile = matches.value_of("lock").unwrap();
    flags.lock = Some(PathBuf::from(lockfile));
  }
  if matches.is_present("lock-write") {
    flags.lock_write = true;
  }
}

fn config_arg_parse(flags: &mut Flags, matches: &ArgMatches) {
  flags.config_path = matches.value_of("config").map(ToOwned::to_owned);
}

fn no_remote_arg_parse(flags: &mut Flags, matches: &clap::ArgMatches) {
  if matches.is_present("no-remote") {
    flags.no_remote = true;
  }
}

fn inspect_arg_validate(val: String) -> Result<(), String> {
  match val.parse::<SocketAddr>() {
    Ok(_) => Ok(()),
    Err(e) => Err(e.to_string()),
  }
}

// TODO(ry) move this to utility module and add test.
/// Strips fragment part of URL. Panics on bad URL.
pub fn resolve_urls(urls: Vec<String>) -> Vec<String> {
  let mut out: Vec<String> = vec![];
  for urlstr in urls.iter() {
    if let Ok(mut url) = Url::from_str(urlstr) {
      url.set_fragment(None);
      let mut full_url = String::from(url.as_str());
      if full_url.len() > 1 && full_url.ends_with('/') {
        full_url.pop();
      }
      out.push(full_url);
    } else {
      panic!("Bad Url: {}", urlstr);
    }
  }
  out
}

#[cfg(test)]
mod tests {
  use super::*;

  /// Creates vector of strings, Vec<String>
  macro_rules! svec {
    ($($x:expr),*) => (vec![$($x.to_string()),*]);
}

  #[test]
  fn global_flags() {
    #[rustfmt::skip]
    let r = flags_from_vec(svec!["deno", "--unstable", "--log-level", "debug", "--quiet", "run", "script.ts"]);
    let flags = r.unwrap();
    assert_eq!(
      flags,
      Flags {
        subcommand: DenoSubcommand::Run {
          script: "script.ts".to_string(),
        },
        unstable: true,
        log_level: Some(Level::Error),
        ..Flags::default()
      }
    );
    #[rustfmt::skip]
    let r2 = flags_from_vec(svec!["deno", "run", "--unstable", "--log-level", "debug", "--quiet", "script.ts"]);
    let flags2 = r2.unwrap();
    assert_eq!(flags2, flags);
  }

  #[test]
  fn upgrade() {
    let r = flags_from_vec(svec!["deno", "upgrade", "--dry-run", "--force"]);
    let flags = r.unwrap();
    assert_eq!(
      flags,
      Flags {
        subcommand: DenoSubcommand::Upgrade {
          force: true,
          dry_run: true,
          canary: false,
          version: None,
          output: None,
          ca_file: None,
        },
        ..Flags::default()
      }
    );
  }

  #[test]
  fn version() {
    let r = flags_from_vec(svec!["deno", "--version"]);
    assert_eq!(r.unwrap_err().kind, clap::ErrorKind::VersionDisplayed);
    let r = flags_from_vec(svec!["deno", "-V"]);
    assert_eq!(r.unwrap_err().kind, clap::ErrorKind::VersionDisplayed);
  }

  #[test]
  fn run_reload() {
    let r = flags_from_vec(svec!["deno", "run", "-r", "script.ts"]);
    let flags = r.unwrap();
    assert_eq!(
      flags,
      Flags {
        subcommand: DenoSubcommand::Run {
          script: "script.ts".to_string(),
        },
        reload: true,
        ..Flags::default()
      }
    );
  }

  #[test]
  fn run_watch() {
    let r = flags_from_vec(svec!["deno", "run", "--watch", "script.ts"]);
    let flags = r.unwrap();
    assert_eq!(
      flags,
      Flags {
        subcommand: DenoSubcommand::Run {
          script: "script.ts".to_string(),
        },
        watch: true,
        ..Flags::default()
      }
    );
  }

  #[test]
  fn run_reload_allow_write() {
    let r =
      flags_from_vec(svec!["deno", "run", "-r", "--allow-write", "script.ts"]);
    assert_eq!(
      r.unwrap(),
      Flags {
        reload: true,
        subcommand: DenoSubcommand::Run {
          script: "script.ts".to_string(),
        },
        allow_write: Some(vec![]),
        ..Flags::default()
      }
    );
  }

  #[test]
  fn run_v8_flags() {
    let r = flags_from_vec(svec!["deno", "run", "--v8-flags=--help"]);
    assert_eq!(
      r.unwrap(),
      Flags {
        subcommand: DenoSubcommand::Run {
          script: "_".to_string(),
        },
        v8_flags: svec!["--help"],
        ..Flags::default()
      }
    );

    let r = flags_from_vec(svec![
      "deno",
      "run",
      "--v8-flags=--expose-gc,--gc-stats=1",
      "script.ts"
    ]);
    assert_eq!(
      r.unwrap(),
      Flags {
        subcommand: DenoSubcommand::Run {
          script: "script.ts".to_string(),
        },
        v8_flags: svec!["--expose-gc", "--gc-stats=1"],
        ..Flags::default()
      }
    );
  }

  #[test]
  fn script_args() {
    let r = flags_from_vec(svec![
      "deno",
      "run",
      "--allow-net",
      "gist.ts",
      "--title",
      "X"
    ]);
    assert_eq!(
      r.unwrap(),
      Flags {
        subcommand: DenoSubcommand::Run {
          script: "gist.ts".to_string(),
        },
        argv: svec!["--title", "X"],
        allow_net: Some(vec![]),
        ..Flags::default()
      }
    );
  }

  #[test]
  fn allow_all() {
    let r = flags_from_vec(svec!["deno", "run", "--allow-all", "gist.ts"]);
    assert_eq!(
      r.unwrap(),
      Flags {
        subcommand: DenoSubcommand::Run {
          script: "gist.ts".to_string(),
        },
        allow_net: Some(vec![]),
        allow_env: Some(vec![]),
        allow_run: Some(vec![]),
        allow_read: Some(vec![]),
        allow_write: Some(vec![]),
        allow_plugin: true,
        allow_hrtime: true,
        ..Flags::default()
      }
    );
  }

  #[test]
  fn allow_read() {
    let r = flags_from_vec(svec!["deno", "run", "--allow-read", "gist.ts"]);
    assert_eq!(
      r.unwrap(),
      Flags {
        subcommand: DenoSubcommand::Run {
          script: "gist.ts".to_string(),
        },
        allow_read: Some(vec![]),
        ..Flags::default()
      }
    );
  }

  #[test]
  fn allow_hrtime() {
    let r = flags_from_vec(svec!["deno", "run", "--allow-hrtime", "gist.ts"]);
    assert_eq!(
      r.unwrap(),
      Flags {
        subcommand: DenoSubcommand::Run {
          script: "gist.ts".to_string(),
        },
        allow_hrtime: true,
        ..Flags::default()
      }
    );
  }

  #[test]
  fn double_hyphen() {
    // notice that flags passed after double dash will not
    // be parsed to Flags but instead forwarded to
    // script args as Deno.args
    let r = flags_from_vec(svec![
      "deno",
      "run",
      "--allow-write",
      "script.ts",
      "--",
      "-D",
      "--allow-net"
    ]);
    assert_eq!(
      r.unwrap(),
      Flags {
        subcommand: DenoSubcommand::Run {
          script: "script.ts".to_string(),
        },
        argv: svec!["--", "-D", "--allow-net"],
        allow_write: Some(vec![]),
        ..Flags::default()
      }
    );
  }

  #[test]
  fn fmt() {
    let r = flags_from_vec(svec!["deno", "fmt", "script_1.ts", "script_2.ts"]);
    assert_eq!(
      r.unwrap(),
      Flags {
        subcommand: DenoSubcommand::Fmt {
          ignore: vec![],
          check: false,
          files: vec![
            PathBuf::from("script_1.ts"),
            PathBuf::from("script_2.ts")
          ],
          ext: "ts".to_string()
        },
        ..Flags::default()
      }
    );

    let r = flags_from_vec(svec!["deno", "fmt", "--check"]);
    assert_eq!(
      r.unwrap(),
      Flags {
        subcommand: DenoSubcommand::Fmt {
          ignore: vec![],
          check: true,
          files: vec![],
          ext: "ts".to_string(),
        },
        ..Flags::default()
      }
    );

    let r = flags_from_vec(svec!["deno", "fmt"]);
    assert_eq!(
      r.unwrap(),
      Flags {
        subcommand: DenoSubcommand::Fmt {
          ignore: vec![],
          check: false,
          files: vec![],
          ext: "ts".to_string(),
        },
        ..Flags::default()
      }
    );

    let r = flags_from_vec(svec!["deno", "fmt", "--watch"]);
    assert_eq!(
      r.unwrap(),
      Flags {
        subcommand: DenoSubcommand::Fmt {
          ignore: vec![],
          check: false,
          files: vec![],
          ext: "ts".to_string(),
        },
        watch: true,
        ..Flags::default()
      }
    );

    let r = flags_from_vec(svec![
      "deno",
      "fmt",
      "--check",
      "--watch",
      "foo.ts",
      "--ignore=bar.js"
    ]);
    assert_eq!(
      r.unwrap(),
      Flags {
        subcommand: DenoSubcommand::Fmt {
          ignore: vec![PathBuf::from("bar.js")],
          check: true,
          files: vec![PathBuf::from("foo.ts")],
          ext: "ts".to_string(),
        },
        watch: true,
        ..Flags::default()
      }
    );
  }

  #[test]
  fn lsp() {
    let r = flags_from_vec(svec!["deno", "lsp"]);
    assert_eq!(
      r.unwrap(),
      Flags {
        subcommand: DenoSubcommand::Lsp,
        ..Flags::default()
      }
    );
  }

  #[test]
  fn lint() {
    let r = flags_from_vec(svec!["deno", "lint", "script_1.ts", "script_2.ts"]);
    assert_eq!(
      r.unwrap(),
      Flags {
        subcommand: DenoSubcommand::Lint {
          files: vec![
            PathBuf::from("script_1.ts"),
            PathBuf::from("script_2.ts")
          ],
          rules: false,
          json: false,
          ignore: vec![],
        },
        ..Flags::default()
      }
    );

    let r =
      flags_from_vec(svec!["deno", "lint", "--ignore=script_1.ts,script_2.ts"]);
    assert_eq!(
      r.unwrap(),
      Flags {
        subcommand: DenoSubcommand::Lint {
          files: vec![],
          rules: false,
          json: false,
          ignore: vec![
            PathBuf::from("script_1.ts"),
            PathBuf::from("script_2.ts")
          ],
        },
        ..Flags::default()
      }
    );

    let r = flags_from_vec(svec!["deno", "lint", "--rules"]);
    assert_eq!(
      r.unwrap(),
      Flags {
        subcommand: DenoSubcommand::Lint {
          files: vec![],
          rules: true,
          json: false,
          ignore: vec![],
        },
        ..Flags::default()
      }
    );

    let r = flags_from_vec(svec!["deno", "lint", "--json", "script_1.ts"]);
    assert_eq!(
      r.unwrap(),
      Flags {
        subcommand: DenoSubcommand::Lint {
          files: vec![PathBuf::from("script_1.ts")],
          rules: false,
          json: true,
          ignore: vec![],
        },
        ..Flags::default()
      }
    );
  }

  #[test]
  fn types() {
    let r = flags_from_vec(svec!["deno", "types"]);
    assert_eq!(
      r.unwrap(),
      Flags {
        subcommand: DenoSubcommand::Types,
        ..Flags::default()
      }
    );
  }

  #[test]
  fn cache() {
    let r = flags_from_vec(svec!["deno", "cache", "script.ts"]);
    assert_eq!(
      r.unwrap(),
      Flags {
        subcommand: DenoSubcommand::Cache {
          files: svec!["script.ts"],
        },
        ..Flags::default()
      }
    );
  }

  #[test]
  fn info() {
    let r = flags_from_vec(svec!["deno", "info", "script.ts"]);
    assert_eq!(
      r.unwrap(),
      Flags {
        subcommand: DenoSubcommand::Info {
          json: false,
          file: Some("script.ts".to_string()),
        },
        ..Flags::default()
      }
    );

    let r = flags_from_vec(svec!["deno", "info", "--reload", "script.ts"]);
    assert_eq!(
      r.unwrap(),
      Flags {
        subcommand: DenoSubcommand::Info {
          json: false,
          file: Some("script.ts".to_string()),
        },
        reload: true,
        ..Flags::default()
      }
    );

    let r = flags_from_vec(svec!["deno", "info", "--json", "script.ts"]);
    assert_eq!(
      r.unwrap(),
      Flags {
        subcommand: DenoSubcommand::Info {
          json: true,
          file: Some("script.ts".to_string()),
        },
        ..Flags::default()
      }
    );

    let r = flags_from_vec(svec!["deno", "info"]);
    assert_eq!(
      r.unwrap(),
      Flags {
        subcommand: DenoSubcommand::Info {
          json: false,
          file: None
        },
        ..Flags::default()
      }
    );

    let r = flags_from_vec(svec!["deno", "info", "--json"]);
    assert_eq!(
      r.unwrap(),
      Flags {
        subcommand: DenoSubcommand::Info {
          json: true,
          file: None
        },
        ..Flags::default()
      }
    );
  }

  #[test]
  fn tsconfig() {
    let r =
      flags_from_vec(svec!["deno", "run", "-c", "tsconfig.json", "script.ts"]);
    assert_eq!(
      r.unwrap(),
      Flags {
        subcommand: DenoSubcommand::Run {
          script: "script.ts".to_string(),
        },
        config_path: Some("tsconfig.json".to_owned()),
        ..Flags::default()
      }
    );
  }

  #[test]
  fn eval() {
    let r = flags_from_vec(svec!["deno", "eval", "'console.log(\"hello\")'"]);
    assert_eq!(
      r.unwrap(),
      Flags {
        subcommand: DenoSubcommand::Eval {
          print: false,
          code: "'console.log(\"hello\")'".to_string(),
          ext: "js".to_string(),
        },
        allow_net: Some(vec![]),
        allow_env: Some(vec![]),
        allow_run: Some(vec![]),
        allow_read: Some(vec![]),
        allow_write: Some(vec![]),
        allow_plugin: true,
        allow_hrtime: true,
        ..Flags::default()
      }
    );
  }

  #[test]
  fn eval_p() {
    let r = flags_from_vec(svec!["deno", "eval", "-p", "1+2"]);
    assert_eq!(
      r.unwrap(),
      Flags {
        subcommand: DenoSubcommand::Eval {
          print: true,
          code: "1+2".to_string(),
          ext: "js".to_string(),
        },
        allow_net: Some(vec![]),
        allow_env: Some(vec![]),
        allow_run: Some(vec![]),
        allow_read: Some(vec![]),
        allow_write: Some(vec![]),
        allow_plugin: true,
        allow_hrtime: true,
        ..Flags::default()
      }
    );
  }

  #[test]
  fn eval_typescript() {
    let r =
      flags_from_vec(svec!["deno", "eval", "-T", "'console.log(\"hello\")'"]);
    assert_eq!(
      r.unwrap(),
      Flags {
        subcommand: DenoSubcommand::Eval {
          print: false,
          code: "'console.log(\"hello\")'".to_string(),
          ext: "ts".to_string(),
        },
        allow_net: Some(vec![]),
        allow_env: Some(vec![]),
        allow_run: Some(vec![]),
        allow_read: Some(vec![]),
        allow_write: Some(vec![]),
        allow_plugin: true,
        allow_hrtime: true,
        ..Flags::default()
      }
    );
  }

  #[test]
  fn eval_with_flags() {
    #[rustfmt::skip]
    let r = flags_from_vec(svec!["deno", "eval", "--import-map", "import_map.json", "--no-remote", "--config", "tsconfig.json", "--no-check", "--reload", "--lock", "lock.json", "--lock-write", "--cert", "example.crt", "--cached-only", "--location", "https:foo", "--v8-flags=--help", "--seed", "1", "--inspect=127.0.0.1:9229", "42"]);
    assert_eq!(
      r.unwrap(),
      Flags {
        subcommand: DenoSubcommand::Eval {
          print: false,
          code: "42".to_string(),
          ext: "js".to_string(),
        },
        import_map_path: Some("import_map.json".to_string()),
        no_remote: true,
        config_path: Some("tsconfig.json".to_string()),
        no_check: true,
        reload: true,
        lock: Some(PathBuf::from("lock.json")),
        lock_write: true,
        ca_file: Some("example.crt".to_string()),
        cached_only: true,
        location: Some(Url::parse("https://foo/").unwrap()),
        v8_flags: svec!["--help", "--random-seed=1"],
        seed: Some(1),
        inspect: Some("127.0.0.1:9229".parse().unwrap()),
        allow_net: Some(vec![]),
        allow_env: Some(vec![]),
        allow_run: Some(vec![]),
        allow_read: Some(vec![]),
        allow_write: Some(vec![]),
        allow_plugin: true,
        allow_hrtime: true,
        ..Flags::default()
      }
    );
  }

  #[test]
  fn eval_args() {
    let r = flags_from_vec(svec![
      "deno",
      "eval",
      "console.log(Deno.args)",
      "arg1",
      "arg2"
    ]);
    assert_eq!(
      r.unwrap(),
      Flags {
        subcommand: DenoSubcommand::Eval {
          print: false,
          code: "console.log(Deno.args)".to_string(),
          ext: "js".to_string(),
        },
        argv: svec!["arg1", "arg2"],
        allow_net: Some(vec![]),
        allow_env: Some(vec![]),
        allow_run: Some(vec![]),
        allow_read: Some(vec![]),
        allow_write: Some(vec![]),
        allow_plugin: true,
        allow_hrtime: true,
        ..Flags::default()
      }
    );
  }

  #[test]
  fn repl() {
    let r = flags_from_vec(svec!["deno"]);
    assert_eq!(
      r.unwrap(),
      Flags {
        repl: true,
        subcommand: DenoSubcommand::Repl,
        allow_net: Some(vec![]),
        allow_env: Some(vec![]),
        allow_run: Some(vec![]),
        allow_read: Some(vec![]),
        allow_write: Some(vec![]),
        allow_plugin: true,
        allow_hrtime: true,
        ..Flags::default()
      }
    );
  }

  #[test]
  fn repl_with_flags() {
    #[rustfmt::skip]
    let r = flags_from_vec(svec!["deno", "repl", "--import-map", "import_map.json", "--no-remote", "--config", "tsconfig.json", "--no-check", "--reload", "--lock", "lock.json", "--lock-write", "--cert", "example.crt", "--cached-only", "--location", "https:foo", "--v8-flags=--help", "--seed", "1", "--inspect=127.0.0.1:9229"]);
    assert_eq!(
      r.unwrap(),
      Flags {
        repl: true,
        subcommand: DenoSubcommand::Repl,
        import_map_path: Some("import_map.json".to_string()),
        no_remote: true,
        config_path: Some("tsconfig.json".to_string()),
        no_check: true,
        reload: true,
        lock: Some(PathBuf::from("lock.json")),
        lock_write: true,
        ca_file: Some("example.crt".to_string()),
        cached_only: true,
        location: Some(Url::parse("https://foo/").unwrap()),
        v8_flags: svec!["--help", "--random-seed=1"],
        seed: Some(1),
        inspect: Some("127.0.0.1:9229".parse().unwrap()),
        allow_net: Some(vec![]),
        allow_env: Some(vec![]),
        allow_run: Some(vec![]),
        allow_read: Some(vec![]),
        allow_write: Some(vec![]),
        allow_plugin: true,
        allow_hrtime: true,
        ..Flags::default()
      }
    );
  }

  #[test]
  fn allow_read_allowlist() {
    use tempfile::TempDir;
    let temp_dir = TempDir::new().expect("tempdir fail").path().to_path_buf();

    let r = flags_from_vec(svec![
      "deno",
      "run",
      format!("--allow-read=.,{}", temp_dir.to_str().unwrap()),
      "script.ts"
    ]);
    assert_eq!(
      r.unwrap(),
      Flags {
        allow_read: Some(vec![PathBuf::from("."), temp_dir]),
        subcommand: DenoSubcommand::Run {
          script: "script.ts".to_string(),
        },
        ..Flags::default()
      }
    );
  }

  #[test]
  fn allow_write_allowlist() {
    use tempfile::TempDir;
    let temp_dir = TempDir::new().expect("tempdir fail").path().to_path_buf();

    let r = flags_from_vec(svec![
      "deno",
      "run",
      format!("--allow-write=.,{}", temp_dir.to_str().unwrap()),
      "script.ts"
    ]);
    assert_eq!(
      r.unwrap(),
      Flags {
        allow_write: Some(vec![PathBuf::from("."), temp_dir]),
        subcommand: DenoSubcommand::Run {
          script: "script.ts".to_string(),
        },
        ..Flags::default()
      }
    );
  }

  #[test]
  fn allow_net_allowlist() {
    let r = flags_from_vec(svec![
      "deno",
      "run",
      "--allow-net=127.0.0.1",
      "script.ts"
    ]);
    assert_eq!(
      r.unwrap(),
      Flags {
        subcommand: DenoSubcommand::Run {
          script: "script.ts".to_string(),
        },
        allow_net: Some(svec!["127.0.0.1"]),
        ..Flags::default()
      }
    );
  }

  #[test]
  fn allow_env_allowlist() {
    let r =
      flags_from_vec(svec!["deno", "run", "--allow-env=HOME", "script.ts"]);
    assert_eq!(
      r.unwrap(),
      Flags {
        subcommand: DenoSubcommand::Run {
          script: "script.ts".to_string(),
        },
        allow_env: Some(svec!["HOME"]),
        ..Flags::default()
      }
    );
  }

  #[test]
  fn allow_env_allowlist_multiple() {
    let r = flags_from_vec(svec![
      "deno",
      "run",
      "--allow-env=HOME,PATH",
      "script.ts"
    ]);
    assert_eq!(
      r.unwrap(),
      Flags {
        subcommand: DenoSubcommand::Run {
          script: "script.ts".to_string(),
        },
        allow_env: Some(svec!["HOME", "PATH"]),
        ..Flags::default()
      }
    );
  }

  #[test]
  fn allow_env_allowlist_validator() {
    let r =
      flags_from_vec(svec!["deno", "run", "--allow-env=HOME", "script.ts"]);
    assert!(r.is_ok());
    let r =
      flags_from_vec(svec!["deno", "run", "--allow-env=H=ME", "script.ts"]);
    assert!(r.is_err());
    let r =
      flags_from_vec(svec!["deno", "run", "--allow-env=H\0ME", "script.ts"]);
    assert!(r.is_err());
  }

  #[test]
  fn bundle() {
    let r = flags_from_vec(svec!["deno", "bundle", "source.ts"]);
    assert_eq!(
      r.unwrap(),
      Flags {
        subcommand: DenoSubcommand::Bundle {
          source_file: "source.ts".to_string(),
          out_file: None,
        },
        ..Flags::default()
      }
    );
  }

  #[test]
  fn bundle_with_config() {
    let r = flags_from_vec(svec![
      "deno",
      "bundle",
      "--no-remote",
      "--config",
      "tsconfig.json",
      "source.ts",
      "bundle.js"
    ]);
    assert_eq!(
      r.unwrap(),
      Flags {
        subcommand: DenoSubcommand::Bundle {
          source_file: "source.ts".to_string(),
          out_file: Some(PathBuf::from("bundle.js")),
        },
        allow_write: Some(vec![]),
        no_remote: true,
        config_path: Some("tsconfig.json".to_owned()),
        ..Flags::default()
      }
    );
  }

  #[test]
  fn bundle_with_output() {
    let r = flags_from_vec(svec!["deno", "bundle", "source.ts", "bundle.js"]);
    assert_eq!(
      r.unwrap(),
      Flags {
        subcommand: DenoSubcommand::Bundle {
          source_file: "source.ts".to_string(),
          out_file: Some(PathBuf::from("bundle.js")),
        },
        allow_write: Some(vec![]),
        ..Flags::default()
      }
    );
  }

  #[test]
  fn bundle_with_lock() {
    let r = flags_from_vec(svec![
      "deno",
      "bundle",
      "--lock-write",
      "--lock=lock.json",
      "source.ts"
    ]);
    assert_eq!(
      r.unwrap(),
      Flags {
        subcommand: DenoSubcommand::Bundle {
          source_file: "source.ts".to_string(),
          out_file: None,
        },
        lock_write: true,
        lock: Some(PathBuf::from("lock.json")),
        ..Flags::default()
      }
    );
  }

  #[test]
  fn bundle_with_reload() {
    let r = flags_from_vec(svec!["deno", "bundle", "--reload", "source.ts"]);
    assert_eq!(
      r.unwrap(),
      Flags {
        reload: true,
        subcommand: DenoSubcommand::Bundle {
          source_file: "source.ts".to_string(),
          out_file: None,
        },
        ..Flags::default()
      }
    );
  }

  #[test]
  fn bundle_nocheck() {
    let r = flags_from_vec(svec!["deno", "bundle", "--no-check", "script.ts"])
      .unwrap();
    assert_eq!(
      r,
      Flags {
        subcommand: DenoSubcommand::Bundle {
          source_file: "script.ts".to_string(),
          out_file: None,
        },
        no_check: true,
        ..Flags::default()
      }
    );
  }

  #[test]
  fn bundle_watch() {
    let r = flags_from_vec(svec!["deno", "bundle", "--watch", "source.ts"]);
    assert_eq!(
      r.unwrap(),
      Flags {
        subcommand: DenoSubcommand::Bundle {
          source_file: "source.ts".to_string(),
          out_file: None,
        },
        watch: true,
        ..Flags::default()
      }
    )
  }

  #[test]
  fn run_import_map() {
    let r = flags_from_vec(svec![
      "deno",
      "run",
      "--import-map=import_map.json",
      "script.ts"
    ]);
    assert_eq!(
      r.unwrap(),
      Flags {
        subcommand: DenoSubcommand::Run {
          script: "script.ts".to_string(),
        },
        import_map_path: Some("import_map.json".to_owned()),
        ..Flags::default()
      }
    );
  }

  #[test]
  fn info_import_map() {
    let r = flags_from_vec(svec![
      "deno",
      "info",
      "--import-map=import_map.json",
      "script.ts"
    ]);
    assert_eq!(
      r.unwrap(),
      Flags {
        subcommand: DenoSubcommand::Info {
          file: Some("script.ts".to_string()),
          json: false,
        },
        import_map_path: Some("import_map.json".to_owned()),
        ..Flags::default()
      }
    );
  }

  #[test]
  fn cache_import_map() {
    let r = flags_from_vec(svec![
      "deno",
      "cache",
      "--import-map=import_map.json",
      "script.ts"
    ]);
    assert_eq!(
      r.unwrap(),
      Flags {
        subcommand: DenoSubcommand::Cache {
          files: svec!["script.ts"],
        },
        import_map_path: Some("import_map.json".to_owned()),
        ..Flags::default()
      }
    );
  }

  #[test]
  fn doc_import_map() {
    let r = flags_from_vec(svec![
      "deno",
      "doc",
      "--import-map=import_map.json",
      "script.ts"
    ]);
    assert_eq!(
      r.unwrap(),
      Flags {
        subcommand: DenoSubcommand::Doc {
          source_file: Some("script.ts".to_owned()),
          private: false,
          json: false,
          filter: None,
        },
        import_map_path: Some("import_map.json".to_owned()),
        ..Flags::default()
      }
    );
  }

  #[test]
  fn cache_multiple() {
    let r =
      flags_from_vec(svec!["deno", "cache", "script.ts", "script_two.ts"]);
    assert_eq!(
      r.unwrap(),
      Flags {
        subcommand: DenoSubcommand::Cache {
          files: svec!["script.ts", "script_two.ts"],
        },
        ..Flags::default()
      }
    );
  }

  #[test]
  fn run_seed() {
    let r = flags_from_vec(svec!["deno", "run", "--seed", "250", "script.ts"]);
    assert_eq!(
      r.unwrap(),
      Flags {
        subcommand: DenoSubcommand::Run {
          script: "script.ts".to_string(),
        },
        seed: Some(250_u64),
        v8_flags: svec!["--random-seed=250"],
        ..Flags::default()
      }
    );
  }

  #[test]
  fn run_seed_with_v8_flags() {
    let r = flags_from_vec(svec![
      "deno",
      "run",
      "--seed",
      "250",
      "--v8-flags=--expose-gc",
      "script.ts"
    ]);
    assert_eq!(
      r.unwrap(),
      Flags {
        subcommand: DenoSubcommand::Run {
          script: "script.ts".to_string(),
        },
        seed: Some(250_u64),
        v8_flags: svec!["--expose-gc", "--random-seed=250"],
        ..Flags::default()
      }
    );
  }

  #[test]
  fn install() {
    let r = flags_from_vec(svec![
      "deno",
      "install",
      "https://deno.land/std/examples/colors.ts"
    ]);
    assert_eq!(
      r.unwrap(),
      Flags {
        subcommand: DenoSubcommand::Install {
          name: None,
          module_url: "https://deno.land/std/examples/colors.ts".to_string(),
          args: vec![],
          root: None,
          force: false,
        },
        ..Flags::default()
      }
    );
  }

  #[test]
  fn install_with_flags() {
    #[rustfmt::skip]
    let r = flags_from_vec(svec!["deno", "install", "--import-map", "import_map.json", "--no-remote", "--config", "tsconfig.json", "--no-check", "--reload", "--lock", "lock.json", "--lock-write", "--cert", "example.crt", "--cached-only", "--allow-read", "--allow-net", "--v8-flags=--help", "--seed", "1", "--inspect=127.0.0.1:9229", "--name", "file_server", "--root", "/foo", "--force", "https://deno.land/std/http/file_server.ts", "foo", "bar"]);
    assert_eq!(
      r.unwrap(),
      Flags {
        subcommand: DenoSubcommand::Install {
          name: Some("file_server".to_string()),
          module_url: "https://deno.land/std/http/file_server.ts".to_string(),
          args: svec!["foo", "bar"],
          root: Some(PathBuf::from("/foo")),
          force: true,
        },
        import_map_path: Some("import_map.json".to_string()),
        no_remote: true,
        config_path: Some("tsconfig.json".to_string()),
        no_check: true,
        reload: true,
        lock: Some(PathBuf::from("lock.json")),
        lock_write: true,
        ca_file: Some("example.crt".to_string()),
        cached_only: true,
        v8_flags: svec!["--help", "--random-seed=1"],
        seed: Some(1),
        inspect: Some("127.0.0.1:9229".parse().unwrap()),
        allow_net: Some(vec![]),
        allow_read: Some(vec![]),
        ..Flags::default()
      }
    );
  }

  #[test]
  fn log_level() {
    let r =
      flags_from_vec(svec!["deno", "run", "--log-level=debug", "script.ts"]);
    assert_eq!(
      r.unwrap(),
      Flags {
        subcommand: DenoSubcommand::Run {
          script: "script.ts".to_string(),
        },
        log_level: Some(Level::Debug),
        ..Flags::default()
      }
    );
  }

  #[test]
  fn quiet() {
    let r = flags_from_vec(svec!["deno", "run", "-q", "script.ts"]);
    assert_eq!(
      r.unwrap(),
      Flags {
        subcommand: DenoSubcommand::Run {
          script: "script.ts".to_string(),
        },
        log_level: Some(Level::Error),
        ..Flags::default()
      }
    );
  }

  #[test]
  fn completions() {
    let r = flags_from_vec(svec!["deno", "completions", "zsh"]).unwrap();

    match r.subcommand {
      DenoSubcommand::Completions { buf } => assert!(!buf.is_empty()),
      _ => unreachable!(),
    }
  }

  #[test]
  fn run_with_args() {
    let r = flags_from_vec(svec![
      "deno",
      "run",
      "script.ts",
      "--allow-read",
      "--allow-net"
    ]);
    assert_eq!(
      r.unwrap(),
      Flags {
        subcommand: DenoSubcommand::Run {
          script: "script.ts".to_string(),
        },
        argv: svec!["--allow-read", "--allow-net"],
        ..Flags::default()
      }
    );
    let r = flags_from_vec(svec![
      "deno",
      "run",
      "--location",
      "https:foo",
      "--allow-read",
      "script.ts",
      "--allow-net",
      "-r",
      "--help",
      "--foo",
      "bar"
    ]);
    assert_eq!(
      r.unwrap(),
      Flags {
        subcommand: DenoSubcommand::Run {
          script: "script.ts".to_string(),
        },
        location: Some(Url::parse("https://foo/").unwrap()),
        allow_read: Some(vec![]),
        argv: svec!["--allow-net", "-r", "--help", "--foo", "bar"],
        ..Flags::default()
      }
    );

    let r = flags_from_vec(svec!["deno", "run", "script.ts", "foo", "bar"]);
    assert_eq!(
      r.unwrap(),
      Flags {
        subcommand: DenoSubcommand::Run {
          script: "script.ts".to_string(),
        },
        argv: svec!["foo", "bar"],
        ..Flags::default()
      }
    );
    let r = flags_from_vec(svec!["deno", "run", "script.ts", "-"]);
    assert_eq!(
      r.unwrap(),
      Flags {
        subcommand: DenoSubcommand::Run {
          script: "script.ts".to_string(),
        },
        argv: svec!["-"],
        ..Flags::default()
      }
    );

    let r =
      flags_from_vec(svec!["deno", "run", "script.ts", "-", "foo", "bar"]);
    assert_eq!(
      r.unwrap(),
      Flags {
        subcommand: DenoSubcommand::Run {
          script: "script.ts".to_string(),
        },
        argv: svec!["-", "foo", "bar"],
        ..Flags::default()
      }
    );
  }

  #[test]
  fn no_check() {
    let r = flags_from_vec(svec!["deno", "run", "--no-check", "script.ts"]);
    assert_eq!(
      r.unwrap(),
      Flags {
        subcommand: DenoSubcommand::Run {
          script: "script.ts".to_string(),
        },
        no_check: true,
        ..Flags::default()
      }
    );
  }

  #[test]
  fn no_remote() {
    let r = flags_from_vec(svec!["deno", "run", "--no-remote", "script.ts"]);
    assert_eq!(
      r.unwrap(),
      Flags {
        subcommand: DenoSubcommand::Run {
          script: "script.ts".to_string(),
        },
        no_remote: true,
        ..Flags::default()
      }
    );
  }

  #[test]
  fn cached_only() {
    let r = flags_from_vec(svec!["deno", "run", "--cached-only", "script.ts"]);
    assert_eq!(
      r.unwrap(),
      Flags {
        subcommand: DenoSubcommand::Run {
          script: "script.ts".to_string(),
        },
        cached_only: true,
        ..Flags::default()
      }
    );
  }

  #[test]
  fn allow_net_allowlist_with_ports() {
    let r = flags_from_vec(svec![
      "deno",
      "run",
      "--allow-net=deno.land,:8000,:4545",
      "script.ts"
    ]);
    assert_eq!(
      r.unwrap(),
      Flags {
        subcommand: DenoSubcommand::Run {
          script: "script.ts".to_string(),
        },
        allow_net: Some(svec![
          "deno.land",
          "0.0.0.0:8000",
          "127.0.0.1:8000",
          "localhost:8000",
          "0.0.0.0:4545",
          "127.0.0.1:4545",
          "localhost:4545"
        ]),
        ..Flags::default()
      }
    );
  }

  #[test]
  fn allow_net_allowlist_with_ipv6_address() {
    let r = flags_from_vec(svec![
      "deno",
      "run",
      "--allow-net=deno.land,deno.land:80,::,127.0.0.1,[::1],1.2.3.4:5678,:5678,[::1]:8080",
      "script.ts"
    ]);
    assert_eq!(
      r.unwrap(),
      Flags {
        subcommand: DenoSubcommand::Run {
          script: "script.ts".to_string(),
        },
        allow_net: Some(svec![
          "deno.land",
          "deno.land:80",
          "::",
          "127.0.0.1",
          "[::1]",
          "1.2.3.4:5678",
          "0.0.0.0:5678",
          "127.0.0.1:5678",
          "localhost:5678",
          "[::1]:8080"
        ]),
        ..Flags::default()
      }
    );
  }

  #[test]
  fn lock_write() {
    let r = flags_from_vec(svec![
      "deno",
      "run",
      "--lock-write",
      "--lock=lock.json",
      "script.ts"
    ]);
    assert_eq!(
      r.unwrap(),
      Flags {
        subcommand: DenoSubcommand::Run {
          script: "script.ts".to_string(),
        },
        lock_write: true,
        lock: Some(PathBuf::from("lock.json")),
        ..Flags::default()
      }
    );
  }

  #[test]
  fn test_with_flags() {
    #[rustfmt::skip]
    let r = flags_from_vec(svec!["deno", "test", "--unstable", "--no-run", "--filter", "- foo", "--coverage=cov", "--location", "https:foo", "--allow-net", "--allow-none", "dir1/", "dir2/", "--", "arg1", "arg2"]);
    assert_eq!(
      r.unwrap(),
      Flags {
        subcommand: DenoSubcommand::Test {
          no_run: true,
          fail_fast: false,
          filter: Some("- foo".to_string()),
          allow_none: true,
          quiet: false,
          include: Some(svec!["dir1/", "dir2/"]),
        },
        unstable: true,
        coverage_dir: Some("cov".to_string()),
        location: Some(Url::parse("https://foo/").unwrap()),
        allow_net: Some(vec![]),
        argv: svec!["arg1", "arg2"],
        ..Flags::default()
      }
    );
  }

  #[test]
  fn run_with_cafile() {
    let r = flags_from_vec(svec![
      "deno",
      "run",
      "--cert",
      "example.crt",
      "script.ts"
    ]);
    assert_eq!(
      r.unwrap(),
      Flags {
        subcommand: DenoSubcommand::Run {
          script: "script.ts".to_string(),
        },
        ca_file: Some("example.crt".to_owned()),
        ..Flags::default()
      }
    );
  }

  #[test]
  fn bundle_with_cafile() {
    let r = flags_from_vec(svec![
      "deno",
      "bundle",
      "--cert",
      "example.crt",
      "source.ts"
    ]);
    assert_eq!(
      r.unwrap(),
      Flags {
        subcommand: DenoSubcommand::Bundle {
          source_file: "source.ts".to_string(),
          out_file: None,
        },
        ca_file: Some("example.crt".to_owned()),
        ..Flags::default()
      }
    );
  }

  #[test]
  fn upgrade_with_ca_file() {
    let r = flags_from_vec(svec!["deno", "upgrade", "--cert", "example.crt"]);
    assert_eq!(
      r.unwrap(),
      Flags {
        subcommand: DenoSubcommand::Upgrade {
          force: false,
          dry_run: false,
          canary: false,
          version: None,
          output: None,
          ca_file: Some("example.crt".to_owned()),
        },
        ca_file: Some("example.crt".to_owned()),
        ..Flags::default()
      }
    );
  }

  #[test]
  fn cache_with_cafile() {
    let r = flags_from_vec(svec![
      "deno",
      "cache",
      "--cert",
      "example.crt",
      "script.ts",
      "script_two.ts"
    ]);
    assert_eq!(
      r.unwrap(),
      Flags {
        subcommand: DenoSubcommand::Cache {
          files: svec!["script.ts", "script_two.ts"],
        },
        ca_file: Some("example.crt".to_owned()),
        ..Flags::default()
      }
    );
  }

  #[test]
  fn info_with_cafile() {
    let r = flags_from_vec(svec![
      "deno",
      "info",
      "--cert",
      "example.crt",
      "https://example.com"
    ]);
    assert_eq!(
      r.unwrap(),
      Flags {
        subcommand: DenoSubcommand::Info {
          json: false,
          file: Some("https://example.com".to_string()),
        },
        ca_file: Some("example.crt".to_owned()),
        ..Flags::default()
      }
    );
  }

  #[test]
  fn doc() {
    let r = flags_from_vec(svec!["deno", "doc", "--json", "path/to/module.ts"]);
    assert_eq!(
      r.unwrap(),
      Flags {
        subcommand: DenoSubcommand::Doc {
          private: false,
          json: true,
          source_file: Some("path/to/module.ts".to_string()),
          filter: None,
        },
        ..Flags::default()
      }
    );

    let r = flags_from_vec(svec![
      "deno",
      "doc",
      "path/to/module.ts",
      "SomeClass.someField"
    ]);
    assert_eq!(
      r.unwrap(),
      Flags {
        subcommand: DenoSubcommand::Doc {
          private: false,
          json: false,
          source_file: Some("path/to/module.ts".to_string()),
          filter: Some("SomeClass.someField".to_string()),
        },
        ..Flags::default()
      }
    );

    let r = flags_from_vec(svec!["deno", "doc"]);
    assert_eq!(
      r.unwrap(),
      Flags {
        subcommand: DenoSubcommand::Doc {
          private: false,
          json: false,
          source_file: None,
          filter: None,
        },
        ..Flags::default()
      }
    );

    let r = flags_from_vec(svec!["deno", "doc", "--builtin", "Deno.Listener"]);
    assert_eq!(
      r.unwrap(),
      Flags {
        subcommand: DenoSubcommand::Doc {
          private: false,
          json: false,
          source_file: Some("--builtin".to_string()),
          filter: Some("Deno.Listener".to_string()),
        },
        ..Flags::default()
      }
    );

    let r =
      flags_from_vec(svec!["deno", "doc", "--private", "path/to/module.js"]);
    assert_eq!(
      r.unwrap(),
      Flags {
        subcommand: DenoSubcommand::Doc {
          private: true,
          json: false,
          source_file: Some("path/to/module.js".to_string()),
          filter: None,
        },
        ..Flags::default()
      }
    );
  }

  #[test]
  fn inspect_default_host() {
    let r = flags_from_vec(svec!["deno", "run", "--inspect", "foo.js"]);
    assert_eq!(
      r.unwrap(),
      Flags {
        subcommand: DenoSubcommand::Run {
          script: "foo.js".to_string(),
        },
        inspect: Some("127.0.0.1:9229".parse().unwrap()),
        ..Flags::default()
      }
    );
  }

  #[test]
  fn compile() {
    let r = flags_from_vec(svec![
      "deno",
      "compile",
      "https://deno.land/std/examples/colors.ts"
    ]);
    assert_eq!(
      r.unwrap(),
      Flags {
        subcommand: DenoSubcommand::Compile {
          source_file: "https://deno.land/std/examples/colors.ts".to_string(),
          output: None,
          args: vec![],
          target: None,
        },
        ..Flags::default()
      }
    );
  }

  #[test]
  fn compile_with_flags() {
    #[rustfmt::skip]
    let r = flags_from_vec(svec!["deno", "compile", "--import-map", "import_map.json", "--no-remote", "--config", "tsconfig.json", "--no-check", "--reload", "--lock", "lock.json", "--lock-write", "--cert", "example.crt", "--cached-only", "--location", "https:foo", "--allow-read", "--allow-net", "--v8-flags=--help", "--seed", "1", "--output", "colors", "https://deno.land/std/examples/colors.ts", "foo", "bar"]);
    assert_eq!(
      r.unwrap(),
      Flags {
        subcommand: DenoSubcommand::Compile {
          source_file: "https://deno.land/std/examples/colors.ts".to_string(),
          output: Some(PathBuf::from("colors")),
          args: svec!["foo", "bar"],
          target: None,
        },
        import_map_path: Some("import_map.json".to_string()),
        no_remote: true,
        config_path: Some("tsconfig.json".to_string()),
        no_check: true,
        reload: true,
        lock: Some(PathBuf::from("lock.json")),
        lock_write: true,
        ca_file: Some("example.crt".to_string()),
        cached_only: true,
        location: Some(Url::parse("https://foo/").unwrap()),
        allow_read: Some(vec![]),
        allow_net: Some(vec![]),
        v8_flags: svec!["--help", "--random-seed=1"],
        seed: Some(1),
        ..Flags::default()
      }
    );
  }

  #[test]
  fn coverage() {
    let r = flags_from_vec(svec!["deno", "coverage", "foo.json"]);
    assert_eq!(
      r.unwrap(),
      Flags {
        subcommand: DenoSubcommand::Coverage {
          files: vec![PathBuf::from("foo.json")],
          ignore: vec![],
          include: vec![r"^file:".to_string()],
          exclude: vec![r"test\.(js|mjs|ts|jsx|tsx)$".to_string()],
          lcov: false,
        },
        ..Flags::default()
      }
    );
  }

  #[test]
  fn location_with_bad_scheme() {
    #[rustfmt::skip]
    let r = flags_from_vec(svec!["deno", "run", "--location", "foo:", "mod.ts"]);
    assert!(r.is_err());
    assert!(r
      .unwrap_err()
      .to_string()
      .contains("Expected protocol \"http\" or \"https\""));
  }
}<|MERGE_RESOLUTION|>--- conflicted
+++ resolved
@@ -482,27 +482,12 @@
         .takes_value(true)
         .possible_values(&["x86_64-unknown-linux-gnu", "x86_64-pc-windows-msvc", "x86_64-apple-darwin", "aarch64-apple-darwin"])
     )
-<<<<<<< HEAD
-    .arg(
-      Arg::with_name("lite")
-        .long("lite")
-        .help("Use lite runtime")
-    )
     .about("UNSTABLE: Compile the script into a self contained executable")
-=======
-    .about("Compile the script into a self contained executable")
->>>>>>> f7c298e2
     .long_about(
       "UNSTABLE: Compiles the given script into a self contained executable.
 
-<<<<<<< HEAD
   deno compile -A https://deno.land/std/http/file_server.ts
   deno compile --output /usr/local/bin/color_util https://deno.land/std/examples/colors.ts
-  deno compile --lite --target x86_64-unknown-linux-gnu -A https://deno.land/std/http/file_server.ts
-=======
-  deno compile --unstable -A https://deno.land/std/http/file_server.ts
-  deno compile --unstable --output /usr/local/bin/color_util https://deno.land/std/examples/colors.ts
->>>>>>> f7c298e2
 
 Any flags passed which affect runtime behavior, such as '--unstable',
 '--allow-*', '--v8-flags', etc. are encoded into the output executable and used
