--- conflicted
+++ resolved
@@ -2357,35 +2357,6 @@
     );
   }
 
-<<<<<<< HEAD
-#[test]
-fn eval_with_inspect() {
-  let r = flags_from_vec_safe(svec![
-    "deno",
-    "eval",
-    "--inspect",
-    "const foo = 'bar'"
-  ]);
-  assert_eq!(
-    r.unwrap(),
-    Flags {
-      subcommand: DenoSubcommand::Eval {
-        code: "const foo = 'bar'".to_string(),
-        as_typescript: false,
-      },
-      inspect: Some("127.0.0.1:9229".parse().unwrap()),
-      allow_net: true,
-      allow_env: true,
-      allow_run: true,
-      allow_read: true,
-      allow_write: true,
-      allow_plugin: true,
-      allow_hrtime: true,
-      ..Flags::default()
-    }
-  );
-}
-=======
   #[test]
   fn eval_with_cafile() {
     let r = flags_from_vec_safe(svec![
@@ -2414,7 +2385,6 @@
       }
     );
   }
->>>>>>> c8fc29fc
 
   #[test]
   fn eval_with_inspect() {
@@ -2431,7 +2401,7 @@
           code: "const foo = 'bar'".to_string(),
           as_typescript: false,
         },
-        inspect: Some("127.0.0.1:9229".to_string()),
+      inspect: Some("127.0.0.1:9229".parse().unwrap()),
         allow_net: true,
         allow_env: true,
         allow_run: true,
@@ -2513,27 +2483,6 @@
     );
   }
 
-<<<<<<< HEAD
-#[test]
-fn repl_with_inspect() {
-  let r = flags_from_vec_safe(svec!["deno", "repl", "--inspect"]);
-  assert_eq!(
-    r.unwrap(),
-    Flags {
-      subcommand: DenoSubcommand::Repl {},
-      inspect: Some("127.0.0.1:9229".parse().unwrap()),
-      allow_read: true,
-      allow_write: true,
-      allow_net: true,
-      allow_env: true,
-      allow_run: true,
-      allow_plugin: true,
-      allow_hrtime: true,
-      ..Flags::default()
-    }
-  );
-}
-=======
   #[test]
   fn repl_with_cafile() {
     let r = flags_from_vec_safe(svec!["deno", "repl", "--cert", "example.crt"]);
@@ -2553,7 +2502,6 @@
       }
     );
   }
->>>>>>> c8fc29fc
 
   #[test]
   fn repl_with_inspect() {
@@ -2562,7 +2510,7 @@
       r.unwrap(),
       Flags {
         subcommand: DenoSubcommand::Repl {},
-        inspect: Some("127.0.0.1:9229".to_string()),
+      inspect: Some("127.0.0.1:9229".parse().unwrap()),
         allow_read: true,
         allow_write: true,
         allow_net: true,
@@ -2591,21 +2539,6 @@
       }
     );
 
-<<<<<<< HEAD
-#[test]
-fn inspect_default_host() {
-  let r = flags_from_vec_safe(svec!["deno", "run", "--inspect", "foo.js"]);
-  assert_eq!(
-    r.unwrap(),
-    Flags {
-      subcommand: DenoSubcommand::Run {
-        script: "foo.js".to_string(),
-      },
-      inspect: Some("127.0.0.1:9229".parse().unwrap()),
-      ..Flags::default()
-    }
-  );
-=======
     let r = flags_from_vec_safe(svec![
       "deno",
       "doc",
@@ -2634,30 +2567,9 @@
         subcommand: DenoSubcommand::Run {
           script: "foo.js".to_string(),
         },
-        inspect: Some("127.0.0.1:9229".to_string()),
-        ..Flags::default()
-      }
-    );
-  }
-
-  #[test]
-  fn inspect_custom_host() {
-    let r = flags_from_vec_safe(svec![
-      "deno",
-      "run",
-      "--inspect=deno.land:80",
-      "foo.js"
-    ]);
-    assert_eq!(
-      r.unwrap(),
-      Flags {
-        subcommand: DenoSubcommand::Run {
-          script: "foo.js".to_string(),
-        },
-        inspect: Some("deno.land:80".to_string()),
-        ..Flags::default()
-      }
-    );
-  }
->>>>>>> c8fc29fc
+      inspect: Some("127.0.0.1:9229".parse().unwrap()),
+        ..Flags::default()
+      }
+    );
+  }
 }