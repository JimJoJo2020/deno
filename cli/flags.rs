--- conflicted
+++ resolved
@@ -478,16 +478,7 @@
         .takes_value(true)
         .possible_values(&["x86_64-unknown-linux-gnu", "x86_64-pc-windows-msvc", "x86_64-apple-darwin", "aarch64-apple-darwin"])
     )
-<<<<<<< HEAD
-    .arg(
-      Arg::new("lite")
-        .long("lite")
-        .about("Use lite runtime")
-    )
-    .about("Compile the script into a self contained executable")
-=======
     .about("UNSTABLE: Compile the script into a self contained executable")
->>>>>>> e64cf4ee
     .long_about(
       "UNSTABLE: Compiles the given script into a self contained executable.
 
@@ -756,13 +747,7 @@
         .takes_value(true)
         .use_delimiter(true)
         .require_equals(true)
-<<<<<<< HEAD
-        .about(
-          "Ignore formatting particular source files. Use with --unstable",
-        ),
-=======
-        .help("Ignore formatting particular source files"),
->>>>>>> e64cf4ee
+        .about("Ignore formatting particular source files"),
     )
     .arg(
       Arg::new("files")
@@ -806,11 +791,7 @@
     .arg(
       Arg::new("json")
         .long("json")
-<<<<<<< HEAD
-        .about("Outputs the information in JSON format")
-=======
-        .help("UNSTABLE: Outputs the information in JSON format")
->>>>>>> e64cf4ee
+        .about("UNSTABLE: Outputs the information in JSON format")
         .takes_value(false),
     )
 }
@@ -886,15 +867,9 @@
 https://deno.land/manual/getting_started/setup_your_environment#editors-and-ides")
 }
 
-<<<<<<< HEAD
 fn lint_subcommand<'a>() -> App<'a> {
   App::new("lint")
-    .about("Lint source files")
-=======
-fn lint_subcommand<'a, 'b>() -> App<'a, 'b> {
-  SubCommand::with_name("lint")
     .about("UNSTABLE: Lint source files")
->>>>>>> e64cf4ee
     .long_about(
       "UNSTABLE: Lint JavaScript/TypeScript source code.
 
@@ -963,7 +938,7 @@
     .arg(
       watch_arg()
         .conflicts_with("inspect")
-        .conflicts_with("inspect-brk"),
+        .conflicts_with("inspect-brk")
     )
     .setting(AppSettings::TrailingVarArg)
     .arg(script_arg().required(true))
@@ -1000,14 +975,8 @@
     .arg(
       Arg::new("no-run")
         .long("no-run")
-<<<<<<< HEAD
         .about("Cache test modules, but don't run tests")
-        .takes_value(false)
-        .requires("unstable"),
-=======
-        .help("Cache test modules, but don't run tests")
         .takes_value(false),
->>>>>>> e64cf4ee
     )
     .arg(
       Arg::new("fail-fast")
@@ -1036,14 +1005,11 @@
         .takes_value(true)
         .conflicts_with("inspect")
         .conflicts_with("inspect-brk")
-<<<<<<< HEAD
-        .about("Collect coverage profile data"),
-=======
-        .help("UNSTABLE: Collect coverage profile data"),
-    )
-    .arg(
-      Arg::with_name("jobs")
-        .short("j")
+        .about("UNSTABLE: Collect coverage profile data"),
+    )
+    .arg(
+      Arg::new("jobs")
+        .short('j')
         .long("jobs")
         .min_values(0)
         .max_values(1)
@@ -1052,7 +1018,6 @@
           Ok(_) => Ok(()),
           Err(_) => Err("jobs should be a number".to_string()),
         }),
->>>>>>> e64cf4ee
     )
     .arg(
       Arg::new("files")
@@ -1366,22 +1331,12 @@
     })
 }
 
-<<<<<<< HEAD
 fn watch_arg<'a>() -> Arg<'a> {
   Arg::new("watch")
-    .requires("unstable")
     .long("watch")
-    .about("Watch for file changes and restart process automatically")
+    .about("UNSTABLE: Watch for file changes and restart process automatically")
     .long_about(
-      "Watch for file changes and restart process automatically.
-=======
-fn watch_arg<'a, 'b>() -> Arg<'a, 'b> {
-  Arg::with_name("watch")
-    .long("watch")
-    .help("UNSTABLE: Watch for file changes and restart process automatically")
-    .long_help(
       "UNSTABLE: Watch for file changes and restart process automatically.
->>>>>>> e64cf4ee
 Only local files from entry point module graph are watched.",
     )
 }
