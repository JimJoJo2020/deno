--- conflicted
+++ resolved
@@ -430,6 +430,7 @@
         .required(true),
     )
     .arg(Arg::with_name("out_file").takes_value(true).required(false))
+    .arg(worker_arg())
     .arg(watch_arg())
     .about("Bundle module and dependencies into single file")
     .long_about(
@@ -451,6 +452,7 @@
         .required(true)
         .min_values(1),
     )
+    .arg(worker_arg())
     .about("Cache the dependencies")
     .long_about(
       "Cache and compile remote dependencies recursively.
@@ -528,17 +530,11 @@
     )
 }
 
-<<<<<<< HEAD
-fn bundle_parse(flags: &mut Flags, matches: &clap::ArgMatches) {
-  compile_args_parse(flags, matches);
-  worker_arg_parse(flags, matches);
-=======
 fn coverage_subcommand<'a, 'b>() -> App<'a, 'b> {
   SubCommand::with_name("coverage")
     .about("Print coverage reports")
     .long_about(
       "Print coverage reports from coverage profiles.
->>>>>>> 3b220c64
 
 Collect a coverage profile with deno test:
 
@@ -561,7 +557,891 @@
 
   deno coverage --include=\"^file:\" --exclude=\"test\\.(ts|js)\" cov_profile
 
-<<<<<<< HEAD
+Write a report using the lcov format:
+
+  deno coverage --lcov cov_profile > cov.lcov
+
+Generate html reports from lcov:
+
+  genhtml -o html_cov cov.lcov
+",
+    )
+    .arg(
+      Arg::with_name("ignore")
+        .long("ignore")
+        .takes_value(true)
+        .use_delimiter(true)
+        .require_equals(true)
+        .help("Ignore coverage files"),
+    )
+    .arg(
+      Arg::with_name("include")
+        .long("include")
+        .takes_value(true)
+        .value_name("regex")
+        .multiple(true)
+        .require_equals(true)
+        .default_value(r"^file:")
+        .help("Include source files in the report"),
+    )
+    .arg(
+      Arg::with_name("exclude")
+        .long("exclude")
+        .takes_value(true)
+        .value_name("regex")
+        .multiple(true)
+        .require_equals(true)
+        .default_value(r"test\.(js|mjs|ts|jsx|tsx)$")
+        .help("Exclude source files from the report"),
+    )
+    .arg(
+      Arg::with_name("lcov")
+        .long("lcov")
+        .help("Output coverage report in lcov format")
+        .takes_value(false),
+    )
+    .arg(
+      Arg::with_name("files")
+        .takes_value(true)
+        .multiple(true)
+        .required(true),
+    )
+}
+
+fn doc_subcommand<'a, 'b>() -> App<'a, 'b> {
+  SubCommand::with_name("doc")
+    .about("Show documentation for a module")
+    .long_about(
+      "Show documentation for a module.
+
+Output documentation to standard output:
+
+    deno doc ./path/to/module.ts
+
+Output private documentation to standard output:
+
+    deno doc --private ./path/to/module.ts
+
+Output documentation in JSON format:
+
+    deno doc --json ./path/to/module.ts
+
+Target a specific symbol:
+
+    deno doc ./path/to/module.ts MyClass.someField
+
+Show documentation for runtime built-ins:
+
+    deno doc
+    deno doc --builtin Deno.Listener",
+    )
+    .arg(import_map_arg())
+    .arg(reload_arg())
+    .arg(
+      Arg::with_name("json")
+        .long("json")
+        .help("Output documentation in JSON format")
+        .takes_value(false),
+    )
+    .arg(
+      Arg::with_name("private")
+        .long("private")
+        .help("Output private documentation")
+        .takes_value(false),
+    )
+    // TODO(nayeemrmn): Make `--builtin` a proper option. Blocked by
+    // https://github.com/clap-rs/clap/issues/1794. Currently `--builtin` is
+    // just a possible value of `source_file` so leading hyphens must be
+    // enabled.
+    .setting(clap::AppSettings::AllowLeadingHyphen)
+    .arg(Arg::with_name("source_file").takes_value(true))
+    .arg(
+      Arg::with_name("filter")
+        .help("Dot separated path to symbol")
+        .takes_value(true)
+        .required(false)
+        .conflicts_with("json")
+        .conflicts_with("pretty"),
+    )
+}
+
+fn eval_subcommand<'a, 'b>() -> App<'a, 'b> {
+  runtime_args(SubCommand::with_name("eval"), false, true)
+    .about("Eval script")
+    .long_about(
+      "Evaluate JavaScript from the command line.
+
+  deno eval \"console.log('hello world')\"
+
+To evaluate as TypeScript:
+
+  deno eval --ext=ts \"const v: string = 'hello'; console.log(v)\"
+
+This command has implicit access to all permissions (--allow-all).",
+    )
+    .arg(
+      // TODO(@satyarohith): remove this argument in 2.0.
+      Arg::with_name("ts")
+        .long("ts")
+        .short("T")
+        .help("Treat eval input as TypeScript")
+        .takes_value(false)
+        .multiple(false)
+        .hidden(true),
+    )
+    .arg(
+      Arg::with_name("ext")
+        .long("ext")
+        .help("Set standard input (stdin) content type")
+        .takes_value(true)
+        .default_value("js")
+        .possible_values(&["ts", "tsx", "js", "jsx"]),
+    )
+    .arg(
+      Arg::with_name("print")
+        .long("print")
+        .short("p")
+        .help("print result to stdout")
+        .takes_value(false)
+        .multiple(false),
+    )
+    .arg(
+      Arg::with_name("code_arg")
+        .multiple(true)
+        .help("Code arg")
+        .value_name("CODE_ARG")
+        .required(true),
+    )
+}
+
+fn fmt_subcommand<'a, 'b>() -> App<'a, 'b> {
+  SubCommand::with_name("fmt")
+    .about("Format source files")
+    .long_about(
+      "Auto-format JavaScript, TypeScript, Markdown, and JSON files.
+
+  deno fmt
+  deno fmt myfile1.ts myfile2.ts
+  deno fmt --check
+
+Format stdin and write to stdout:
+
+  cat file.ts | deno fmt -
+
+Ignore formatting code by preceding it with an ignore comment:
+
+  // deno-fmt-ignore
+
+Ignore formatting a file by adding an ignore comment at the top of the file:
+
+  // deno-fmt-ignore-file",
+    )
+    .arg(
+      Arg::with_name("check")
+        .long("check")
+        .help("Check if the source files are formatted")
+        .takes_value(false),
+    )
+    .arg(
+      Arg::with_name("ext")
+        .long("ext")
+        .help("Set standard input (stdin) content type")
+        .takes_value(true)
+        .default_value("ts")
+        .possible_values(&["ts", "tsx", "js", "jsx", "md", "json", "jsonc"]),
+    )
+    .arg(
+      Arg::with_name("ignore")
+        .long("ignore")
+        .takes_value(true)
+        .use_delimiter(true)
+        .require_equals(true)
+        .help("Ignore formatting particular source files"),
+    )
+    .arg(
+      Arg::with_name("files")
+        .takes_value(true)
+        .multiple(true)
+        .required(false),
+    )
+    .arg(watch_arg())
+}
+
+fn info_subcommand<'a, 'b>() -> App<'a, 'b> {
+  SubCommand::with_name("info")
+    .about("Show info about cache or info related to source file")
+    .long_about(
+      "Information about a module or the cache directories.
+
+Get information about a module:
+
+  deno info https://deno.land/std/http/file_server.ts
+
+The following information is shown:
+
+local: Local path of the file.
+type: JavaScript, TypeScript, or JSON.
+compiled: Local path of compiled source code. (TypeScript only.)
+map: Local path of source map. (TypeScript only.)
+deps: Dependency tree of the source file.
+
+Without any additional arguments, 'deno info' shows:
+
+DENO_DIR: Directory containing Deno-managed files.
+Remote modules cache: Subdirectory containing downloaded remote modules.
+TypeScript compiler cache: Subdirectory containing TS compiler output.",
+    )
+    .arg(Arg::with_name("file").takes_value(true).required(false))
+    .arg(reload_arg().requires("file"))
+    .arg(ca_file_arg())
+    .arg(
+      location_arg()
+        .conflicts_with("file")
+        .help("Show files used for origin bound APIs like the Web Storage API when running a script with '--location=<HREF>'")
+    )
+    // TODO(lucacasonato): remove for 2.0
+    .arg(no_check_arg().hidden(true))
+    .arg(import_map_arg())
+    .arg(
+      Arg::with_name("json")
+        .long("json")
+        .help("UNSTABLE: Outputs the information in JSON format")
+        .takes_value(false),
+    )
+}
+
+fn install_subcommand<'a, 'b>() -> App<'a, 'b> {
+  runtime_args(SubCommand::with_name("install"), true, true)
+    .setting(AppSettings::TrailingVarArg)
+    .arg(
+      Arg::with_name("cmd")
+        .required(true)
+        .multiple(true)
+        .allow_hyphen_values(true))
+    .arg(
+      Arg::with_name("name")
+        .long("name")
+        .short("n")
+        .help("Executable file name")
+        .takes_value(true)
+        .required(false))
+    .arg(
+      Arg::with_name("root")
+        .long("root")
+        .help("Installation root")
+        .takes_value(true)
+        .multiple(false))
+    .arg(
+      Arg::with_name("force")
+        .long("force")
+        .short("f")
+        .help("Forcefully overwrite existing installation")
+        .takes_value(false))
+    .about("Install script as an executable")
+    .long_about(
+      "Installs a script as an executable in the installation root's bin directory.
+
+  deno install --allow-net --allow-read https://deno.land/std/http/file_server.ts
+  deno install https://deno.land/std/examples/colors.ts
+
+To change the executable name, use -n/--name:
+
+  deno install --allow-net --allow-read -n serve https://deno.land/std/http/file_server.ts
+
+The executable name is inferred by default:
+  - Attempt to take the file stem of the URL path. The above example would
+    become 'file_server'.
+  - If the file stem is something generic like 'main', 'mod', 'index' or 'cli',
+    and the path has no parent, take the file name of the parent path. Otherwise
+    settle with the generic name.
+  - If the resulting name has an '@...' suffix, strip it.
+
+To change the installation root, use --root:
+
+  deno install --allow-net --allow-read --root /usr/local https://deno.land/std/http/file_server.ts
+
+The installation root is determined, in order of precedence:
+  - --root option
+  - DENO_INSTALL_ROOT environment variable
+  - $HOME/.deno
+
+These must be added to the path manually if required.")
+}
+
+fn lsp_subcommand<'a, 'b>() -> App<'a, 'b> {
+  SubCommand::with_name("lsp")
+    .about("Start the language server")
+    .long_about(
+      "The 'deno lsp' subcommand provides a way for code editors and IDEs to
+interact with Deno using the Language Server Protocol. Usually humans do not
+use this subcommand directly. For example, 'deno lsp' can provide IDEs with
+go-to-definition support and automatic code formatting.
+
+How to connect various editors and IDEs to 'deno lsp':
+https://deno.land/manual/getting_started/setup_your_environment#editors-and-ides")
+}
+
+fn lint_subcommand<'a, 'b>() -> App<'a, 'b> {
+  SubCommand::with_name("lint")
+    .about("Lint source files")
+    .long_about(
+      "Lint JavaScript/TypeScript source code.
+
+  deno lint
+  deno lint myfile1.ts myfile2.js
+
+Print result as JSON:
+
+  deno lint --json
+
+Read from stdin:
+
+  cat file.ts | deno lint -
+  cat file.ts | deno lint --json -
+
+List available rules:
+
+  deno lint --rules
+
+Ignore diagnostics on the next line by preceding it with an ignore comment and
+rule name:
+
+  // deno-lint-ignore no-explicit-any
+  // deno-lint-ignore require-await no-empty
+
+Names of rules to ignore must be specified after ignore comment.
+
+Ignore linting a file by adding an ignore comment at the top of the file:
+
+  // deno-lint-ignore-file
+",
+    )
+    .arg(
+      Arg::with_name("rules")
+        .long("rules")
+        .help("List available rules"),
+    )
+    .arg(
+      Arg::with_name("ignore")
+        .long("ignore")
+        .takes_value(true)
+        .use_delimiter(true)
+        .require_equals(true)
+        .help("Ignore linting particular source files"),
+    )
+    .arg(
+      Arg::with_name("json")
+        .long("json")
+        .help("Output lint result in JSON format")
+        .takes_value(false),
+    )
+    .arg(
+      Arg::with_name("files")
+        .takes_value(true)
+        .multiple(true)
+        .required(false),
+    )
+}
+
+fn repl_subcommand<'a, 'b>() -> App<'a, 'b> {
+  runtime_args(SubCommand::with_name("repl"), false, true)
+    .about("Read Eval Print Loop")
+}
+
+fn run_subcommand<'a, 'b>() -> App<'a, 'b> {
+  runtime_args(SubCommand::with_name("run"), true, true)
+    .arg(
+      watch_arg()
+        .conflicts_with("inspect")
+        .conflicts_with("inspect-brk"),
+    )
+    .setting(AppSettings::TrailingVarArg)
+    .arg(script_arg().required(true))
+    .about("Run a JavaScript or TypeScript program")
+    .long_about(
+      "Run a JavaScript or TypeScript program
+
+By default all programs are run in sandbox without access to disk, network or
+ability to spawn subprocesses.
+
+  deno run https://deno.land/std/examples/welcome.ts
+
+Grant all permissions:
+
+  deno run -A https://deno.land/std/http/file_server.ts
+
+Grant permission to read from disk and listen to network:
+
+  deno run --allow-read --allow-net https://deno.land/std/http/file_server.ts
+
+Grant permission to read allow-listed files from disk:
+
+  deno run --allow-read=/etc https://deno.land/std/http/file_server.ts
+
+Deno allows specifying the filename '-' to read the file from stdin.
+
+  curl https://deno.land/std/examples/welcome.ts | target/debug/deno run -",
+    )
+}
+
+fn test_subcommand<'a, 'b>() -> App<'a, 'b> {
+  runtime_args(SubCommand::with_name("test"), true, true)
+    .setting(AppSettings::TrailingVarArg)
+    .arg(
+      Arg::with_name("no-run")
+        .long("no-run")
+        .help("Cache test modules, but don't run tests")
+        .takes_value(false),
+    )
+    .arg(
+      Arg::with_name("doc")
+        .long("doc")
+        .help("UNSTABLE: type check code blocks")
+        .takes_value(false),
+    )
+    .arg(
+      Arg::with_name("fail-fast")
+        .long("fail-fast")
+        .alias("failfast")
+        .help("Stop on first error")
+        .takes_value(false),
+    )
+    .arg(
+      Arg::with_name("allow-none")
+        .long("allow-none")
+        .help("Don't return error code if no test files are found")
+        .takes_value(false),
+    )
+    .arg(
+      Arg::with_name("filter")
+        .set(ArgSettings::AllowLeadingHyphen)
+        .long("filter")
+        .takes_value(true)
+        .help("Run tests with this string or pattern in the test name"),
+    )
+    .arg(
+      Arg::with_name("coverage")
+        .long("coverage")
+        .require_equals(true)
+        .takes_value(true)
+        .conflicts_with("inspect")
+        .conflicts_with("inspect-brk")
+        .help("UNSTABLE: Collect coverage profile data"),
+    )
+    .arg(
+      Arg::with_name("jobs")
+        .short("j")
+        .long("jobs")
+        .min_values(0)
+        .max_values(1)
+        .takes_value(true)
+        .validator(|val: String| match val.parse::<usize>() {
+          Ok(_) => Ok(()),
+          Err(_) => Err("jobs should be a number".to_string()),
+        }),
+    )
+    .arg(
+      Arg::with_name("files")
+        .help("List of file names to run")
+        .takes_value(true)
+        .multiple(true),
+    )
+    .arg(
+      watch_arg()
+        .conflicts_with("no-run")
+        .conflicts_with("coverage"),
+    )
+    .arg(script_arg().last(true))
+    .about("Run tests")
+    .long_about(
+      "Run tests using Deno's built-in test runner.
+
+Evaluate the given modules, run all tests declared with 'Deno.test()' and
+report results to standard output:
+
+  deno test src/fetch_test.ts src/signal_test.ts
+
+Directory arguments are expanded to all contained files matching the glob
+{*_,*.,}test.{js,mjs,ts,jsx,tsx}:
+
+  deno test src/",
+    )
+}
+
+fn types_subcommand<'a, 'b>() -> App<'a, 'b> {
+  SubCommand::with_name("types")
+    .about("Print runtime TypeScript declarations")
+    .long_about(
+      "Print runtime TypeScript declarations.
+
+  deno types > lib.deno.d.ts
+
+The declaration file could be saved and used for typing information.",
+    )
+}
+
+fn upgrade_subcommand<'a, 'b>() -> App<'a, 'b> {
+  SubCommand::with_name("upgrade")
+    .about("Upgrade deno executable to given version")
+    .long_about(
+      "Upgrade deno executable to the given version.
+Defaults to latest.
+
+The version is downloaded from
+https://github.com/denoland/deno/releases
+and is used to replace the current executable.
+
+If you want to not replace the current Deno executable but instead download an
+update to a different location, use the --output flag
+
+  deno upgrade --output $HOME/my_deno",
+    )
+    .arg(
+      Arg::with_name("version")
+        .long("version")
+        .help("The version to upgrade to")
+        .takes_value(true),
+    )
+    .arg(
+      Arg::with_name("output")
+        .long("output")
+        .help("The path to output the updated version to")
+        .takes_value(true),
+    )
+    .arg(
+      Arg::with_name("dry-run")
+        .long("dry-run")
+        .help("Perform all checks without replacing old exe"),
+    )
+    .arg(
+      Arg::with_name("force")
+        .long("force")
+        .short("f")
+        .help("Replace current exe even if not out-of-date"),
+    )
+    .arg(
+      Arg::with_name("canary")
+        .long("canary")
+        .help("Upgrade to canary builds"),
+    )
+    .arg(ca_file_arg())
+}
+
+fn compile_args<'a, 'b>(app: App<'a, 'b>) -> App<'a, 'b> {
+  app
+    .arg(import_map_arg())
+    .arg(no_remote_arg())
+    .arg(config_arg())
+    .arg(no_check_arg())
+    .arg(reload_arg())
+    .arg(lock_arg())
+    .arg(lock_write_arg())
+    .arg(ca_file_arg())
+}
+
+fn permission_args<'a, 'b>(app: App<'a, 'b>) -> App<'a, 'b> {
+  app
+    .arg(
+      Arg::with_name("allow-read")
+        .long("allow-read")
+        .min_values(0)
+        .takes_value(true)
+        .use_delimiter(true)
+        .require_equals(true)
+        .help("Allow file system read access"),
+    )
+    .arg(
+      Arg::with_name("allow-write")
+        .long("allow-write")
+        .min_values(0)
+        .takes_value(true)
+        .use_delimiter(true)
+        .require_equals(true)
+        .help("Allow file system write access"),
+    )
+    .arg(
+      Arg::with_name("allow-net")
+        .long("allow-net")
+        .min_values(0)
+        .takes_value(true)
+        .use_delimiter(true)
+        .require_equals(true)
+        .help("Allow network access")
+        .validator(crate::flags_allow_net::validator),
+    )
+    .arg(
+      Arg::with_name("allow-env")
+        .long("allow-env")
+        .min_values(0)
+        .takes_value(true)
+        .use_delimiter(true)
+        .require_equals(true)
+        .help("Allow environment access")
+        .validator(|keys| {
+          for key in keys.split(',') {
+            if key.is_empty() || key.contains(&['=', '\0'] as &[char]) {
+              return Err(format!("invalid key \"{}\"", key));
+            }
+          }
+          Ok(())
+        }),
+    )
+    .arg(
+      Arg::with_name("allow-run")
+        .long("allow-run")
+        .min_values(0)
+        .takes_value(true)
+        .use_delimiter(true)
+        .require_equals(true)
+        .help("Allow running subprocesses"),
+    )
+    .arg(
+      Arg::with_name("allow-plugin")
+        .long("allow-plugin")
+        .help("Allow loading plugins"),
+    )
+    .arg(
+      Arg::with_name("allow-hrtime")
+        .long("allow-hrtime")
+        .help("Allow high resolution time measurement"),
+    )
+    .arg(
+      Arg::with_name("allow-all")
+        .short("A")
+        .long("allow-all")
+        .help("Allow all permissions"),
+    )
+    .arg(
+      Arg::with_name("prompt")
+        .long("prompt")
+        .help("Fallback to prompt if required permission wasn't passed"),
+    )
+}
+
+fn runtime_args<'a, 'b>(
+  app: App<'a, 'b>,
+  include_perms: bool,
+  include_inspector: bool,
+) -> App<'a, 'b> {
+  let app = compile_args(app);
+  let app = if include_perms {
+    permission_args(app)
+  } else {
+    app
+  };
+  let app = if include_inspector {
+    inspect_args(app)
+  } else {
+    app
+  };
+  app
+    .arg(cached_only_arg())
+    .arg(location_arg())
+    .arg(v8_flags_arg())
+    .arg(seed_arg())
+}
+
+fn inspect_args<'a, 'b>(app: App<'a, 'b>) -> App<'a, 'b> {
+  app
+    .arg(
+      Arg::with_name("inspect")
+        .long("inspect")
+        .value_name("HOST:PORT")
+        .help("Activate inspector on host:port (default: 127.0.0.1:9229)")
+        .min_values(0)
+        .max_values(1)
+        .require_equals(true)
+        .takes_value(true)
+        .validator(inspect_arg_validate),
+    )
+    .arg(
+      Arg::with_name("inspect-brk")
+        .long("inspect-brk")
+        .value_name("HOST:PORT")
+        .help(
+          "Activate inspector on host:port and break at start of user script",
+        )
+        .min_values(0)
+        .max_values(1)
+        .require_equals(true)
+        .takes_value(true)
+        .validator(inspect_arg_validate),
+    )
+}
+
+fn import_map_arg<'a, 'b>() -> Arg<'a, 'b> {
+  Arg::with_name("import-map")
+    .long("import-map")
+    .alias("importmap")
+    .value_name("FILE")
+    .help("Load import map file")
+    .long_help(
+      "Load import map file from local file or remote URL.
+Docs: https://deno.land/manual/linking_to_external_code/import_maps
+Specification: https://wicg.github.io/import-maps/
+Examples: https://github.com/WICG/import-maps#the-import-map",
+    )
+    .takes_value(true)
+}
+
+fn reload_arg<'a, 'b>() -> Arg<'a, 'b> {
+  Arg::with_name("reload")
+    .short("r")
+    .min_values(0)
+    .takes_value(true)
+    .use_delimiter(true)
+    .require_equals(true)
+    .long("reload")
+    .help("Reload source code cache (recompile TypeScript)")
+    .value_name("CACHE_BLOCKLIST")
+    .long_help(
+      "Reload source code cache (recompile TypeScript)
+--reload
+  Reload everything
+--reload=https://deno.land/std
+  Reload only standard modules
+--reload=https://deno.land/std/fs/utils.ts,https://deno.land/std/fmt/colors.ts
+  Reloads specific modules",
+    )
+}
+
+fn ca_file_arg<'a, 'b>() -> Arg<'a, 'b> {
+  Arg::with_name("cert")
+    .long("cert")
+    .value_name("FILE")
+    .help("Load certificate authority from PEM encoded file")
+    .takes_value(true)
+}
+
+fn cached_only_arg<'a, 'b>() -> Arg<'a, 'b> {
+  Arg::with_name("cached-only")
+    .long("cached-only")
+    .help("Require that remote dependencies are already cached")
+}
+
+fn location_arg<'a, 'b>() -> Arg<'a, 'b> {
+  Arg::with_name("location")
+    .long("location")
+    .takes_value(true)
+    .value_name("HREF")
+    .validator(|href| {
+      let url = Url::parse(&href);
+      if url.is_err() {
+        return Err("Failed to parse URL".to_string());
+      }
+      let mut url = url.unwrap();
+      if !["http", "https"].contains(&url.scheme()) {
+        return Err("Expected protocol \"http\" or \"https\"".to_string());
+      }
+      url.set_username("").unwrap();
+      url.set_password(None).unwrap();
+      Ok(())
+    })
+    .help("Value of 'globalThis.location' used by some web APIs")
+}
+
+fn v8_flags_arg<'a, 'b>() -> Arg<'a, 'b> {
+  Arg::with_name("v8-flags")
+    .long("v8-flags")
+    .takes_value(true)
+    .use_delimiter(true)
+    .require_equals(true)
+    .help("Set V8 command line options (for help: --v8-flags=--help)")
+}
+
+fn seed_arg<'a, 'b>() -> Arg<'a, 'b> {
+  Arg::with_name("seed")
+    .long("seed")
+    .value_name("NUMBER")
+    .help("Seed Math.random()")
+    .takes_value(true)
+    .validator(|val: String| match val.parse::<u64>() {
+      Ok(_) => Ok(()),
+      Err(_) => Err("Seed should be a number".to_string()),
+    })
+}
+
+fn watch_arg<'a, 'b>() -> Arg<'a, 'b> {
+  Arg::with_name("watch")
+    .long("watch")
+    .help("UNSTABLE: Watch for file changes and restart process automatically")
+    .long_help(
+      "UNSTABLE: Watch for file changes and restart process automatically.
+Only local files from entry point module graph are watched.",
+    )
+}
+
+fn no_check_arg<'a, 'b>() -> Arg<'a, 'b> {
+  Arg::with_name("no-check")
+    .long("no-check")
+    .help("Skip type checking modules")
+}
+
+fn script_arg<'a, 'b>() -> Arg<'a, 'b> {
+  Arg::with_name("script_arg")
+    .multiple(true)
+    // NOTE: these defaults are provided
+    // so `deno run --v8-flags=--help` works
+    // without specifying file to run.
+    .default_value_ifs(&[
+      ("v8-flags", Some("--help"), "_"),
+      ("v8-flags", Some("-help"), "_"),
+    ])
+    .help("Script arg")
+    .value_name("SCRIPT_ARG")
+}
+
+fn lock_arg<'a, 'b>() -> Arg<'a, 'b> {
+  Arg::with_name("lock")
+    .long("lock")
+    .value_name("FILE")
+    .help("Check the specified lock file")
+    .takes_value(true)
+}
+
+fn lock_write_arg<'a, 'b>() -> Arg<'a, 'b> {
+  Arg::with_name("lock-write")
+    .long("lock-write")
+    .requires("lock")
+    .help("Write lock file (use with --lock)")
+}
+
+fn config_arg<'a, 'b>() -> Arg<'a, 'b> {
+  Arg::with_name("config")
+    .short("c")
+    .long("config")
+    .value_name("FILE")
+    .help("Load tsconfig.json configuration file")
+    .takes_value(true)
+}
+
+fn no_remote_arg<'a, 'b>() -> Arg<'a, 'b> {
+  Arg::with_name("no-remote")
+    .long("no-remote")
+    .help("Do not resolve remote modules")
+}
+
+fn bundle_parse(flags: &mut Flags, matches: &clap::ArgMatches) {
+  compile_args_parse(flags, matches);
+  worker_arg_parse(flags, matches);
+
+  let source_file = matches.value_of("source_file").unwrap().to_string();
+
+  let out_file = if let Some(out_file) = matches.value_of("out_file") {
+    flags.allow_write = Some(vec![]);
+    Some(PathBuf::from(out_file))
+  } else {
+    None
+  };
+
+  flags.watch = matches.is_present("watch");
+
+  flags.subcommand = DenoSubcommand::Bundle {
+    source_file,
+    out_file,
+  };
+}
+
 fn cache_parse(flags: &mut Flags, matches: &clap::ArgMatches) {
   compile_args_parse(flags, matches);
   worker_arg_parse(flags, matches);
@@ -571,6 +1451,42 @@
     .map(String::from)
     .collect();
   flags.subcommand = DenoSubcommand::Cache { files };
+}
+
+fn compile_parse(flags: &mut Flags, matches: &clap::ArgMatches) {
+  runtime_args_parse(flags, matches, true, false);
+
+  let mut script: Vec<String> = matches
+    .values_of("script_arg")
+    .unwrap()
+    .map(String::from)
+    .collect();
+  assert!(!script.is_empty());
+  let args = script.split_off(1);
+  let source_file = script[0].to_string();
+  let output = matches.value_of("output").map(PathBuf::from);
+  let target = matches.value_of("target").map(String::from);
+
+  flags.subcommand = DenoSubcommand::Compile {
+    source_file,
+    output,
+    args,
+    target,
+  };
+}
+
+fn completions_parse(flags: &mut Flags, matches: &clap::ArgMatches) {
+  let shell: &str = matches.value_of("shell").unwrap();
+  let mut buf: Vec<u8> = vec![];
+  clap_root(&*crate::version::deno()).gen_completions_to(
+    "deno",
+    clap::Shell::from_str(shell).unwrap(),
+    &mut buf,
+  );
+
+  flags.subcommand = DenoSubcommand::Completions {
+    buf: buf.into_boxed_slice(),
+  };
 }
 
 fn coverage_parse(flags: &mut Flags, matches: &clap::ArgMatches) {
@@ -599,986 +1515,6 @@
     lcov,
   };
 }
-=======
-Write a report using the lcov format:
->>>>>>> 3b220c64
-
-  deno coverage --lcov cov_profile > cov.lcov
-
-Generate html reports from lcov:
-
-  genhtml -o html_cov cov.lcov
-",
-    )
-    .arg(
-      Arg::with_name("ignore")
-        .long("ignore")
-        .takes_value(true)
-        .use_delimiter(true)
-        .require_equals(true)
-        .help("Ignore coverage files"),
-    )
-    .arg(
-      Arg::with_name("include")
-        .long("include")
-        .takes_value(true)
-        .value_name("regex")
-        .multiple(true)
-        .require_equals(true)
-        .default_value(r"^file:")
-        .help("Include source files in the report"),
-    )
-    .arg(
-      Arg::with_name("exclude")
-        .long("exclude")
-        .takes_value(true)
-        .value_name("regex")
-        .multiple(true)
-        .require_equals(true)
-        .default_value(r"test\.(js|mjs|ts|jsx|tsx)$")
-        .help("Exclude source files from the report"),
-    )
-    .arg(
-      Arg::with_name("lcov")
-        .long("lcov")
-        .help("Output coverage report in lcov format")
-        .takes_value(false),
-    )
-    .arg(
-      Arg::with_name("files")
-        .takes_value(true)
-        .multiple(true)
-        .required(true),
-    )
-}
-
-fn doc_subcommand<'a, 'b>() -> App<'a, 'b> {
-  SubCommand::with_name("doc")
-    .about("Show documentation for a module")
-    .long_about(
-      "Show documentation for a module.
-
-Output documentation to standard output:
-
-    deno doc ./path/to/module.ts
-
-Output private documentation to standard output:
-
-    deno doc --private ./path/to/module.ts
-
-Output documentation in JSON format:
-
-    deno doc --json ./path/to/module.ts
-
-Target a specific symbol:
-
-    deno doc ./path/to/module.ts MyClass.someField
-
-Show documentation for runtime built-ins:
-
-    deno doc
-    deno doc --builtin Deno.Listener",
-    )
-    .arg(import_map_arg())
-    .arg(reload_arg())
-    .arg(
-      Arg::with_name("json")
-        .long("json")
-        .help("Output documentation in JSON format")
-        .takes_value(false),
-    )
-    .arg(
-      Arg::with_name("private")
-        .long("private")
-        .help("Output private documentation")
-        .takes_value(false),
-    )
-    // TODO(nayeemrmn): Make `--builtin` a proper option. Blocked by
-    // https://github.com/clap-rs/clap/issues/1794. Currently `--builtin` is
-    // just a possible value of `source_file` so leading hyphens must be
-    // enabled.
-    .setting(clap::AppSettings::AllowLeadingHyphen)
-    .arg(Arg::with_name("source_file").takes_value(true))
-    .arg(
-      Arg::with_name("filter")
-        .help("Dot separated path to symbol")
-        .takes_value(true)
-        .required(false)
-        .conflicts_with("json")
-        .conflicts_with("pretty"),
-    )
-}
-
-fn eval_subcommand<'a, 'b>() -> App<'a, 'b> {
-  runtime_args(SubCommand::with_name("eval"), false, true)
-    .about("Eval script")
-    .long_about(
-      "Evaluate JavaScript from the command line.
-
-  deno eval \"console.log('hello world')\"
-
-To evaluate as TypeScript:
-
-  deno eval --ext=ts \"const v: string = 'hello'; console.log(v)\"
-
-This command has implicit access to all permissions (--allow-all).",
-    )
-    .arg(
-      // TODO(@satyarohith): remove this argument in 2.0.
-      Arg::with_name("ts")
-        .long("ts")
-        .short("T")
-        .help("Treat eval input as TypeScript")
-        .takes_value(false)
-        .multiple(false)
-        .hidden(true),
-    )
-    .arg(
-      Arg::with_name("ext")
-        .long("ext")
-        .help("Set standard input (stdin) content type")
-        .takes_value(true)
-        .default_value("js")
-        .possible_values(&["ts", "tsx", "js", "jsx"]),
-    )
-    .arg(
-      Arg::with_name("print")
-        .long("print")
-        .short("p")
-        .help("print result to stdout")
-        .takes_value(false)
-        .multiple(false),
-    )
-    .arg(
-      Arg::with_name("code_arg")
-        .multiple(true)
-        .help("Code arg")
-        .value_name("CODE_ARG")
-        .required(true),
-    )
-}
-
-fn fmt_subcommand<'a, 'b>() -> App<'a, 'b> {
-  SubCommand::with_name("fmt")
-    .about("Format source files")
-    .long_about(
-      "Auto-format JavaScript, TypeScript, Markdown, and JSON files.
-
-  deno fmt
-  deno fmt myfile1.ts myfile2.ts
-  deno fmt --check
-
-Format stdin and write to stdout:
-
-  cat file.ts | deno fmt -
-
-Ignore formatting code by preceding it with an ignore comment:
-
-  // deno-fmt-ignore
-
-Ignore formatting a file by adding an ignore comment at the top of the file:
-
-  // deno-fmt-ignore-file",
-    )
-    .arg(
-      Arg::with_name("check")
-        .long("check")
-        .help("Check if the source files are formatted")
-        .takes_value(false),
-    )
-    .arg(
-      Arg::with_name("ext")
-        .long("ext")
-        .help("Set standard input (stdin) content type")
-        .takes_value(true)
-        .default_value("ts")
-        .possible_values(&["ts", "tsx", "js", "jsx", "md", "json", "jsonc"]),
-    )
-    .arg(
-      Arg::with_name("ignore")
-        .long("ignore")
-        .takes_value(true)
-        .use_delimiter(true)
-        .require_equals(true)
-        .help("Ignore formatting particular source files"),
-    )
-    .arg(
-      Arg::with_name("files")
-        .takes_value(true)
-        .multiple(true)
-        .required(false),
-    )
-    .arg(watch_arg())
-}
-
-fn info_subcommand<'a, 'b>() -> App<'a, 'b> {
-  SubCommand::with_name("info")
-    .about("Show info about cache or info related to source file")
-    .long_about(
-      "Information about a module or the cache directories.
-
-Get information about a module:
-
-  deno info https://deno.land/std/http/file_server.ts
-
-The following information is shown:
-
-local: Local path of the file.
-type: JavaScript, TypeScript, or JSON.
-compiled: Local path of compiled source code. (TypeScript only.)
-map: Local path of source map. (TypeScript only.)
-deps: Dependency tree of the source file.
-
-Without any additional arguments, 'deno info' shows:
-
-DENO_DIR: Directory containing Deno-managed files.
-Remote modules cache: Subdirectory containing downloaded remote modules.
-TypeScript compiler cache: Subdirectory containing TS compiler output.",
-    )
-    .arg(Arg::with_name("file").takes_value(true).required(false))
-    .arg(reload_arg().requires("file"))
-    .arg(ca_file_arg())
-    .arg(
-      location_arg()
-        .conflicts_with("file")
-        .help("Show files used for origin bound APIs like the Web Storage API when running a script with '--location=<HREF>'")
-    )
-    // TODO(lucacasonato): remove for 2.0
-    .arg(no_check_arg().hidden(true))
-    .arg(import_map_arg())
-    .arg(
-      Arg::with_name("json")
-        .long("json")
-        .help("UNSTABLE: Outputs the information in JSON format")
-        .takes_value(false),
-    )
-}
-
-fn install_subcommand<'a, 'b>() -> App<'a, 'b> {
-  runtime_args(SubCommand::with_name("install"), true, true)
-    .setting(AppSettings::TrailingVarArg)
-    .arg(
-      Arg::with_name("cmd")
-        .required(true)
-        .multiple(true)
-        .allow_hyphen_values(true))
-    .arg(
-      Arg::with_name("name")
-        .long("name")
-        .short("n")
-        .help("Executable file name")
-        .takes_value(true)
-        .required(false))
-    .arg(
-      Arg::with_name("root")
-        .long("root")
-        .help("Installation root")
-        .takes_value(true)
-        .multiple(false))
-    .arg(
-      Arg::with_name("force")
-        .long("force")
-        .short("f")
-        .help("Forcefully overwrite existing installation")
-        .takes_value(false))
-    .about("Install script as an executable")
-    .long_about(
-      "Installs a script as an executable in the installation root's bin directory.
-
-  deno install --allow-net --allow-read https://deno.land/std/http/file_server.ts
-  deno install https://deno.land/std/examples/colors.ts
-
-To change the executable name, use -n/--name:
-
-  deno install --allow-net --allow-read -n serve https://deno.land/std/http/file_server.ts
-
-The executable name is inferred by default:
-  - Attempt to take the file stem of the URL path. The above example would
-    become 'file_server'.
-  - If the file stem is something generic like 'main', 'mod', 'index' or 'cli',
-    and the path has no parent, take the file name of the parent path. Otherwise
-    settle with the generic name.
-  - If the resulting name has an '@...' suffix, strip it.
-
-To change the installation root, use --root:
-
-  deno install --allow-net --allow-read --root /usr/local https://deno.land/std/http/file_server.ts
-
-The installation root is determined, in order of precedence:
-  - --root option
-  - DENO_INSTALL_ROOT environment variable
-  - $HOME/.deno
-
-These must be added to the path manually if required.")
-}
-
-fn lsp_subcommand<'a, 'b>() -> App<'a, 'b> {
-  SubCommand::with_name("lsp")
-    .about("Start the language server")
-    .long_about(
-      "The 'deno lsp' subcommand provides a way for code editors and IDEs to
-interact with Deno using the Language Server Protocol. Usually humans do not
-use this subcommand directly. For example, 'deno lsp' can provide IDEs with
-go-to-definition support and automatic code formatting.
-
-How to connect various editors and IDEs to 'deno lsp':
-https://deno.land/manual/getting_started/setup_your_environment#editors-and-ides")
-}
-
-fn lint_subcommand<'a, 'b>() -> App<'a, 'b> {
-  SubCommand::with_name("lint")
-    .about("Lint source files")
-    .long_about(
-      "Lint JavaScript/TypeScript source code.
-
-  deno lint
-  deno lint myfile1.ts myfile2.js
-
-Print result as JSON:
-
-  deno lint --json
-
-Read from stdin:
-
-  cat file.ts | deno lint -
-  cat file.ts | deno lint --json -
-
-List available rules:
-
-  deno lint --rules
-
-Ignore diagnostics on the next line by preceding it with an ignore comment and
-rule name:
-
-  // deno-lint-ignore no-explicit-any
-  // deno-lint-ignore require-await no-empty
-
-Names of rules to ignore must be specified after ignore comment.
-
-Ignore linting a file by adding an ignore comment at the top of the file:
-
-  // deno-lint-ignore-file
-",
-    )
-    .arg(
-      Arg::with_name("rules")
-        .long("rules")
-        .help("List available rules"),
-    )
-    .arg(
-      Arg::with_name("ignore")
-        .long("ignore")
-        .takes_value(true)
-        .use_delimiter(true)
-        .require_equals(true)
-        .help("Ignore linting particular source files"),
-    )
-    .arg(
-      Arg::with_name("json")
-        .long("json")
-        .help("Output lint result in JSON format")
-        .takes_value(false),
-    )
-    .arg(
-      Arg::with_name("files")
-        .takes_value(true)
-        .multiple(true)
-        .required(false),
-    )
-}
-
-fn repl_subcommand<'a, 'b>() -> App<'a, 'b> {
-  runtime_args(SubCommand::with_name("repl"), false, true)
-    .about("Read Eval Print Loop")
-}
-
-fn run_subcommand<'a, 'b>() -> App<'a, 'b> {
-  runtime_args(SubCommand::with_name("run"), true, true)
-    .arg(
-      watch_arg()
-        .conflicts_with("inspect")
-        .conflicts_with("inspect-brk"),
-    )
-    .setting(AppSettings::TrailingVarArg)
-    .arg(script_arg().required(true))
-    .about("Run a JavaScript or TypeScript program")
-    .long_about(
-      "Run a JavaScript or TypeScript program
-
-By default all programs are run in sandbox without access to disk, network or
-ability to spawn subprocesses.
-
-  deno run https://deno.land/std/examples/welcome.ts
-
-Grant all permissions:
-
-  deno run -A https://deno.land/std/http/file_server.ts
-
-<<<<<<< HEAD
-fn bundle_subcommand<'a, 'b>() -> App<'a, 'b> {
-  compile_args(SubCommand::with_name("bundle"))
-    .arg(
-      Arg::with_name("source_file")
-        .takes_value(true)
-        .required(true),
-    )
-    .arg(Arg::with_name("out_file").takes_value(true).required(false))
-    .arg(worker_arg())
-    .arg(watch_arg())
-    .about("Bundle module and dependencies into single file")
-    .long_about(
-      "Output a single JavaScript file with all dependencies.
-  deno bundle https://deno.land/std/examples/colors.ts colors.bundle.js
-=======
-Grant permission to read from disk and listen to network:
->>>>>>> 3b220c64
-
-  deno run --allow-read --allow-net https://deno.land/std/http/file_server.ts
-
-Grant permission to read allow-listed files from disk:
-
-  deno run --allow-read=/etc https://deno.land/std/http/file_server.ts
-
-Deno allows specifying the filename '-' to read the file from stdin.
-
-  curl https://deno.land/std/examples/welcome.ts | target/debug/deno run -",
-    )
-}
-
-fn test_subcommand<'a, 'b>() -> App<'a, 'b> {
-  runtime_args(SubCommand::with_name("test"), true, true)
-    .setting(AppSettings::TrailingVarArg)
-    .arg(
-      Arg::with_name("no-run")
-        .long("no-run")
-        .help("Cache test modules, but don't run tests")
-        .takes_value(false),
-    )
-    .arg(
-      Arg::with_name("doc")
-        .long("doc")
-        .help("UNSTABLE: type check code blocks")
-        .takes_value(false),
-    )
-    .arg(
-      Arg::with_name("fail-fast")
-        .long("fail-fast")
-        .alias("failfast")
-        .help("Stop on first error")
-        .takes_value(false),
-    )
-    .arg(
-      Arg::with_name("allow-none")
-        .long("allow-none")
-        .help("Don't return error code if no test files are found")
-        .takes_value(false),
-    )
-    .arg(
-      Arg::with_name("filter")
-        .set(ArgSettings::AllowLeadingHyphen)
-        .long("filter")
-        .takes_value(true)
-        .help("Run tests with this string or pattern in the test name"),
-    )
-    .arg(
-      Arg::with_name("coverage")
-        .long("coverage")
-        .require_equals(true)
-        .takes_value(true)
-        .conflicts_with("inspect")
-        .conflicts_with("inspect-brk")
-        .help("UNSTABLE: Collect coverage profile data"),
-    )
-    .arg(
-      Arg::with_name("jobs")
-        .short("j")
-        .long("jobs")
-        .min_values(0)
-        .max_values(1)
-        .takes_value(true)
-        .validator(|val: String| match val.parse::<usize>() {
-          Ok(_) => Ok(()),
-          Err(_) => Err("jobs should be a number".to_string()),
-        }),
-    )
-    .arg(
-      Arg::with_name("files")
-        .help("List of file names to run")
-        .takes_value(true)
-        .multiple(true),
-    )
-    .arg(
-      watch_arg()
-        .conflicts_with("no-run")
-        .conflicts_with("coverage"),
-    )
-<<<<<<< HEAD
-    .arg(worker_arg())
-    .about("Cache the dependencies")
-=======
-    .arg(script_arg().last(true))
-    .about("Run tests")
->>>>>>> 3b220c64
-    .long_about(
-      "Run tests using Deno's built-in test runner.
-
-Evaluate the given modules, run all tests declared with 'Deno.test()' and
-report results to standard output:
-
-  deno test src/fetch_test.ts src/signal_test.ts
-
-Directory arguments are expanded to all contained files matching the glob
-{*_,*.,}test.{js,mjs,ts,jsx,tsx}:
-
-  deno test src/",
-    )
-}
-
-fn types_subcommand<'a, 'b>() -> App<'a, 'b> {
-  SubCommand::with_name("types")
-    .about("Print runtime TypeScript declarations")
-    .long_about(
-      "Print runtime TypeScript declarations.
-
-  deno types > lib.deno.d.ts
-
-The declaration file could be saved and used for typing information.",
-    )
-}
-
-fn upgrade_subcommand<'a, 'b>() -> App<'a, 'b> {
-  SubCommand::with_name("upgrade")
-    .about("Upgrade deno executable to given version")
-    .long_about(
-      "Upgrade deno executable to the given version.
-Defaults to latest.
-
-The version is downloaded from
-https://github.com/denoland/deno/releases
-and is used to replace the current executable.
-
-If you want to not replace the current Deno executable but instead download an
-update to a different location, use the --output flag
-
-  deno upgrade --output $HOME/my_deno",
-    )
-    .arg(
-      Arg::with_name("version")
-        .long("version")
-        .help("The version to upgrade to")
-        .takes_value(true),
-    )
-    .arg(
-      Arg::with_name("output")
-        .long("output")
-        .help("The path to output the updated version to")
-        .takes_value(true),
-    )
-    .arg(
-      Arg::with_name("dry-run")
-        .long("dry-run")
-        .help("Perform all checks without replacing old exe"),
-    )
-    .arg(
-      Arg::with_name("force")
-        .long("force")
-        .short("f")
-        .help("Replace current exe even if not out-of-date"),
-    )
-    .arg(
-      Arg::with_name("canary")
-        .long("canary")
-        .help("Upgrade to canary builds"),
-    )
-    .arg(ca_file_arg())
-}
-
-fn compile_args<'a, 'b>(app: App<'a, 'b>) -> App<'a, 'b> {
-  app
-    .arg(import_map_arg())
-    .arg(no_remote_arg())
-    .arg(config_arg())
-    .arg(no_check_arg())
-    .arg(reload_arg())
-    .arg(lock_arg())
-    .arg(lock_write_arg())
-    .arg(ca_file_arg())
-}
-
-fn permission_args<'a, 'b>(app: App<'a, 'b>) -> App<'a, 'b> {
-  app
-    .arg(
-      Arg::with_name("allow-read")
-        .long("allow-read")
-        .min_values(0)
-        .takes_value(true)
-        .use_delimiter(true)
-        .require_equals(true)
-        .help("Allow file system read access"),
-    )
-    .arg(
-      Arg::with_name("allow-write")
-        .long("allow-write")
-        .min_values(0)
-        .takes_value(true)
-        .use_delimiter(true)
-        .require_equals(true)
-        .help("Allow file system write access"),
-    )
-    .arg(
-      Arg::with_name("allow-net")
-        .long("allow-net")
-        .min_values(0)
-        .takes_value(true)
-        .use_delimiter(true)
-        .require_equals(true)
-        .help("Allow network access")
-        .validator(crate::flags_allow_net::validator),
-    )
-    .arg(
-      Arg::with_name("allow-env")
-        .long("allow-env")
-        .min_values(0)
-        .takes_value(true)
-        .use_delimiter(true)
-        .require_equals(true)
-        .help("Allow environment access")
-        .validator(|keys| {
-          for key in keys.split(',') {
-            if key.is_empty() || key.contains(&['=', '\0'] as &[char]) {
-              return Err(format!("invalid key \"{}\"", key));
-            }
-          }
-          Ok(())
-        }),
-    )
-    .arg(
-      Arg::with_name("allow-run")
-        .long("allow-run")
-        .min_values(0)
-        .takes_value(true)
-        .use_delimiter(true)
-        .require_equals(true)
-        .help("Allow running subprocesses"),
-    )
-    .arg(
-      Arg::with_name("allow-plugin")
-        .long("allow-plugin")
-        .help("Allow loading plugins"),
-    )
-    .arg(
-      Arg::with_name("allow-hrtime")
-        .long("allow-hrtime")
-        .help("Allow high resolution time measurement"),
-    )
-    .arg(
-      Arg::with_name("allow-all")
-        .short("A")
-        .long("allow-all")
-        .help("Allow all permissions"),
-    )
-    .arg(
-      Arg::with_name("prompt")
-        .long("prompt")
-        .help("Fallback to prompt if required permission wasn't passed"),
-    )
-}
-
-fn runtime_args<'a, 'b>(
-  app: App<'a, 'b>,
-  include_perms: bool,
-  include_inspector: bool,
-) -> App<'a, 'b> {
-  let app = compile_args(app);
-  let app = if include_perms {
-    permission_args(app)
-  } else {
-    app
-  };
-  let app = if include_inspector {
-    inspect_args(app)
-  } else {
-    app
-  };
-  app
-    .arg(cached_only_arg())
-    .arg(location_arg())
-    .arg(v8_flags_arg())
-    .arg(seed_arg())
-}
-
-fn inspect_args<'a, 'b>(app: App<'a, 'b>) -> App<'a, 'b> {
-  app
-    .arg(
-      Arg::with_name("inspect")
-        .long("inspect")
-        .value_name("HOST:PORT")
-        .help("Activate inspector on host:port (default: 127.0.0.1:9229)")
-        .min_values(0)
-        .max_values(1)
-        .require_equals(true)
-        .takes_value(true)
-        .validator(inspect_arg_validate),
-    )
-    .arg(
-      Arg::with_name("inspect-brk")
-        .long("inspect-brk")
-        .value_name("HOST:PORT")
-        .help(
-          "Activate inspector on host:port and break at start of user script",
-        )
-        .min_values(0)
-        .max_values(1)
-        .require_equals(true)
-        .takes_value(true)
-        .validator(inspect_arg_validate),
-    )
-}
-
-fn import_map_arg<'a, 'b>() -> Arg<'a, 'b> {
-  Arg::with_name("import-map")
-    .long("import-map")
-    .alias("importmap")
-    .value_name("FILE")
-    .help("Load import map file")
-    .long_help(
-      "Load import map file from local file or remote URL.
-Docs: https://deno.land/manual/linking_to_external_code/import_maps
-Specification: https://wicg.github.io/import-maps/
-Examples: https://github.com/WICG/import-maps#the-import-map",
-    )
-    .takes_value(true)
-}
-
-fn reload_arg<'a, 'b>() -> Arg<'a, 'b> {
-  Arg::with_name("reload")
-    .short("r")
-    .min_values(0)
-    .takes_value(true)
-    .use_delimiter(true)
-    .require_equals(true)
-    .long("reload")
-    .help("Reload source code cache (recompile TypeScript)")
-    .value_name("CACHE_BLOCKLIST")
-    .long_help(
-      "Reload source code cache (recompile TypeScript)
---reload
-  Reload everything
---reload=https://deno.land/std
-  Reload only standard modules
---reload=https://deno.land/std/fs/utils.ts,https://deno.land/std/fmt/colors.ts
-  Reloads specific modules",
-    )
-}
-
-fn ca_file_arg<'a, 'b>() -> Arg<'a, 'b> {
-  Arg::with_name("cert")
-    .long("cert")
-    .value_name("FILE")
-    .help("Load certificate authority from PEM encoded file")
-    .takes_value(true)
-}
-
-fn cached_only_arg<'a, 'b>() -> Arg<'a, 'b> {
-  Arg::with_name("cached-only")
-    .long("cached-only")
-    .help("Require that remote dependencies are already cached")
-}
-
-fn location_arg<'a, 'b>() -> Arg<'a, 'b> {
-  Arg::with_name("location")
-    .long("location")
-    .takes_value(true)
-    .value_name("HREF")
-    .validator(|href| {
-      let url = Url::parse(&href);
-      if url.is_err() {
-        return Err("Failed to parse URL".to_string());
-      }
-      let mut url = url.unwrap();
-      if !["http", "https"].contains(&url.scheme()) {
-        return Err("Expected protocol \"http\" or \"https\"".to_string());
-      }
-      url.set_username("").unwrap();
-      url.set_password(None).unwrap();
-      Ok(())
-    })
-    .help("Value of 'globalThis.location' used by some web APIs")
-}
-
-fn v8_flags_arg<'a, 'b>() -> Arg<'a, 'b> {
-  Arg::with_name("v8-flags")
-    .long("v8-flags")
-    .takes_value(true)
-    .use_delimiter(true)
-    .require_equals(true)
-    .help("Set V8 command line options (for help: --v8-flags=--help)")
-}
-
-fn seed_arg<'a, 'b>() -> Arg<'a, 'b> {
-  Arg::with_name("seed")
-    .long("seed")
-    .value_name("NUMBER")
-    .help("Seed Math.random()")
-    .takes_value(true)
-    .validator(|val: String| match val.parse::<u64>() {
-      Ok(_) => Ok(()),
-      Err(_) => Err("Seed should be a number".to_string()),
-    })
-}
-
-fn watch_arg<'a, 'b>() -> Arg<'a, 'b> {
-  Arg::with_name("watch")
-    .long("watch")
-    .help("UNSTABLE: Watch for file changes and restart process automatically")
-    .long_help(
-      "UNSTABLE: Watch for file changes and restart process automatically.
-Only local files from entry point module graph are watched.",
-    )
-}
-
-fn no_check_arg<'a, 'b>() -> Arg<'a, 'b> {
-  Arg::with_name("no-check")
-    .long("no-check")
-    .help("Skip type checking modules")
-}
-
-fn script_arg<'a, 'b>() -> Arg<'a, 'b> {
-  Arg::with_name("script_arg")
-    .multiple(true)
-    // NOTE: these defaults are provided
-    // so `deno run --v8-flags=--help` works
-    // without specifying file to run.
-    .default_value_ifs(&[
-      ("v8-flags", Some("--help"), "_"),
-      ("v8-flags", Some("-help"), "_"),
-    ])
-    .help("Script arg")
-    .value_name("SCRIPT_ARG")
-}
-
-fn lock_arg<'a, 'b>() -> Arg<'a, 'b> {
-  Arg::with_name("lock")
-    .long("lock")
-    .value_name("FILE")
-    .help("Check the specified lock file")
-    .takes_value(true)
-}
-
-fn lock_write_arg<'a, 'b>() -> Arg<'a, 'b> {
-  Arg::with_name("lock-write")
-    .long("lock-write")
-    .requires("lock")
-    .help("Write lock file (use with --lock)")
-}
-
-fn config_arg<'a, 'b>() -> Arg<'a, 'b> {
-  Arg::with_name("config")
-    .short("c")
-    .long("config")
-    .value_name("FILE")
-    .help("Load tsconfig.json configuration file")
-    .takes_value(true)
-}
-
-fn no_remote_arg<'a, 'b>() -> Arg<'a, 'b> {
-  Arg::with_name("no-remote")
-    .long("no-remote")
-    .help("Do not resolve remote modules")
-}
-
-fn bundle_parse(flags: &mut Flags, matches: &clap::ArgMatches) {
-  compile_args_parse(flags, matches);
-
-  let source_file = matches.value_of("source_file").unwrap().to_string();
-
-  let out_file = if let Some(out_file) = matches.value_of("out_file") {
-    flags.allow_write = Some(vec![]);
-    Some(PathBuf::from(out_file))
-  } else {
-    None
-  };
-
-  flags.watch = matches.is_present("watch");
-
-  flags.subcommand = DenoSubcommand::Bundle {
-    source_file,
-    out_file,
-  };
-}
-
-fn cache_parse(flags: &mut Flags, matches: &clap::ArgMatches) {
-  compile_args_parse(flags, matches);
-  let files = matches
-    .values_of("file")
-    .unwrap()
-    .map(String::from)
-    .collect();
-  flags.subcommand = DenoSubcommand::Cache { files };
-}
-
-fn compile_parse(flags: &mut Flags, matches: &clap::ArgMatches) {
-  runtime_args_parse(flags, matches, true, false);
-
-  let mut script: Vec<String> = matches
-    .values_of("script_arg")
-    .unwrap()
-    .map(String::from)
-    .collect();
-  assert!(!script.is_empty());
-  let args = script.split_off(1);
-  let source_file = script[0].to_string();
-  let output = matches.value_of("output").map(PathBuf::from);
-  let target = matches.value_of("target").map(String::from);
-
-  flags.subcommand = DenoSubcommand::Compile {
-    source_file,
-    output,
-    args,
-    target,
-  };
-}
-
-fn completions_parse(flags: &mut Flags, matches: &clap::ArgMatches) {
-  let shell: &str = matches.value_of("shell").unwrap();
-  let mut buf: Vec<u8> = vec![];
-  clap_root(&*crate::version::deno()).gen_completions_to(
-    "deno",
-    clap::Shell::from_str(shell).unwrap(),
-    &mut buf,
-  );
-
-  flags.subcommand = DenoSubcommand::Completions {
-    buf: buf.into_boxed_slice(),
-  };
-}
-
-fn coverage_parse(flags: &mut Flags, matches: &clap::ArgMatches) {
-  let files = match matches.values_of("files") {
-    Some(f) => f.map(PathBuf::from).collect(),
-    None => vec![],
-  };
-  let ignore = match matches.values_of("ignore") {
-    Some(f) => f.map(PathBuf::from).collect(),
-    None => vec![],
-  };
-  let include = match matches.values_of("include") {
-    Some(f) => f.map(String::from).collect(),
-    None => vec![],
-  };
-  let exclude = match matches.values_of("exclude") {
-    Some(f) => f.map(String::from).collect(),
-    None => vec![],
-  };
-  let lcov = matches.is_present("lcov");
-  flags.subcommand = DenoSubcommand::Coverage {
-    files,
-    ignore,
-    include,
-    exclude,
-    lcov,
-  };
-}
 
 fn doc_parse(flags: &mut Flags, matches: &clap::ArgMatches) {
   import_map_arg_parse(flags, matches);
@@ -1840,6 +1776,18 @@
   reload_arg_parse(flags, matches);
   lock_args_parse(flags, matches);
   ca_file_arg_parse(flags, matches);
+}
+
+fn worker_arg<'a, 'b>() -> Arg<'a, 'b> {
+  Arg::with_name("worker")
+    .long("worker")
+    .help("Type check as worker code")
+}
+
+fn worker_arg_parse(flags: &mut Flags, matches: &clap::ArgMatches) {
+  if matches.is_present("worker") {
+    flags.worker = true;
+  }
 }
 
 fn permission_args_parse(flags: &mut Flags, matches: &clap::ArgMatches) {
@@ -2019,64 +1967,10 @@
   }
 }
 
-<<<<<<< HEAD
-fn worker_arg<'a, 'b>() -> Arg<'a, 'b> {
-  Arg::with_name("worker")
-    .long("worker")
-    .help("Type check as worker code")
-}
-
-fn worker_arg_parse(flags: &mut Flags, matches: &clap::ArgMatches) {
-  if matches.is_present("worker") {
-    flags.worker = true;
-  }
-}
-
-fn permission_args_parse(flags: &mut Flags, matches: &clap::ArgMatches) {
-  if let Some(read_wl) = matches.values_of("allow-read") {
-    let read_allowlist: Vec<PathBuf> = read_wl.map(PathBuf::from).collect();
-    flags.allow_read = Some(read_allowlist);
-  }
-
-  if let Some(write_wl) = matches.values_of("allow-write") {
-    let write_allowlist: Vec<PathBuf> = write_wl.map(PathBuf::from).collect();
-    flags.allow_write = Some(write_allowlist);
-  }
-
-  if let Some(net_wl) = matches.values_of("allow-net") {
-    let net_allowlist: Vec<String> =
-      crate::flags_allow_net::parse(net_wl.map(ToString::to_string).collect())
-        .unwrap();
-    flags.allow_net = Some(net_allowlist);
-    debug!("net allowlist: {:#?}", &flags.allow_net);
-  }
-
-  if matches.is_present("allow-env") {
-    flags.allow_env = true;
-  }
-  if matches.is_present("allow-run") {
-    flags.allow_run = true;
-  }
-  if matches.is_present("allow-plugin") {
-    flags.allow_plugin = true;
-  }
-  if matches.is_present("allow-hrtime") {
-    flags.allow_hrtime = true;
-  }
-  if matches.is_present("allow-all") {
-    flags.allow_read = Some(vec![]);
-    flags.allow_env = true;
-    flags.allow_net = Some(vec![]);
-    flags.allow_run = true;
-    flags.allow_write = Some(vec![]);
-    flags.allow_plugin = true;
-    flags.allow_hrtime = true;
-=======
 fn inspect_arg_validate(val: String) -> Result<(), String> {
   match val.parse::<SocketAddr>() {
     Ok(_) => Ok(()),
     Err(e) => Err(e.to_string()),
->>>>>>> 3b220c64
   }
 }
 
