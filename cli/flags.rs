// Copyright 2018-2022 the Deno authors. All rights reserved. MIT license.

use clap::App;
use clap::AppSettings;
use clap::Arg;
use clap::ArgMatches;
use clap::ArgSettings;
use clap::ColorChoice;
use deno_core::serde::Deserialize;
use deno_core::serde::Serialize;
use deno_core::url::Url;
use deno_runtime::permissions::PermissionsOptions;
use log::debug;
use log::Level;
use once_cell::sync::Lazy;
use std::net::SocketAddr;
use std::num::NonZeroU32;
use std::num::NonZeroU8;
use std::num::NonZeroUsize;
use std::path::PathBuf;
use std::str::FromStr;

static LONG_VERSION: Lazy<String> = Lazy::new(|| {
  format!(
    "{} ({}, {})\nv8 {}\ntypescript {}",
    crate::version::deno(),
    if crate::version::is_canary() {
      "canary"
    } else {
      env!("PROFILE")
    },
    env!("TARGET"),
    deno_core::v8_version(),
    crate::version::TYPESCRIPT
  )
});

#[derive(Clone, Debug, PartialEq, Deserialize, Serialize)]
pub struct BundleFlags {
  pub source_file: String,
  pub out_file: Option<PathBuf>,
}

#[derive(Clone, Debug, PartialEq, Deserialize, Serialize)]
pub struct CacheFlags {
  pub files: Vec<String>,
}

#[derive(Clone, Debug, PartialEq, Deserialize, Serialize)]
pub struct CompileFlags {
  pub source_file: String,
  pub output: Option<PathBuf>,
  pub args: Vec<String>,
  pub target: Option<String>,
}

#[derive(Clone, Debug, PartialEq, Deserialize, Serialize)]
pub struct CompletionsFlags {
  pub buf: Box<[u8]>,
}

#[derive(Clone, Debug, PartialEq, Deserialize, Serialize)]
pub struct CoverageFlags {
  pub files: Vec<PathBuf>,
  pub ignore: Vec<PathBuf>,
  pub include: Vec<String>,
  pub exclude: Vec<String>,
  pub lcov: bool,
}

#[derive(Clone, Debug, PartialEq, Deserialize, Serialize)]
pub struct DocFlags {
  pub private: bool,
  pub json: bool,
  pub source_file: Option<String>,
  pub filter: Option<String>,
}

#[derive(Clone, Debug, PartialEq, Deserialize, Serialize)]
pub struct EvalFlags {
  pub print: bool,
  pub code: String,
  pub ext: String,
}

#[derive(Clone, Debug, PartialEq, Deserialize, Serialize)]
pub struct FmtFlags {
  pub check: bool,
  pub files: Vec<PathBuf>,
  pub ignore: Vec<PathBuf>,
  pub ext: String,
  pub use_tabs: Option<bool>,
  pub line_width: Option<NonZeroU32>,
  pub indent_width: Option<NonZeroU8>,
  pub single_quote: Option<bool>,
  pub prose_wrap: Option<String>,
}

#[derive(Clone, Debug, PartialEq, Deserialize, Serialize)]
pub struct InfoFlags {
  pub json: bool,
  pub file: Option<String>,
}

#[derive(Clone, Debug, PartialEq, Deserialize, Serialize)]
pub struct InstallFlags {
  pub module_url: String,
  pub args: Vec<String>,
  pub name: Option<String>,
  pub root: Option<PathBuf>,
  pub force: bool,
}

#[derive(Clone, Debug, PartialEq, Deserialize, Serialize)]
pub struct UninstallFlags {
  pub name: String,
  pub root: Option<PathBuf>,
}

#[derive(Clone, Debug, PartialEq, Deserialize, Serialize)]
pub struct LintFlags {
  pub files: Vec<PathBuf>,
  pub ignore: Vec<PathBuf>,
  pub rules: bool,
  pub maybe_rules_tags: Option<Vec<String>>,
  pub maybe_rules_include: Option<Vec<String>>,
  pub maybe_rules_exclude: Option<Vec<String>>,
  pub json: bool,
}

#[derive(Clone, Debug, PartialEq, Deserialize, Serialize)]
pub struct ReplFlags {
  pub eval: Option<String>,
}

#[derive(Clone, Debug, PartialEq, Deserialize, Serialize)]
pub struct RunFlags {
  pub script: String,
}

#[derive(Clone, Debug, PartialEq, Deserialize, Serialize)]
pub struct TestFlags {
  pub ignore: Vec<PathBuf>,
  pub doc: bool,
  pub no_run: bool,
  pub fail_fast: Option<NonZeroUsize>,
  pub allow_none: bool,
  pub include: Option<Vec<String>>,
  pub filter: Option<String>,
  pub shuffle: Option<u64>,
  pub concurrent_jobs: NonZeroUsize,
}

#[derive(Clone, Debug, PartialEq, Deserialize, Serialize)]
pub struct UpgradeFlags {
  pub dry_run: bool,
  pub force: bool,
  pub canary: bool,
  pub version: Option<String>,
  pub output: Option<PathBuf>,
  pub ca_file: Option<String>,
}

#[derive(Clone, Debug, PartialEq, Deserialize, Serialize)]
pub enum DenoSubcommand {
  Bundle(BundleFlags),
  Cache(CacheFlags),
  Compile(CompileFlags),
  Completions(CompletionsFlags),
  Coverage(CoverageFlags),
  Doc(DocFlags),
  Eval(EvalFlags),
  Fmt(FmtFlags),
  Info(InfoFlags),
  Install(InstallFlags),
  Uninstall(UninstallFlags),
  Lsp,
  Lint(LintFlags),
  Repl(ReplFlags),
  Run(RunFlags),
  Test(TestFlags),
  Types,
  Upgrade(UpgradeFlags),
}

impl Default for DenoSubcommand {
  fn default() -> DenoSubcommand {
    DenoSubcommand::Repl(ReplFlags { eval: None })
  }
}

#[derive(Debug, Clone, PartialEq)]
pub enum CheckFlag {
  /// Type check all modules. The default value.
  All,
  /// Skip type checking of all modules. Represents `--no-check` on the command
  /// line.
  None,
  /// Only type check local modules. Represents `--no-check=remote` on the
  /// command line.
  Local,
}

impl Default for CheckFlag {
  fn default() -> Self {
    Self::All
  }
}

#[derive(Clone, Debug, PartialEq, Default)]
pub struct Flags {
  /// Vector of CLI arguments - these are user script arguments, all Deno
  /// specific flags are removed.
  pub argv: Vec<String>,
  pub subcommand: DenoSubcommand,

  pub allow_all: bool,
  pub allow_env: Option<Vec<String>>,
  pub allow_hrtime: bool,
  pub allow_net: Option<Vec<String>>,
  pub allow_ffi: Option<Vec<PathBuf>>,
  pub allow_read: Option<Vec<PathBuf>>,
  pub allow_run: Option<Vec<String>>,
  pub allow_write: Option<Vec<PathBuf>>,
  pub allow_serial: Option<Vec<String>>,
  pub ca_stores: Option<Vec<String>>,
  pub ca_file: Option<String>,
  pub cache_blocklist: Vec<String>,
  /// This is not exposed as an option in the CLI, it is used internally when
  /// the language server is configured with an explicit cache option.
  pub cache_path: Option<PathBuf>,
  pub cached_only: bool,
  pub check: CheckFlag,
  pub config_path: Option<String>,
  pub coverage_dir: Option<String>,
  pub enable_testing_features: bool,
  pub ignore: Vec<PathBuf>,
  pub import_map_path: Option<String>,
  pub inspect_brk: Option<SocketAddr>,
  pub inspect: Option<SocketAddr>,
  pub location: Option<Url>,
  pub lock_write: bool,
  pub lock: Option<PathBuf>,
  pub log_level: Option<Level>,
  pub no_remote: bool,
  /// If true, a list of Node built-in modules will be injected into
  /// the import map.
  pub compat: bool,
  pub prompt: bool,
  pub reload: bool,
  pub repl: bool,
  pub seed: Option<u64>,
  pub unstable: bool,
  pub unsafely_ignore_certificate_errors: Option<Vec<String>>,
  pub v8_flags: Vec<String>,
  pub version: bool,
  pub watch: Option<Vec<PathBuf>>,
  pub no_clear_screen: bool,
}

fn join_paths(allowlist: &[PathBuf], d: &str) -> String {
  allowlist
    .iter()
    .map(|path| path.to_str().unwrap().to_string())
    .collect::<Vec<String>>()
    .join(d)
}

impl Flags {
  /// Return list of permission arguments that are equivalent
  /// to the ones used to create `self`.
  pub fn to_permission_args(&self) -> Vec<String> {
    let mut args = vec![];

    if self.allow_all {
      args.push("--allow-all".to_string());
      return args;
    }

    match &self.allow_read {
      Some(read_allowlist) if read_allowlist.is_empty() => {
        args.push("--allow-read".to_string());
      }
      Some(read_allowlist) => {
        let s = format!("--allow-read={}", join_paths(read_allowlist, ","));
        args.push(s);
      }
      _ => {}
    }

    match &self.allow_write {
      Some(write_allowlist) if write_allowlist.is_empty() => {
        args.push("--allow-write".to_string());
      }
      Some(write_allowlist) => {
        let s = format!("--allow-write={}", join_paths(write_allowlist, ","));
        args.push(s);
      }
      _ => {}
    }

    match &self.allow_net {
      Some(net_allowlist) if net_allowlist.is_empty() => {
        args.push("--allow-net".to_string());
      }
      Some(net_allowlist) => {
        let s = format!("--allow-net={}", net_allowlist.join(","));
        args.push(s);
      }
      _ => {}
    }

    match &self.unsafely_ignore_certificate_errors {
      Some(ic_allowlist) if ic_allowlist.is_empty() => {
        args.push("--unsafely-ignore-certificate-errors".to_string());
      }
      Some(ic_allowlist) => {
        let s = format!(
          "--unsafely-ignore-certificate-errors={}",
          ic_allowlist.join(",")
        );
        args.push(s);
      }
      _ => {}
    }

    match &self.allow_env {
      Some(env_allowlist) if env_allowlist.is_empty() => {
        args.push("--allow-env".to_string());
      }
      Some(env_allowlist) => {
        let s = format!("--allow-env={}", env_allowlist.join(","));
        args.push(s);
      }
      _ => {}
    }

    match &self.allow_run {
      Some(run_allowlist) if run_allowlist.is_empty() => {
        args.push("--allow-run".to_string());
      }
      Some(run_allowlist) => {
        let s = format!("--allow-run={}", run_allowlist.join(","));
        args.push(s);
      }
      _ => {}
    }

    match &self.allow_ffi {
      Some(ffi_allowlist) if ffi_allowlist.is_empty() => {
        args.push("--allow-ffi".to_string());
      }
      Some(ffi_allowlist) => {
        let s = format!("--allow-ffi={}", join_paths(ffi_allowlist, ","));
        args.push(s);
      }
      _ => {}
    }

    match &self.allow_serial {
      Some(serial_allowlist) if serial_allowlist.is_empty() => {
        args.push("--allow-serial".to_string());
      }
      Some(serial_allowlist) => {
        let s = format!("--allow-serial={}", serial_allowlist.join(","));
        args.push(s);
      }
      _ => {}
    }

    if self.allow_hrtime {
      args.push("--allow-hrtime".to_string());
    }

    args
  }

  /// Extract path arguments for config search paths.
  pub fn config_path_args(&self) -> Vec<PathBuf> {
    use DenoSubcommand::*;
    if let Fmt(FmtFlags { files, .. }) = &self.subcommand {
      files.clone()
    } else if let Lint(LintFlags { files, .. }) = &self.subcommand {
      files.clone()
    } else if let Run(RunFlags { script }) = &self.subcommand {
      if let Ok(module_specifier) = deno_core::resolve_url_or_path(script) {
        if let Ok(p) = module_specifier.to_file_path() {
          vec![p]
        } else {
          vec![]
        }
      } else {
        vec![]
      }
    } else {
      vec![]
    }
  }
}

impl From<Flags> for PermissionsOptions {
  fn from(flags: Flags) -> Self {
    Self {
      allow_env: flags.allow_env,
      allow_hrtime: flags.allow_hrtime,
      allow_net: flags.allow_net,
      allow_ffi: flags.allow_ffi,
      allow_read: flags.allow_read,
      allow_run: flags.allow_run,
      allow_write: flags.allow_write,
      allow_serial: flags.allow_serial,
      prompt: flags.prompt,
    }
  }
}

static ENV_VARIABLES_HELP: &str = r#"ENVIRONMENT VARIABLES:
    DENO_AUTH_TOKENS     A semi-colon separated list of bearer tokens and
                         hostnames to use when fetching remote modules from
                         private repositories
                         (e.g. "abcde12345@deno.land;54321edcba@github.com")
    DENO_TLS_CA_STORE    Comma-separated list of order dependent certificate stores
                         (system, mozilla)
                         (defaults to mozilla)
    DENO_CERT            Load certificate authority from PEM encoded file
    DENO_DIR             Set the cache directory
    DENO_INSTALL_ROOT    Set deno install's output directory
                         (defaults to $HOME/.deno/bin)
    DENO_WEBGPU_TRACE    Directory to use for wgpu traces
    HTTP_PROXY           Proxy address for HTTP requests
                         (module downloads, fetch)
    HTTPS_PROXY          Proxy address for HTTPS requests
                         (module downloads, fetch)
    NO_COLOR             Set to disable color
    NO_PROXY             Comma-separated list of hosts which do not use a proxy
                         (module downloads, fetch)"#;

static DENO_HELP: &str = "A modern JavaScript and TypeScript runtime

Docs: https://deno.land/manual
Modules: https://deno.land/std/ https://deno.land/x/
Bugs: https://github.com/denoland/deno/issues

To start the REPL:

  deno

To execute a script:

  deno run https://deno.land/std/examples/welcome.ts

To evaluate code in the shell:

  deno eval \"console.log(30933 + 404)\"
";

/// Main entry point for parsing deno's command line flags.
pub fn flags_from_vec(args: Vec<String>) -> clap::Result<Flags> {
  let version = crate::version::deno();
  let app = clap_root(&version);
  let matches = app.clone().try_get_matches_from(args)?;

  let mut flags = Flags::default();

  if matches.is_present("unstable") {
    flags.unstable = true;
  }
  if matches.is_present("log-level") {
    flags.log_level = match matches.value_of("log-level").unwrap() {
      "debug" => Some(Level::Debug),
      "info" => Some(Level::Info),
      _ => unreachable!(),
    };
  }
  if matches.is_present("quiet") {
    flags.log_level = Some(Level::Error);
  }

  match matches.subcommand() {
    Some(("run", m)) => run_parse(&mut flags, m),
    Some(("fmt", m)) => fmt_parse(&mut flags, m),
    Some(("types", m)) => types_parse(&mut flags, m),
    Some(("cache", m)) => cache_parse(&mut flags, m),
    Some(("coverage", m)) => coverage_parse(&mut flags, m),
    Some(("info", m)) => info_parse(&mut flags, m),
    Some(("eval", m)) => eval_parse(&mut flags, m),
    Some(("repl", m)) => repl_parse(&mut flags, m),
    Some(("bundle", m)) => bundle_parse(&mut flags, m),
    Some(("install", m)) => install_parse(&mut flags, m),
    Some(("uninstall", m)) => uninstall_parse(&mut flags, m),
    Some(("completions", m)) => completions_parse(&mut flags, m, app),
    Some(("test", m)) => test_parse(&mut flags, m),
    Some(("upgrade", m)) => upgrade_parse(&mut flags, m),
    Some(("doc", m)) => doc_parse(&mut flags, m),
    Some(("lint", m)) => lint_parse(&mut flags, m),
    Some(("compile", m)) => compile_parse(&mut flags, m),
    Some(("lsp", m)) => lsp_parse(&mut flags, m),
    _ => handle_repl_flags(&mut flags, ReplFlags { eval: None }),
  }

  Ok(flags)
}

fn handle_repl_flags(flags: &mut Flags, repl_flags: ReplFlags) {
  flags.repl = true;
  flags.subcommand = DenoSubcommand::Repl(repl_flags);
  flags.allow_net = Some(vec![]);
  flags.allow_env = Some(vec![]);
  flags.allow_run = Some(vec![]);
  flags.allow_read = Some(vec![]);
  flags.allow_write = Some(vec![]);
  flags.allow_ffi = Some(vec![]);
  flags.allow_hrtime = true;
}

fn clap_root(version: &str) -> App {
  clap::App::new("deno")
    .bin_name("deno")
    .color(ColorChoice::Never)
    // Disable clap's auto-detection of terminal width
    .term_width(0)
    .version(version)
    .long_version(LONG_VERSION.as_str())
    .arg(
      Arg::new("unstable")
        .long("unstable")
        .help("Enable unstable features and APIs")
        .global(true),
    )
    .arg(
      Arg::new("log-level")
        .short('L')
        .long("log-level")
        .help("Set log level")
        .takes_value(true)
        .possible_values(&["debug", "info"])
        .global(true),
    )
    .arg(
      Arg::new("quiet")
        .short('q')
        .long("quiet")
        .help("Suppress diagnostic output")
        .long_help(
          "Suppress diagnostic output
By default, subcommands print human-readable diagnostic messages to stderr.
If the flag is set, restrict these messages to errors.",
        )
        .global(true),
    )
    .subcommand(bundle_subcommand())
    .subcommand(cache_subcommand())
    .subcommand(compile_subcommand())
    .subcommand(completions_subcommand())
    .subcommand(coverage_subcommand())
    .subcommand(doc_subcommand())
    .subcommand(eval_subcommand())
    .subcommand(fmt_subcommand())
    .subcommand(info_subcommand())
    .subcommand(install_subcommand())
    .subcommand(uninstall_subcommand())
    .subcommand(lsp_subcommand())
    .subcommand(lint_subcommand())
    .subcommand(repl_subcommand())
    .subcommand(run_subcommand())
    .subcommand(test_subcommand())
    .subcommand(types_subcommand())
    .subcommand(upgrade_subcommand())
    .long_about(DENO_HELP)
    .after_help(ENV_VARIABLES_HELP)
}

fn bundle_subcommand<'a>() -> App<'a> {
  compile_args(App::new("bundle"))
    .arg(Arg::new("source_file").takes_value(true).required(true))
    .arg(Arg::new("out_file").takes_value(true).required(false))
    .arg(watch_arg(false))
    .arg(no_clear_screen_arg())
    .about("Bundle module and dependencies into single file")
    .long_about(
      "Output a single JavaScript file with all dependencies.

  deno bundle https://deno.land/std/examples/colors.ts colors.bundle.js

If no output file is given, the output is written to standard output:

  deno bundle https://deno.land/std/examples/colors.ts",
    )
}

fn cache_subcommand<'a>() -> App<'a> {
  compile_args(App::new("cache"))
    .arg(
      Arg::new("file")
        .takes_value(true)
        .required(true)
        .min_values(1),
    )
    .about("Cache the dependencies")
    .long_about(
      "Cache and compile remote dependencies recursively.

Download and compile a module with all of its static dependencies and save them
in the local cache, without running any code:

  deno cache https://deno.land/std/http/file_server.ts

Future runs of this module will trigger no downloads or compilation unless
--reload is specified.",
    )
}

fn compile_subcommand<'a>() -> App<'a> {
  runtime_args(App::new("compile"), true, false)
    .setting(AppSettings::TrailingVarArg)
    .arg(
      script_arg().required(true),
    )
    .arg(
      Arg::new("output")
        .long("output")
        .short('o')
        .help("Output file (defaults to $PWD/<inferred-name>)")
        .takes_value(true)
    )
    .arg(
      Arg::new("target")
        .long("target")
        .help("Target OS architecture")
        .takes_value(true)
        .possible_values(&["x86_64-unknown-linux-gnu", "x86_64-pc-windows-msvc", "x86_64-apple-darwin", "aarch64-apple-darwin"])
    )
    .about("UNSTABLE: Compile the script into a self contained executable")
    .long_about(
      "UNSTABLE: Compiles the given script into a self contained executable.

  deno compile -A https://deno.land/std/http/file_server.ts
  deno compile --output /usr/local/bin/color_util https://deno.land/std/examples/colors.ts

Any flags passed which affect runtime behavior, such as '--unstable',
'--allow-*', '--v8-flags', etc. are encoded into the output executable and used
at runtime as if they were passed to a similar 'deno run' command.

The executable name is inferred by default:
  - Attempt to take the file stem of the URL path. The above example would
    become 'file_server'.
  - If the file stem is something generic like 'main', 'mod', 'index' or 'cli',
    and the path has no parent, take the file name of the parent path. Otherwise
    settle with the generic name.
  - If the resulting name has an '@...' suffix, strip it.

This commands supports cross-compiling to different target architectures using `--target` flag.
On the first invocation with deno will download proper binary and cache it in $DENO_DIR. The
aarch64-apple-darwin target is not supported in canary.
",
    )
}

fn completions_subcommand<'a>() -> App<'a> {
  App::new("completions")
    .setting(AppSettings::DisableHelpSubcommand)
    .arg(
      Arg::new("shell")
        .possible_values(&["bash", "fish", "powershell", "zsh", "fig"])
        .required(true),
    )
    .about("Generate shell completions")
    .long_about(
      "Output shell completion script to standard output.

  deno completions bash > /usr/local/etc/bash_completion.d/deno.bash
  source /usr/local/etc/bash_completion.d/deno.bash",
    )
}

fn coverage_subcommand<'a>() -> App<'a> {
  App::new("coverage")
    .about("Print coverage reports")
    .long_about(
      "Print coverage reports from coverage profiles.

Collect a coverage profile with deno test:

  deno test --coverage=cov_profile

Print a report to stdout:

  deno coverage cov_profile

Include urls that start with the file schema:

  deno coverage --include=\"^file:\" cov_profile

Exclude urls ending with test.ts and test.js:

  deno coverage --exclude=\"test\\.(ts|js)\" cov_profile

Include urls that start with the file schema and exclude files ending with test.ts and test.js, for
an url to match it must match the include pattern and not match the exclude pattern:

  deno coverage --include=\"^file:\" --exclude=\"test\\.(ts|js)\" cov_profile

Write a report using the lcov format:

  deno coverage --lcov cov_profile > cov.lcov

Generate html reports from lcov:

  genhtml -o html_cov cov.lcov
",
    )
    .arg(
      Arg::new("ignore")
        .long("ignore")
        .takes_value(true)
        .use_delimiter(true)
        .require_equals(true)
        .help("Ignore coverage files"),
    )
    .arg(
      Arg::new("include")
        .long("include")
        .takes_value(true)
        .value_name("regex")
        .multiple_values(true)
        .multiple_occurrences(true)
        .require_equals(true)
        .default_value(r"^file:")
        .help("Include source files in the report"),
    )
    .arg(
      Arg::new("exclude")
        .long("exclude")
        .takes_value(true)
        .value_name("regex")
        .multiple_values(true)
        .multiple_occurrences(true)
        .require_equals(true)
        .default_value(r"test\.(js|mjs|ts|jsx|tsx)$")
        .help("Exclude source files from the report"),
    )
    .arg(
      Arg::new("lcov")
        .long("lcov")
        .help("Output coverage report in lcov format")
        .takes_value(false),
    )
    .arg(
      Arg::new("files")
        .takes_value(true)
        .multiple_values(true)
        .multiple_occurrences(true)
        .required(true),
    )
}

fn doc_subcommand<'a>() -> App<'a> {
  App::new("doc")
    .about("Show documentation for a module")
    .long_about(
      "Show documentation for a module.

Output documentation to standard output:

    deno doc ./path/to/module.ts

Output private documentation to standard output:

    deno doc --private ./path/to/module.ts

Output documentation in JSON format:

    deno doc --json ./path/to/module.ts

Target a specific symbol:

    deno doc ./path/to/module.ts MyClass.someField

Show documentation for runtime built-ins:

    deno doc
    deno doc --builtin Deno.Listener",
    )
    .arg(import_map_arg())
    .arg(reload_arg())
    .arg(
      Arg::new("json")
        .long("json")
        .help("Output documentation in JSON format")
        .takes_value(false),
    )
    .arg(
      Arg::new("private")
        .long("private")
        .help("Output private documentation")
        .takes_value(false),
    )
    // TODO(nayeemrmn): Make `--builtin` a proper option. Blocked by
    // https://github.com/clap-rs/clap/issues/1794. Currently `--builtin` is
    // just a possible value of `source_file` so leading hyphens must be
    // enabled.
    .setting(clap::AppSettings::AllowHyphenValues)
    .arg(Arg::new("source_file").takes_value(true))
    .arg(
      Arg::new("filter")
        .help("Dot separated path to symbol")
        .takes_value(true)
        .required(false)
        .conflicts_with("json"),
    )
}

fn eval_subcommand<'a>() -> App<'a> {
  runtime_args(App::new("eval"), false, true)
    .about("Eval script")
    .long_about(
      "Evaluate JavaScript from the command line.

  deno eval \"console.log('hello world')\"

To evaluate as TypeScript:

  deno eval --ext=ts \"const v: string = 'hello'; console.log(v)\"

This command has implicit access to all permissions (--allow-all).",
    )
    .arg(
      // TODO(@satyarohith): remove this argument in 2.0.
      Arg::new("ts")
        .long("ts")
        .short('T')
        .help("Treat eval input as TypeScript")
        .takes_value(false)
        .multiple_occurrences(false)
        .multiple_values(false)
        .hide(true),
    )
    .arg(
      Arg::new("ext")
        .long("ext")
        .help("Set standard input (stdin) content type")
        .takes_value(true)
        .default_value("js")
        .possible_values(&["ts", "tsx", "js", "jsx"]),
    )
    .arg(
      Arg::new("print")
        .long("print")
        .short('p')
        .help("print result to stdout")
        .takes_value(false)
        .multiple_occurrences(false)
        .multiple_values(false),
    )
    .arg(
      Arg::new("code_arg")
        .multiple_values(true)
        .multiple_occurrences(true)
        .help("Code arg")
        .value_name("CODE_ARG")
        .required(true),
    )
}

fn fmt_subcommand<'a>() -> App<'a> {
  App::new("fmt")
    .about("Format source files")
    .long_about(
      "Auto-format JavaScript, TypeScript, Markdown, and JSON files.

  deno fmt
  deno fmt myfile1.ts myfile2.ts
  deno fmt --check

Format stdin and write to stdout:

  cat file.ts | deno fmt -

Ignore formatting code by preceding it with an ignore comment:

  // deno-fmt-ignore

Ignore formatting a file by adding an ignore comment at the top of the file:

  // deno-fmt-ignore-file",
    )
    .arg(config_arg())
    .arg(
      Arg::new("check")
        .long("check")
        .help("Check if the source files are formatted")
        .takes_value(false),
    )
    .arg(
      Arg::new("ext")
        .long("ext")
        .help("Set standard input (stdin) content type")
        .takes_value(true)
        .default_value("ts")
        .possible_values(&["ts", "tsx", "js", "jsx", "md", "json", "jsonc"]),
    )
    .arg(
      Arg::new("ignore")
        .long("ignore")
        .takes_value(true)
        .use_delimiter(true)
        .require_equals(true)
        .help("Ignore formatting particular source files"),
    )
    .arg(
      Arg::new("files")
        .takes_value(true)
        .multiple_values(true)
        .multiple_occurrences(true)
        .required(false),
    )
    .arg(watch_arg(false))
    .arg(no_clear_screen_arg())
    .arg(
      Arg::new("options-use-tabs")
        .long("options-use-tabs")
        .help("Use tabs instead of spaces for indentation. Defaults to false."),
    )
    .arg(
      Arg::new("options-line-width")
        .long("options-line-width")
        .help("Define maximum line width. Defaults to 80.")
        .takes_value(true)
        .validator(|val: &str| match val.parse::<NonZeroUsize>() {
          Ok(_) => Ok(()),
          Err(_) => {
            Err("options-line-width should be a non zero integer".to_string())
          }
        }),
    )
    .arg(
      Arg::new("options-indent-width")
        .long("options-indent-width")
        .help("Define indentation width. Defaults to 2.")
        .takes_value(true)
        .validator(|val: &str| match val.parse::<NonZeroUsize>() {
          Ok(_) => Ok(()),
          Err(_) => {
            Err("options-indent-width should be a non zero integer".to_string())
          }
        }),
    )
    .arg(
      Arg::new("options-single-quote")
        .long("options-single-quote")
        .help("Use single quotes. Defaults to false."),
    )
    .arg(
      Arg::new("options-prose-wrap")
        .long("options-prose-wrap")
        .takes_value(true)
        .possible_values(&["always", "never", "preserve"])
        .help("Define how prose should be wrapped. Defaults to always."),
    )
}

fn info_subcommand<'a>() -> App<'a> {
  App::new("info")
    .about("Show info about cache or info related to source file")
    .long_about(
      "Information about a module or the cache directories.

Get information about a module:

  deno info https://deno.land/std/http/file_server.ts

The following information is shown:

local: Local path of the file.
type: JavaScript, TypeScript, or JSON.
emit: Local path of compiled source code. (TypeScript only.)
dependencies: Dependency tree of the source file.

Without any additional arguments, 'deno info' shows:

DENO_DIR: Directory containing Deno-managed files.
Remote modules cache: Subdirectory containing downloaded remote modules.
TypeScript compiler cache: Subdirectory containing TS compiler output.",
    )
    .arg(Arg::new("file").takes_value(true).required(false))
    .arg(reload_arg().requires("file"))
    .arg(ca_file_arg())
    .arg(
      location_arg()
        .conflicts_with("file")
        .help("Show files used for origin bound APIs like the Web Storage API when running a script with '--location=<HREF>'")
    )
    // TODO(lucacasonato): remove for 2.0
    .arg(no_check_arg().hide(true))
    .arg(import_map_arg())
    .arg(
      Arg::new("json")
        .long("json")
        .help("UNSTABLE: Outputs the information in JSON format")
        .takes_value(false),
    )
}

fn install_subcommand<'a>() -> App<'a> {
  runtime_args(App::new("install"), true, true)
    .setting(AppSettings::TrailingVarArg)
    .arg(Arg::new("cmd").required(true).multiple_values(true))
    .arg(
      Arg::new("name")
        .long("name")
        .short('n')
        .help("Executable file name")
        .takes_value(true)
        .required(false))
    .arg(
      Arg::new("root")
        .long("root")
        .help("Installation root")
        .takes_value(true)
        .multiple_occurrences(false)
        .multiple_values(false))
    .arg(
      Arg::new("force")
        .long("force")
        .short('f')
        .help("Forcefully overwrite existing installation")
        .takes_value(false))
    .about("Install script as an executable")
    .long_about(
      "Installs a script as an executable in the installation root's bin directory.

  deno install --allow-net --allow-read https://deno.land/std/http/file_server.ts
  deno install https://deno.land/std/examples/colors.ts

To change the executable name, use -n/--name:

  deno install --allow-net --allow-read -n serve https://deno.land/std/http/file_server.ts

The executable name is inferred by default:
  - Attempt to take the file stem of the URL path. The above example would
    become 'file_server'.
  - If the file stem is something generic like 'main', 'mod', 'index' or 'cli',
    and the path has no parent, take the file name of the parent path. Otherwise
    settle with the generic name.
  - If the resulting name has an '@...' suffix, strip it.

To change the installation root, use --root:

  deno install --allow-net --allow-read --root /usr/local https://deno.land/std/http/file_server.ts

The installation root is determined, in order of precedence:
  - --root option
  - DENO_INSTALL_ROOT environment variable
  - $HOME/.deno

These must be added to the path manually if required.")
}

fn uninstall_subcommand<'a>() -> App<'a> {
  App::new("uninstall")
    .setting(AppSettings::TrailingVarArg)
    .arg(
      Arg::new("name")
        .required(true)
        .multiple_occurrences(false)
        .allow_hyphen_values(true))
    .arg(
      Arg::new("root")
        .long("root")
        .help("Installation root")
        .takes_value(true)
        .multiple_occurrences(false))
    .about("Uninstall a script previously installed with deno install")
    .long_about(
      "Uninstalls an executable script in the installation root's bin directory.

  deno uninstall serve

To change the installation root, use --root:

  deno uninstall --root /usr/local serve

The installation root is determined, in order of precedence:
  - --root option
  - DENO_INSTALL_ROOT environment variable
  - $HOME/.deno")
}

fn lsp_subcommand<'a>() -> App<'a> {
  App::new("lsp")
    .about("Start the language server")
    .long_about(
      "The 'deno lsp' subcommand provides a way for code editors and IDEs to
interact with Deno using the Language Server Protocol. Usually humans do not
use this subcommand directly. For example, 'deno lsp' can provide IDEs with
go-to-definition support and automatic code formatting.

How to connect various editors and IDEs to 'deno lsp':
https://deno.land/manual/getting_started/setup_your_environment#editors-and-ides")
}

fn lint_subcommand<'a>() -> App<'a> {
  App::new("lint")
    .about("Lint source files")
    .long_about(
      "Lint JavaScript/TypeScript source code.

  deno lint
  deno lint myfile1.ts myfile2.js

Print result as JSON:

  deno lint --json

Read from stdin:

  cat file.ts | deno lint -
  cat file.ts | deno lint --json -

List available rules:

  deno lint --rules

Ignore diagnostics on the next line by preceding it with an ignore comment and
rule name:

  // deno-lint-ignore no-explicit-any
  // deno-lint-ignore require-await no-empty

Names of rules to ignore must be specified after ignore comment.

Ignore linting a file by adding an ignore comment at the top of the file:

  // deno-lint-ignore-file
",
    )
    .arg(Arg::new("rules").long("rules").help("List available rules"))
    .arg(
      Arg::new("rules-tags")
        .long("rules-tags")
        .require_equals(true)
        .takes_value(true)
        .use_delimiter(true)
        .conflicts_with("rules")
        .help("Use set of rules with a tag"),
    )
    .arg(
      Arg::new("rules-include")
        .long("rules-include")
        .require_equals(true)
        .takes_value(true)
        .use_delimiter(true)
        .conflicts_with("rules")
        .help("Include lint rules"),
    )
    .arg(
      Arg::new("rules-exclude")
        .long("rules-exclude")
        .require_equals(true)
        .takes_value(true)
        .use_delimiter(true)
        .conflicts_with("rules")
        .help("Exclude lint rules"),
    )
    .arg(config_arg())
    .arg(
      Arg::new("ignore")
        .long("ignore")
        .takes_value(true)
        .use_delimiter(true)
        .require_equals(true)
        .help("Ignore linting particular source files"),
    )
    .arg(
      Arg::new("json")
        .long("json")
        .help("Output lint result in JSON format")
        .takes_value(false),
    )
    .arg(
      Arg::new("files")
        .takes_value(true)
        .multiple_values(true)
        .multiple_occurrences(true)
        .required(false),
    )
    .arg(watch_arg(false))
    .arg(no_clear_screen_arg())
}

fn repl_subcommand<'a>() -> App<'a> {
  runtime_args(App::new("repl"), false, true)
    .about("Read Eval Print Loop")
    .arg(
      Arg::new("eval")
        .long("eval")
        .help("Evaluates the provided code when the REPL starts.")
        .takes_value(true)
        .value_name("code"),
    )
    .arg(unsafely_ignore_certificate_errors_arg())
}

fn run_subcommand<'a>() -> App<'a> {
  runtime_args(App::new("run"), true, true)
    .arg(
      watch_arg(true)
        .conflicts_with("inspect")
        .conflicts_with("inspect-brk"),
    )
    .arg(no_clear_screen_arg())
    .setting(AppSettings::TrailingVarArg)
    .arg(script_arg().required(true))
    .about("Run a JavaScript or TypeScript program")
    .long_about(
      "Run a JavaScript or TypeScript program

By default all programs are run in sandbox without access to disk, network or
ability to spawn subprocesses.

  deno run https://deno.land/std/examples/welcome.ts

Grant all permissions:

  deno run -A https://deno.land/std/http/file_server.ts

Grant permission to read from disk and listen to network:

  deno run --allow-read --allow-net https://deno.land/std/http/file_server.ts

Grant permission to read allow-listed files from disk:

  deno run --allow-read=/etc https://deno.land/std/http/file_server.ts

Deno allows specifying the filename '-' to read the file from stdin.

  curl https://deno.land/std/examples/welcome.ts | deno run -",
    )
}

fn test_subcommand<'a>() -> App<'a> {
  runtime_args(App::new("test"), true, true)
    .setting(AppSettings::TrailingVarArg)
    .arg(
      Arg::new("ignore")
        .long("ignore")
        .takes_value(true)
        .use_delimiter(true)
        .require_equals(true)
        .help("Ignore files"),
    )
    .arg(
      Arg::new("no-run")
        .long("no-run")
        .help("Cache test modules, but don't run tests")
        .takes_value(false),
    )
    .arg(
      Arg::new("doc")
        .long("doc")
        .help("UNSTABLE: type check code blocks")
        .takes_value(false),
    )
    .arg(
      Arg::new("fail-fast")
        .long("fail-fast")
        .alias("failfast")
        .help("Stop after N errors. Defaults to stopping after first failure.")
        .min_values(0)
        .required(false)
        .takes_value(true)
        .require_equals(true)
        .value_name("N")
        .validator(|val: &str| match val.parse::<NonZeroUsize>() {
          Ok(_) => Ok(()),
          Err(_) => Err("fail-fast should be a non zero integer".to_string()),
        }),
    )
    .arg(
      Arg::new("allow-none")
        .long("allow-none")
        .help("Don't return error code if no test files are found")
        .takes_value(false),
    )
    .arg(
      Arg::new("filter")
        .setting(ArgSettings::AllowHyphenValues)
        .long("filter")
        .takes_value(true)
        .help("Run tests with this string or pattern in the test name"),
    )
    .arg(
      Arg::new("shuffle")
        .long("shuffle")
        .value_name("NUMBER")
        .help("(UNSTABLE): Shuffle the order in which the tests are run")
        .min_values(0)
        .max_values(1)
        .require_equals(true)
        .takes_value(true)
        .validator(|val: &str| match val.parse::<u64>() {
          Ok(_) => Ok(()),
          Err(_) => Err("Shuffle seed should be a number".to_string()),
        }),
    )
    .arg(
      Arg::new("coverage")
        .long("coverage")
        .require_equals(true)
        .takes_value(true)
        .value_name("DIR")
        .conflicts_with("inspect")
        .conflicts_with("inspect-brk")
        .help("UNSTABLE: Collect coverage profile data into DIR"),
    )
    .arg(
      Arg::new("jobs")
        .short('j')
        .long("jobs")
        .help("Number of parallel workers, defaults to # of CPUs when no value is provided. Defaults to 1 when the option is not present.")
        .min_values(0)
        .max_values(1)
        .takes_value(true)
        .validator(|val: &str| match val.parse::<NonZeroUsize>() {
          Ok(_) => Ok(()),
          Err(_) => Err("jobs should be a non zero unsigned integer".to_string()),
        }),
    )
    .arg(
      Arg::new("files")
        .help("List of file names to run")
        .takes_value(true)
        .multiple_values(true)
        .multiple_occurrences(true),
    )
    .arg(
      watch_arg(false)
        .conflicts_with("no-run")
        .conflicts_with("coverage"),
    )
    .arg(no_clear_screen_arg())
    .arg(script_arg().last(true))
    .about("Run tests")
    .long_about(
      "Run tests using Deno's built-in test runner.

Evaluate the given modules, run all tests declared with 'Deno.test()' and
report results to standard output:

  deno test src/fetch_test.ts src/signal_test.ts

Directory arguments are expanded to all contained files matching the glob
{*_,*.,}test.{js,mjs,ts,jsx,tsx}:

  deno test src/",
    )
}

fn types_subcommand<'a>() -> App<'a> {
  App::new("types")
    .about("Print runtime TypeScript declarations")
    .long_about(
      "Print runtime TypeScript declarations.

  deno types > lib.deno.d.ts

The declaration file could be saved and used for typing information.",
    )
}

fn upgrade_subcommand<'a>() -> App<'a> {
  App::new("upgrade")
    .about("Upgrade deno executable to given version")
    .long_about(
      "Upgrade deno executable to the given version.
Defaults to latest.

The version is downloaded from
https://github.com/denoland/deno/releases
and is used to replace the current executable.

If you want to not replace the current Deno executable but instead download an
update to a different location, use the --output flag

  deno upgrade --output $HOME/my_deno",
    )
    .arg(
      Arg::new("version")
        .long("version")
        .help("The version to upgrade to")
        .takes_value(true),
    )
    .arg(
      Arg::new("output")
        .long("output")
        .help("The path to output the updated version to")
        .takes_value(true),
    )
    .arg(
      Arg::new("dry-run")
        .long("dry-run")
        .help("Perform all checks without replacing old exe"),
    )
    .arg(
      Arg::new("force")
        .long("force")
        .short('f')
        .help("Replace current exe even if not out-of-date"),
    )
    .arg(
      Arg::new("canary")
        .long("canary")
        .help("Upgrade to canary builds"),
    )
    .arg(ca_file_arg())
}

fn compile_args(app: App) -> App {
  app
    .arg(import_map_arg())
    .arg(no_remote_arg())
    .arg(config_arg())
    .arg(no_check_arg())
    .arg(reload_arg())
    .arg(lock_arg())
    .arg(lock_write_arg())
    .arg(ca_file_arg())
}

fn permission_args(app: App) -> App {
  app
    .arg(
      Arg::new("allow-read")
        .long("allow-read")
        .min_values(0)
        .takes_value(true)
        .use_delimiter(true)
        .require_equals(true)
        .help("Allow file system read access"),
    )
    .arg(
      Arg::new("allow-write")
        .long("allow-write")
        .min_values(0)
        .takes_value(true)
        .use_delimiter(true)
        .require_equals(true)
        .help("Allow file system write access"),
    )
    .arg(
      Arg::new("allow-net")
        .long("allow-net")
        .min_values(0)
        .takes_value(true)
        .use_delimiter(true)
        .require_equals(true)
        .help("Allow network access")
        .validator(crate::flags_allow_net::validator),
    )
    .arg(unsafely_ignore_certificate_errors_arg())
    .arg(
      Arg::new("allow-env")
        .long("allow-env")
        .min_values(0)
        .takes_value(true)
        .use_delimiter(true)
        .require_equals(true)
        .help("Allow environment access")
        .validator(|keys| {
          for key in keys.split(',') {
            if key.is_empty() || key.contains(&['=', '\0'] as &[char]) {
              return Err(format!("invalid key \"{}\"", key));
            }
          }
          Ok(())
        }),
    )
    .arg(
      Arg::new("allow-run")
        .long("allow-run")
        .min_values(0)
        .takes_value(true)
        .use_delimiter(true)
        .require_equals(true)
        .help("Allow running subprocesses"),
    )
    .arg(
      Arg::new("allow-ffi")
        .long("allow-ffi")
        .min_values(0)
        .takes_value(true)
        .use_delimiter(true)
        .require_equals(true)
        .help("Allow loading dynamic libraries"),
    )
    .arg(
<<<<<<< HEAD
      Arg::with_name("allow-serial")
        .long("allow-serial")
        .min_values(0)
        .takes_value(true)
        .use_delimiter(true)
        .require_equals(true)
        .help("Allow interacting with serial ports"),
    )
    .arg(
      Arg::with_name("allow-hrtime")
=======
      Arg::new("allow-hrtime")
>>>>>>> 82284d80
        .long("allow-hrtime")
        .help("Allow high resolution time measurement"),
    )
    .arg(
      Arg::new("allow-all")
        .short('A')
        .long("allow-all")
        .help("Allow all permissions"),
    )
    .arg(
      Arg::new("prompt")
        .long("prompt")
        .help("Fallback to prompt if required permission wasn't passed"),
    )
}

fn runtime_args(app: App, include_perms: bool, include_inspector: bool) -> App {
  let app = compile_args(app);
  let app = if include_perms {
    permission_args(app)
  } else {
    app
  };
  let app = if include_inspector {
    inspect_args(app)
  } else {
    app
  };
  app
    .arg(cached_only_arg())
    .arg(location_arg())
    .arg(v8_flags_arg())
    .arg(seed_arg())
    .arg(enable_testing_features_arg())
    .arg(compat_arg())
}

fn inspect_args(app: App) -> App {
  app
    .arg(
      Arg::new("inspect")
        .long("inspect")
        .value_name("HOST:PORT")
        .help("Activate inspector on host:port (default: 127.0.0.1:9229)")
        .min_values(0)
        .max_values(1)
        .require_equals(true)
        .takes_value(true)
        .validator(inspect_arg_validate),
    )
    .arg(
      Arg::new("inspect-brk")
        .long("inspect-brk")
        .value_name("HOST:PORT")
        .help(
          "Activate inspector on host:port and break at start of user script",
        )
        .min_values(0)
        .max_values(1)
        .require_equals(true)
        .takes_value(true)
        .validator(inspect_arg_validate),
    )
}

fn import_map_arg<'a>() -> Arg<'a> {
  Arg::new("import-map")
    .long("import-map")
    .alias("importmap")
    .value_name("FILE")
    .help("Load import map file")
    .long_help(
      "Load import map file from local file or remote URL.
Docs: https://deno.land/manual/linking_to_external_code/import_maps
Specification: https://wicg.github.io/import-maps/
Examples: https://github.com/WICG/import-maps#the-import-map",
    )
    .takes_value(true)
}

fn reload_arg<'a>() -> Arg<'a> {
  Arg::new("reload")
    .short('r')
    .min_values(0)
    .takes_value(true)
    .use_delimiter(true)
    .require_equals(true)
    .long("reload")
    .help("Reload source code cache (recompile TypeScript)")
    .value_name("CACHE_BLOCKLIST")
    .long_help(
      "Reload source code cache (recompile TypeScript)
--reload
  Reload everything
--reload=https://deno.land/std
  Reload only standard modules
--reload=https://deno.land/std/fs/utils.ts,https://deno.land/std/fmt/colors.ts
  Reloads specific modules",
    )
}

fn ca_file_arg<'a>() -> Arg<'a> {
  Arg::new("cert")
    .long("cert")
    .value_name("FILE")
    .help("Load certificate authority from PEM encoded file")
    .takes_value(true)
}

fn cached_only_arg<'a>() -> Arg<'a> {
  Arg::new("cached-only")
    .long("cached-only")
    .help("Require that remote dependencies are already cached")
}

fn location_arg<'a>() -> Arg<'a> {
  Arg::new("location")
    .long("location")
    .takes_value(true)
    .value_name("HREF")
    .validator(|href| {
      let url = Url::parse(href);
      if url.is_err() {
        return Err("Failed to parse URL".to_string());
      }
      let mut url = url.unwrap();
      if !["http", "https"].contains(&url.scheme()) {
        return Err("Expected protocol \"http\" or \"https\"".to_string());
      }
      url.set_username("").unwrap();
      url.set_password(None).unwrap();
      Ok(())
    })
    .help("Value of 'globalThis.location' used by some web APIs")
}

fn enable_testing_features_arg<'a>() -> Arg<'a> {
  Arg::new("enable-testing-features-do-not-use")
    .long("enable-testing-features-do-not-use")
    .help("INTERNAL: Enable internal features used during integration testing")
    .hide(true)
}

fn v8_flags_arg<'a>() -> Arg<'a> {
  Arg::new("v8-flags")
    .long("v8-flags")
    .takes_value(true)
    .use_delimiter(true)
    .require_equals(true)
    .help("Set V8 command line options (for help: --v8-flags=--help)")
}

fn seed_arg<'a>() -> Arg<'a> {
  Arg::new("seed")
    .long("seed")
    .value_name("NUMBER")
    .help("Seed Math.random()")
    .takes_value(true)
    .validator(|val| match val.parse::<u64>() {
      Ok(_) => Ok(()),
      Err(_) => Err("Seed should be a number".to_string()),
    })
}

fn compat_arg<'a>() -> Arg<'a> {
  Arg::new("compat")
    .long("compat")
    .requires("unstable")
    .help("Node compatibility mode. Currently only enables built-in node modules like 'fs' and globals like 'process'.")
}

fn watch_arg<'a>(takes_files: bool) -> Arg<'a> {
  let arg = Arg::new("watch")
    .long("watch")
    .help("UNSTABLE: Watch for file changes and restart process automatically");

  if takes_files {
    arg
      .value_name("FILES")
      .min_values(0)
      .takes_value(true)
      .use_delimiter(true)
      .require_equals(true)
      .long_help(
        "UNSTABLE: Watch for file changes and restart process automatically.
Local files from entry point module graph are watched by default.
Additional paths might be watched by passing them as arguments to this flag.",
      )
  } else {
    arg.long_help(
      "UNSTABLE: Watch for file changes and restart process automatically.
Only local files from entry point module graph are watched.",
    )
  }
}

fn no_clear_screen_arg<'a>() -> Arg<'a> {
  Arg::new("no-clear-screen")
    .requires("watch")
    .long("no-clear-screen")
    .help("Do not clear terminal screen when under watch mode")
}

fn no_check_arg<'a>() -> Arg<'a> {
  Arg::new("no-check")
    .takes_value(true)
    .require_equals(true)
    .min_values(0)
    .value_name("NO_CHECK_TYPE")
    .long("no-check")
    .help("Skip type checking modules")
    .long_help(
      "Skip type checking of modules.
If the value of '--no-check=remote' is supplied, diagnostic errors from remote
modules will be ignored.",
    )
}

fn script_arg<'a>() -> Arg<'a> {
  Arg::new("script_arg")
    .multiple_values(true)
    .multiple_occurrences(true)
    // NOTE: these defaults are provided
    // so `deno run --v8-flags=--help` works
    // without specifying file to run.
    .default_value_ifs(&[
      ("v8-flags", Some("--help"), Some("_")),
      ("v8-flags", Some("-help"), Some("_")),
    ])
    .help("Script arg")
    .value_name("SCRIPT_ARG")
}

fn lock_arg<'a>() -> Arg<'a> {
  Arg::new("lock")
    .long("lock")
    .value_name("FILE")
    .help("Check the specified lock file")
    .takes_value(true)
}

fn lock_write_arg<'a>() -> Arg<'a> {
  Arg::new("lock-write")
    .long("lock-write")
    .requires("lock")
    .help("Write lock file (use with --lock)")
}

fn config_arg<'a>() -> Arg<'a> {
  Arg::new("config")
    .short('c')
    .long("config")
    .value_name("FILE")
    .help("Load configuration file")
    .long_help(
      "Load configuration file.
Before 1.14 Deno only supported loading tsconfig.json that allowed
to customise TypeScript compiler settings.

Starting with 1.14 configuration file can be used to configure different
subcommands like `deno lint` or `deno fmt`.

It's recommended to use `deno.json` or `deno.jsonc` as a filename.",
    )
    .takes_value(true)
}

fn no_remote_arg<'a>() -> Arg<'a> {
  Arg::new("no-remote")
    .long("no-remote")
    .help("Do not resolve remote modules")
}

fn unsafely_ignore_certificate_errors_arg<'a>() -> Arg<'a> {
  Arg::new("unsafely-ignore-certificate-errors")
    .long("unsafely-ignore-certificate-errors")
    .min_values(0)
    .takes_value(true)
    .use_delimiter(true)
    .require_equals(true)
    .value_name("HOSTNAMES")
    .help("DANGER: Disables verification of TLS certificates")
    .validator(crate::flags_allow_net::validator)
}

fn bundle_parse(flags: &mut Flags, matches: &clap::ArgMatches) {
  compile_args_parse(flags, matches);

  let source_file = matches.value_of("source_file").unwrap().to_string();

  let out_file = if let Some(out_file) = matches.value_of("out_file") {
    flags.allow_write = Some(vec![]);
    Some(PathBuf::from(out_file))
  } else {
    None
  };

  watch_arg_parse(flags, matches, false);

  flags.subcommand = DenoSubcommand::Bundle(BundleFlags {
    source_file,
    out_file,
  });
}

fn cache_parse(flags: &mut Flags, matches: &clap::ArgMatches) {
  compile_args_parse(flags, matches);
  let files = matches
    .values_of("file")
    .unwrap()
    .map(String::from)
    .collect();
  flags.subcommand = DenoSubcommand::Cache(CacheFlags { files });
}

fn compile_parse(flags: &mut Flags, matches: &clap::ArgMatches) {
  runtime_args_parse(flags, matches, true, false);

  let mut script: Vec<String> = matches
    .values_of("script_arg")
    .unwrap()
    .map(String::from)
    .collect();
  assert!(!script.is_empty());
  let args = script.split_off(1);
  let source_file = script[0].to_string();
  let output = matches.value_of("output").map(PathBuf::from);
  let target = matches.value_of("target").map(String::from);

  flags.subcommand = DenoSubcommand::Compile(CompileFlags {
    source_file,
    output,
    args,
    target,
  });
}

fn completions_parse(
  flags: &mut Flags,
  matches: &clap::ArgMatches,
  mut app: clap::App,
) {
  use clap_complete::generate;
  use clap_complete::shells::{Bash, Fish, PowerShell, Zsh};
  use clap_complete_fig::Fig;

  let mut buf: Vec<u8> = vec![];
  let name = "deno";

  match matches.value_of("shell").unwrap() {
    "bash" => generate(Bash, &mut app, name, &mut buf),
    "fish" => generate(Fish, &mut app, name, &mut buf),
    "powershell" => generate(PowerShell, &mut app, name, &mut buf),
    "zsh" => generate(Zsh, &mut app, name, &mut buf),
    "fig" => generate(Fig, &mut app, name, &mut buf),
    _ => unreachable!(),
  }

  flags.subcommand = DenoSubcommand::Completions(CompletionsFlags {
    buf: buf.into_boxed_slice(),
  });
}

fn coverage_parse(flags: &mut Flags, matches: &clap::ArgMatches) {
  let files = match matches.values_of("files") {
    Some(f) => f.map(PathBuf::from).collect(),
    None => vec![],
  };
  let ignore = match matches.values_of("ignore") {
    Some(f) => f.map(PathBuf::from).collect(),
    None => vec![],
  };
  let include = match matches.values_of("include") {
    Some(f) => f.map(String::from).collect(),
    None => vec![],
  };
  let exclude = match matches.values_of("exclude") {
    Some(f) => f.map(String::from).collect(),
    None => vec![],
  };
  let lcov = matches.is_present("lcov");
  flags.subcommand = DenoSubcommand::Coverage(CoverageFlags {
    files,
    ignore,
    include,
    exclude,
    lcov,
  });
}

fn doc_parse(flags: &mut Flags, matches: &clap::ArgMatches) {
  import_map_arg_parse(flags, matches);
  reload_arg_parse(flags, matches);

  let source_file = matches.value_of("source_file").map(String::from);
  let private = matches.is_present("private");
  let json = matches.is_present("json");
  let filter = matches.value_of("filter").map(String::from);
  flags.subcommand = DenoSubcommand::Doc(DocFlags {
    source_file,
    json,
    filter,
    private,
  });
}

fn eval_parse(flags: &mut Flags, matches: &clap::ArgMatches) {
  runtime_args_parse(flags, matches, false, true);
  flags.allow_net = Some(vec![]);
  flags.allow_env = Some(vec![]);
  flags.allow_run = Some(vec![]);
  flags.allow_read = Some(vec![]);
  flags.allow_write = Some(vec![]);
  flags.allow_ffi = Some(vec![]);
  flags.allow_serial = Some(vec![]);
  flags.allow_hrtime = true;
  // TODO(@satyarohith): remove this flag in 2.0.
  let as_typescript = matches.is_present("ts");
  let ext = if as_typescript {
    "ts".to_string()
  } else {
    matches.value_of("ext").unwrap().to_string()
  };

  let print = matches.is_present("print");
  let mut code: Vec<String> = matches
    .values_of("code_arg")
    .unwrap()
    .map(String::from)
    .collect();
  assert!(!code.is_empty());
  let code_args = code.split_off(1);
  let code = code[0].to_string();
  for v in code_args {
    flags.argv.push(v);
  }
  flags.subcommand = DenoSubcommand::Eval(EvalFlags { print, code, ext });
}

fn fmt_parse(flags: &mut Flags, matches: &clap::ArgMatches) {
  config_arg_parse(flags, matches);
  watch_arg_parse(flags, matches, false);

  let files = match matches.values_of("files") {
    Some(f) => f.map(PathBuf::from).collect(),
    None => vec![],
  };
  let ignore = match matches.values_of("ignore") {
    Some(f) => f.map(PathBuf::from).collect(),
    None => vec![],
  };
  let ext = matches.value_of("ext").unwrap().to_string();

  let use_tabs = if matches.is_present("options-use-tabs") {
    Some(true)
  } else {
    None
  };
  let line_width = if matches.is_present("options-line-width") {
    Some(
      matches
        .value_of("options-line-width")
        .unwrap()
        .parse()
        .unwrap(),
    )
  } else {
    None
  };
  let indent_width = if matches.is_present("options-indent-width") {
    Some(
      matches
        .value_of("options-indent-width")
        .unwrap()
        .parse()
        .unwrap(),
    )
  } else {
    None
  };
  let single_quote = if matches.is_present("options-single-quote") {
    Some(true)
  } else {
    None
  };
  let prose_wrap = if matches.is_present("options-prose-wrap") {
    Some(matches.value_of("options-prose-wrap").unwrap().to_string())
  } else {
    None
  };

  flags.subcommand = DenoSubcommand::Fmt(FmtFlags {
    check: matches.is_present("check"),
    ext,
    files,
    ignore,
    use_tabs,
    line_width,
    indent_width,
    single_quote,
    prose_wrap,
  });
}

fn info_parse(flags: &mut Flags, matches: &clap::ArgMatches) {
  reload_arg_parse(flags, matches);
  import_map_arg_parse(flags, matches);
  location_arg_parse(flags, matches);
  ca_file_arg_parse(flags, matches);
  let json = matches.is_present("json");
  flags.subcommand = DenoSubcommand::Info(InfoFlags {
    file: matches.value_of("file").map(|f| f.to_string()),
    json,
  });
}

fn install_parse(flags: &mut Flags, matches: &clap::ArgMatches) {
  runtime_args_parse(flags, matches, true, true);

  let root = if matches.is_present("root") {
    let install_root = matches.value_of("root").unwrap();
    Some(PathBuf::from(install_root))
  } else {
    None
  };

  let force = matches.is_present("force");
  let name = matches.value_of("name").map(|s| s.to_string());
  let cmd_values = matches.values_of("cmd").unwrap();
  let mut cmd = vec![];
  for value in cmd_values {
    cmd.push(value.to_string());
  }

  let module_url = cmd[0].to_string();
  let args = cmd[1..].to_vec();

  flags.subcommand = DenoSubcommand::Install(InstallFlags {
    name,
    module_url,
    args,
    root,
    force,
  });
}

fn uninstall_parse(flags: &mut Flags, matches: &clap::ArgMatches) {
  let root = if matches.is_present("root") {
    let install_root = matches.value_of("root").unwrap();
    Some(PathBuf::from(install_root))
  } else {
    None
  };

  let name = matches.value_of("name").unwrap().to_string();
  flags.subcommand = DenoSubcommand::Uninstall(UninstallFlags { name, root });
}

fn lsp_parse(flags: &mut Flags, _matches: &clap::ArgMatches) {
  flags.subcommand = DenoSubcommand::Lsp;
}

fn lint_parse(flags: &mut Flags, matches: &clap::ArgMatches) {
  config_arg_parse(flags, matches);
  watch_arg_parse(flags, matches, false);
  let files = match matches.values_of("files") {
    Some(f) => f.map(PathBuf::from).collect(),
    None => vec![],
  };
  let ignore = match matches.values_of("ignore") {
    Some(f) => f.map(PathBuf::from).collect(),
    None => vec![],
  };
  let rules = matches.is_present("rules");
  let maybe_rules_tags = matches
    .values_of("rules-tags")
    .map(|f| f.map(String::from).collect());

  let maybe_rules_include = matches
    .values_of("rules-include")
    .map(|f| f.map(String::from).collect());

  let maybe_rules_exclude = matches
    .values_of("rules-exclude")
    .map(|f| f.map(String::from).collect());

  let json = matches.is_present("json");
  flags.subcommand = DenoSubcommand::Lint(LintFlags {
    files,
    rules,
    maybe_rules_tags,
    maybe_rules_include,
    maybe_rules_exclude,
    ignore,
    json,
  });
}

fn repl_parse(flags: &mut Flags, matches: &clap::ArgMatches) {
  runtime_args_parse(flags, matches, false, true);
<<<<<<< HEAD
  flags.repl = true;
  flags.subcommand = DenoSubcommand::Repl(ReplFlags {
    eval: matches.value_of("eval").map(ToOwned::to_owned),
  });
  flags.allow_net = Some(vec![]);
  flags.allow_env = Some(vec![]);
  flags.allow_run = Some(vec![]);
  flags.allow_read = Some(vec![]);
  flags.allow_write = Some(vec![]);
  flags.allow_ffi = Some(vec![]);
  flags.allow_serial = Some(vec![]);
  flags.allow_hrtime = true;
=======
  unsafely_ignore_certificate_errors_parse(flags, matches);
  handle_repl_flags(
    flags,
    ReplFlags {
      eval: matches.value_of("eval").map(ToOwned::to_owned),
    },
  );
>>>>>>> 82284d80
}

fn run_parse(flags: &mut Flags, matches: &clap::ArgMatches) {
  runtime_args_parse(flags, matches, true, true);

  let mut script: Vec<String> = matches
    .values_of("script_arg")
    .unwrap()
    .map(String::from)
    .collect();
  assert!(!script.is_empty());
  let script_args = script.split_off(1);
  let script = script[0].to_string();
  for v in script_args {
    flags.argv.push(v);
  }

  watch_arg_parse(flags, matches, true);
  flags.subcommand = DenoSubcommand::Run(RunFlags { script });
}

fn test_parse(flags: &mut Flags, matches: &clap::ArgMatches) {
  runtime_args_parse(flags, matches, true, true);

  let ignore = match matches.values_of("ignore") {
    Some(f) => f.map(PathBuf::from).collect(),
    None => vec![],
  };

  let no_run = matches.is_present("no-run");
  let doc = matches.is_present("doc");
  let allow_none = matches.is_present("allow-none");
  let filter = matches.value_of("filter").map(String::from);

  let fail_fast = if matches.is_present("fail-fast") {
    if let Some(value) = matches.value_of("fail-fast") {
      Some(value.parse().unwrap())
    } else {
      Some(NonZeroUsize::new(1).unwrap())
    }
  } else {
    None
  };

  let shuffle = if matches.is_present("shuffle") {
    let value = if let Some(value) = matches.value_of("shuffle") {
      value.parse::<u64>().unwrap()
    } else {
      rand::random::<u64>()
    };

    Some(value)
  } else {
    None
  };

  if matches.is_present("script_arg") {
    let script_arg: Vec<String> = matches
      .values_of("script_arg")
      .unwrap()
      .map(String::from)
      .collect();

    for v in script_arg {
      flags.argv.push(v);
    }
  }

  let concurrent_jobs = if matches.is_present("jobs") {
    if let Some(value) = matches.value_of("jobs") {
      value.parse().unwrap()
    } else {
      // TODO(caspervonb) drop the dependency on num_cpus when https://doc.rust-lang.org/std/thread/fn.available_concurrency.html becomes stable.
      NonZeroUsize::new(num_cpus::get()).unwrap()
    }
  } else {
    NonZeroUsize::new(1).unwrap()
  };

  let include = if matches.is_present("files") {
    let files: Vec<String> = matches
      .values_of("files")
      .unwrap()
      .map(String::from)
      .collect();
    Some(files)
  } else {
    None
  };

  flags.coverage_dir = matches.value_of("coverage").map(String::from);
  watch_arg_parse(flags, matches, false);
  flags.subcommand = DenoSubcommand::Test(TestFlags {
    no_run,
    doc,
    fail_fast,
    include,
    ignore,
    filter,
    shuffle,
    allow_none,
    concurrent_jobs,
  });
}

fn types_parse(flags: &mut Flags, _matches: &clap::ArgMatches) {
  flags.subcommand = DenoSubcommand::Types;
}

fn upgrade_parse(flags: &mut Flags, matches: &clap::ArgMatches) {
  ca_file_arg_parse(flags, matches);

  let dry_run = matches.is_present("dry-run");
  let force = matches.is_present("force");
  let canary = matches.is_present("canary");
  let version = matches.value_of("version").map(|s| s.to_string());
  let output = if matches.is_present("output") {
    let install_root = matches.value_of("output").unwrap();
    Some(PathBuf::from(install_root))
  } else {
    None
  };
  let ca_file = matches.value_of("cert").map(|s| s.to_string());
  flags.subcommand = DenoSubcommand::Upgrade(UpgradeFlags {
    dry_run,
    force,
    canary,
    version,
    output,
    ca_file,
  });
}

fn compile_args_parse(flags: &mut Flags, matches: &clap::ArgMatches) {
  import_map_arg_parse(flags, matches);
  no_remote_arg_parse(flags, matches);
  config_arg_parse(flags, matches);
  no_check_arg_parse(flags, matches);
  reload_arg_parse(flags, matches);
  lock_args_parse(flags, matches);
  ca_file_arg_parse(flags, matches);
}

fn permission_args_parse(flags: &mut Flags, matches: &clap::ArgMatches) {
  unsafely_ignore_certificate_errors_parse(flags, matches);
  if let Some(read_wl) = matches.values_of("allow-read") {
    let read_allowlist: Vec<PathBuf> = read_wl.map(PathBuf::from).collect();
    flags.allow_read = Some(read_allowlist);
  }

  if let Some(write_wl) = matches.values_of("allow-write") {
    let write_allowlist: Vec<PathBuf> = write_wl.map(PathBuf::from).collect();
    flags.allow_write = Some(write_allowlist);
  }

  if let Some(net_wl) = matches.values_of("allow-net") {
    let net_allowlist: Vec<String> =
      crate::flags_allow_net::parse(net_wl.map(ToString::to_string).collect())
        .unwrap();
    flags.allow_net = Some(net_allowlist);
  }

  if let Some(env_wl) = matches.values_of("allow-env") {
    let env_allowlist: Vec<String> = env_wl
      .map(|env: &str| {
        if cfg!(windows) {
          env.to_uppercase()
        } else {
          env.to_string()
        }
      })
      .collect();
    flags.allow_env = Some(env_allowlist);
    debug!("env allowlist: {:#?}", &flags.allow_env);
  }

  if let Some(run_wl) = matches.values_of("allow-run") {
    let run_allowlist: Vec<String> = run_wl.map(ToString::to_string).collect();
    flags.allow_run = Some(run_allowlist);
    debug!("run allowlist: {:#?}", &flags.allow_run);
  }

  if let Some(ffi_wl) = matches.values_of("allow-ffi") {
    let ffi_allowlist: Vec<PathBuf> = ffi_wl.map(PathBuf::from).collect();
    flags.allow_ffi = Some(ffi_allowlist);
    debug!("ffi allowlist: {:#?}", &flags.allow_ffi);
  }

  if let Some(serial_wl) = matches.values_of("allow-serial") {
    let serial_allowlist: Vec<String> =
      serial_wl.map(ToString::to_string).collect();
    flags.allow_serial = Some(serial_allowlist);
    debug!("serial allowlist: {:#?}", &flags.allow_serial);
  }

  if matches.is_present("allow-hrtime") {
    flags.allow_hrtime = true;
  }
  if matches.is_present("allow-all") {
    flags.allow_all = true;
    flags.allow_read = Some(vec![]);
    flags.allow_env = Some(vec![]);
    flags.allow_net = Some(vec![]);
    flags.allow_run = Some(vec![]);
    flags.allow_write = Some(vec![]);
    flags.allow_ffi = Some(vec![]);
    flags.allow_serial = Some(vec![]);
    flags.allow_hrtime = true;
  }
  if matches.is_present("prompt") {
    flags.prompt = true;
  }
}
fn unsafely_ignore_certificate_errors_parse(
  flags: &mut Flags,
  matches: &clap::ArgMatches,
) {
  if let Some(ic_wl) = matches.values_of("unsafely-ignore-certificate-errors") {
    let ic_allowlist: Vec<String> =
      crate::flags_allow_net::parse(ic_wl.map(ToString::to_string).collect())
        .unwrap();
    flags.unsafely_ignore_certificate_errors = Some(ic_allowlist);
  }
}
fn runtime_args_parse(
  flags: &mut Flags,
  matches: &clap::ArgMatches,
  include_perms: bool,
  include_inspector: bool,
) {
  compile_args_parse(flags, matches);
  cached_only_arg_parse(flags, matches);
  if include_perms {
    permission_args_parse(flags, matches);
  }
  if include_inspector {
    inspect_arg_parse(flags, matches);
  }
  location_arg_parse(flags, matches);
  v8_flags_arg_parse(flags, matches);
  seed_arg_parse(flags, matches);
  compat_arg_parse(flags, matches);
  enable_testing_features_arg_parse(flags, matches);
}

fn inspect_arg_parse(flags: &mut Flags, matches: &clap::ArgMatches) {
  let default = || "127.0.0.1:9229".parse::<SocketAddr>().unwrap();
  flags.inspect = if matches.is_present("inspect") {
    if let Some(host) = matches.value_of("inspect") {
      Some(host.parse().unwrap())
    } else {
      Some(default())
    }
  } else {
    None
  };
  flags.inspect_brk = if matches.is_present("inspect-brk") {
    if let Some(host) = matches.value_of("inspect-brk") {
      Some(host.parse().unwrap())
    } else {
      Some(default())
    }
  } else {
    None
  };
}

fn import_map_arg_parse(flags: &mut Flags, matches: &clap::ArgMatches) {
  flags.import_map_path = matches.value_of("import-map").map(ToOwned::to_owned);
}

fn reload_arg_parse(flags: &mut Flags, matches: &ArgMatches) {
  if let Some(cache_bl) = matches.values_of("reload") {
    let raw_cache_blocklist: Vec<String> =
      cache_bl.map(ToString::to_string).collect();
    if raw_cache_blocklist.is_empty() {
      flags.reload = true;
    } else {
      flags.cache_blocklist = resolve_urls(raw_cache_blocklist);
      debug!("cache blocklist: {:#?}", &flags.cache_blocklist);
      flags.reload = false;
    }
  }
}

fn ca_file_arg_parse(flags: &mut Flags, matches: &clap::ArgMatches) {
  flags.ca_file = matches.value_of("cert").map(ToOwned::to_owned);
}

fn enable_testing_features_arg_parse(
  flags: &mut Flags,
  matches: &clap::ArgMatches,
) {
  if matches.is_present("enable-testing-features-do-not-use") {
    flags.enable_testing_features = true
  }
}

fn cached_only_arg_parse(flags: &mut Flags, matches: &ArgMatches) {
  if matches.is_present("cached-only") {
    flags.cached_only = true;
  }
}

fn location_arg_parse(flags: &mut Flags, matches: &clap::ArgMatches) {
  flags.location = matches
    .value_of("location")
    .map(|href| Url::parse(href).unwrap());
}

fn v8_flags_arg_parse(flags: &mut Flags, matches: &ArgMatches) {
  if let Some(v8_flags) = matches.values_of("v8-flags") {
    flags.v8_flags = v8_flags.map(String::from).collect();
  }
}

fn seed_arg_parse(flags: &mut Flags, matches: &ArgMatches) {
  if matches.is_present("seed") {
    let seed_string = matches.value_of("seed").unwrap();
    let seed = seed_string.parse::<u64>().unwrap();
    flags.seed = Some(seed);

    flags.v8_flags.push(format!("--random-seed={}", seed));
  }
}

fn compat_arg_parse(flags: &mut Flags, matches: &ArgMatches) {
  if matches.is_present("compat") {
    flags.compat = true;
  }
}

fn no_check_arg_parse(flags: &mut Flags, matches: &clap::ArgMatches) {
  if let Some(cache_type) = matches.value_of("no-check") {
    match cache_type {
      "remote" => flags.check = CheckFlag::Local,
      _ => debug!(
        "invalid value for 'no-check' of '{}' using default",
        cache_type
      ),
    }
  } else if matches.is_present("no-check") {
    flags.check = CheckFlag::None;
  }
}

fn lock_args_parse(flags: &mut Flags, matches: &clap::ArgMatches) {
  if matches.is_present("lock") {
    let lockfile = matches.value_of("lock").unwrap();
    flags.lock = Some(PathBuf::from(lockfile));
  }
  if matches.is_present("lock-write") {
    flags.lock_write = true;
  }
}

fn config_arg_parse(flags: &mut Flags, matches: &ArgMatches) {
  flags.config_path = matches.value_of("config").map(ToOwned::to_owned);
}

fn no_remote_arg_parse(flags: &mut Flags, matches: &clap::ArgMatches) {
  if matches.is_present("no-remote") {
    flags.no_remote = true;
  }
}

fn inspect_arg_validate(val: &str) -> Result<(), String> {
  match val.parse::<SocketAddr>() {
    Ok(_) => Ok(()),
    Err(e) => Err(e.to_string()),
  }
}

fn watch_arg_parse(
  flags: &mut Flags,
  matches: &clap::ArgMatches,
  allow_extra: bool,
) {
  if allow_extra {
    if let Some(f) = matches.values_of("watch") {
      flags.watch = Some(f.map(PathBuf::from).collect());
    }
  } else if matches.is_present("watch") {
    flags.watch = Some(vec![]);
  }

  if matches.is_present("no-clear-screen") {
    flags.no_clear_screen = true;
  }
}

// TODO(ry) move this to utility module and add test.
/// Strips fragment part of URL. Panics on bad URL.
pub fn resolve_urls(urls: Vec<String>) -> Vec<String> {
  let mut out: Vec<String> = vec![];
  for urlstr in urls.iter() {
    if let Ok(mut url) = Url::from_str(urlstr) {
      url.set_fragment(None);
      let mut full_url = String::from(url.as_str());
      if full_url.len() > 1 && full_url.ends_with('/') {
        full_url.pop();
      }
      out.push(full_url);
    } else {
      panic!("Bad Url: {}", urlstr);
    }
  }
  out
}

#[cfg(test)]
mod tests {
  use super::*;

  /// Creates vector of strings, Vec<String>
  macro_rules! svec {
    ($($x:expr),*) => (vec![$($x.to_string()),*]);
}

  #[test]
  fn global_flags() {
    #[rustfmt::skip]
    let r = flags_from_vec(svec!["deno", "--unstable", "--log-level", "debug", "--quiet", "run", "script.ts"]);
    let flags = r.unwrap();
    assert_eq!(
      flags,
      Flags {
        subcommand: DenoSubcommand::Run(RunFlags {
          script: "script.ts".to_string(),
        }),
        unstable: true,
        log_level: Some(Level::Error),
        ..Flags::default()
      }
    );
    #[rustfmt::skip]
    let r2 = flags_from_vec(svec!["deno", "run", "--unstable", "--log-level", "debug", "--quiet", "script.ts"]);
    let flags2 = r2.unwrap();
    assert_eq!(flags2, flags);
  }

  #[test]
  fn upgrade() {
    let r = flags_from_vec(svec!["deno", "upgrade", "--dry-run", "--force"]);
    let flags = r.unwrap();
    assert_eq!(
      flags,
      Flags {
        subcommand: DenoSubcommand::Upgrade(UpgradeFlags {
          force: true,
          dry_run: true,
          canary: false,
          version: None,
          output: None,
          ca_file: None,
        }),
        ..Flags::default()
      }
    );
  }

  #[test]
  fn version() {
    let r = flags_from_vec(svec!["deno", "--version"]);
    assert_eq!(r.unwrap_err().kind, clap::ErrorKind::DisplayVersion);
    let r = flags_from_vec(svec!["deno", "-V"]);
    assert_eq!(r.unwrap_err().kind, clap::ErrorKind::DisplayVersion);
  }

  #[test]
  fn run_reload() {
    let r = flags_from_vec(svec!["deno", "run", "-r", "script.ts"]);
    let flags = r.unwrap();
    assert_eq!(
      flags,
      Flags {
        subcommand: DenoSubcommand::Run(RunFlags {
          script: "script.ts".to_string(),
        }),
        reload: true,
        ..Flags::default()
      }
    );
  }

  #[test]
  fn run_watch() {
    let r = flags_from_vec(svec!["deno", "run", "--watch", "script.ts"]);
    let flags = r.unwrap();
    assert_eq!(
      flags,
      Flags {
        subcommand: DenoSubcommand::Run(RunFlags {
          script: "script.ts".to_string(),
        }),
        watch: Some(vec![]),
        ..Flags::default()
      }
    );
  }

  #[test]
  fn run_watch_with_external() {
    let r =
      flags_from_vec(svec!["deno", "run", "--watch=file1,file2", "script.ts"]);
    let flags = r.unwrap();
    assert_eq!(
      flags,
      Flags {
        subcommand: DenoSubcommand::Run(RunFlags {
          script: "script.ts".to_string(),
        }),
        watch: Some(vec![PathBuf::from("file1"), PathBuf::from("file2")]),
        ..Flags::default()
      }
    );
  }

  #[test]
  fn run_watch_with_no_clear_screen() {
    let r = flags_from_vec(svec![
      "deno",
      "run",
      "--watch",
      "--no-clear-screen",
      "script.ts"
    ]);

    let flags = r.unwrap();
    assert_eq!(
      flags,
      Flags {
        subcommand: DenoSubcommand::Run(RunFlags {
          script: "script.ts".to_string(),
        }),
        watch: Some(vec![]),
        no_clear_screen: true,
        ..Flags::default()
      }
    );
  }

  #[test]
  fn run_reload_allow_write() {
    let r =
      flags_from_vec(svec!["deno", "run", "-r", "--allow-write", "script.ts"]);
    assert_eq!(
      r.unwrap(),
      Flags {
        reload: true,
        subcommand: DenoSubcommand::Run(RunFlags {
          script: "script.ts".to_string(),
        }),
        allow_write: Some(vec![]),
        ..Flags::default()
      }
    );
  }

  #[test]
  fn run_v8_flags() {
    let r = flags_from_vec(svec!["deno", "run", "--v8-flags=--help"]);
    assert_eq!(
      r.unwrap(),
      Flags {
        subcommand: DenoSubcommand::Run(RunFlags {
          script: "_".to_string(),
        }),
        v8_flags: svec!["--help"],
        ..Flags::default()
      }
    );

    let r = flags_from_vec(svec![
      "deno",
      "run",
      "--v8-flags=--expose-gc,--gc-stats=1",
      "script.ts"
    ]);
    assert_eq!(
      r.unwrap(),
      Flags {
        subcommand: DenoSubcommand::Run(RunFlags {
          script: "script.ts".to_string(),
        }),
        v8_flags: svec!["--expose-gc", "--gc-stats=1"],
        ..Flags::default()
      }
    );
  }

  #[test]
  fn script_args() {
    let r = flags_from_vec(svec![
      "deno",
      "run",
      "--allow-net",
      "gist.ts",
      "--title",
      "X"
    ]);
    assert_eq!(
      r.unwrap(),
      Flags {
        subcommand: DenoSubcommand::Run(RunFlags {
          script: "gist.ts".to_string(),
        }),
        argv: svec!["--title", "X"],
        allow_net: Some(vec![]),
        ..Flags::default()
      }
    );
  }

  #[test]
  fn allow_all() {
    let r = flags_from_vec(svec!["deno", "run", "--allow-all", "gist.ts"]);
    assert_eq!(
      r.unwrap(),
      Flags {
        subcommand: DenoSubcommand::Run(RunFlags {
          script: "gist.ts".to_string(),
        }),
        allow_all: true,
        allow_net: Some(vec![]),
        allow_env: Some(vec![]),
        allow_run: Some(vec![]),
        allow_read: Some(vec![]),
        allow_write: Some(vec![]),
        allow_ffi: Some(vec![]),
        allow_serial: Some(vec![]),
        allow_hrtime: true,
        ..Flags::default()
      }
    );
  }

  #[test]
  fn allow_read() {
    let r = flags_from_vec(svec!["deno", "run", "--allow-read", "gist.ts"]);
    assert_eq!(
      r.unwrap(),
      Flags {
        subcommand: DenoSubcommand::Run(RunFlags {
          script: "gist.ts".to_string(),
        }),
        allow_read: Some(vec![]),
        ..Flags::default()
      }
    );
  }

  #[test]
  fn allow_hrtime() {
    let r = flags_from_vec(svec!["deno", "run", "--allow-hrtime", "gist.ts"]);
    assert_eq!(
      r.unwrap(),
      Flags {
        subcommand: DenoSubcommand::Run(RunFlags {
          script: "gist.ts".to_string(),
        }),
        allow_hrtime: true,
        ..Flags::default()
      }
    );
  }

  #[test]
  fn double_hyphen() {
    // notice that flags passed after double dash will not
    // be parsed to Flags but instead forwarded to
    // script args as Deno.args
    let r = flags_from_vec(svec![
      "deno",
      "run",
      "--allow-write",
      "script.ts",
      "--",
      "-D",
      "--allow-net"
    ]);
    assert_eq!(
      r.unwrap(),
      Flags {
        subcommand: DenoSubcommand::Run(RunFlags {
          script: "script.ts".to_string(),
        }),
        argv: svec!["--", "-D", "--allow-net"],
        allow_write: Some(vec![]),
        ..Flags::default()
      }
    );
  }

  #[test]
  fn fmt() {
    let r = flags_from_vec(svec!["deno", "fmt", "script_1.ts", "script_2.ts"]);
    assert_eq!(
      r.unwrap(),
      Flags {
        subcommand: DenoSubcommand::Fmt(FmtFlags {
          ignore: vec![],
          check: false,
          files: vec![
            PathBuf::from("script_1.ts"),
            PathBuf::from("script_2.ts")
          ],
          ext: "ts".to_string(),
          use_tabs: None,
          line_width: None,
          indent_width: None,
          single_quote: None,
          prose_wrap: None,
        }),
        ..Flags::default()
      }
    );

    let r = flags_from_vec(svec!["deno", "fmt", "--check"]);
    assert_eq!(
      r.unwrap(),
      Flags {
        subcommand: DenoSubcommand::Fmt(FmtFlags {
          ignore: vec![],
          check: true,
          files: vec![],
          ext: "ts".to_string(),
          use_tabs: None,
          line_width: None,
          indent_width: None,
          single_quote: None,
          prose_wrap: None,
        }),
        ..Flags::default()
      }
    );

    let r = flags_from_vec(svec!["deno", "fmt"]);
    assert_eq!(
      r.unwrap(),
      Flags {
        subcommand: DenoSubcommand::Fmt(FmtFlags {
          ignore: vec![],
          check: false,
          files: vec![],
          ext: "ts".to_string(),
          use_tabs: None,
          line_width: None,
          indent_width: None,
          single_quote: None,
          prose_wrap: None,
        }),
        ..Flags::default()
      }
    );

    let r = flags_from_vec(svec!["deno", "fmt", "--watch"]);
    assert_eq!(
      r.unwrap(),
      Flags {
        subcommand: DenoSubcommand::Fmt(FmtFlags {
          ignore: vec![],
          check: false,
          files: vec![],
          ext: "ts".to_string(),
          use_tabs: None,
          line_width: None,
          indent_width: None,
          single_quote: None,
          prose_wrap: None,
        }),
        watch: Some(vec![]),
        ..Flags::default()
      }
    );

    let r =
      flags_from_vec(svec!["deno", "fmt", "--watch", "--no-clear-screen"]);
    assert_eq!(
      r.unwrap(),
      Flags {
        subcommand: DenoSubcommand::Fmt(FmtFlags {
          ignore: vec![],
          check: false,
          files: vec![],
          ext: "ts".to_string(),
          use_tabs: None,
          line_width: None,
          indent_width: None,
          single_quote: None,
          prose_wrap: None,
        }),
        watch: Some(vec![]),
        no_clear_screen: true,
        ..Flags::default()
      }
    );

    let r = flags_from_vec(svec![
      "deno",
      "fmt",
      "--check",
      "--watch",
      "foo.ts",
      "--ignore=bar.js"
    ]);
    assert_eq!(
      r.unwrap(),
      Flags {
        subcommand: DenoSubcommand::Fmt(FmtFlags {
          ignore: vec![PathBuf::from("bar.js")],
          check: true,
          files: vec![PathBuf::from("foo.ts")],
          ext: "ts".to_string(),
          use_tabs: None,
          line_width: None,
          indent_width: None,
          single_quote: None,
          prose_wrap: None,
        }),
        watch: Some(vec![]),
        ..Flags::default()
      }
    );

    let r = flags_from_vec(svec!["deno", "fmt", "--config", "deno.jsonc"]);
    assert_eq!(
      r.unwrap(),
      Flags {
        subcommand: DenoSubcommand::Fmt(FmtFlags {
          ignore: vec![],
          check: false,
          files: vec![],
          ext: "ts".to_string(),
          use_tabs: None,
          line_width: None,
          indent_width: None,
          single_quote: None,
          prose_wrap: None,
        }),
        config_path: Some("deno.jsonc".to_string()),
        ..Flags::default()
      }
    );

    let r = flags_from_vec(svec![
      "deno",
      "fmt",
      "--config",
      "deno.jsonc",
      "--watch",
      "foo.ts"
    ]);
    assert_eq!(
      r.unwrap(),
      Flags {
        subcommand: DenoSubcommand::Fmt(FmtFlags {
          ignore: vec![],
          check: false,
          files: vec![PathBuf::from("foo.ts")],
          ext: "ts".to_string(),
          use_tabs: None,
          line_width: None,
          indent_width: None,
          single_quote: None,
          prose_wrap: None,
        }),
        config_path: Some("deno.jsonc".to_string()),
        watch: Some(vec![]),
        ..Flags::default()
      }
    );

    let r = flags_from_vec(svec![
      "deno",
      "fmt",
      "--options-use-tabs",
      "--options-line-width",
      "60",
      "--options-indent-width",
      "4",
      "--options-single-quote",
      "--options-prose-wrap",
      "never"
    ]);
    assert_eq!(
      r.unwrap(),
      Flags {
        subcommand: DenoSubcommand::Fmt(FmtFlags {
          ignore: vec![],
          check: false,
          files: vec![],
          ext: "ts".to_string(),
          use_tabs: Some(true),
          line_width: Some(NonZeroU32::new(60).unwrap()),
          indent_width: Some(NonZeroU8::new(4).unwrap()),
          single_quote: Some(true),
          prose_wrap: Some("never".to_string()),
        }),
        ..Flags::default()
      }
    );
  }

  #[test]
  fn lint() {
    let r = flags_from_vec(svec!["deno", "lint", "script_1.ts", "script_2.ts"]);
    assert_eq!(
      r.unwrap(),
      Flags {
        subcommand: DenoSubcommand::Lint(LintFlags {
          files: vec![
            PathBuf::from("script_1.ts"),
            PathBuf::from("script_2.ts")
          ],
          rules: false,
          maybe_rules_tags: None,
          maybe_rules_include: None,
          maybe_rules_exclude: None,
          json: false,
          ignore: vec![],
        }),
        ..Flags::default()
      }
    );

    let r = flags_from_vec(svec![
      "deno",
      "lint",
      "--watch",
      "script_1.ts",
      "script_2.ts"
    ]);
    assert_eq!(
      r.unwrap(),
      Flags {
        subcommand: DenoSubcommand::Lint(LintFlags {
          files: vec![
            PathBuf::from("script_1.ts"),
            PathBuf::from("script_2.ts")
          ],
          rules: false,
          maybe_rules_tags: None,
          maybe_rules_include: None,
          maybe_rules_exclude: None,
          json: false,
          ignore: vec![],
        }),
        watch: Some(vec![]),
        ..Flags::default()
      }
    );

    let r = flags_from_vec(svec![
      "deno",
      "lint",
      "--watch",
      "--no-clear-screen",
      "script_1.ts",
      "script_2.ts"
    ]);
    assert_eq!(
      r.unwrap(),
      Flags {
        subcommand: DenoSubcommand::Lint(LintFlags {
          files: vec![
            PathBuf::from("script_1.ts"),
            PathBuf::from("script_2.ts")
          ],
          rules: false,
          maybe_rules_tags: None,
          maybe_rules_include: None,
          maybe_rules_exclude: None,
          json: false,
          ignore: vec![],
        }),
        watch: Some(vec![]),
        no_clear_screen: true,
        ..Flags::default()
      }
    );

    let r =
      flags_from_vec(svec!["deno", "lint", "--ignore=script_1.ts,script_2.ts"]);
    assert_eq!(
      r.unwrap(),
      Flags {
        subcommand: DenoSubcommand::Lint(LintFlags {
          files: vec![],
          rules: false,
          maybe_rules_tags: None,
          maybe_rules_include: None,
          maybe_rules_exclude: None,
          json: false,
          ignore: vec![
            PathBuf::from("script_1.ts"),
            PathBuf::from("script_2.ts")
          ],
        }),
        ..Flags::default()
      }
    );

    let r = flags_from_vec(svec!["deno", "lint", "--rules"]);
    assert_eq!(
      r.unwrap(),
      Flags {
        subcommand: DenoSubcommand::Lint(LintFlags {
          files: vec![],
          rules: true,
          maybe_rules_tags: None,
          maybe_rules_include: None,
          maybe_rules_exclude: None,
          json: false,
          ignore: vec![],
        }),
        ..Flags::default()
      }
    );

    let r = flags_from_vec(svec![
      "deno",
      "lint",
      "--rules-tags=",
      "--rules-include=ban-untagged-todo,no-undef",
      "--rules-exclude=no-const-assign"
    ]);
    assert_eq!(
      r.unwrap(),
      Flags {
        subcommand: DenoSubcommand::Lint(LintFlags {
          files: vec![],
          rules: false,
          maybe_rules_tags: Some(svec![""]),
          maybe_rules_include: Some(svec!["ban-untagged-todo", "no-undef"]),
          maybe_rules_exclude: Some(svec!["no-const-assign"]),
          json: false,
          ignore: vec![],
        }),
        ..Flags::default()
      }
    );

    let r = flags_from_vec(svec!["deno", "lint", "--json", "script_1.ts"]);
    assert_eq!(
      r.unwrap(),
      Flags {
        subcommand: DenoSubcommand::Lint(LintFlags {
          files: vec![PathBuf::from("script_1.ts")],
          rules: false,
          maybe_rules_tags: None,
          maybe_rules_include: None,
          maybe_rules_exclude: None,
          json: true,
          ignore: vec![],
        }),
        ..Flags::default()
      }
    );

    let r = flags_from_vec(svec![
      "deno",
      "lint",
      "--config",
      "Deno.jsonc",
      "--json",
      "script_1.ts"
    ]);
    assert_eq!(
      r.unwrap(),
      Flags {
        subcommand: DenoSubcommand::Lint(LintFlags {
          files: vec![PathBuf::from("script_1.ts")],
          rules: false,
          maybe_rules_tags: None,
          maybe_rules_include: None,
          maybe_rules_exclude: None,
          json: true,
          ignore: vec![],
        }),
        config_path: Some("Deno.jsonc".to_string()),
        ..Flags::default()
      }
    );
  }

  #[test]
  fn types() {
    let r = flags_from_vec(svec!["deno", "types"]);
    assert_eq!(
      r.unwrap(),
      Flags {
        subcommand: DenoSubcommand::Types,
        ..Flags::default()
      }
    );
  }

  #[test]
  fn cache() {
    let r = flags_from_vec(svec!["deno", "cache", "script.ts"]);
    assert_eq!(
      r.unwrap(),
      Flags {
        subcommand: DenoSubcommand::Cache(CacheFlags {
          files: svec!["script.ts"],
        }),
        ..Flags::default()
      }
    );
  }

  #[test]
  fn info() {
    let r = flags_from_vec(svec!["deno", "info", "script.ts"]);
    assert_eq!(
      r.unwrap(),
      Flags {
        subcommand: DenoSubcommand::Info(InfoFlags {
          json: false,
          file: Some("script.ts".to_string()),
        }),
        ..Flags::default()
      }
    );

    let r = flags_from_vec(svec!["deno", "info", "--reload", "script.ts"]);
    assert_eq!(
      r.unwrap(),
      Flags {
        subcommand: DenoSubcommand::Info(InfoFlags {
          json: false,
          file: Some("script.ts".to_string()),
        }),
        reload: true,
        ..Flags::default()
      }
    );

    let r = flags_from_vec(svec!["deno", "info", "--json", "script.ts"]);
    assert_eq!(
      r.unwrap(),
      Flags {
        subcommand: DenoSubcommand::Info(InfoFlags {
          json: true,
          file: Some("script.ts".to_string()),
        }),
        ..Flags::default()
      }
    );

    let r = flags_from_vec(svec!["deno", "info"]);
    assert_eq!(
      r.unwrap(),
      Flags {
        subcommand: DenoSubcommand::Info(InfoFlags {
          json: false,
          file: None
        }),
        ..Flags::default()
      }
    );

    let r = flags_from_vec(svec!["deno", "info", "--json"]);
    assert_eq!(
      r.unwrap(),
      Flags {
        subcommand: DenoSubcommand::Info(InfoFlags {
          json: true,
          file: None
        }),
        ..Flags::default()
      }
    );
  }

  #[test]
  fn tsconfig() {
    let r =
      flags_from_vec(svec!["deno", "run", "-c", "tsconfig.json", "script.ts"]);
    assert_eq!(
      r.unwrap(),
      Flags {
        subcommand: DenoSubcommand::Run(RunFlags {
          script: "script.ts".to_string(),
        }),
        config_path: Some("tsconfig.json".to_owned()),
        ..Flags::default()
      }
    );
  }

  #[test]
  fn eval() {
    let r = flags_from_vec(svec!["deno", "eval", "'console.log(\"hello\")'"]);
    assert_eq!(
      r.unwrap(),
      Flags {
        subcommand: DenoSubcommand::Eval(EvalFlags {
          print: false,
          code: "'console.log(\"hello\")'".to_string(),
          ext: "js".to_string(),
        }),
        allow_net: Some(vec![]),
        allow_env: Some(vec![]),
        allow_run: Some(vec![]),
        allow_read: Some(vec![]),
        allow_write: Some(vec![]),
        allow_ffi: Some(vec![]),
        allow_serial: Some(vec![]),
        allow_hrtime: true,
        ..Flags::default()
      }
    );
  }

  #[test]
  fn eval_p() {
    let r = flags_from_vec(svec!["deno", "eval", "-p", "1+2"]);
    assert_eq!(
      r.unwrap(),
      Flags {
        subcommand: DenoSubcommand::Eval(EvalFlags {
          print: true,
          code: "1+2".to_string(),
          ext: "js".to_string(),
        }),
        allow_net: Some(vec![]),
        allow_env: Some(vec![]),
        allow_run: Some(vec![]),
        allow_read: Some(vec![]),
        allow_write: Some(vec![]),
        allow_ffi: Some(vec![]),
        allow_serial: Some(vec![]),
        allow_hrtime: true,
        ..Flags::default()
      }
    );
  }

  #[test]
  fn eval_typescript() {
    let r =
      flags_from_vec(svec!["deno", "eval", "-T", "'console.log(\"hello\")'"]);
    assert_eq!(
      r.unwrap(),
      Flags {
        subcommand: DenoSubcommand::Eval(EvalFlags {
          print: false,
          code: "'console.log(\"hello\")'".to_string(),
          ext: "ts".to_string(),
        }),
        allow_net: Some(vec![]),
        allow_env: Some(vec![]),
        allow_run: Some(vec![]),
        allow_read: Some(vec![]),
        allow_write: Some(vec![]),
        allow_ffi: Some(vec![]),
        allow_serial: Some(vec![]),
        allow_hrtime: true,
        ..Flags::default()
      }
    );
  }

  #[test]
  fn eval_with_flags() {
    #[rustfmt::skip]
    let r = flags_from_vec(svec!["deno", "eval", "--import-map", "import_map.json", "--no-remote", "--config", "tsconfig.json", "--no-check", "--reload", "--lock", "lock.json", "--lock-write", "--cert", "example.crt", "--cached-only", "--location", "https:foo", "--v8-flags=--help", "--seed", "1", "--inspect=127.0.0.1:9229", "42"]);
    assert_eq!(
      r.unwrap(),
      Flags {
        subcommand: DenoSubcommand::Eval(EvalFlags {
          print: false,
          code: "42".to_string(),
          ext: "js".to_string(),
        }),
        import_map_path: Some("import_map.json".to_string()),
        no_remote: true,
        config_path: Some("tsconfig.json".to_string()),
        check: CheckFlag::None,
        reload: true,
        lock: Some(PathBuf::from("lock.json")),
        lock_write: true,
        ca_file: Some("example.crt".to_string()),
        cached_only: true,
        location: Some(Url::parse("https://foo/").unwrap()),
        v8_flags: svec!["--help", "--random-seed=1"],
        seed: Some(1),
        inspect: Some("127.0.0.1:9229".parse().unwrap()),
        allow_net: Some(vec![]),
        allow_env: Some(vec![]),
        allow_run: Some(vec![]),
        allow_read: Some(vec![]),
        allow_write: Some(vec![]),
        allow_ffi: Some(vec![]),
        allow_serial: Some(vec![]),
        allow_hrtime: true,
        ..Flags::default()
      }
    );
  }

  #[test]
  fn eval_args() {
    let r = flags_from_vec(svec![
      "deno",
      "eval",
      "console.log(Deno.args)",
      "arg1",
      "arg2"
    ]);
    assert_eq!(
      r.unwrap(),
      Flags {
        subcommand: DenoSubcommand::Eval(EvalFlags {
          print: false,
          code: "console.log(Deno.args)".to_string(),
          ext: "js".to_string(),
        }),
        argv: svec!["arg1", "arg2"],
        allow_net: Some(vec![]),
        allow_env: Some(vec![]),
        allow_run: Some(vec![]),
        allow_read: Some(vec![]),
        allow_write: Some(vec![]),
        allow_ffi: Some(vec![]),
        allow_serial: Some(vec![]),
        allow_hrtime: true,
        ..Flags::default()
      }
    );
  }

  #[test]
  fn repl() {
    let r = flags_from_vec(svec!["deno"]);
    assert_eq!(
      r.unwrap(),
      Flags {
        repl: true,
        subcommand: DenoSubcommand::Repl(ReplFlags { eval: None }),
        allow_net: Some(vec![]),
        unsafely_ignore_certificate_errors: None,
        allow_env: Some(vec![]),
        allow_run: Some(vec![]),
        allow_read: Some(vec![]),
        allow_write: Some(vec![]),
        allow_ffi: Some(vec![]),
        allow_serial: Some(vec![]),
        allow_hrtime: true,
        ..Flags::default()
      }
    );
  }

  #[test]
  fn repl_with_flags() {
    #[rustfmt::skip]
    let r = flags_from_vec(svec!["deno", "repl", "--import-map", "import_map.json", "--no-remote", "--config", "tsconfig.json", "--no-check", "--reload", "--lock", "lock.json", "--lock-write", "--cert", "example.crt", "--cached-only", "--location", "https:foo", "--v8-flags=--help", "--seed", "1", "--inspect=127.0.0.1:9229", "--unsafely-ignore-certificate-errors"]);
    assert_eq!(
      r.unwrap(),
      Flags {
        repl: true,
        subcommand: DenoSubcommand::Repl(ReplFlags { eval: None }),
        import_map_path: Some("import_map.json".to_string()),
        no_remote: true,
        config_path: Some("tsconfig.json".to_string()),
        check: CheckFlag::None,
        reload: true,
        lock: Some(PathBuf::from("lock.json")),
        lock_write: true,
        ca_file: Some("example.crt".to_string()),
        cached_only: true,
        location: Some(Url::parse("https://foo/").unwrap()),
        v8_flags: svec!["--help", "--random-seed=1"],
        seed: Some(1),
        inspect: Some("127.0.0.1:9229".parse().unwrap()),
        allow_net: Some(vec![]),
        allow_env: Some(vec![]),
        allow_run: Some(vec![]),
        allow_read: Some(vec![]),
        allow_write: Some(vec![]),
        allow_ffi: Some(vec![]),
        allow_serial: Some(vec![]),
        allow_hrtime: true,
        unsafely_ignore_certificate_errors: Some(vec![]),
        ..Flags::default()
      }
    );
  }

  #[test]
  fn repl_with_eval_flag() {
    #[rustfmt::skip]
    let r = flags_from_vec(svec!["deno", "repl", "--eval", "console.log('hello');"]);
    assert_eq!(
      r.unwrap(),
      Flags {
        repl: true,
        subcommand: DenoSubcommand::Repl(ReplFlags {
          eval: Some("console.log('hello');".to_string()),
        }),
        allow_net: Some(vec![]),
        allow_env: Some(vec![]),
        allow_run: Some(vec![]),
        allow_read: Some(vec![]),
        allow_write: Some(vec![]),
        allow_ffi: Some(vec![]),
        allow_serial: Some(vec![]),
        allow_hrtime: true,
        ..Flags::default()
      }
    );
  }

  #[test]
  fn allow_read_allowlist() {
    use tempfile::TempDir;
    let temp_dir = TempDir::new().expect("tempdir fail").path().to_path_buf();

    let r = flags_from_vec(svec![
      "deno",
      "run",
      format!("--allow-read=.,{}", temp_dir.to_str().unwrap()),
      "script.ts"
    ]);
    assert_eq!(
      r.unwrap(),
      Flags {
        allow_read: Some(vec![PathBuf::from("."), temp_dir]),
        subcommand: DenoSubcommand::Run(RunFlags {
          script: "script.ts".to_string(),
        }),
        ..Flags::default()
      }
    );
  }

  #[test]
  fn allow_write_allowlist() {
    use tempfile::TempDir;
    let temp_dir = TempDir::new().expect("tempdir fail").path().to_path_buf();

    let r = flags_from_vec(svec![
      "deno",
      "run",
      format!("--allow-write=.,{}", temp_dir.to_str().unwrap()),
      "script.ts"
    ]);
    assert_eq!(
      r.unwrap(),
      Flags {
        allow_write: Some(vec![PathBuf::from("."), temp_dir]),
        subcommand: DenoSubcommand::Run(RunFlags {
          script: "script.ts".to_string(),
        }),
        ..Flags::default()
      }
    );
  }

  #[test]
  fn allow_net_allowlist() {
    let r = flags_from_vec(svec![
      "deno",
      "run",
      "--allow-net=127.0.0.1",
      "script.ts"
    ]);
    assert_eq!(
      r.unwrap(),
      Flags {
        subcommand: DenoSubcommand::Run(RunFlags {
          script: "script.ts".to_string(),
        }),
        allow_net: Some(svec!["127.0.0.1"]),
        ..Flags::default()
      }
    );
  }

  #[test]
  fn allow_env_allowlist() {
    let r =
      flags_from_vec(svec!["deno", "run", "--allow-env=HOME", "script.ts"]);
    assert_eq!(
      r.unwrap(),
      Flags {
        subcommand: DenoSubcommand::Run(RunFlags {
          script: "script.ts".to_string(),
        }),
        allow_env: Some(svec!["HOME"]),
        ..Flags::default()
      }
    );
  }

  #[test]
  fn allow_env_allowlist_multiple() {
    let r = flags_from_vec(svec![
      "deno",
      "run",
      "--allow-env=HOME,PATH",
      "script.ts"
    ]);
    assert_eq!(
      r.unwrap(),
      Flags {
        subcommand: DenoSubcommand::Run(RunFlags {
          script: "script.ts".to_string(),
        }),
        allow_env: Some(svec!["HOME", "PATH"]),
        ..Flags::default()
      }
    );
  }

  #[test]
  fn allow_env_allowlist_validator() {
    let r =
      flags_from_vec(svec!["deno", "run", "--allow-env=HOME", "script.ts"]);
    assert!(r.is_ok());
    let r =
      flags_from_vec(svec!["deno", "run", "--allow-env=H=ME", "script.ts"]);
    assert!(r.is_err());
    let r =
      flags_from_vec(svec!["deno", "run", "--allow-env=H\0ME", "script.ts"]);
    assert!(r.is_err());
  }

  #[test]
  fn bundle() {
    let r = flags_from_vec(svec!["deno", "bundle", "source.ts"]);
    assert_eq!(
      r.unwrap(),
      Flags {
        subcommand: DenoSubcommand::Bundle(BundleFlags {
          source_file: "source.ts".to_string(),
          out_file: None,
        }),
        ..Flags::default()
      }
    );
  }

  #[test]
  fn bundle_with_config() {
    let r = flags_from_vec(svec![
      "deno",
      "bundle",
      "--no-remote",
      "--config",
      "tsconfig.json",
      "source.ts",
      "bundle.js"
    ]);
    assert_eq!(
      r.unwrap(),
      Flags {
        subcommand: DenoSubcommand::Bundle(BundleFlags {
          source_file: "source.ts".to_string(),
          out_file: Some(PathBuf::from("bundle.js")),
        }),
        allow_write: Some(vec![]),
        no_remote: true,
        config_path: Some("tsconfig.json".to_owned()),
        ..Flags::default()
      }
    );
  }

  #[test]
  fn bundle_with_output() {
    let r = flags_from_vec(svec!["deno", "bundle", "source.ts", "bundle.js"]);
    assert_eq!(
      r.unwrap(),
      Flags {
        subcommand: DenoSubcommand::Bundle(BundleFlags {
          source_file: "source.ts".to_string(),
          out_file: Some(PathBuf::from("bundle.js")),
        }),
        allow_write: Some(vec![]),
        ..Flags::default()
      }
    );
  }

  #[test]
  fn bundle_with_lock() {
    let r = flags_from_vec(svec![
      "deno",
      "bundle",
      "--lock-write",
      "--lock=lock.json",
      "source.ts"
    ]);
    assert_eq!(
      r.unwrap(),
      Flags {
        subcommand: DenoSubcommand::Bundle(BundleFlags {
          source_file: "source.ts".to_string(),
          out_file: None,
        }),
        lock_write: true,
        lock: Some(PathBuf::from("lock.json")),
        ..Flags::default()
      }
    );
  }

  #[test]
  fn bundle_with_reload() {
    let r = flags_from_vec(svec!["deno", "bundle", "--reload", "source.ts"]);
    assert_eq!(
      r.unwrap(),
      Flags {
        reload: true,
        subcommand: DenoSubcommand::Bundle(BundleFlags {
          source_file: "source.ts".to_string(),
          out_file: None,
        }),
        ..Flags::default()
      }
    );
  }

  #[test]
  fn bundle_nocheck() {
    let r = flags_from_vec(svec!["deno", "bundle", "--no-check", "script.ts"])
      .unwrap();
    assert_eq!(
      r,
      Flags {
        subcommand: DenoSubcommand::Bundle(BundleFlags {
          source_file: "script.ts".to_string(),
          out_file: None,
        }),
        check: CheckFlag::None,
        ..Flags::default()
      }
    );
  }

  #[test]
  fn bundle_watch() {
    let r = flags_from_vec(svec!["deno", "bundle", "--watch", "source.ts"]);
    assert_eq!(
      r.unwrap(),
      Flags {
        subcommand: DenoSubcommand::Bundle(BundleFlags {
          source_file: "source.ts".to_string(),
          out_file: None,
        }),
        watch: Some(vec![]),
        ..Flags::default()
      }
    )
  }

  #[test]
  fn bundle_watch_with_no_clear_screen() {
    let r = flags_from_vec(svec![
      "deno",
      "bundle",
      "--watch",
      "--no-clear-screen",
      "source.ts"
    ]);
    assert_eq!(
      r.unwrap(),
      Flags {
        subcommand: DenoSubcommand::Bundle(BundleFlags {
          source_file: "source.ts".to_string(),
          out_file: None,
        }),
        watch: Some(vec![]),
        no_clear_screen: true,
        ..Flags::default()
      }
    )
  }

  #[test]
  fn run_import_map() {
    let r = flags_from_vec(svec![
      "deno",
      "run",
      "--import-map=import_map.json",
      "script.ts"
    ]);
    assert_eq!(
      r.unwrap(),
      Flags {
        subcommand: DenoSubcommand::Run(RunFlags {
          script: "script.ts".to_string(),
        }),
        import_map_path: Some("import_map.json".to_owned()),
        ..Flags::default()
      }
    );
  }

  #[test]
  fn info_import_map() {
    let r = flags_from_vec(svec![
      "deno",
      "info",
      "--import-map=import_map.json",
      "script.ts"
    ]);
    assert_eq!(
      r.unwrap(),
      Flags {
        subcommand: DenoSubcommand::Info(InfoFlags {
          file: Some("script.ts".to_string()),
          json: false,
        }),
        import_map_path: Some("import_map.json".to_owned()),
        ..Flags::default()
      }
    );
  }

  #[test]
  fn cache_import_map() {
    let r = flags_from_vec(svec![
      "deno",
      "cache",
      "--import-map=import_map.json",
      "script.ts"
    ]);
    assert_eq!(
      r.unwrap(),
      Flags {
        subcommand: DenoSubcommand::Cache(CacheFlags {
          files: svec!["script.ts"],
        }),
        import_map_path: Some("import_map.json".to_owned()),
        ..Flags::default()
      }
    );
  }

  #[test]
  fn doc_import_map() {
    let r = flags_from_vec(svec![
      "deno",
      "doc",
      "--import-map=import_map.json",
      "script.ts"
    ]);
    assert_eq!(
      r.unwrap(),
      Flags {
        subcommand: DenoSubcommand::Doc(DocFlags {
          source_file: Some("script.ts".to_owned()),
          private: false,
          json: false,
          filter: None,
        }),
        import_map_path: Some("import_map.json".to_owned()),
        ..Flags::default()
      }
    );
  }

  #[test]
  fn cache_multiple() {
    let r =
      flags_from_vec(svec!["deno", "cache", "script.ts", "script_two.ts"]);
    assert_eq!(
      r.unwrap(),
      Flags {
        subcommand: DenoSubcommand::Cache(CacheFlags {
          files: svec!["script.ts", "script_two.ts"],
        }),
        ..Flags::default()
      }
    );
  }

  #[test]
  fn run_seed() {
    let r = flags_from_vec(svec!["deno", "run", "--seed", "250", "script.ts"]);
    assert_eq!(
      r.unwrap(),
      Flags {
        subcommand: DenoSubcommand::Run(RunFlags {
          script: "script.ts".to_string(),
        }),
        seed: Some(250_u64),
        v8_flags: svec!["--random-seed=250"],
        ..Flags::default()
      }
    );
  }

  #[test]
  fn run_seed_with_v8_flags() {
    let r = flags_from_vec(svec![
      "deno",
      "run",
      "--seed",
      "250",
      "--v8-flags=--expose-gc",
      "script.ts"
    ]);
    assert_eq!(
      r.unwrap(),
      Flags {
        subcommand: DenoSubcommand::Run(RunFlags {
          script: "script.ts".to_string(),
        }),
        seed: Some(250_u64),
        v8_flags: svec!["--expose-gc", "--random-seed=250"],
        ..Flags::default()
      }
    );
  }

  #[test]
  fn install() {
    let r = flags_from_vec(svec![
      "deno",
      "install",
      "https://deno.land/std/examples/colors.ts"
    ]);
    assert_eq!(
      r.unwrap(),
      Flags {
        subcommand: DenoSubcommand::Install(InstallFlags {
          name: None,
          module_url: "https://deno.land/std/examples/colors.ts".to_string(),
          args: vec![],
          root: None,
          force: false,
        }),
        ..Flags::default()
      }
    );
  }

  #[test]
  fn install_with_flags() {
    #[rustfmt::skip]
    let r = flags_from_vec(svec!["deno", "install", "--import-map", "import_map.json", "--no-remote", "--config", "tsconfig.json", "--no-check", "--unsafely-ignore-certificate-errors", "--reload", "--lock", "lock.json", "--lock-write", "--cert", "example.crt", "--cached-only", "--allow-read", "--allow-net", "--v8-flags=--help", "--seed", "1", "--inspect=127.0.0.1:9229", "--name", "file_server", "--root", "/foo", "--force", "https://deno.land/std/http/file_server.ts", "foo", "bar"]);
    assert_eq!(
      r.unwrap(),
      Flags {
        subcommand: DenoSubcommand::Install(InstallFlags {
          name: Some("file_server".to_string()),
          module_url: "https://deno.land/std/http/file_server.ts".to_string(),
          args: svec!["foo", "bar"],
          root: Some(PathBuf::from("/foo")),
          force: true,
        }),
        import_map_path: Some("import_map.json".to_string()),
        no_remote: true,
        config_path: Some("tsconfig.json".to_string()),
        check: CheckFlag::None,
        reload: true,
        lock: Some(PathBuf::from("lock.json")),
        lock_write: true,
        ca_file: Some("example.crt".to_string()),
        cached_only: true,
        v8_flags: svec!["--help", "--random-seed=1"],
        seed: Some(1),
        inspect: Some("127.0.0.1:9229".parse().unwrap()),
        allow_net: Some(vec![]),
        unsafely_ignore_certificate_errors: Some(vec![]),
        allow_read: Some(vec![]),
        ..Flags::default()
      }
    );
  }

  #[test]
  fn log_level() {
    let r =
      flags_from_vec(svec!["deno", "run", "--log-level=debug", "script.ts"]);
    assert_eq!(
      r.unwrap(),
      Flags {
        subcommand: DenoSubcommand::Run(RunFlags {
          script: "script.ts".to_string(),
        }),
        log_level: Some(Level::Debug),
        ..Flags::default()
      }
    );
  }

  #[test]
  fn quiet() {
    let r = flags_from_vec(svec!["deno", "run", "-q", "script.ts"]);
    assert_eq!(
      r.unwrap(),
      Flags {
        subcommand: DenoSubcommand::Run(RunFlags {
          script: "script.ts".to_string(),
        }),
        log_level: Some(Level::Error),
        ..Flags::default()
      }
    );
  }

  #[test]
  fn completions() {
    let r = flags_from_vec(svec!["deno", "completions", "zsh"]).unwrap();

    match r.subcommand {
      DenoSubcommand::Completions(CompletionsFlags { buf }) => {
        assert!(!buf.is_empty())
      }
      _ => unreachable!(),
    }
  }

  #[test]
  fn run_with_args() {
    let r = flags_from_vec(svec![
      "deno",
      "run",
      "script.ts",
      "--allow-read",
      "--allow-net"
    ]);
    assert_eq!(
      r.unwrap(),
      Flags {
        subcommand: DenoSubcommand::Run(RunFlags {
          script: "script.ts".to_string(),
        }),
        argv: svec!["--allow-read", "--allow-net"],
        ..Flags::default()
      }
    );
    let r = flags_from_vec(svec![
      "deno",
      "run",
      "--location",
      "https:foo",
      "--allow-read",
      "script.ts",
      "--allow-net",
      "-r",
      "--help",
      "--foo",
      "bar"
    ]);
    assert_eq!(
      r.unwrap(),
      Flags {
        subcommand: DenoSubcommand::Run(RunFlags {
          script: "script.ts".to_string(),
        }),
        location: Some(Url::parse("https://foo/").unwrap()),
        allow_read: Some(vec![]),
        argv: svec!["--allow-net", "-r", "--help", "--foo", "bar"],
        ..Flags::default()
      }
    );

    let r = flags_from_vec(svec!["deno", "run", "script.ts", "foo", "bar"]);
    assert_eq!(
      r.unwrap(),
      Flags {
        subcommand: DenoSubcommand::Run(RunFlags {
          script: "script.ts".to_string(),
        }),
        argv: svec!["foo", "bar"],
        ..Flags::default()
      }
    );
    let r = flags_from_vec(svec!["deno", "run", "script.ts", "-"]);
    assert_eq!(
      r.unwrap(),
      Flags {
        subcommand: DenoSubcommand::Run(RunFlags {
          script: "script.ts".to_string(),
        }),
        argv: svec!["-"],
        ..Flags::default()
      }
    );

    let r =
      flags_from_vec(svec!["deno", "run", "script.ts", "-", "foo", "bar"]);
    assert_eq!(
      r.unwrap(),
      Flags {
        subcommand: DenoSubcommand::Run(RunFlags {
          script: "script.ts".to_string(),
        }),
        argv: svec!["-", "foo", "bar"],
        ..Flags::default()
      }
    );
  }

  #[test]
  fn no_check() {
    let r = flags_from_vec(svec!["deno", "run", "--no-check", "script.ts"]);
    assert_eq!(
      r.unwrap(),
      Flags {
        subcommand: DenoSubcommand::Run(RunFlags {
          script: "script.ts".to_string(),
        }),
        check: CheckFlag::None,
        ..Flags::default()
      }
    );
  }

  #[test]
  fn no_check_remote() {
    let r =
      flags_from_vec(svec!["deno", "run", "--no-check=remote", "script.ts"]);
    assert_eq!(
      r.unwrap(),
      Flags {
        subcommand: DenoSubcommand::Run(RunFlags {
          script: "script.ts".to_string(),
        }),
        check: CheckFlag::Local,
        ..Flags::default()
      }
    );
  }

  #[test]
  fn repl_with_unsafely_ignore_certificate_errors() {
    let r = flags_from_vec(svec![
      "deno",
      "repl",
      "--eval",
      "console.log('hello');",
      "--unsafely-ignore-certificate-errors"
    ]);
    assert_eq!(
      r.unwrap(),
      Flags {
        repl: true,
        subcommand: DenoSubcommand::Repl(ReplFlags {
          eval: Some("console.log('hello');".to_string()),
        }),
        unsafely_ignore_certificate_errors: Some(vec![]),
        allow_net: Some(vec![]),
        allow_env: Some(vec![]),
        allow_run: Some(vec![]),
        allow_read: Some(vec![]),
        allow_write: Some(vec![]),
        allow_ffi: Some(vec![]),
        allow_hrtime: true,
        ..Flags::default()
      }
    );
  }

  #[test]
  fn run_with_unsafely_ignore_certificate_errors() {
    let r = flags_from_vec(svec![
      "deno",
      "run",
      "--unsafely-ignore-certificate-errors",
      "script.ts"
    ]);
    assert_eq!(
      r.unwrap(),
      Flags {
        subcommand: DenoSubcommand::Run(RunFlags {
          script: "script.ts".to_string(),
        }),
        unsafely_ignore_certificate_errors: Some(vec![]),
        ..Flags::default()
      }
    );
  }

  #[test]
  fn run_with_unsafely_treat_insecure_origin_as_secure_with_ipv6_address() {
    let r = flags_from_vec(svec![
      "deno",
      "run",
      "--unsafely-ignore-certificate-errors=deno.land,localhost,::,127.0.0.1,[::1],1.2.3.4",
      "script.ts"
    ]);
    assert_eq!(
      r.unwrap(),
      Flags {
        subcommand: DenoSubcommand::Run(RunFlags {
          script: "script.ts".to_string(),
        }),
        unsafely_ignore_certificate_errors: Some(svec![
          "deno.land",
          "localhost",
          "::",
          "127.0.0.1",
          "[::1]",
          "1.2.3.4"
        ]),
        ..Flags::default()
      }
    );
  }

  #[test]
  fn repl_with_unsafely_treat_insecure_origin_as_secure_with_ipv6_address() {
    let r = flags_from_vec(svec![
      "deno",
      "repl",
      "--unsafely-ignore-certificate-errors=deno.land,localhost,::,127.0.0.1,[::1],1.2.3.4"]);
    assert_eq!(
      r.unwrap(),
      Flags {
        repl: true,
        subcommand: DenoSubcommand::Repl(ReplFlags { eval: None }),
        unsafely_ignore_certificate_errors: Some(svec![
          "deno.land",
          "localhost",
          "::",
          "127.0.0.1",
          "[::1]",
          "1.2.3.4"
        ]),
        allow_net: Some(vec![]),
        allow_env: Some(vec![]),
        allow_run: Some(vec![]),
        allow_read: Some(vec![]),
        allow_write: Some(vec![]),
        allow_ffi: Some(vec![]),
        allow_hrtime: true,
        ..Flags::default()
      }
    );
  }

  #[test]
  fn no_remote() {
    let r = flags_from_vec(svec!["deno", "run", "--no-remote", "script.ts"]);
    assert_eq!(
      r.unwrap(),
      Flags {
        subcommand: DenoSubcommand::Run(RunFlags {
          script: "script.ts".to_string(),
        }),
        no_remote: true,
        ..Flags::default()
      }
    );
  }

  #[test]
  fn cached_only() {
    let r = flags_from_vec(svec!["deno", "run", "--cached-only", "script.ts"]);
    assert_eq!(
      r.unwrap(),
      Flags {
        subcommand: DenoSubcommand::Run(RunFlags {
          script: "script.ts".to_string(),
        }),
        cached_only: true,
        ..Flags::default()
      }
    );
  }

  #[test]
  fn allow_net_allowlist_with_ports() {
    let r = flags_from_vec(svec![
      "deno",
      "run",
      "--allow-net=deno.land,:8000,:4545",
      "script.ts"
    ]);
    assert_eq!(
      r.unwrap(),
      Flags {
        subcommand: DenoSubcommand::Run(RunFlags {
          script: "script.ts".to_string(),
        }),
        allow_net: Some(svec![
          "deno.land",
          "0.0.0.0:8000",
          "127.0.0.1:8000",
          "localhost:8000",
          "0.0.0.0:4545",
          "127.0.0.1:4545",
          "localhost:4545"
        ]),
        ..Flags::default()
      }
    );
  }

  #[test]
  fn allow_net_allowlist_with_ipv6_address() {
    let r = flags_from_vec(svec![
      "deno",
      "run",
      "--allow-net=deno.land,deno.land:80,::,127.0.0.1,[::1],1.2.3.4:5678,:5678,[::1]:8080",
      "script.ts"
    ]);
    assert_eq!(
      r.unwrap(),
      Flags {
        subcommand: DenoSubcommand::Run(RunFlags {
          script: "script.ts".to_string(),
        }),
        allow_net: Some(svec![
          "deno.land",
          "deno.land:80",
          "::",
          "127.0.0.1",
          "[::1]",
          "1.2.3.4:5678",
          "0.0.0.0:5678",
          "127.0.0.1:5678",
          "localhost:5678",
          "[::1]:8080"
        ]),
        ..Flags::default()
      }
    );
  }

  #[test]
  fn lock_write() {
    let r = flags_from_vec(svec![
      "deno",
      "run",
      "--lock-write",
      "--lock=lock.json",
      "script.ts"
    ]);
    assert_eq!(
      r.unwrap(),
      Flags {
        subcommand: DenoSubcommand::Run(RunFlags {
          script: "script.ts".to_string(),
        }),
        lock_write: true,
        lock: Some(PathBuf::from("lock.json")),
        ..Flags::default()
      }
    );
  }

  #[test]
  fn test_with_flags() {
    #[rustfmt::skip]
    let r = flags_from_vec(svec!["deno", "test", "--unstable", "--no-run", "--filter", "- foo", "--coverage=cov", "--location", "https:foo", "--allow-net", "--allow-none", "dir1/", "dir2/", "--", "arg1", "arg2"]);
    assert_eq!(
      r.unwrap(),
      Flags {
        subcommand: DenoSubcommand::Test(TestFlags {
          no_run: true,
          doc: false,
          fail_fast: None,
          filter: Some("- foo".to_string()),
          allow_none: true,
          include: Some(svec!["dir1/", "dir2/"]),
          ignore: vec![],
          shuffle: None,
          concurrent_jobs: NonZeroUsize::new(1).unwrap(),
        }),
        unstable: true,
        coverage_dir: Some("cov".to_string()),
        location: Some(Url::parse("https://foo/").unwrap()),
        allow_net: Some(vec![]),
        argv: svec!["arg1", "arg2"],
        ..Flags::default()
      }
    );
  }

  #[test]
  fn run_with_cafile() {
    let r = flags_from_vec(svec![
      "deno",
      "run",
      "--cert",
      "example.crt",
      "script.ts"
    ]);
    assert_eq!(
      r.unwrap(),
      Flags {
        subcommand: DenoSubcommand::Run(RunFlags {
          script: "script.ts".to_string(),
        }),
        ca_file: Some("example.crt".to_owned()),
        ..Flags::default()
      }
    );
  }

  #[test]
  fn run_with_enable_testing_features() {
    let r = flags_from_vec(svec![
      "deno",
      "run",
      "--enable-testing-features-do-not-use",
      "script.ts"
    ]);
    assert_eq!(
      r.unwrap(),
      Flags {
        subcommand: DenoSubcommand::Run(RunFlags {
          script: "script.ts".to_string(),
        }),
        enable_testing_features: true,
        ..Flags::default()
      }
    );
  }

  #[test]
  fn test_with_concurrent_jobs() {
    let r = flags_from_vec(svec!["deno", "test", "--jobs=4"]);
    assert_eq!(
      r.unwrap(),
      Flags {
        subcommand: DenoSubcommand::Test(TestFlags {
          no_run: false,
          doc: false,
          fail_fast: None,
          filter: None,
          allow_none: false,
          shuffle: None,
          include: None,
          ignore: vec![],
          concurrent_jobs: NonZeroUsize::new(4).unwrap(),
        }),
        ..Flags::default()
      }
    );

    let r = flags_from_vec(svec!["deno", "test", "--jobs=0"]);
    assert!(r.is_err());
  }

  #[test]
  fn test_with_fail_fast() {
    let r = flags_from_vec(svec!["deno", "test", "--fail-fast=3"]);
    assert_eq!(
      r.unwrap(),
      Flags {
        subcommand: DenoSubcommand::Test(TestFlags {
          no_run: false,
          doc: false,
          fail_fast: Some(NonZeroUsize::new(3).unwrap()),
          filter: None,
          allow_none: false,
          shuffle: None,
          include: None,
          ignore: vec![],
          concurrent_jobs: NonZeroUsize::new(1).unwrap(),
        }),
        ..Flags::default()
      }
    );

    let r = flags_from_vec(svec!["deno", "test", "--fail-fast=0"]);
    assert!(r.is_err());
  }

  #[test]
  fn test_with_enable_testing_features() {
    let r = flags_from_vec(svec![
      "deno",
      "test",
      "--enable-testing-features-do-not-use"
    ]);
    assert_eq!(
      r.unwrap(),
      Flags {
        subcommand: DenoSubcommand::Test(TestFlags {
          no_run: false,
          doc: false,
          fail_fast: None,
          filter: None,
          allow_none: false,
          shuffle: None,
          include: None,
          ignore: vec![],
          concurrent_jobs: NonZeroUsize::new(1).unwrap(),
        }),
        enable_testing_features: true,
        ..Flags::default()
      }
    );
  }

  #[test]
  fn test_shuffle() {
    let r = flags_from_vec(svec!["deno", "test", "--shuffle=1"]);
    assert_eq!(
      r.unwrap(),
      Flags {
        subcommand: DenoSubcommand::Test(TestFlags {
          no_run: false,
          doc: false,
          fail_fast: None,
          filter: None,
          allow_none: false,
          shuffle: Some(1),
          include: None,
          ignore: vec![],
          concurrent_jobs: NonZeroUsize::new(1).unwrap(),
        }),
        watch: None,
        ..Flags::default()
      }
    );
  }

  #[test]
  fn test_watch() {
    let r = flags_from_vec(svec!["deno", "test", "--watch"]);
    assert_eq!(
      r.unwrap(),
      Flags {
        subcommand: DenoSubcommand::Test(TestFlags {
          no_run: false,
          doc: false,
          fail_fast: None,
          filter: None,
          allow_none: false,
          shuffle: None,
          include: None,
          ignore: vec![],
          concurrent_jobs: NonZeroUsize::new(1).unwrap(),
        }),
        watch: Some(vec![]),
        ..Flags::default()
      }
    );
  }

  #[test]
  fn test_watch_with_no_clear_screen() {
    let r =
      flags_from_vec(svec!["deno", "test", "--watch", "--no-clear-screen"]);
    assert_eq!(
      r.unwrap(),
      Flags {
        subcommand: DenoSubcommand::Test(TestFlags {
          no_run: false,
          doc: false,
          fail_fast: None,
          filter: None,
          allow_none: false,
          shuffle: None,
          include: None,
          ignore: vec![],
          concurrent_jobs: NonZeroUsize::new(1).unwrap(),
        }),
        watch: Some(vec![]),
        no_clear_screen: true,
        ..Flags::default()
      }
    );
  }

  #[test]
  fn bundle_with_cafile() {
    let r = flags_from_vec(svec![
      "deno",
      "bundle",
      "--cert",
      "example.crt",
      "source.ts"
    ]);
    assert_eq!(
      r.unwrap(),
      Flags {
        subcommand: DenoSubcommand::Bundle(BundleFlags {
          source_file: "source.ts".to_string(),
          out_file: None,
        }),
        ca_file: Some("example.crt".to_owned()),
        ..Flags::default()
      }
    );
  }

  #[test]
  fn upgrade_with_ca_file() {
    let r = flags_from_vec(svec!["deno", "upgrade", "--cert", "example.crt"]);
    assert_eq!(
      r.unwrap(),
      Flags {
        subcommand: DenoSubcommand::Upgrade(UpgradeFlags {
          force: false,
          dry_run: false,
          canary: false,
          version: None,
          output: None,
          ca_file: Some("example.crt".to_owned()),
        }),
        ca_file: Some("example.crt".to_owned()),
        ..Flags::default()
      }
    );
  }

  #[test]
  fn cache_with_cafile() {
    let r = flags_from_vec(svec![
      "deno",
      "cache",
      "--cert",
      "example.crt",
      "script.ts",
      "script_two.ts"
    ]);
    assert_eq!(
      r.unwrap(),
      Flags {
        subcommand: DenoSubcommand::Cache(CacheFlags {
          files: svec!["script.ts", "script_two.ts"],
        }),
        ca_file: Some("example.crt".to_owned()),
        ..Flags::default()
      }
    );
  }

  #[test]
  fn info_with_cafile() {
    let r = flags_from_vec(svec![
      "deno",
      "info",
      "--cert",
      "example.crt",
      "https://example.com"
    ]);
    assert_eq!(
      r.unwrap(),
      Flags {
        subcommand: DenoSubcommand::Info(InfoFlags {
          json: false,
          file: Some("https://example.com".to_string()),
        }),
        ca_file: Some("example.crt".to_owned()),
        ..Flags::default()
      }
    );
  }

  #[test]
  fn doc() {
    let r = flags_from_vec(svec!["deno", "doc", "--json", "path/to/module.ts"]);
    assert_eq!(
      r.unwrap(),
      Flags {
        subcommand: DenoSubcommand::Doc(DocFlags {
          private: false,
          json: true,
          source_file: Some("path/to/module.ts".to_string()),
          filter: None,
        }),
        ..Flags::default()
      }
    );

    let r = flags_from_vec(svec![
      "deno",
      "doc",
      "path/to/module.ts",
      "SomeClass.someField"
    ]);
    assert_eq!(
      r.unwrap(),
      Flags {
        subcommand: DenoSubcommand::Doc(DocFlags {
          private: false,
          json: false,
          source_file: Some("path/to/module.ts".to_string()),
          filter: Some("SomeClass.someField".to_string()),
        }),
        ..Flags::default()
      }
    );

    let r = flags_from_vec(svec!["deno", "doc"]);
    assert_eq!(
      r.unwrap(),
      Flags {
        subcommand: DenoSubcommand::Doc(DocFlags {
          private: false,
          json: false,
          source_file: None,
          filter: None,
        }),
        ..Flags::default()
      }
    );

    let r = flags_from_vec(svec!["deno", "doc", "--builtin", "Deno.Listener"]);
    assert_eq!(
      r.unwrap(),
      Flags {
        subcommand: DenoSubcommand::Doc(DocFlags {
          private: false,
          json: false,
          source_file: Some("--builtin".to_string()),
          filter: Some("Deno.Listener".to_string()),
        }),
        ..Flags::default()
      }
    );

    let r =
      flags_from_vec(svec!["deno", "doc", "--private", "path/to/module.js"]);
    assert_eq!(
      r.unwrap(),
      Flags {
        subcommand: DenoSubcommand::Doc(DocFlags {
          private: true,
          json: false,
          source_file: Some("path/to/module.js".to_string()),
          filter: None,
        }),
        ..Flags::default()
      }
    );
  }

  #[test]
  fn inspect_default_host() {
    let r = flags_from_vec(svec!["deno", "run", "--inspect", "foo.js"]);
    assert_eq!(
      r.unwrap(),
      Flags {
        subcommand: DenoSubcommand::Run(RunFlags {
          script: "foo.js".to_string(),
        }),
        inspect: Some("127.0.0.1:9229".parse().unwrap()),
        ..Flags::default()
      }
    );
  }

  #[test]
  fn compile() {
    let r = flags_from_vec(svec![
      "deno",
      "compile",
      "https://deno.land/std/examples/colors.ts"
    ]);
    assert_eq!(
      r.unwrap(),
      Flags {
        subcommand: DenoSubcommand::Compile(CompileFlags {
          source_file: "https://deno.land/std/examples/colors.ts".to_string(),
          output: None,
          args: vec![],
          target: None,
        }),
        ..Flags::default()
      }
    );
  }

  #[test]
  fn compile_with_flags() {
    #[rustfmt::skip]
    let r = flags_from_vec(svec!["deno", "compile", "--import-map", "import_map.json", "--no-remote", "--config", "tsconfig.json", "--no-check", "--unsafely-ignore-certificate-errors", "--reload", "--lock", "lock.json", "--lock-write", "--cert", "example.crt", "--cached-only", "--location", "https:foo", "--allow-read", "--allow-net", "--v8-flags=--help", "--seed", "1", "--output", "colors", "https://deno.land/std/examples/colors.ts", "foo", "bar"]);
    assert_eq!(
      r.unwrap(),
      Flags {
        subcommand: DenoSubcommand::Compile(CompileFlags {
          source_file: "https://deno.land/std/examples/colors.ts".to_string(),
          output: Some(PathBuf::from("colors")),
          args: svec!["foo", "bar"],
          target: None,
        }),
        import_map_path: Some("import_map.json".to_string()),
        no_remote: true,
        config_path: Some("tsconfig.json".to_string()),
        check: CheckFlag::None,
        reload: true,
        lock: Some(PathBuf::from("lock.json")),
        lock_write: true,
        ca_file: Some("example.crt".to_string()),
        cached_only: true,
        location: Some(Url::parse("https://foo/").unwrap()),
        allow_read: Some(vec![]),
        unsafely_ignore_certificate_errors: Some(vec![]),
        allow_net: Some(vec![]),
        v8_flags: svec!["--help", "--random-seed=1"],
        seed: Some(1),
        ..Flags::default()
      }
    );
  }

  #[test]
  fn coverage() {
    let r = flags_from_vec(svec!["deno", "coverage", "foo.json"]);
    assert_eq!(
      r.unwrap(),
      Flags {
        subcommand: DenoSubcommand::Coverage(CoverageFlags {
          files: vec![PathBuf::from("foo.json")],
          ignore: vec![],
          include: vec![r"^file:".to_string()],
          exclude: vec![r"test\.(js|mjs|ts|jsx|tsx)$".to_string()],
          lcov: false,
        }),
        ..Flags::default()
      }
    );
  }

  #[test]
  fn location_with_bad_scheme() {
    #[rustfmt::skip]
    let r = flags_from_vec(svec!["deno", "run", "--location", "foo:", "mod.ts"]);
    assert!(r.is_err());
    assert!(r
      .unwrap_err()
      .to_string()
      .contains("Expected protocol \"http\" or \"https\""));
  }

  #[test]
  fn compat() {
    let r =
      flags_from_vec(svec!["deno", "run", "--compat", "--unstable", "foo.js"]);
    assert_eq!(
      r.unwrap(),
      Flags {
        subcommand: DenoSubcommand::Run(RunFlags {
          script: "foo.js".to_string(),
        }),
        compat: true,
        unstable: true,
        ..Flags::default()
      }
    );
  }

  #[test]
  fn test_config_path_args() {
    let flags = flags_from_vec(svec!["deno", "run", "foo.js"]).unwrap();
    assert_eq!(
      flags.config_path_args(),
      vec![std::env::current_dir().unwrap().join("foo.js")]
    );

    let flags =
      flags_from_vec(svec!["deno", "lint", "dir/a.js", "dir/b.js"]).unwrap();
    assert_eq!(
      flags.config_path_args(),
      vec![PathBuf::from("dir/a.js"), PathBuf::from("dir/b.js")]
    );

    let flags = flags_from_vec(svec!["deno", "lint"]).unwrap();
    assert!(flags.config_path_args().is_empty());

    let flags =
      flags_from_vec(svec!["deno", "fmt", "dir/a.js", "dir/b.js"]).unwrap();
    assert_eq!(
      flags.config_path_args(),
      vec![PathBuf::from("dir/a.js"), PathBuf::from("dir/b.js")]
    );
  }

  #[test]
  fn test_no_clear_watch_flag_without_watch_flag() {
    let r = flags_from_vec(svec!["deno", "run", "--no-clear-screen", "foo.js"]);
    assert!(r.is_err());
    let error_message = r.unwrap_err().to_string();
    assert!(&error_message
      .contains("error: The following required arguments were not provided:"));
    assert!(&error_message.contains("--watch=<FILES>..."));
  }
}<|MERGE_RESOLUTION|>--- conflicted
+++ resolved
@@ -222,7 +222,6 @@
   pub allow_read: Option<Vec<PathBuf>>,
   pub allow_run: Option<Vec<String>>,
   pub allow_write: Option<Vec<PathBuf>>,
-  pub allow_serial: Option<Vec<String>>,
   pub ca_stores: Option<Vec<String>>,
   pub ca_file: Option<String>,
   pub cache_blocklist: Vec<String>,
@@ -357,17 +356,6 @@
       _ => {}
     }
 
-    match &self.allow_serial {
-      Some(serial_allowlist) if serial_allowlist.is_empty() => {
-        args.push("--allow-serial".to_string());
-      }
-      Some(serial_allowlist) => {
-        let s = format!("--allow-serial={}", serial_allowlist.join(","));
-        args.push(s);
-      }
-      _ => {}
-    }
-
     if self.allow_hrtime {
       args.push("--allow-hrtime".to_string());
     }
@@ -408,7 +396,6 @@
       allow_read: flags.allow_read,
       allow_run: flags.allow_run,
       allow_write: flags.allow_write,
-      allow_serial: flags.allow_serial,
       prompt: flags.prompt,
     }
   }
@@ -1494,20 +1481,7 @@
         .help("Allow loading dynamic libraries"),
     )
     .arg(
-<<<<<<< HEAD
-      Arg::with_name("allow-serial")
-        .long("allow-serial")
-        .min_values(0)
-        .takes_value(true)
-        .use_delimiter(true)
-        .require_equals(true)
-        .help("Allow interacting with serial ports"),
-    )
-    .arg(
-      Arg::with_name("allow-hrtime")
-=======
       Arg::new("allow-hrtime")
->>>>>>> 82284d80
         .long("allow-hrtime")
         .help("Allow high resolution time measurement"),
     )
@@ -1922,7 +1896,6 @@
   flags.allow_read = Some(vec![]);
   flags.allow_write = Some(vec![]);
   flags.allow_ffi = Some(vec![]);
-  flags.allow_serial = Some(vec![]);
   flags.allow_hrtime = true;
   // TODO(@satyarohith): remove this flag in 2.0.
   let as_typescript = matches.is_present("ts");
@@ -2108,20 +2081,6 @@
 
 fn repl_parse(flags: &mut Flags, matches: &clap::ArgMatches) {
   runtime_args_parse(flags, matches, false, true);
-<<<<<<< HEAD
-  flags.repl = true;
-  flags.subcommand = DenoSubcommand::Repl(ReplFlags {
-    eval: matches.value_of("eval").map(ToOwned::to_owned),
-  });
-  flags.allow_net = Some(vec![]);
-  flags.allow_env = Some(vec![]);
-  flags.allow_run = Some(vec![]);
-  flags.allow_read = Some(vec![]);
-  flags.allow_write = Some(vec![]);
-  flags.allow_ffi = Some(vec![]);
-  flags.allow_serial = Some(vec![]);
-  flags.allow_hrtime = true;
-=======
   unsafely_ignore_certificate_errors_parse(flags, matches);
   handle_repl_flags(
     flags,
@@ -2129,7 +2088,6 @@
       eval: matches.value_of("eval").map(ToOwned::to_owned),
     },
   );
->>>>>>> 82284d80
 }
 
 fn run_parse(flags: &mut Flags, matches: &clap::ArgMatches) {
@@ -2318,13 +2276,6 @@
     debug!("ffi allowlist: {:#?}", &flags.allow_ffi);
   }
 
-  if let Some(serial_wl) = matches.values_of("allow-serial") {
-    let serial_allowlist: Vec<String> =
-      serial_wl.map(ToString::to_string).collect();
-    flags.allow_serial = Some(serial_allowlist);
-    debug!("serial allowlist: {:#?}", &flags.allow_serial);
-  }
-
   if matches.is_present("allow-hrtime") {
     flags.allow_hrtime = true;
   }
@@ -2336,7 +2287,6 @@
     flags.allow_run = Some(vec![]);
     flags.allow_write = Some(vec![]);
     flags.allow_ffi = Some(vec![]);
-    flags.allow_serial = Some(vec![]);
     flags.allow_hrtime = true;
   }
   if matches.is_present("prompt") {
@@ -2760,7 +2710,6 @@
         allow_read: Some(vec![]),
         allow_write: Some(vec![]),
         allow_ffi: Some(vec![]),
-        allow_serial: Some(vec![]),
         allow_hrtime: true,
         ..Flags::default()
       }
@@ -3339,7 +3288,6 @@
         allow_read: Some(vec![]),
         allow_write: Some(vec![]),
         allow_ffi: Some(vec![]),
-        allow_serial: Some(vec![]),
         allow_hrtime: true,
         ..Flags::default()
       }
@@ -3363,7 +3311,6 @@
         allow_read: Some(vec![]),
         allow_write: Some(vec![]),
         allow_ffi: Some(vec![]),
-        allow_serial: Some(vec![]),
         allow_hrtime: true,
         ..Flags::default()
       }
@@ -3388,7 +3335,6 @@
         allow_read: Some(vec![]),
         allow_write: Some(vec![]),
         allow_ffi: Some(vec![]),
-        allow_serial: Some(vec![]),
         allow_hrtime: true,
         ..Flags::default()
       }
@@ -3426,7 +3372,6 @@
         allow_read: Some(vec![]),
         allow_write: Some(vec![]),
         allow_ffi: Some(vec![]),
-        allow_serial: Some(vec![]),
         allow_hrtime: true,
         ..Flags::default()
       }
@@ -3457,7 +3402,6 @@
         allow_read: Some(vec![]),
         allow_write: Some(vec![]),
         allow_ffi: Some(vec![]),
-        allow_serial: Some(vec![]),
         allow_hrtime: true,
         ..Flags::default()
       }
@@ -3479,7 +3423,6 @@
         allow_read: Some(vec![]),
         allow_write: Some(vec![]),
         allow_ffi: Some(vec![]),
-        allow_serial: Some(vec![]),
         allow_hrtime: true,
         ..Flags::default()
       }
@@ -3514,7 +3457,6 @@
         allow_read: Some(vec![]),
         allow_write: Some(vec![]),
         allow_ffi: Some(vec![]),
-        allow_serial: Some(vec![]),
         allow_hrtime: true,
         unsafely_ignore_certificate_errors: Some(vec![]),
         ..Flags::default()
@@ -3539,7 +3481,6 @@
         allow_read: Some(vec![]),
         allow_write: Some(vec![]),
         allow_ffi: Some(vec![]),
-        allow_serial: Some(vec![]),
         allow_hrtime: true,
         ..Flags::default()
       }
