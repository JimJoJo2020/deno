--- conflicted
+++ resolved
@@ -106,11 +106,10 @@
 
   pub lock: Option<String>,
   pub lock_write: bool,
-<<<<<<< HEAD
 
   pub debug: bool,
   pub debug_address: Option<String>,
-=======
+
   pub ca_file: Option<String>,
 }
 
@@ -174,7 +173,6 @@
 
     args
   }
->>>>>>> d143fe61
 }
 
 static ENV_VARIABLES_HELP: &str = "ENVIRONMENT VARIABLES:
@@ -463,7 +461,6 @@
   }
 }
 
-<<<<<<< HEAD
 fn debug_args_parse(flags: &mut DenoFlags, matches: &clap::ArgMatches) {
   if matches.is_present("debug") {
     flags.debug = true;
@@ -473,10 +470,7 @@
   }
 }
 
-fn resolve_fs_whitelist(whitelist: &[String]) -> Vec<String> {
-=======
 fn resolve_fs_whitelist(whitelist: &[PathBuf]) -> Vec<PathBuf> {
->>>>>>> d143fe61
   whitelist
     .iter()
     .map(|raw_path| resolve_from_cwd(Path::new(&raw_path)).unwrap())
@@ -491,12 +485,9 @@
   config_arg_parse(flags, matches);
   v8_flags_arg_parse(flags, matches);
   no_remote_arg_parse(flags, matches);
-<<<<<<< HEAD
   debug_args_parse(flags, matches);
-=======
   permission_args_parse(flags, matches);
   ca_file_arg_parse(flags, matches);
->>>>>>> d143fe61
 
   if matches.is_present("cached-only") {
     flags.cached_only = true;
