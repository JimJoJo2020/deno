--- conflicted
+++ resolved
@@ -26,15 +26,7 @@
       .await?;
 
     self
-<<<<<<< HEAD
-      .session
-      .post_message("Runtime.enable".to_string(), None)
-      .await?;
-
-    self
-      .session
-=======
->>>>>>> 04f05d0d
+      .session
       .post_message("Profiler.enable".to_string(), None)
       .await?;
 
@@ -92,14 +84,7 @@
       .post_message("Profiler.disable".to_string(), None)
       .await?;
     self
-<<<<<<< HEAD
-      .session
-      .post_message("Runtime.disable".to_string(), None)
-      .await?;
-    self
-      .session
-=======
->>>>>>> 04f05d0d
+      .session
       .post_message("Debugger.disable".to_string(), None)
       .await?;
 
