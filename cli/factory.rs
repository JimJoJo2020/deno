// Copyright 2018-2024 the Deno authors. All rights reserved. MIT license.

<<<<<<< HEAD
use crate::args::CliOptions;
use crate::args::DenoSubcommand;
use crate::args::Flags;
use crate::args::Lockfile;
use crate::args::PackageJsonInstallDepsProvider;
=======
use crate::args::deno_json::deno_json_deps;
use crate::args::CliLockfile;
use crate::args::CliOptions;
use crate::args::DenoSubcommand;
use crate::args::Flags;
use crate::args::PackageJsonDepsProvider;
>>>>>>> bc8a0e6e
use crate::args::StorageKeyResolver;
use crate::args::TsConfigType;
use crate::cache::Caches;
use crate::cache::CodeCache;
use crate::cache::DenoDir;
use crate::cache::DenoDirProvider;
use crate::cache::EmitCache;
use crate::cache::GlobalHttpCache;
use crate::cache::HttpCache;
use crate::cache::LocalHttpCache;
use crate::cache::ModuleInfoCache;
use crate::cache::NodeAnalysisCache;
use crate::cache::ParsedSourceCache;
use crate::emit::Emitter;
use crate::file_fetcher::FileFetcher;
use crate::graph_container::MainModuleGraphContainer;
use crate::graph_util::FileWatcherReporter;
use crate::graph_util::ModuleGraphBuilder;
use crate::graph_util::ModuleGraphCreator;
use crate::http_util::HttpClientProvider;
use crate::module_loader::CliModuleLoaderFactory;
use crate::module_loader::ModuleLoadPreparer;
use crate::node::CliCjsCodeAnalyzer;
use crate::node::CliNodeCodeTranslator;
use crate::npm::create_cli_npm_resolver;
use crate::npm::CliNpmResolver;
use crate::npm::CliNpmResolverByonmCreateOptions;
use crate::npm::CliNpmResolverCreateOptions;
use crate::npm::CliNpmResolverManagedCreateOptions;
use crate::npm::CliNpmResolverManagedSnapshotOption;
use crate::resolver::CjsResolutionStore;
use crate::resolver::CliGraphResolver;
use crate::resolver::CliGraphResolverOptions;
use crate::resolver::CliNodeResolver;
use crate::resolver::NpmModuleLoader;
use crate::resolver::SloppyImportsResolver;
use crate::standalone::DenoCompileBinaryWriter;
use crate::tools::check::TypeChecker;
use crate::tools::coverage::CoverageCollector;
use crate::tools::run::hmr::HmrRunner;
use crate::util::file_watcher::WatcherCommunicator;
use crate::util::fs::canonicalize_path_maybe_not_exists;
use crate::util::progress_bar::ProgressBar;
use crate::util::progress_bar::ProgressBarStyle;
use crate::worker::CliMainWorkerFactory;
use crate::worker::CliMainWorkerOptions;
use std::collections::BTreeSet;
use std::path::PathBuf;

use deno_config::package_json::PackageJsonDepValue;
use deno_config::workspace::WorkspaceResolver;
use deno_config::ConfigFile;
use deno_core::error::AnyError;
use deno_core::futures::FutureExt;
use deno_core::FeatureChecker;

use deno_lockfile::WorkspaceMemberConfig;
use deno_runtime::deno_fs;
use deno_runtime::deno_node::analyze::NodeCodeTranslator;
use deno_runtime::deno_node::NodeResolver;
use deno_runtime::deno_node::PackageJson;
use deno_runtime::deno_tls::RootCertStoreProvider;
use deno_runtime::deno_web::BlobStore;
use deno_runtime::inspector_server::InspectorServer;
use log::warn;
use std::future::Future;
use std::sync::Arc;

pub struct CliFactoryBuilder {
  watcher_communicator: Option<Arc<WatcherCommunicator>>,
}

impl CliFactoryBuilder {
  pub fn new() -> Self {
    Self {
      watcher_communicator: None,
    }
  }

  pub fn build_from_flags(self, flags: Flags) -> Result<CliFactory, AnyError> {
    Ok(self.build_from_cli_options(Arc::new(CliOptions::from_flags(flags)?)))
  }

  pub fn build_from_flags_for_watcher(
    mut self,
    flags: Flags,
    watcher_communicator: Arc<WatcherCommunicator>,
  ) -> Result<CliFactory, AnyError> {
    self.watcher_communicator = Some(watcher_communicator);
    self.build_from_flags(flags)
  }

  pub fn build_from_cli_options(self, options: Arc<CliOptions>) -> CliFactory {
    CliFactory {
      watcher_communicator: self.watcher_communicator,
      options,
      services: Default::default(),
    }
  }
}

struct Deferred<T>(once_cell::unsync::OnceCell<T>);

impl<T> Default for Deferred<T> {
  fn default() -> Self {
    Self(once_cell::unsync::OnceCell::default())
  }
}

impl<T> Deferred<T> {
  #[inline(always)]
  pub fn get_or_try_init(
    &self,
    create: impl FnOnce() -> Result<T, AnyError>,
  ) -> Result<&T, AnyError> {
    self.0.get_or_try_init(create)
  }

  #[inline(always)]
  pub fn get_or_init(&self, create: impl FnOnce() -> T) -> &T {
    self.0.get_or_init(create)
  }

  pub async fn get_or_try_init_async(
    &self,
    // some futures passed here are boxed because it was discovered
    // that they were called a lot, causing other futures to get
    // really big causing stack overflows on Windows
    create: impl Future<Output = Result<T, AnyError>>,
  ) -> Result<&T, AnyError> {
    if self.0.get().is_none() {
      // todo(dsherret): it would be more ideal if this enforced a
      // single executor and then we could make some initialization
      // concurrent
      let val = create.await?;
      _ = self.0.set(val);
    }
    Ok(self.0.get().unwrap())
  }
}

#[derive(Default)]
struct CliFactoryServices {
  deno_dir_provider: Deferred<Arc<DenoDirProvider>>,
  caches: Deferred<Arc<Caches>>,
  file_fetcher: Deferred<Arc<FileFetcher>>,
  global_http_cache: Deferred<Arc<GlobalHttpCache>>,
  http_cache: Deferred<Arc<dyn HttpCache>>,
  http_client_provider: Deferred<Arc<HttpClientProvider>>,
  emit_cache: Deferred<EmitCache>,
  emitter: Deferred<Arc<Emitter>>,
  fs: Deferred<Arc<dyn deno_fs::FileSystem>>,
  main_graph_container: Deferred<Arc<MainModuleGraphContainer>>,
<<<<<<< HEAD
  lockfile: Deferred<Option<Arc<Mutex<Lockfile>>>>,
=======
  lockfile: Deferred<Option<Arc<CliLockfile>>>,
  maybe_import_map: Deferred<Option<Arc<ImportMap>>>,
>>>>>>> bc8a0e6e
  maybe_inspector_server: Deferred<Option<Arc<InspectorServer>>>,
  root_cert_store_provider: Deferred<Arc<dyn RootCertStoreProvider>>,
  blob_store: Deferred<Arc<BlobStore>>,
  module_info_cache: Deferred<Arc<ModuleInfoCache>>,
  parsed_source_cache: Deferred<Arc<ParsedSourceCache>>,
  resolver: Deferred<Arc<CliGraphResolver>>,
  maybe_file_watcher_reporter: Deferred<Option<FileWatcherReporter>>,
  module_graph_builder: Deferred<Arc<ModuleGraphBuilder>>,
  module_graph_creator: Deferred<Arc<ModuleGraphCreator>>,
  module_load_preparer: Deferred<Arc<ModuleLoadPreparer>>,
  node_code_translator: Deferred<Arc<CliNodeCodeTranslator>>,
  node_resolver: Deferred<Arc<NodeResolver>>,
  npm_resolver: Deferred<Arc<dyn CliNpmResolver>>,
  text_only_progress_bar: Deferred<ProgressBar>,
  type_checker: Deferred<Arc<TypeChecker>>,
  cjs_resolutions: Deferred<Arc<CjsResolutionStore>>,
  cli_node_resolver: Deferred<Arc<CliNodeResolver>>,
  feature_checker: Deferred<Arc<FeatureChecker>>,
  code_cache: Deferred<Arc<CodeCache>>,
  workspace_resolver: Deferred<Arc<WorkspaceResolver>>,
}

pub struct CliFactory {
  watcher_communicator: Option<Arc<WatcherCommunicator>>,
  options: Arc<CliOptions>,
  services: CliFactoryServices,
}

impl CliFactory {
  pub fn from_flags(flags: Flags) -> Result<Self, AnyError> {
    CliFactoryBuilder::new().build_from_flags(flags)
  }

  pub fn from_cli_options(options: Arc<CliOptions>) -> Self {
    CliFactoryBuilder::new().build_from_cli_options(options)
  }

  pub fn cli_options(&self) -> &Arc<CliOptions> {
    &self.options
  }

  pub fn deno_dir_provider(&self) -> &Arc<DenoDirProvider> {
    self.services.deno_dir_provider.get_or_init(|| {
      Arc::new(DenoDirProvider::new(
        self.options.maybe_custom_root().clone(),
      ))
    })
  }

  pub fn deno_dir(&self) -> Result<&DenoDir, AnyError> {
    Ok(self.deno_dir_provider().get_or_create()?)
  }

  pub fn caches(&self) -> Result<&Arc<Caches>, AnyError> {
    self.services.caches.get_or_try_init(|| {
      let caches = Arc::new(Caches::new(self.deno_dir_provider().clone()));
      // Warm up the caches we know we'll likely need based on the CLI mode
      match self.options.sub_command() {
        DenoSubcommand::Run(_)
        | DenoSubcommand::Serve(_)
        | DenoSubcommand::Bench(_)
        | DenoSubcommand::Test(_)
        | DenoSubcommand::Check(_) => {
          _ = caches.dep_analysis_db();
          _ = caches.node_analysis_db();
          if self.options.type_check_mode().is_true() {
            _ = caches.fast_check_db();
            _ = caches.type_checking_cache_db();
          }
          if self.options.code_cache_enabled() {
            _ = caches.code_cache_db();
          }
        }
        _ => {}
      }
      Ok(caches)
    })
  }

  pub fn blob_store(&self) -> &Arc<BlobStore> {
    self.services.blob_store.get_or_init(Default::default)
  }

  pub fn root_cert_store_provider(&self) -> &Arc<dyn RootCertStoreProvider> {
    self
      .services
      .root_cert_store_provider
      .get_or_init(|| self.options.resolve_root_cert_store_provider())
  }

  pub fn text_only_progress_bar(&self) -> &ProgressBar {
    self
      .services
      .text_only_progress_bar
      .get_or_init(|| ProgressBar::new(ProgressBarStyle::TextOnly))
  }

  pub fn global_http_cache(&self) -> Result<&Arc<GlobalHttpCache>, AnyError> {
    self.services.global_http_cache.get_or_try_init(|| {
      Ok(Arc::new(GlobalHttpCache::new(
        self.deno_dir()?.deps_folder_path(),
        crate::cache::RealDenoCacheEnv,
      )))
    })
  }

  pub fn http_cache(&self) -> Result<&Arc<dyn HttpCache>, AnyError> {
    self.services.http_cache.get_or_try_init(|| {
      let global_cache = self.global_http_cache()?.clone();
      match self.options.vendor_dir_path() {
        Some(local_path) => {
          let local_cache =
            LocalHttpCache::new(local_path.clone(), global_cache);
          Ok(Arc::new(local_cache))
        }
        None => Ok(global_cache),
      }
    })
  }

  pub fn http_client_provider(&self) -> &Arc<HttpClientProvider> {
    self.services.http_client_provider.get_or_init(|| {
      Arc::new(HttpClientProvider::new(
        Some(self.root_cert_store_provider().clone()),
        self.options.unsafely_ignore_certificate_errors().clone(),
      ))
    })
  }

  pub fn file_fetcher(&self) -> Result<&Arc<FileFetcher>, AnyError> {
    self.services.file_fetcher.get_or_try_init(|| {
      Ok(Arc::new(FileFetcher::new(
        self.http_cache()?.clone(),
        self.options.cache_setting(),
        !self.options.no_remote(),
        self.http_client_provider().clone(),
        self.blob_store().clone(),
        Some(self.text_only_progress_bar().clone()),
      )))
    })
  }

  pub fn fs(&self) -> &Arc<dyn deno_fs::FileSystem> {
    self.services.fs.get_or_init(|| Arc::new(deno_fs::RealFs))
  }

<<<<<<< HEAD
  pub fn maybe_lockfile(&self) -> &Option<Arc<Mutex<Lockfile>>> {
    fn pkg_json_deps(maybe_pkg_json: Option<&PackageJson>) -> BTreeSet<String> {
      let Some(pkg_json) = maybe_pkg_json else {
        return Default::default();
      };
      pkg_json
        .resolve_local_package_json_deps()
        .values()
        .filter_map(|dep| dep.as_ref().ok())
        .filter_map(|dep| match dep {
          PackageJsonDepValue::Req(req) => Some(req),
          PackageJsonDepValue::Workspace(_) => None,
        })
        .map(|r| format!("npm:{}", r))
        .collect()
    }

    fn deno_json_deps(
      maybe_deno_json: Option<&ConfigFile>,
    ) -> BTreeSet<String> {
      maybe_deno_json
        .map(|c| {
          crate::args::deno_json::deno_json_deps(c)
            .into_iter()
            .map(|req| req.to_string())
            .collect()
=======
  pub fn maybe_lockfile(&self) -> &Option<Arc<CliLockfile>> {
    fn check_no_npm(lockfile: &CliLockfile, options: &CliOptions) -> bool {
      if options.no_npm() {
        return true;
      }
      // Deno doesn't yet understand npm workspaces and the package.json resolution
      // may be in a different folder than the deno.json/lockfile. So for now, ignore
      // any package.jsons that are in different folders
      options
        .maybe_package_json()
        .map(|package_json| {
          package_json.path.parent() != lockfile.filename.parent()
>>>>>>> bc8a0e6e
        })
        .unwrap_or_default()
    }

    self.services.lockfile.get_or_init(|| {
      let maybe_lockfile = self.options.maybe_lockfile();

      // initialize the lockfile with the workspace's configuration
      if let Some(lockfile) = &maybe_lockfile {
<<<<<<< HEAD
        let mut lockfile = lockfile.lock();
        let (root_url, root_folder) = self.options.workspace.root_folder();
        let config = deno_lockfile::WorkspaceConfig {
          root: WorkspaceMemberConfig {
            package_json_deps: pkg_json_deps(root_folder.pkg_json.as_deref()),
            dependencies: deno_json_deps(root_folder.deno_json.as_deref()),
=======
        let no_npm = check_no_npm(lockfile, &self.options);
        let package_json_deps = (!no_npm)
          .then(|| {
            self
              .package_json_deps_provider()
              .reqs()
              .map(|reqs| {
                reqs.into_iter().map(|s| format!("npm:{}", s)).collect()
              })
              .unwrap_or_default()
          })
          .unwrap_or_default();
        let config = match self.options.maybe_workspace_config() {
          Some(workspace_config) => deno_lockfile::WorkspaceConfig {
            root: WorkspaceMemberConfig {
              package_json_deps,
              dependencies: deno_json_deps(
                self.options.maybe_config_file().as_ref().unwrap(),
              )
              .into_iter()
              .map(|req| req.to_string())
              .collect(),
            },
            members: workspace_config
              .members
              .iter()
              .map(|member| {
                (
                  member.package_name.clone(),
                  WorkspaceMemberConfig {
                    package_json_deps: Default::default(),
                    dependencies: deno_json_deps(&member.config_file)
                      .into_iter()
                      .map(|req| req.to_string())
                      .collect(),
                  },
                )
              })
              .collect(),
          },
          None => deno_lockfile::WorkspaceConfig {
            root: WorkspaceMemberConfig {
              package_json_deps,
              dependencies: self
                .options
                .maybe_config_file()
                .as_ref()
                .map(|config| {
                  deno_json_deps(config)
                    .into_iter()
                    .map(|req| req.to_string())
                    .collect()
                })
                .unwrap_or_default(),
            },
            members: Default::default(),
>>>>>>> bc8a0e6e
          },
          members: self
            .options
            .workspace
            .config_folders()
            .iter()
            .filter(|(folder_url, _)| *folder_url != root_url)
            .filter_map(|(folder_url, folder)| {
              Some((
                folder
                  .deno_json
                  .as_ref()
                  .and_then(|d| d.json.name.clone())
                  .or_else(|| {
                    folder.pkg_json.as_ref().and_then(|d| d.name.clone())
                  })
                  .or_else(|| root_url.make_relative(folder_url))?, // should never be None here
                WorkspaceMemberConfig {
                  package_json_deps: pkg_json_deps(folder.pkg_json.as_deref()),
                  dependencies: deno_json_deps(folder.deno_json.as_deref()),
                },
              ))
            })
            .collect(),
        };
        lockfile.set_workspace_config(
          deno_lockfile::SetWorkspaceConfigOptions {
            no_npm: self.options.no_npm(),
            no_config: self.options.no_config(),
            config,
          },
        );
      }

      maybe_lockfile
    })
  }

  pub async fn npm_resolver(
    &self,
  ) -> Result<&Arc<dyn CliNpmResolver>, AnyError> {
    self
      .services
      .npm_resolver
      .get_or_try_init_async(async {
        let fs = self.fs();
        // For `deno install` we want to force the managed resolver so it can set up `node_modules/` directory.
        create_cli_npm_resolver(if self.options.use_byonm() && !matches!(self.options.sub_command(), DenoSubcommand::Install(_)) {
          CliNpmResolverCreateOptions::Byonm(CliNpmResolverByonmCreateOptions {
            fs: fs.clone(),
            root_node_modules_dir: match self.options.node_modules_dir_path() {
              Some(node_modules_path) => node_modules_path.to_path_buf(),
              // path needs to be canonicalized for node resolution
              // (node_modules_dir_path above is already canonicalized)
              None => canonicalize_path_maybe_not_exists(self.options.initial_cwd())?
                .join("node_modules"),
            },
          })
        } else {
          CliNpmResolverCreateOptions::Managed(CliNpmResolverManagedCreateOptions {
            snapshot: match self.options.resolve_npm_resolution_snapshot()? {
              Some(snapshot) => {
                CliNpmResolverManagedSnapshotOption::Specified(Some(snapshot))
              }
              None => match self.maybe_lockfile().as_ref() {
                Some(lockfile) => {
                  CliNpmResolverManagedSnapshotOption::ResolveFromLockfile(
                    lockfile.clone(),
                  )
                }
                None => CliNpmResolverManagedSnapshotOption::Specified(None),
              },
            },
            maybe_lockfile: self.maybe_lockfile().as_ref().cloned(),
            fs: fs.clone(),
            http_client_provider: self.http_client_provider().clone(),
            npm_global_cache_dir: self.deno_dir()?.npm_folder_path(),
            cache_setting: self.options.cache_setting(),
            text_only_progress_bar: self.text_only_progress_bar().clone(),
            maybe_node_modules_path: self.options.node_modules_dir_path().cloned(),
            package_json_deps_provider: Arc::new(PackageJsonInstallDepsProvider::from_workspace(
              &self.options.workspace,
            )),
            npm_system_info: self.options.npm_system_info(),
            npmrc: self.options.npmrc().clone()
          })
        }).await
      }.boxed_local())
      .await
  }

  pub async fn workspace_resolver(
    &self,
  ) -> Result<&Arc<WorkspaceResolver>, AnyError> {
    self
      .services
      .workspace_resolver
      .get_or_try_init_async(async {
        let resolver = self
          .options
          .create_workspace_resolver(self.file_fetcher()?)
          .await?;
        if !resolver.diagnostics().is_empty() {
          warn!(
            "Import map diagnostics:\n{}",
            resolver
              .diagnostics()
              .iter()
              .map(|d| format!("  - {d}"))
              .collect::<Vec<_>>()
              .join("\n")
          );
        }
        Ok(Arc::new(resolver))
      })
      .await
  }

  pub async fn resolver(&self) -> Result<&Arc<CliGraphResolver>, AnyError> {
    self
      .services
      .resolver
      .get_or_try_init_async(
        async {
          Ok(Arc::new(CliGraphResolver::new(CliGraphResolverOptions {
            sloppy_imports_resolver: if self.options.unstable_sloppy_imports() {
              Some(SloppyImportsResolver::new(self.fs().clone()))
            } else {
              None
            },
            node_resolver: Some(self.cli_node_resolver().await?.clone()),
            npm_resolver: if self.options.no_npm() {
              None
            } else {
              Some(self.npm_resolver().await?.clone())
            },
            workspace_resolver: self.workspace_resolver().await?.clone(),
            bare_node_builtins_enabled: self
              .options
              .unstable_bare_node_builtins(),
            maybe_jsx_import_source_config: self
              .options
              .workspace
              .to_maybe_jsx_import_source_config()?,
            maybe_vendor_dir: self.options.vendor_dir_path(),
          })))
        }
        .boxed_local(),
      )
      .await
  }

  pub fn maybe_file_watcher_reporter(&self) -> &Option<FileWatcherReporter> {
    let maybe_file_watcher_reporter = self
      .watcher_communicator
      .as_ref()
      .map(|i| FileWatcherReporter::new(i.clone()));
    self
      .services
      .maybe_file_watcher_reporter
      .get_or_init(|| maybe_file_watcher_reporter)
  }

  pub fn emit_cache(&self) -> Result<&EmitCache, AnyError> {
    self.services.emit_cache.get_or_try_init(|| {
      Ok(EmitCache::new(self.deno_dir()?.gen_cache.clone()))
    })
  }

  pub fn module_info_cache(&self) -> Result<&Arc<ModuleInfoCache>, AnyError> {
    self.services.module_info_cache.get_or_try_init(|| {
      Ok(Arc::new(ModuleInfoCache::new(
        self.caches()?.dep_analysis_db(),
      )))
    })
  }

  pub fn code_cache(&self) -> Result<&Arc<CodeCache>, AnyError> {
    self.services.code_cache.get_or_try_init(|| {
      Ok(Arc::new(CodeCache::new(self.caches()?.code_cache_db())))
    })
  }

  pub fn parsed_source_cache(&self) -> &Arc<ParsedSourceCache> {
    self
      .services
      .parsed_source_cache
      .get_or_init(Default::default)
  }

  pub fn emitter(&self) -> Result<&Arc<Emitter>, AnyError> {
    self.services.emitter.get_or_try_init(|| {
      let ts_config_result = self
        .options
        .resolve_ts_config_for_emit(TsConfigType::Emit)?;
      if let Some(ignored_options) = ts_config_result.maybe_ignored_options {
        warn!("{}", ignored_options);
      }
      let (transpile_options, emit_options) =
        crate::args::ts_config_to_transpile_and_emit_options(
          ts_config_result.ts_config,
        )?;
      Ok(Arc::new(Emitter::new(
        self.emit_cache()?.clone(),
        self.parsed_source_cache().clone(),
        transpile_options,
        emit_options,
      )))
    })
  }

  pub async fn node_resolver(&self) -> Result<&Arc<NodeResolver>, AnyError> {
    self
      .services
      .node_resolver
      .get_or_try_init_async(
        async {
          Ok(Arc::new(NodeResolver::new(
            self.fs().clone(),
            self.npm_resolver().await?.clone().into_npm_resolver(),
          )))
        }
        .boxed_local(),
      )
      .await
  }

  pub async fn node_code_translator(
    &self,
  ) -> Result<&Arc<CliNodeCodeTranslator>, AnyError> {
    self
      .services
      .node_code_translator
      .get_or_try_init_async(async {
        let caches = self.caches()?;
        let node_analysis_cache =
          NodeAnalysisCache::new(caches.node_analysis_db());
        let cjs_esm_analyzer =
          CliCjsCodeAnalyzer::new(node_analysis_cache, self.fs().clone());

        Ok(Arc::new(NodeCodeTranslator::new(
          cjs_esm_analyzer,
          self.fs().clone(),
          self.node_resolver().await?.clone(),
          self.npm_resolver().await?.clone().into_npm_resolver(),
        )))
      })
      .await
  }

  pub async fn type_checker(&self) -> Result<&Arc<TypeChecker>, AnyError> {
    self
      .services
      .type_checker
      .get_or_try_init_async(async {
        Ok(Arc::new(TypeChecker::new(
          self.caches()?.clone(),
          self.options.clone(),
          self.module_graph_builder().await?.clone(),
          self.node_resolver().await?.clone(),
          self.npm_resolver().await?.clone(),
        )))
      })
      .await
  }

  pub async fn module_graph_builder(
    &self,
  ) -> Result<&Arc<ModuleGraphBuilder>, AnyError> {
    self
      .services
      .module_graph_builder
      .get_or_try_init_async(async {
        Ok(Arc::new(ModuleGraphBuilder::new(
          self.options.clone(),
          self.caches()?.clone(),
          self.fs().clone(),
          self.resolver().await?.clone(),
          self.npm_resolver().await?.clone(),
          self.module_info_cache()?.clone(),
          self.parsed_source_cache().clone(),
          self.maybe_lockfile().clone(),
          self.maybe_file_watcher_reporter().clone(),
          self.emit_cache()?.clone(),
          self.file_fetcher()?.clone(),
          self.global_http_cache()?.clone(),
        )))
      })
      .await
  }

  pub async fn module_graph_creator(
    &self,
  ) -> Result<&Arc<ModuleGraphCreator>, AnyError> {
    self
      .services
      .module_graph_creator
      .get_or_try_init_async(async {
        Ok(Arc::new(ModuleGraphCreator::new(
          self.options.clone(),
          self.npm_resolver().await?.clone(),
          self.module_graph_builder().await?.clone(),
          self.type_checker().await?.clone(),
        )))
      })
      .await
  }

  pub async fn main_module_graph_container(
    &self,
  ) -> Result<&Arc<MainModuleGraphContainer>, AnyError> {
    self
      .services
      .main_graph_container
      .get_or_try_init_async(async {
        Ok(Arc::new(MainModuleGraphContainer::new(
          self.cli_options().clone(),
          self.module_load_preparer().await?.clone(),
        )))
      })
      .await
  }

  pub fn maybe_inspector_server(
    &self,
  ) -> Result<&Option<Arc<InspectorServer>>, AnyError> {
    self.services.maybe_inspector_server.get_or_try_init(|| {
      match self.options.resolve_inspector_server() {
        Ok(server) => Ok(server.map(Arc::new)),
        Err(err) => Err(err),
      }
    })
  }

  pub async fn module_load_preparer(
    &self,
  ) -> Result<&Arc<ModuleLoadPreparer>, AnyError> {
    self
      .services
      .module_load_preparer
      .get_or_try_init_async(async {
        Ok(Arc::new(ModuleLoadPreparer::new(
          self.options.clone(),
          self.maybe_lockfile().clone(),
          self.module_graph_builder().await?.clone(),
          self.text_only_progress_bar().clone(),
          self.type_checker().await?.clone(),
        )))
      })
      .await
  }

  pub fn cjs_resolutions(&self) -> &Arc<CjsResolutionStore> {
    self.services.cjs_resolutions.get_or_init(Default::default)
  }

  pub async fn cli_node_resolver(
    &self,
  ) -> Result<&Arc<CliNodeResolver>, AnyError> {
    self
      .services
      .cli_node_resolver
      .get_or_try_init_async(async {
        Ok(Arc::new(CliNodeResolver::new(
          Some(self.cjs_resolutions().clone()),
          self.fs().clone(),
          self.node_resolver().await?.clone(),
          self.npm_resolver().await?.clone(),
        )))
      })
      .await
  }

  pub fn feature_checker(&self) -> &Arc<FeatureChecker> {
    self.services.feature_checker.get_or_init(|| {
      let mut checker = FeatureChecker::default();
      checker.set_exit_cb(Box::new(crate::unstable_exit_cb));
      checker.set_warn_cb(Box::new(crate::unstable_warn_cb));
      if self.options.legacy_unstable_flag() {
        checker.enable_legacy_unstable();
        checker.warn_on_legacy_unstable();
      }
      let unstable_features = self.options.unstable_features();
      for (flag_name, _, _) in crate::UNSTABLE_GRANULAR_FLAGS {
        if unstable_features.contains(&flag_name.to_string()) {
          checker.enable_feature(flag_name);
        }
      }

      Arc::new(checker)
    })
  }

  pub async fn create_compile_binary_writer(
    &self,
  ) -> Result<DenoCompileBinaryWriter, AnyError> {
    Ok(DenoCompileBinaryWriter::new(
      self.deno_dir()?,
      self.file_fetcher()?,
      self.http_client_provider(),
      self.npm_resolver().await?.as_ref(),
      self.options.npm_system_info(),
    ))
  }

  pub async fn create_cli_main_worker_factory(
    &self,
  ) -> Result<CliMainWorkerFactory, AnyError> {
    let node_resolver = self.node_resolver().await?;
    let npm_resolver = self.npm_resolver().await?;
    let fs = self.fs();
    let cli_node_resolver = self.cli_node_resolver().await?;
    let maybe_file_watcher_communicator = if self.options.has_hmr() {
      Some(self.watcher_communicator.clone().unwrap())
    } else {
      None
    };

    Ok(CliMainWorkerFactory::new(
      StorageKeyResolver::from_options(&self.options),
      self.options.sub_command().clone(),
      npm_resolver.clone(),
      node_resolver.clone(),
      self.blob_store().clone(),
      Box::new(CliModuleLoaderFactory::new(
        &self.options,
        if self.options.code_cache_enabled() {
          Some(self.code_cache()?.clone())
        } else {
          None
        },
        self.emitter()?.clone(),
        self.main_module_graph_container().await?.clone(),
        self.module_load_preparer().await?.clone(),
        cli_node_resolver.clone(),
        NpmModuleLoader::new(
          self.cjs_resolutions().clone(),
          self.node_code_translator().await?.clone(),
          fs.clone(),
          cli_node_resolver.clone(),
        ),
        self.parsed_source_cache().clone(),
        self.resolver().await?.clone(),
      )),
      self.root_cert_store_provider().clone(),
      self.fs().clone(),
      maybe_file_watcher_communicator,
      self.maybe_inspector_server()?.clone(),
      self.maybe_lockfile().clone(),
      self.feature_checker().clone(),
      self.create_cli_main_worker_options()?,
      self.options.node_ipc_fd(),
      self.options.serve_port(),
      self.options.serve_host(),
      self.options.enable_future_features(),
      // TODO(bartlomieju): temporarily disabled
      // self.options.disable_deprecated_api_warning,
      true,
      self.options.verbose_deprecated_api_warning,
      if self.options.code_cache_enabled() {
        Some(self.code_cache()?.clone())
      } else {
        None
      },
    ))
  }

  fn create_cli_main_worker_options(
    &self,
  ) -> Result<CliMainWorkerOptions, AnyError> {
    let create_hmr_runner = if self.options.has_hmr() {
      let watcher_communicator = self.watcher_communicator.clone().unwrap();
      let emitter = self.emitter()?.clone();
      let fn_: crate::worker::CreateHmrRunnerCb = Box::new(move |session| {
        Box::new(HmrRunner::new(
          emitter.clone(),
          session,
          watcher_communicator.clone(),
        ))
      });
      Some(fn_)
    } else {
      None
    };
    let create_coverage_collector =
      if let Some(coverage_dir) = self.options.coverage_dir() {
        let coverage_dir = PathBuf::from(coverage_dir);
        let fn_: crate::worker::CreateCoverageCollectorCb =
          Box::new(move |session| {
            Box::new(CoverageCollector::new(coverage_dir.clone(), session))
          });
        Some(fn_)
      } else {
        None
      };

    Ok(CliMainWorkerOptions {
      argv: self.options.argv().clone(),
      // This optimization is only available for "run" subcommand
      // because we need to register new ops for testing and jupyter
      // integration.
      skip_op_registration: self.options.sub_command().is_run(),
      log_level: self.options.log_level().unwrap_or(log::Level::Info).into(),
      enable_op_summary_metrics: self.options.enable_op_summary_metrics(),
      enable_testing_features: self.options.enable_testing_features(),
      has_node_modules_dir: self.options.has_node_modules_dir(),
      hmr: self.options.has_hmr(),
      inspect_brk: self.options.inspect_brk().is_some(),
      inspect_wait: self.options.inspect_wait().is_some(),
      strace_ops: self.options.strace_ops().clone(),
      is_inspecting: self.options.is_inspecting(),
      is_npm_main: self.options.is_npm_main(),
      location: self.options.location_flag().clone(),
      // if the user ran a binary command, we'll need to set process.argv[0]
      // to be the name of the binary command instead of deno
      argv0: self
        .options
        .take_binary_npm_command_name()
        .or(std::env::args().next()),
      node_debug: std::env::var("NODE_DEBUG").ok(),
      origin_data_folder_path: Some(self.deno_dir()?.origin_data_folder_path()),
      seed: self.options.seed(),
      unsafely_ignore_certificate_errors: self
        .options
        .unsafely_ignore_certificate_errors()
        .clone(),
      unstable: self.options.legacy_unstable_flag(),
      create_hmr_runner,
      create_coverage_collector,
    })
  }
}<|MERGE_RESOLUTION|>--- conflicted
+++ resolved
@@ -1,19 +1,10 @@
 // Copyright 2018-2024 the Deno authors. All rights reserved. MIT license.
 
-<<<<<<< HEAD
-use crate::args::CliOptions;
-use crate::args::DenoSubcommand;
-use crate::args::Flags;
-use crate::args::Lockfile;
-use crate::args::PackageJsonInstallDepsProvider;
-=======
-use crate::args::deno_json::deno_json_deps;
 use crate::args::CliLockfile;
 use crate::args::CliOptions;
 use crate::args::DenoSubcommand;
 use crate::args::Flags;
-use crate::args::PackageJsonDepsProvider;
->>>>>>> bc8a0e6e
+use crate::args::PackageJsonInstallDepsProvider;
 use crate::args::StorageKeyResolver;
 use crate::args::TsConfigType;
 use crate::cache::Caches;
@@ -167,12 +158,7 @@
   emitter: Deferred<Arc<Emitter>>,
   fs: Deferred<Arc<dyn deno_fs::FileSystem>>,
   main_graph_container: Deferred<Arc<MainModuleGraphContainer>>,
-<<<<<<< HEAD
-  lockfile: Deferred<Option<Arc<Mutex<Lockfile>>>>,
-=======
   lockfile: Deferred<Option<Arc<CliLockfile>>>,
-  maybe_import_map: Deferred<Option<Arc<ImportMap>>>,
->>>>>>> bc8a0e6e
   maybe_inspector_server: Deferred<Option<Arc<InspectorServer>>>,
   root_cert_store_provider: Deferred<Arc<dyn RootCertStoreProvider>>,
   blob_store: Deferred<Arc<BlobStore>>,
@@ -319,8 +305,7 @@
     self.services.fs.get_or_init(|| Arc::new(deno_fs::RealFs))
   }
 
-<<<<<<< HEAD
-  pub fn maybe_lockfile(&self) -> &Option<Arc<Mutex<Lockfile>>> {
+  pub fn maybe_lockfile(&self) -> &Option<Arc<CliLockfile>> {
     fn pkg_json_deps(maybe_pkg_json: Option<&PackageJson>) -> BTreeSet<String> {
       let Some(pkg_json) = maybe_pkg_json else {
         return Default::default();
@@ -346,20 +331,6 @@
             .into_iter()
             .map(|req| req.to_string())
             .collect()
-=======
-  pub fn maybe_lockfile(&self) -> &Option<Arc<CliLockfile>> {
-    fn check_no_npm(lockfile: &CliLockfile, options: &CliOptions) -> bool {
-      if options.no_npm() {
-        return true;
-      }
-      // Deno doesn't yet understand npm workspaces and the package.json resolution
-      // may be in a different folder than the deno.json/lockfile. So for now, ignore
-      // any package.jsons that are in different folders
-      options
-        .maybe_package_json()
-        .map(|package_json| {
-          package_json.path.parent() != lockfile.filename.parent()
->>>>>>> bc8a0e6e
         })
         .unwrap_or_default()
     }
@@ -369,71 +340,11 @@
 
       // initialize the lockfile with the workspace's configuration
       if let Some(lockfile) = &maybe_lockfile {
-<<<<<<< HEAD
-        let mut lockfile = lockfile.lock();
         let (root_url, root_folder) = self.options.workspace.root_folder();
         let config = deno_lockfile::WorkspaceConfig {
           root: WorkspaceMemberConfig {
             package_json_deps: pkg_json_deps(root_folder.pkg_json.as_deref()),
             dependencies: deno_json_deps(root_folder.deno_json.as_deref()),
-=======
-        let no_npm = check_no_npm(lockfile, &self.options);
-        let package_json_deps = (!no_npm)
-          .then(|| {
-            self
-              .package_json_deps_provider()
-              .reqs()
-              .map(|reqs| {
-                reqs.into_iter().map(|s| format!("npm:{}", s)).collect()
-              })
-              .unwrap_or_default()
-          })
-          .unwrap_or_default();
-        let config = match self.options.maybe_workspace_config() {
-          Some(workspace_config) => deno_lockfile::WorkspaceConfig {
-            root: WorkspaceMemberConfig {
-              package_json_deps,
-              dependencies: deno_json_deps(
-                self.options.maybe_config_file().as_ref().unwrap(),
-              )
-              .into_iter()
-              .map(|req| req.to_string())
-              .collect(),
-            },
-            members: workspace_config
-              .members
-              .iter()
-              .map(|member| {
-                (
-                  member.package_name.clone(),
-                  WorkspaceMemberConfig {
-                    package_json_deps: Default::default(),
-                    dependencies: deno_json_deps(&member.config_file)
-                      .into_iter()
-                      .map(|req| req.to_string())
-                      .collect(),
-                  },
-                )
-              })
-              .collect(),
-          },
-          None => deno_lockfile::WorkspaceConfig {
-            root: WorkspaceMemberConfig {
-              package_json_deps,
-              dependencies: self
-                .options
-                .maybe_config_file()
-                .as_ref()
-                .map(|config| {
-                  deno_json_deps(config)
-                    .into_iter()
-                    .map(|req| req.to_string())
-                    .collect()
-                })
-                .unwrap_or_default(),
-            },
-            members: Default::default(),
->>>>>>> bc8a0e6e
           },
           members: self
             .options
