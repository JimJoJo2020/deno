--- conflicted
+++ resolved
@@ -616,12 +616,8 @@
         ),
       )),
       self.root_cert_store_provider().clone(),
-<<<<<<< HEAD
-      node_fs.clone(),
-=======
       Arc::new(deno_fs::RealFs),
       self.node_fs().clone(),
->>>>>>> 0ea29eed
       self.maybe_inspector_server().clone(),
       self.create_cli_main_worker_options()?,
     ))
