--- conflicted
+++ resolved
@@ -678,15 +678,8 @@
     self.services.feature_checker.get_or_init(|| {
       let mut checker = FeatureChecker::default();
       checker.set_exit_cb(Box::new(crate::unstable_exit_cb));
-<<<<<<< HEAD
       checker.set_warn_cb(Box::new(crate::unstable_warn_cb));
-      if self.options.unstable() {
-=======
-      // TODO(bartlomieju): enable, once we deprecate `--unstable` in favor
-      // of granular --unstable-* flags.
-      // feature_checker.set_warn_cb(Box::new(crate::unstable_warn_cb));
       if self.options.legacy_unstable_flag() {
->>>>>>> 71551c80
         checker.enable_legacy_unstable();
         checker.warn_on_legacy_unstable();
       }
