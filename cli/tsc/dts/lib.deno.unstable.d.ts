--- conflicted
+++ resolved
@@ -1465,7 +1465,6 @@
    * @category HTTP Server
    */
   export function upgradeHttpRaw(request: Request): [Deno.Conn, Uint8Array];
-<<<<<<< HEAD
 
   /** The object that is returned from a {@linkcode Deno.upgradeWebSocket}
    * request.
@@ -1483,241 +1482,6 @@
      * web socket. */
     stream: WebSocketStream;
   }
-
-  /** **UNSTABLE**: New API, yet to be vetted.
-   *
-   * Create a child process.
-   *
-   * If any stdio options are not set to `"piped"`, accessing the corresponding
-   * field on the `Command` or its `CommandOutput` will throw a `TypeError`.
-   *
-   * If `stdin` is set to `"piped"`, the `stdin` {@linkcode WritableStream}
-   * needs to be closed manually.
-   *
-   * @example Spawn a subprocess and pipe the output to a file
-   *
-   * ```ts
-   * const command = new Deno.Command(Deno.execPath(), {
-   *   args: [
-   *     "eval",
-   *     "console.log('Hello World')",
-   *   ],
-   *   stdin: "piped",
-   * });
-   * const child = command.spawn();
-   *
-   * // open a file and pipe the subprocess output to it.
-   * child.stdout.pipeTo(Deno.openSync("output").writable);
-   *
-   * // manually close stdin
-   * child.stdin.close();
-   * const status = await child.status;
-   * ```
-   *
-   * @example Spawn a subprocess and collect its output
-   *
-   * ```ts
-   * const command = new Deno.Command(Deno.execPath(), {
-   *   args: [
-   *     "eval",
-   *     "console.log('hello'); console.error('world')",
-   *   ],
-   * });
-   * const { code, stdout, stderr } = await command.output();
-   * console.assert(code === 0);
-   * console.assert("hello\n" === new TextDecoder().decode(stdout));
-   * console.assert("world\n" === new TextDecoder().decode(stderr));
-   * ```
-   *
-   * @example Spawn a subprocess and collect its output synchronously
-   *
-   * ```ts
-   * const command = new Deno.Command(Deno.execPath(), {
-   *   args: [
-   *     "eval",
-   *     "console.log('hello'); console.error('world')",
-   *   ],
-   * });
-   * const { code, stdout, stderr } = command.outputSync();
-   * console.assert(code === 0);
-   * console.assert("hello\n" === new TextDecoder().decode(stdout));
-   * console.assert("world\n" === new TextDecoder().decode(stderr));
-   * ```
-   *
-   * @category Sub Process
-   */
-  export class Command {
-    constructor(command: string | URL, options?: CommandOptions);
-    /**
-     * Executes the {@linkcode Deno.Command}, waiting for it to finish and
-     * collecting all of its output.
-     * If `spawn()` was called, calling this function will collect the remaining
-     * output.
-     *
-     * Will throw an error if `stdin: "piped"` is set.
-     *
-     * If options `stdout` or `stderr` are not set to `"piped"`, accessing the
-     * corresponding field on {@linkcode Deno.CommandOutput} will throw a `TypeError`.
-     */
-    output(): Promise<CommandOutput>;
-    /**
-     * Synchronously executes the {@linkcode Deno.Command}, waiting for it to
-     * finish and collecting all of its output.
-     *
-     * Will throw an error if `stdin: "piped"` is set.
-     *
-     * If options `stdout` or `stderr` are not set to `"piped"`, accessing the
-     * corresponding field on {@linkcode Deno.CommandOutput} will throw a `TypeError`.
-     */
-    outputSync(): CommandOutput;
-    /**
-     * Spawns a streamable subprocess, allowing to use the other methods.
-     */
-    spawn(): ChildProcess;
-  }
-
-  /** **UNSTABLE**: New API, yet to be vetted.
-   *
-   * The interface for handling a child process returned from
-   * {@linkcode Deno.Command.spawn}.
-   *
-   * @category Sub Process
-   */
-  export class ChildProcess {
-    get stdin(): WritableStream<Uint8Array>;
-    get stdout(): ReadableStream<Uint8Array>;
-    get stderr(): ReadableStream<Uint8Array>;
-    readonly pid: number;
-    /** Get the status of the child. */
-    readonly status: Promise<CommandStatus>;
-
-    /** Waits for the child to exit completely, returning all its output and
-     * status. */
-    output(): Promise<CommandOutput>;
-    /** Kills the process with given {@linkcode Deno.Signal}.
-     *
-     * @param [signo="SIGTERM"]
-     */
-    kill(signo?: Signal): void;
-
-    /** Ensure that the status of the child process prevents the Deno process
-     * from exiting. */
-    ref(): void;
-    /** Ensure that the status of the child process does not block the Deno
-     * process from exiting. */
-    unref(): void;
-  }
-
-  /** **UNSTABLE**: New API, yet to be vetted.
-   *
-   * Options which can be set when calling {@linkcode Deno.command}.
-   *
-   * @category Sub Process
-   */
-  export interface CommandOptions {
-    /** Arguments to pass to the process. */
-    args?: string[];
-    /**
-     * The working directory of the process.
-     *
-     * If not specified, the `cwd` of the parent process is used.
-     */
-    cwd?: string | URL;
-    /**
-     * Clear environmental variables from parent process.
-     *
-     * Doesn't guarantee that only `env` variables are present, as the OS may
-     * set environmental variables for processes.
-     *
-     * @default {false}
-     */
-    clearEnv?: boolean;
-    /** Environmental variables to pass to the subprocess. */
-    env?: Record<string, string>;
-    /**
-     * Sets the child process’s user ID. This translates to a setuid call in the
-     * child process. Failure in the set uid call will cause the spawn to fail.
-     */
-    uid?: number;
-    /** Similar to `uid`, but sets the group ID of the child process. */
-    gid?: number;
-    /**
-     * An {@linkcode AbortSignal} that allows closing the process using the
-     * corresponding {@linkcode AbortController} by sending the process a
-     * SIGTERM signal.
-     *
-     * Not supported in {@linkcode Deno.Command.outputSync}.
-     */
-    signal?: AbortSignal;
-
-    /** How `stdin` of the spawned process should be handled.
-     *
-     * Defaults to `"inherit"` for `output` & `outputSync`,
-     * and `"inherit"` for `spawn`. */
-    stdin?: "piped" | "inherit" | "null";
-    /** How `stdout` of the spawned process should be handled.
-     *
-     * Defaults to `"piped"` for `output` & `outputSync`,
-     * and `"inherit"` for `spawn`. */
-    stdout?: "piped" | "inherit" | "null";
-    /** How `stderr` of the spawned process should be handled.
-     *
-     * Defaults to `"piped"` for `output` & `outputSync`,
-     * and `"inherit"` for `spawn`. */
-    stderr?: "piped" | "inherit" | "null";
-
-    /** Skips quoting and escaping of the arguments on windows. This option
-     * is ignored on non-windows platforms.
-     *
-     * @default {false} */
-    windowsRawArguments?: boolean;
-  }
-
-  /** **UNSTABLE**: New API, yet to be vetted.
-   *
-   * @category Sub Process
-   */
-  export interface CommandStatus {
-    /** If the child process exits with a 0 status code, `success` will be set
-     * to `true`, otherwise `false`. */
-    success: boolean;
-    /** The exit code of the child process. */
-    code: number;
-    /** The signal associated with the child process. */
-    signal: Signal | null;
-  }
-
-  /** **UNSTABLE**: New API, yet to be vetted.
-   *
-   * The interface returned from calling {@linkcode Command.output} or
-   * {@linkcode Command.outputSync} which represents the result of spawning the
-   * child process.
-   *
-   * @category Sub Process
-   */
-  export interface CommandOutput extends CommandStatus {
-    /** The buffered output from the child process' `stdout`. */
-    readonly stdout: Uint8Array;
-    /** The buffered output from the child process' `stderr`. */
-    readonly stderr: Uint8Array;
-  }
-
-  /** **UNSTABLE**: New API, yet to be vetted.
-   *
-   * Returns the Operating System uptime in number of seconds.
-   *
-   * ```ts
-   * console.log(Deno.osUptime());
-   * ```
-   *
-   * Requires `allow-sys` permission.
-   *
-   * @tags allow-sys
-   * @category Runtime Environment
-   */
-  export function osUptime(): number;
-=======
->>>>>>> 35196eab
 }
 
 /** **UNSTABLE**: New API, yet to be vetted.
