// Copyright 2018-2023 the Deno authors. All rights reserved. MIT license.

use std::borrow::Cow;
use std::collections::HashMap;
use std::collections::HashSet;
use std::io::Read;
use std::io::Write;
use std::path::Path;
use std::time::Duration;
use std::time::Instant;

use crate::strip_ansi_codes;

/// Points to know about when writing pty tests:
///
/// - Consecutive writes cause issues where you might write while a prompt
///   is not showing. So when you write, always `.expect(...)` on the output.
/// - Similar to the last point, using `.expect(...)` can help make the test
///   more deterministic. If the test is flaky, try adding more `.expect(...)`s
pub struct Pty {
  pty: Box<dyn SystemPty>,
  read_bytes: Vec<u8>,
  last_index: usize,
}

impl Pty {
  pub fn new(
    program: &Path,
    args: &[&str],
    cwd: &Path,
    env_vars: Option<HashMap<String, String>>,
  ) -> Self {
    let pty = create_pty(program, args, cwd, env_vars);
    let mut pty = Self {
      pty,
      read_bytes: Vec::new(),
      last_index: 0,
    };
    if args.is_empty() || args[0] == "repl" && !args.contains(&"--quiet") {
      // wait for the repl to start up before writing to it
      pty.expect("exit using ctrl+d, ctrl+c, or close()");
    }
    pty
  }

  pub fn is_supported() -> bool {
    let is_mac_or_windows = cfg!(target_os = "macos") || cfg!(windows);
    if is_mac_or_windows && std::env::var("CI").is_ok() {
      // the pty tests give a ENOTTY error for Mac and don't really start up
      // on the windows CI for some reason so ignore them for now
      eprintln!("Ignoring windows CI.");
      false
    } else {
      true
    }
  }

  #[track_caller]
  pub fn write_raw(&mut self, line: impl AsRef<str>) {
    let line = if cfg!(windows) {
      line.as_ref().replace('\n', "\r\n")
    } else {
      line.as_ref().to_string()
    };
    if let Err(err) = self.pty.write(line.as_bytes()) {
      panic!("{:#}", err)
    }
    self.pty.flush().unwrap();
  }

  #[track_caller]
  pub fn write_line(&mut self, line: impl AsRef<str>) {
    self.write_line_raw(&line);

    // expect what was written to show up in the output
    // due to "pty echo"
    for line in line.as_ref().lines() {
      self.expect(line);
    }
  }

  /// Writes a line without checking if it's in the output.
  #[track_caller]
  pub fn write_line_raw(&mut self, line: impl AsRef<str>) {
    self.write_raw(format!("{}\n", line.as_ref()));
  }

  #[track_caller]
  pub fn read_until(&mut self, end_text: impl AsRef<str>) -> String {
    self.read_until_with_advancing(|text| {
      text
        .find(end_text.as_ref())
        .map(|index| index + end_text.as_ref().len())
    })
  }

  #[track_caller]
  pub fn expect(&mut self, text: impl AsRef<str>) {
    self.read_until(text.as_ref());
  }

  #[track_caller]
  pub fn expect_any(&mut self, texts: &[&str]) {
    self.read_until_with_advancing(|text| {
      for find_text in texts {
        if let Some(index) = text.find(find_text) {
          return Some(index);
        }
      }
      None
    });
  }

  /// Consumes and expects to find all the text until a timeout is hit.
  #[track_caller]
  pub fn expect_all(&mut self, texts: &[&str]) {
    let mut pending_texts: HashSet<&&str> = HashSet::from_iter(texts);
    let mut max_index: Option<usize> = None;
    self.read_until_with_advancing(|text| {
      for pending_text in pending_texts.clone() {
        if let Some(index) = text.find(pending_text) {
          let index = index + pending_text.len();
          match &max_index {
            Some(current) => {
              if *current < index {
                max_index = Some(index);
              }
            }
            None => {
              max_index = Some(index);
            }
          }
          pending_texts.remove(pending_text);
        }
      }
      if pending_texts.is_empty() {
        max_index
      } else {
        None
      }
    });
  }

  /// Expects the raw text to be found, which may include ANSI codes.
  /// Note: this expects the raw bytes in any output that has already
  /// occurred or may occur within the next few seconds.
  #[track_caller]
  pub fn expect_raw_in_current_output(&mut self, text: impl AsRef<str>) {
    self.read_until_condition(|pty| {
      let data = String::from_utf8_lossy(&pty.read_bytes);
      data.contains(text.as_ref())
    });
  }

  pub fn all_output(&self) -> Cow<str> {
    String::from_utf8_lossy(&self.read_bytes)
  }

  #[track_caller]
  fn read_until_with_advancing(
    &mut self,
    mut condition: impl FnMut(&str) -> Option<usize>,
  ) -> String {
    let mut final_text = String::new();
    self.read_until_condition(|pty| {
      let text = pty.next_text();
      if let Some(end_index) = condition(&text) {
        pty.last_index += end_index;
        final_text = text[..end_index].to_string();
        true
      } else {
        false
      }
    });
    final_text
  }

  #[track_caller]
  fn read_until_condition(
    &mut self,
    mut condition: impl FnMut(&mut Self) -> bool,
  ) {
    let timeout_time =
      Instant::now().checked_add(Duration::from_secs(5)).unwrap();
    while Instant::now() < timeout_time {
      self.fill_more_bytes();
      if condition(self) {
        return;
      }
    }

    let text = self.next_text();
    eprintln!(
      "------ Start Full Text ------\n{:?}\n------- End Full Text -------",
      String::from_utf8_lossy(&self.read_bytes)
    );
    eprintln!("Next text: {:?}", text);
    panic!("Timed out.")
  }

  fn next_text(&self) -> String {
    let text = String::from_utf8_lossy(&self.read_bytes).to_string();
    let text = strip_ansi_codes(&text);
    text[self.last_index..].to_string()
  }

  fn fill_more_bytes(&mut self) {
    let mut buf = [0; 256];
    if let Ok(count) = self.pty.read(&mut buf) {
      self.read_bytes.extend(&buf[..count]);
    } else {
      std::thread::sleep(Duration::from_millis(10));
    }
  }
}

trait SystemPty: Read + Write {}

#[cfg(unix)]
fn setup_pty(master: &pty2::fork::Master) {
  use nix::fcntl::fcntl;
  use nix::fcntl::FcntlArg;
  use nix::fcntl::OFlag;
  use nix::sys::termios;
  use nix::sys::termios::tcgetattr;
  use nix::sys::termios::tcsetattr;
  use nix::sys::termios::SetArg;
  use std::os::fd::AsRawFd;

  let fd = master.as_raw_fd();
  let mut term = tcgetattr(fd).unwrap();
  // disable cooked mode
  term.local_flags.remove(termios::LocalFlags::ICANON);
  tcsetattr(fd, SetArg::TCSANOW, &term).unwrap();

  // turn on non-blocking mode so we get timeouts
  let flags = fcntl(fd, FcntlArg::F_GETFL).unwrap();
  let new_flags = OFlag::from_bits_truncate(flags) | OFlag::O_NONBLOCK;
  fcntl(fd, FcntlArg::F_SETFL(new_flags)).unwrap();
}

#[cfg(unix)]
fn create_pty(
  program: &Path,
  args: &[&str],
  cwd: &Path,
  env_vars: Option<HashMap<String, String>>,
) -> Box<dyn SystemPty> {
  let fork = pty2::fork::Fork::from_ptmx().unwrap();
  if fork.is_parent().is_ok() {
    let master = fork.is_parent().unwrap();
    setup_pty(&master);
    Box::new(unix::UnixPty { fork })
  } else {
    std::process::Command::new(program)
      .current_dir(cwd)
      .args(args)
      .envs(env_vars.unwrap_or_default())
      .spawn()
      .unwrap()
      .wait()
      .unwrap();
    std::process::exit(0);
  }
}

#[cfg(unix)]
mod unix {
  use std::io::Read;
  use std::io::Write;

  use super::SystemPty;

  pub struct UnixPty {
    pub fork: pty2::fork::Fork,
  }

  impl Drop for UnixPty {
    fn drop(&mut self) {
      use nix::sys::signal::kill;
      use nix::sys::signal::Signal;
      use nix::unistd::Pid;

      if let pty2::fork::Fork::Parent(child_pid, _) = self.fork {
        let pid = Pid::from_raw(child_pid);
        kill(pid, Signal::SIGTERM).unwrap()
      }
    }
  }

  impl SystemPty for UnixPty {}

  impl Read for UnixPty {
    fn read(&mut self, buf: &mut [u8]) -> std::io::Result<usize> {
      let mut master = self.fork.is_parent().unwrap();
      master.read(buf)
    }
  }

  impl Write for UnixPty {
    fn write(&mut self, buf: &[u8]) -> std::io::Result<usize> {
      let mut master = self.fork.is_parent().unwrap();
      master.write(buf)
    }

    fn flush(&mut self) -> std::io::Result<()> {
      let mut master = self.fork.is_parent().unwrap();
      master.flush()
    }
  }
}

#[cfg(target_os = "windows")]
fn create_pty(
  program: &Path,
  args: &[&str],
  cwd: &Path,
  env_vars: Option<HashMap<String, String>>,
) -> Box<dyn SystemPty> {
  let pty = windows::WinPseudoConsole::new(program, args, cwd, env_vars);
  Box::new(pty)
}

#[cfg(target_os = "windows")]
mod windows {
  use std::collections::HashMap;
  use std::io::ErrorKind;
  use std::io::Read;
  use std::path::Path;
  use std::ptr;
  use std::time::Duration;

  use winapi::shared::minwindef::FALSE;
  use winapi::shared::minwindef::LPVOID;
  use winapi::shared::minwindef::TRUE;
  use winapi::shared::winerror::S_OK;
  use winapi::um::consoleapi::ClosePseudoConsole;
  use winapi::um::consoleapi::CreatePseudoConsole;
  use winapi::um::fileapi::FlushFileBuffers;
  use winapi::um::fileapi::ReadFile;
  use winapi::um::fileapi::WriteFile;
  use winapi::um::handleapi::DuplicateHandle;
  use winapi::um::handleapi::INVALID_HANDLE_VALUE;
  use winapi::um::namedpipeapi::CreatePipe;
  use winapi::um::namedpipeapi::PeekNamedPipe;
  use winapi::um::processthreadsapi::CreateProcessW;
  use winapi::um::processthreadsapi::DeleteProcThreadAttributeList;
  use winapi::um::processthreadsapi::GetCurrentProcess;
  use winapi::um::processthreadsapi::InitializeProcThreadAttributeList;
  use winapi::um::processthreadsapi::UpdateProcThreadAttribute;
  use winapi::um::processthreadsapi::LPPROC_THREAD_ATTRIBUTE_LIST;
  use winapi::um::processthreadsapi::PROCESS_INFORMATION;
  use winapi::um::synchapi::WaitForSingleObject;
  use winapi::um::winbase::CREATE_UNICODE_ENVIRONMENT;
  use winapi::um::winbase::EXTENDED_STARTUPINFO_PRESENT;
  use winapi::um::winbase::INFINITE;
  use winapi::um::winbase::STARTUPINFOEXW;
  use winapi::um::wincontypes::COORD;
  use winapi::um::wincontypes::HPCON;
  use winapi::um::winnt::DUPLICATE_SAME_ACCESS;
  use winapi::um::winnt::HANDLE;

  use super::SystemPty;

  macro_rules! assert_win_success {
    ($expression:expr) => {
      let success = $expression;
      if success != TRUE {
        panic!("{}", std::io::Error::last_os_error().to_string())
      }
    };
  }

  macro_rules! handle_err {
    ($expression:expr) => {
      let success = $expression;
      if success != TRUE {
        return Err(std::io::Error::last_os_error());
      }
    };
  }

  pub struct WinPseudoConsole {
    stdin_write_handle: WinHandle,
    stdout_read_handle: WinHandle,
    // keep these alive for the duration of the pseudo console
    _process_handle: WinHandle,
    _thread_handle: WinHandle,
    _attribute_list: ProcThreadAttributeList,
  }

  impl WinPseudoConsole {
    pub fn new(
      program: &Path,
      args: &[&str],
      cwd: &Path,
      maybe_env_vars: Option<HashMap<String, String>>,
    ) -> Self {
      // https://docs.microsoft.com/en-us/windows/console/creating-a-pseudoconsole-session
      // SAFETY:
      // Generous use of winapi to create a PTY (thus large unsafe block).
      unsafe {
        let mut size: COORD = std::mem::zeroed();
        size.X = 800;
        size.Y = 500;
        let mut console_handle = std::ptr::null_mut();
        let (stdin_read_handle, stdin_write_handle) = create_pipe();
        let (stdout_read_handle, stdout_write_handle) = create_pipe();

        let result = CreatePseudoConsole(
          size,
          stdin_read_handle.as_raw_handle(),
          stdout_write_handle.as_raw_handle(),
          0,
          &mut console_handle,
        );
        assert_eq!(result, S_OK);

        let mut environment_vars = maybe_env_vars.map(get_env_vars);
        let mut attribute_list = ProcThreadAttributeList::new(console_handle);
        let mut startup_info: STARTUPINFOEXW = std::mem::zeroed();
        startup_info.StartupInfo.cb =
          std::mem::size_of::<STARTUPINFOEXW>() as u32;
        startup_info.lpAttributeList = attribute_list.as_mut_ptr();

        let mut proc_info: PROCESS_INFORMATION = std::mem::zeroed();
        let command = format!(
          "\"{}\" {}",
          program.to_string_lossy(),
          args
            .iter()
            .map(|a| format!("\"{}\"", a))
            .collect::<Vec<_>>()
            .join(" ")
        )
        .trim()
        .to_string();
        let mut application_str = to_windows_str(&program.to_string_lossy());
        let mut command_str = to_windows_str(&command);
        let cwd = cwd.to_string_lossy().replace('/', "\\");
        let mut cwd = to_windows_str(&cwd);

        assert_win_success!(CreateProcessW(
          application_str.as_mut_ptr(),
          command_str.as_mut_ptr(),
          ptr::null_mut(),
          ptr::null_mut(),
          FALSE,
          EXTENDED_STARTUPINFO_PRESENT | CREATE_UNICODE_ENVIRONMENT,
          environment_vars
            .as_mut()
            .map(|v| v.as_mut_ptr() as LPVOID)
            .unwrap_or(ptr::null_mut()),
          cwd.as_mut_ptr(),
          &mut startup_info.StartupInfo,
          &mut proc_info,
        ));

        // close the handles that the pseudoconsole now has
        drop(stdin_read_handle);
        drop(stdout_write_handle);

        // start a thread that will close the pseudoconsole on process exit
        let thread_handle = WinHandle::new(proc_info.hThread);
        std::thread::spawn({
          let thread_handle = thread_handle.duplicate();
          let console_handle = WinHandle::new(console_handle);
          move || {
            WaitForSingleObject(thread_handle.as_raw_handle(), INFINITE);
            // wait for the reading thread to catch up
            std::thread::sleep(Duration::from_millis(200));
            // close the console handle which will close the
            // stdout pipe for the reader
            ClosePseudoConsole(console_handle.into_raw_handle());
          }
        });

        Self {
          stdin_write_handle,
          stdout_read_handle,
          _process_handle: WinHandle::new(proc_info.hProcess),
          _thread_handle: thread_handle,
          _attribute_list: attribute_list,
        }
      }
    }
  }

  impl Read for WinPseudoConsole {
    fn read(&mut self, buf: &mut [u8]) -> std::io::Result<usize> {
      // don't do a blocking read in order to support timing out
      let mut bytes_available = 0;
      // SAFETY: winapi call
      handle_err!(unsafe {
        PeekNamedPipe(
          self.stdout_read_handle.as_raw_handle(),
          ptr::null_mut(),
          0,
          ptr::null_mut(),
          &mut bytes_available,
          ptr::null_mut(),
        )
      });
      if bytes_available == 0 {
        return Err(std::io::Error::new(ErrorKind::WouldBlock, "Would block."));
      }

<<<<<<< HEAD
  impl Pty for WinPseudoConsole {
    fn write_text(&mut self, text: &str) {
      // windows pseudo console requires a \r\n to do a newline
      let newline_re = lazy_regex::regex!("\r?\n");
      self
        .write_all(newline_re.replace_all(text, "\r\n").as_bytes())
        .unwrap();
=======
      let mut bytes_read = 0;
      // SAFETY: winapi call
      handle_err!(unsafe {
        ReadFile(
          self.stdout_read_handle.as_raw_handle(),
          buf.as_mut_ptr() as _,
          buf.len() as u32,
          &mut bytes_read,
          ptr::null_mut(),
        )
      });

      Ok(bytes_read as usize)
>>>>>>> 19c3e4f6
    }
  }

  impl SystemPty for WinPseudoConsole {}

  impl std::io::Write for WinPseudoConsole {
    fn write(&mut self, buffer: &[u8]) -> std::io::Result<usize> {
      let mut bytes_written = 0;
      // SAFETY:
      // winapi call
      handle_err!(unsafe {
        WriteFile(
          self.stdin_write_handle.as_raw_handle(),
          buffer.as_ptr() as *const _,
          buffer.len() as u32,
          &mut bytes_written,
          ptr::null_mut(),
        )
      });
      Ok(bytes_written as usize)
    }

    fn flush(&mut self) -> std::io::Result<()> {
      // SAFETY: winapi call
      handle_err!(unsafe {
        FlushFileBuffers(self.stdin_write_handle.as_raw_handle())
      });
      Ok(())
    }
  }

  struct WinHandle {
    inner: HANDLE,
  }

  impl WinHandle {
    pub fn new(handle: HANDLE) -> Self {
      WinHandle { inner: handle }
    }

    pub fn duplicate(&self) -> WinHandle {
      // SAFETY: winapi call
      let process_handle = unsafe { GetCurrentProcess() };
      let mut duplicate_handle = ptr::null_mut();
      // SAFETY: winapi call
      assert_win_success!(unsafe {
        DuplicateHandle(
          process_handle,
          self.inner,
          process_handle,
          &mut duplicate_handle,
          0,
          0,
          DUPLICATE_SAME_ACCESS,
        )
      });

      WinHandle::new(duplicate_handle)
    }

    pub fn as_raw_handle(&self) -> HANDLE {
      self.inner
    }

    pub fn into_raw_handle(self) -> HANDLE {
      let handle = self.inner;
      // skip the drop implementation in order to not close the handle
      std::mem::forget(self);
      handle
    }
  }

  // SAFETY: These handles are ok to send across threads.
  unsafe impl Send for WinHandle {}
  // SAFETY: These handles are ok to send across threads.
  unsafe impl Sync for WinHandle {}

  impl Drop for WinHandle {
    fn drop(&mut self) {
      if !self.inner.is_null() && self.inner != INVALID_HANDLE_VALUE {
        // SAFETY: winapi call
        unsafe {
          winapi::um::handleapi::CloseHandle(self.inner);
        }
      }
    }
  }

  struct ProcThreadAttributeList {
    buffer: Vec<u8>,
  }

  impl ProcThreadAttributeList {
    pub fn new(console_handle: HPCON) -> Self {
      // SAFETY:
      // Generous use of unsafe winapi calls to create a ProcThreadAttributeList.
      unsafe {
        // discover size required for the list
        let mut size = 0;
        let attribute_count = 1;
        assert_eq!(
          InitializeProcThreadAttributeList(
            ptr::null_mut(),
            attribute_count,
            0,
            &mut size
          ),
          FALSE
        );

        let mut buffer = vec![0u8; size];
        let attribute_list_ptr = buffer.as_mut_ptr() as _;

        assert_win_success!(InitializeProcThreadAttributeList(
          attribute_list_ptr,
          attribute_count,
          0,
          &mut size,
        ));

        const PROC_THREAD_ATTRIBUTE_PSEUDOCONSOLE: usize = 0x00020016;
        assert_win_success!(UpdateProcThreadAttribute(
          attribute_list_ptr,
          0,
          PROC_THREAD_ATTRIBUTE_PSEUDOCONSOLE,
          console_handle,
          std::mem::size_of::<HPCON>(),
          ptr::null_mut(),
          ptr::null_mut(),
        ));

        ProcThreadAttributeList { buffer }
      }
    }

    pub fn as_mut_ptr(&mut self) -> LPPROC_THREAD_ATTRIBUTE_LIST {
      self.buffer.as_mut_slice().as_mut_ptr() as *mut _
    }
  }

  impl Drop for ProcThreadAttributeList {
    fn drop(&mut self) {
      // SAFETY: winapi call
      unsafe { DeleteProcThreadAttributeList(self.as_mut_ptr()) };
    }
  }

  fn create_pipe() -> (WinHandle, WinHandle) {
    let mut read_handle = std::ptr::null_mut();
    let mut write_handle = std::ptr::null_mut();

    // SAFETY: Creating an anonymous pipe with winapi.
    assert_win_success!(unsafe {
      CreatePipe(&mut read_handle, &mut write_handle, ptr::null_mut(), 0)
    });

    (WinHandle::new(read_handle), WinHandle::new(write_handle))
  }

  fn to_windows_str(str: &str) -> Vec<u16> {
    use std::os::windows::prelude::OsStrExt;
    std::ffi::OsStr::new(str)
      .encode_wide()
      .chain(Some(0))
      .collect()
  }

  fn get_env_vars(env_vars: HashMap<String, String>) -> Vec<u16> {
    // See lpEnvironment: https://docs.microsoft.com/en-us/windows/win32/api/processthreadsapi/nf-processthreadsapi-createprocessw
    let mut parts = env_vars
      .into_iter()
      // each environment variable is in the form `name=value\0`
      .map(|(key, value)| format!("{key}={value}\0"))
      .collect::<Vec<_>>();

    // all strings in an environment block must be case insensitively
    // sorted alphabetically by name
    // https://docs.microsoft.com/en-us/windows/win32/procthread/changing-environment-variables
    parts.sort_by_key(|part| part.to_lowercase());

    // the entire block is terminated by NULL (\0)
    format!("{}\0", parts.join(""))
      .encode_utf16()
      .collect::<Vec<_>>()
  }
}<|MERGE_RESOLUTION|>--- conflicted
+++ resolved
@@ -505,15 +505,6 @@
         return Err(std::io::Error::new(ErrorKind::WouldBlock, "Would block."));
       }
 
-<<<<<<< HEAD
-  impl Pty for WinPseudoConsole {
-    fn write_text(&mut self, text: &str) {
-      // windows pseudo console requires a \r\n to do a newline
-      let newline_re = lazy_regex::regex!("\r?\n");
-      self
-        .write_all(newline_re.replace_all(text, "\r\n").as_bytes())
-        .unwrap();
-=======
       let mut bytes_read = 0;
       // SAFETY: winapi call
       handle_err!(unsafe {
@@ -527,7 +518,6 @@
       });
 
       Ok(bytes_read as usize)
->>>>>>> 19c3e4f6
     }
   }
 
