--- conflicted
+++ resolved
@@ -28,13 +28,11 @@
 /tools/wpt/certs/index.txt*
 /tools/wpt/certs/serial*
 
-<<<<<<< HEAD
-# Jupyter files
-.ipynb_checkpoints/
-Untitled*.ipynb
-=======
 /ext/websocket/autobahn/reports
 
 # JUnit files produced by deno test --junit
 junit.xml
->>>>>>> 653e668c
+
+# Jupyter files
+.ipynb_checkpoints/
+Untitled*.ipynb