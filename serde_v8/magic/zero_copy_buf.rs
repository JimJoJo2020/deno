// Copyright 2018-2022 the Deno authors. All rights reserved. MIT license.

use std::ops::Deref;
use std::ops::DerefMut;
use std::ops::Range;

use super::transl8::FromV8;

/// A ZeroCopyBuf encapsulates a slice that's been borrowed from a JavaScript
/// ArrayBuffer object. JavaScript objects can normally be garbage collected,
/// but the existence of a ZeroCopyBuf inhibits this until it is dropped. It
/// behaves much like an Arc<[u8]>.
///
/// # Cloning
/// Cloning a ZeroCopyBuf does not clone the contents of the buffer,
/// it creates a new reference to that buffer.
///
/// To actually clone the contents of the buffer do
/// `let copy = Vec::from(&*zero_copy_buf);`
#[derive(Clone)]
pub struct ZeroCopyBuf {
<<<<<<< HEAD
  pub(crate) store: v8::SharedRef<v8::BackingStore>,
  pub(crate) range: Range<usize>,
=======
  store: v8::SharedRef<v8::BackingStore>,
  range: Range<usize>,
>>>>>>> 4b33dd88
}

unsafe impl Send for ZeroCopyBuf {}

impl ZeroCopyBuf {
  pub fn from_buffer(
    buffer: v8::Local<v8::ArrayBuffer>,
    range: Range<usize>,
  ) -> Result<Self, v8::DataError> {
    let store = buffer.get_backing_store();
    if store.is_shared() {
      return Err(v8::DataError::BadType {
        actual: "shared ArrayBufferView",
        expected: "non-shared ArrayBufferView",
      });
    }
    Ok(Self { store, range })
  }

  fn as_slice(&self) -> &[u8] {
    unsafe { &*(&self.store[self.range.clone()] as *const _ as *const [u8]) }
  }

  #[allow(clippy::cast_ref_to_mut)]
  fn as_slice_mut(&mut self) -> &mut [u8] {
    unsafe { &mut *(&self.store[self.range.clone()] as *const _ as *mut [u8]) }
  }
}

pub(crate) fn to_ranged_buffer<'s>(
  scope: &mut v8::HandleScope<'s>,
  value: v8::Local<v8::Value>,
) -> Result<(v8::Local<'s, v8::ArrayBuffer>, Range<usize>), v8::DataError> {
  if value.is_array_buffer_view() {
    let view: v8::Local<v8::ArrayBufferView> = value.try_into()?;
    let (offset, len) = (view.byte_offset(), view.byte_length());
    let buffer = view.buffer(scope).ok_or(v8::DataError::NoData {
      expected: "view to have a buffer",
    })?;
<<<<<<< HEAD
    let buffer = v8::Local::new(scope, buffer); // recreate handle to avoid lifetime issues
    return Ok((buffer, offset..offset + len));
=======
    let (offset, len) = (view.byte_offset(), view.byte_length());
    Self::from_buffer(buffer, offset..offset + len)
  }

  fn as_slice(&self) -> &[u8] {
    unsafe { &*(&self.store[self.range.clone()] as *const _ as *const [u8]) }
  }

  #[allow(clippy::cast_ref_to_mut)]
  fn as_slice_mut(&mut self) -> &mut [u8] {
    unsafe { &mut *(&self.store[self.range.clone()] as *const _ as *mut [u8]) }
>>>>>>> 4b33dd88
  }
  let b: v8::Local<v8::ArrayBuffer> = value.try_into()?;
  let b = v8::Local::new(scope, b); // recreate handle to avoid lifetime issues
  Ok((b, 0..b.byte_length()))
}

impl FromV8 for ZeroCopyBuf {
  fn from_v8(
    scope: &mut v8::HandleScope,
    value: v8::Local<v8::Value>,
  ) -> Result<Self, crate::Error> {
<<<<<<< HEAD
    to_ranged_buffer(scope, value)
      .and_then(|(b, r)| Self::from_buffer(b, r))
      .map_err(|_| crate::Error::ExpectedBuffer)
=======
    if value.is_array_buffer() {
      value
        .try_into()
        .and_then(|b| Self::from_buffer(b, 0..b.byte_length()))
    } else {
      value
        .try_into()
        .and_then(|view| Self::from_view(scope, view))
    }
    .map_err(|_| crate::Error::ExpectedBuffer)
>>>>>>> 4b33dd88
  }
}

impl Deref for ZeroCopyBuf {
  type Target = [u8];
  fn deref(&self) -> &[u8] {
    self.as_slice()
  }
}

impl DerefMut for ZeroCopyBuf {
  fn deref_mut(&mut self) -> &mut [u8] {
    self.as_slice_mut()
  }
}

impl AsRef<[u8]> for ZeroCopyBuf {
  fn as_ref(&self) -> &[u8] {
    self.as_slice()
  }
}

impl AsMut<[u8]> for ZeroCopyBuf {
  fn as_mut(&mut self) -> &mut [u8] {
    self.as_slice_mut()
  }
}<|MERGE_RESOLUTION|>--- conflicted
+++ resolved
@@ -19,13 +19,8 @@
 /// `let copy = Vec::from(&*zero_copy_buf);`
 #[derive(Clone)]
 pub struct ZeroCopyBuf {
-<<<<<<< HEAD
   pub(crate) store: v8::SharedRef<v8::BackingStore>,
   pub(crate) range: Range<usize>,
-=======
-  store: v8::SharedRef<v8::BackingStore>,
-  range: Range<usize>,
->>>>>>> 4b33dd88
 }
 
 unsafe impl Send for ZeroCopyBuf {}
@@ -65,23 +60,12 @@
     let buffer = view.buffer(scope).ok_or(v8::DataError::NoData {
       expected: "view to have a buffer",
     })?;
-<<<<<<< HEAD
     let buffer = v8::Local::new(scope, buffer); // recreate handle to avoid lifetime issues
     return Ok((buffer, offset..offset + len));
-=======
     let (offset, len) = (view.byte_offset(), view.byte_length());
     Self::from_buffer(buffer, offset..offset + len)
   }
 
-  fn as_slice(&self) -> &[u8] {
-    unsafe { &*(&self.store[self.range.clone()] as *const _ as *const [u8]) }
-  }
-
-  #[allow(clippy::cast_ref_to_mut)]
-  fn as_slice_mut(&mut self) -> &mut [u8] {
-    unsafe { &mut *(&self.store[self.range.clone()] as *const _ as *mut [u8]) }
->>>>>>> 4b33dd88
-  }
   let b: v8::Local<v8::ArrayBuffer> = value.try_into()?;
   let b = v8::Local::new(scope, b); // recreate handle to avoid lifetime issues
   Ok((b, 0..b.byte_length()))
@@ -92,22 +76,9 @@
     scope: &mut v8::HandleScope,
     value: v8::Local<v8::Value>,
   ) -> Result<Self, crate::Error> {
-<<<<<<< HEAD
     to_ranged_buffer(scope, value)
       .and_then(|(b, r)| Self::from_buffer(b, r))
       .map_err(|_| crate::Error::ExpectedBuffer)
-=======
-    if value.is_array_buffer() {
-      value
-        .try_into()
-        .and_then(|b| Self::from_buffer(b, 0..b.byte_length()))
-    } else {
-      value
-        .try_into()
-        .and_then(|view| Self::from_view(scope, view))
-    }
-    .map_err(|_| crate::Error::ExpectedBuffer)
->>>>>>> 4b33dd88
   }
 }
 
