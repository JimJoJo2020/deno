--- conflicted
+++ resolved
@@ -16,17 +16,10 @@
 [dependencies]
 bytes.workspace = true
 derive_more = "0.99.17"
-<<<<<<< HEAD
-serde = { version = "1.0.136", features = ["derive"] }
-serde_bytes = "0.11"
-smallvec = { version = "1.8", features = ["union"] }
-v8 = { path = "../../rusty_v8", version = "0.55.0", default-features = false }
-=======
 serde.workspace = true
 serde_bytes.workspace = true
 smallvec = { workspace = true, features = ["union"] }
 v8.workspace = true
->>>>>>> 55da1a2e
 
 [dev-dependencies]
 bencher.workspace = true
