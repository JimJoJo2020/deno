--- conflicted
+++ resolved
@@ -15,15 +15,10 @@
 [dependencies]
 bytes = "1"
 derive_more = "0.99.17"
-<<<<<<< HEAD
-serde = { version = "1.0.130", features = ["derive"] }
+serde = { version = "1.0.136", features = ["derive"] }
 serde_bytes = "0.11"
-v8 = "0.42.0"
-=======
-serde = { version = "1.0.136", features = ["derive"] }
 smallvec = { version = "1.8", features = ["union"] }
 v8 = "0.44.3"
->>>>>>> be837ed7
 
 [dev-dependencies]
 bencher = "0.1"
