// Copyright 2018-2023 the Deno authors. All rights reserved. MIT license.

use std::pin::Pin;
use std::rc::Rc;
use std::sync::atomic::AtomicI32;
use std::sync::atomic::Ordering::Relaxed;
use std::sync::Arc;
use std::task::Context;
use std::task::Poll;

use deno_broadcast_channel::InMemoryBroadcastChannel;
use deno_cache::CreateCache;
use deno_cache::SqliteBackedCache;
use deno_core::error::AnyError;
use deno_core::error::JsError;
use deno_core::futures::Future;
use deno_core::v8;
use deno_core::CompiledWasmModuleStore;
use deno_core::Extension;
use deno_core::FsModuleLoader;
use deno_core::GetErrorClassFn;
use deno_core::JsRuntime;
use deno_core::LocalInspectorSession;
use deno_core::ModuleId;
use deno_core::ModuleLoader;
use deno_core::ModuleSpecifier;
use deno_core::RuntimeOptions;
use deno_core::SharedArrayBufferStore;
use deno_core::Snapshot;
use deno_core::SourceMapGetter;
use deno_io::Stdio;
use deno_node::RequireNpmResolver;
use deno_tls::rustls::RootCertStore;
use deno_web::BlobStore;
use log::debug;

use crate::inspector_server::InspectorServer;
use crate::ops;
use crate::permissions::PermissionsContainer;
use crate::BootstrapOptions;

pub type FormatJsErrorFn = dyn Fn(&JsError) -> String + Sync + Send;

#[derive(Clone, Default)]
pub struct ExitCode(Arc<AtomicI32>);

impl ExitCode {
  pub fn get(&self) -> i32 {
    self.0.load(Relaxed)
  }

  pub fn set(&mut self, code: i32) {
    self.0.store(code, Relaxed);
  }
}
/// This worker is created and used by almost all
/// subcommands in Deno executable.
///
/// It provides ops available in the `Deno` namespace.
///
/// All `WebWorker`s created during program execution
/// are descendants of this worker.
pub struct MainWorker {
  pub js_runtime: JsRuntime,
  should_break_on_first_statement: bool,
  should_wait_for_inspector_session: bool,
  exit_code: ExitCode,
  bootstrap_fn_global: Option<v8::Global<v8::Function>>,
}

pub struct WorkerOptions {
  pub bootstrap: BootstrapOptions,

  /// JsRuntime extensions, not to be confused with ES modules.
  /// Only ops registered by extensions will be initialized. If you need
  /// to execute JS code from extensions, use `extensions_with_js` options
  /// instead.
  pub extensions: Vec<Extension>,

  /// JsRuntime extensions, not to be confused with ES modules.
  /// Ops registered by extensions will be initialized and JS code will be
  /// executed. If you don't need to execute JS code from extensions, use
  /// `extensions` option instead.
  ///
  /// This is useful when creating snapshots, in such case you would pass
  /// extensions using `extensions_with_js`, later when creating a runtime
  /// from the snapshot, you would pass these extensions using `extensions`
  /// option.
  pub extensions_with_js: Vec<Extension>,

  /// V8 snapshot that should be loaded on startup.
  pub startup_snapshot: Option<Snapshot>,
  pub unsafely_ignore_certificate_errors: Option<Vec<String>>,
  pub root_cert_store: Option<RootCertStore>,
  pub seed: Option<u64>,

  /// Implementation of `ModuleLoader` which will be
  /// called when V8 requests to load ES modules.
  ///
  /// If not provided runtime will error if code being
  /// executed tries to load modules.
  pub module_loader: Rc<dyn ModuleLoader>,
  pub npm_resolver: Option<Rc<dyn RequireNpmResolver>>,
  // Callbacks invoked when creating new instance of WebWorker
  pub create_web_worker_cb: Arc<ops::worker_host::CreateWebWorkerCb>,
  pub web_worker_preload_module_cb: Arc<ops::worker_host::WorkerEventCb>,
  pub web_worker_pre_execute_module_cb: Arc<ops::worker_host::WorkerEventCb>,
  pub format_js_error_fn: Option<Arc<FormatJsErrorFn>>,

  /// Source map reference for errors.
  pub source_map_getter: Option<Box<dyn SourceMapGetter>>,
  pub maybe_inspector_server: Option<Arc<InspectorServer>>,
  // If true, the worker will wait for inspector session and break on first
  // statement of user code. Takes higher precedence than
  // `should_wait_for_inspector_session`.
  pub should_break_on_first_statement: bool,
  // If true, the worker will wait for inspector session before executing
  // user code.
  pub should_wait_for_inspector_session: bool,

  /// Allows to map error type to a string "class" used to represent
  /// error in JavaScript.
  pub get_error_class_fn: Option<GetErrorClassFn>,
  pub cache_storage_dir: Option<std::path::PathBuf>,
  pub origin_storage_dir: Option<std::path::PathBuf>,
  pub blob_store: BlobStore,
  pub broadcast_channel: InMemoryBroadcastChannel,

  /// The store to use for transferring SharedArrayBuffers between isolates.
  /// If multiple isolates should have the possibility of sharing
  /// SharedArrayBuffers, they should use the same [SharedArrayBufferStore]. If
  /// no [SharedArrayBufferStore] is specified, SharedArrayBuffer can not be
  /// serialized.
  pub shared_array_buffer_store: Option<SharedArrayBufferStore>,

  /// The store to use for transferring `WebAssembly.Module` objects between
  /// isolates.
  /// If multiple isolates should have the possibility of sharing
  /// `WebAssembly.Module` objects, they should use the same
  /// [CompiledWasmModuleStore]. If no [CompiledWasmModuleStore] is specified,
  /// `WebAssembly.Module` objects cannot be serialized.
  pub compiled_wasm_module_store: Option<CompiledWasmModuleStore>,
  pub stdio: Stdio,
}

impl Default for WorkerOptions {
  fn default() -> Self {
    Self {
      web_worker_preload_module_cb: Arc::new(|_| {
        unimplemented!("web workers are not supported")
      }),
      web_worker_pre_execute_module_cb: Arc::new(|_| {
        unimplemented!("web workers are not supported")
      }),
      create_web_worker_cb: Arc::new(|_| {
        unimplemented!("web workers are not supported")
      }),
      module_loader: Rc::new(FsModuleLoader),
      seed: None,
      unsafely_ignore_certificate_errors: Default::default(),
      should_break_on_first_statement: Default::default(),
      should_wait_for_inspector_session: Default::default(),
      compiled_wasm_module_store: Default::default(),
      shared_array_buffer_store: Default::default(),
      maybe_inspector_server: Default::default(),
      format_js_error_fn: Default::default(),
      get_error_class_fn: Default::default(),
      origin_storage_dir: Default::default(),
      cache_storage_dir: Default::default(),
      broadcast_channel: Default::default(),
      source_map_getter: Default::default(),
      root_cert_store: Default::default(),
      npm_resolver: Default::default(),
      blob_store: Default::default(),
      extensions: Default::default(),
      extensions_with_js: Default::default(),
      startup_snapshot: Default::default(),
      bootstrap: Default::default(),
      stdio: Default::default(),
    }
  }
}

impl MainWorker {
  pub fn bootstrap_from_options(
    main_module: ModuleSpecifier,
    permissions: PermissionsContainer,
    options: WorkerOptions,
  ) -> Self {
    let bootstrap_options = options.bootstrap.clone();
    let mut worker = Self::from_options(main_module, permissions, options);
    worker.bootstrap(&bootstrap_options);
    worker
  }

  pub fn from_options(
    main_module: ModuleSpecifier,
    permissions: PermissionsContainer,
    mut options: WorkerOptions,
  ) -> Self {
    // Permissions: many ops depend on this
    let unstable = options.bootstrap.unstable;
    let enable_testing_features = options.bootstrap.enable_testing_features;
    let perm_ext = Extension::builder("deno_permissions_worker")
      .state(move |state| {
        state.put::<PermissionsContainer>(permissions.clone());
        state.put(ops::UnstableChecker { unstable });
        state.put(ops::TestingFeaturesEnabled(enable_testing_features));
        Ok(())
      })
      .build();
    let exit_code = ExitCode(Arc::new(AtomicI32::new(0)));
    let create_cache = options.cache_storage_dir.map(|storage_dir| {
      let create_cache_fn = move || SqliteBackedCache::new(storage_dir.clone());
      CreateCache(Arc::new(create_cache_fn))
    });

    // Internal modules
    let mut extensions: Vec<Extension> = vec![
      // Web APIs
      deno_webidl::init(),
      deno_console::init(),
      deno_url::init(),
      deno_web::init::<PermissionsContainer>(
        options.blob_store.clone(),
        options.bootstrap.location.clone(),
      ),
      deno_fetch::init::<PermissionsContainer>(deno_fetch::Options {
        user_agent: options.bootstrap.user_agent.clone(),
        root_cert_store: options.root_cert_store.clone(),
        unsafely_ignore_certificate_errors: options
          .unsafely_ignore_certificate_errors
          .clone(),
        file_fetch_handler: Rc::new(deno_fetch::FsFetchHandler),
        ..Default::default()
      }),
      deno_cache::init::<SqliteBackedCache>(create_cache),
      deno_websocket::init::<PermissionsContainer>(
        options.bootstrap.user_agent.clone(),
        options.root_cert_store.clone(),
        options.unsafely_ignore_certificate_errors.clone(),
      ),
      deno_webstorage::init(options.origin_storage_dir.clone()),
      deno_broadcast_channel::init(options.broadcast_channel.clone(), unstable),
      deno_crypto::init(options.seed),
      deno_webgpu::init(unstable),
      // ffi
      deno_ffi::init::<PermissionsContainer>(unstable),
      // Runtime ops
      ops::runtime::init(main_module.clone()),
      ops::worker_host::init(
        options.create_web_worker_cb.clone(),
        options.web_worker_preload_module_cb.clone(),
        options.web_worker_pre_execute_module_cb.clone(),
        options.format_js_error_fn.clone(),
      ),
      ops::spawn::init(),
      ops::fs_events::init(),
<<<<<<< HEAD
      ops::fs::init(),
      deno_io::init(),
      deno_io::init_stdio(options.stdio),
=======
      ops::fs::init::<PermissionsContainer>(),
      ops::io::init(),
      ops::io::init_stdio(options.stdio),
>>>>>>> 19bb23b6
      deno_tls::init(),
      deno_net::init::<PermissionsContainer>(
        options.root_cert_store.clone(),
        unstable,
        options.unsafely_ignore_certificate_errors.clone(),
      ),
      deno_napi::init::<PermissionsContainer>(),
      deno_node::init_polyfill(),
      deno_node::init::<PermissionsContainer>(options.npm_resolver),
      ops::os::init(exit_code.clone()),
      ops::permissions::init(),
      ops::process::init(),
      ops::signal::init(),
      ops::tty::init(),
      deno_http::init(),
      deno_flash::init::<PermissionsContainer>(unstable),
      ops::http::init(),
      // Permissions ext (worker specific state)
      perm_ext,
    ];
    extensions.extend(std::mem::take(&mut options.extensions));

    #[cfg(not(feature = "dont_create_runtime_snapshot"))]
    let startup_snapshot = options
      .startup_snapshot
      .unwrap_or_else(crate::js::deno_isolate_init);
    #[cfg(feature = "dont_create_runtime_snapshot")]
    let startup_snapshot = options.startup_snapshot
      .expect("deno_runtime startup snapshot is not available with 'create_runtime_snapshot' Cargo feature.");

    let mut js_runtime = JsRuntime::new(RuntimeOptions {
      module_loader: Some(options.module_loader.clone()),
      startup_snapshot: Some(startup_snapshot),
      source_map_getter: options.source_map_getter,
      get_error_class_fn: options.get_error_class_fn,
      shared_array_buffer_store: options.shared_array_buffer_store.clone(),
      compiled_wasm_module_store: options.compiled_wasm_module_store.clone(),
      extensions,
      extensions_with_js: options.extensions_with_js,
      inspector: options.maybe_inspector_server.is_some(),
      is_main: true,
      ..Default::default()
    });

    if let Some(server) = options.maybe_inspector_server.clone() {
      server.register_inspector(
        main_module.to_string(),
        &mut js_runtime,
        options.should_break_on_first_statement
          || options.should_wait_for_inspector_session,
      );

      // Put inspector handle into the op state so we can put a breakpoint when
      // executing a CJS entrypoint.
      let op_state = js_runtime.op_state();
      let inspector = js_runtime.inspector();
      op_state.borrow_mut().put(inspector);
    }

    let bootstrap_fn_global = {
      let context = js_runtime.global_context();
      let scope = &mut js_runtime.handle_scope();
      let context_local = v8::Local::new(scope, context);
      let global_obj = context_local.global(scope);
      let bootstrap_str = v8::String::new(scope, "bootstrap").unwrap();
      let bootstrap_ns: v8::Local<v8::Object> = global_obj
        .get(scope, bootstrap_str.into())
        .unwrap()
        .try_into()
        .unwrap();
      let main_runtime_str = v8::String::new(scope, "mainRuntime").unwrap();
      let bootstrap_fn =
        bootstrap_ns.get(scope, main_runtime_str.into()).unwrap();
      let bootstrap_fn =
        v8::Local::<v8::Function>::try_from(bootstrap_fn).unwrap();
      v8::Global::new(scope, bootstrap_fn)
    };

    Self {
      js_runtime,
      should_break_on_first_statement: options.should_break_on_first_statement,
      should_wait_for_inspector_session: options
        .should_wait_for_inspector_session,
      exit_code,
      bootstrap_fn_global: Some(bootstrap_fn_global),
    }
  }

  pub fn bootstrap(&mut self, options: &BootstrapOptions) {
    let scope = &mut self.js_runtime.handle_scope();
    let options_v8 =
      deno_core::serde_v8::to_v8(scope, options.as_json()).unwrap();
    let bootstrap_fn = self.bootstrap_fn_global.take().unwrap();
    let bootstrap_fn = v8::Local::new(scope, bootstrap_fn);
    let undefined = v8::undefined(scope);
    bootstrap_fn
      .call(scope, undefined.into(), &[options_v8])
      .unwrap();
  }

  /// See [JsRuntime::execute_script](deno_core::JsRuntime::execute_script)
  pub fn execute_script(
    &mut self,
    script_name: &str,
    source_code: &str,
  ) -> Result<v8::Global<v8::Value>, AnyError> {
    self.js_runtime.execute_script(script_name, source_code)
  }

  /// Loads and instantiates specified JavaScript module as "main" module.
  pub async fn preload_main_module(
    &mut self,
    module_specifier: &ModuleSpecifier,
  ) -> Result<ModuleId, AnyError> {
    self
      .js_runtime
      .load_main_module(module_specifier, None)
      .await
  }

  /// Loads and instantiates specified JavaScript module as "side" module.
  pub async fn preload_side_module(
    &mut self,
    module_specifier: &ModuleSpecifier,
  ) -> Result<ModuleId, AnyError> {
    self
      .js_runtime
      .load_side_module(module_specifier, None)
      .await
  }

  /// Executes specified JavaScript module.
  pub async fn evaluate_module(
    &mut self,
    id: ModuleId,
  ) -> Result<(), AnyError> {
    self.wait_for_inspector_session();
    let mut receiver = self.js_runtime.mod_evaluate(id);
    tokio::select! {
      // Not using biased mode leads to non-determinism for relatively simple
      // programs.
      biased;

      maybe_result = &mut receiver => {
        debug!("received module evaluate {:#?}", maybe_result);
        maybe_result.expect("Module evaluation result not provided.")
      }

      event_loop_result = self.run_event_loop(false) => {
        event_loop_result?;
        let maybe_result = receiver.await;
        maybe_result.expect("Module evaluation result not provided.")
      }
    }
  }

  /// Loads, instantiates and executes specified JavaScript module.
  pub async fn execute_side_module(
    &mut self,
    module_specifier: &ModuleSpecifier,
  ) -> Result<(), AnyError> {
    let id = self.preload_side_module(module_specifier).await?;
    self.evaluate_module(id).await
  }

  /// Loads, instantiates and executes specified JavaScript module.
  ///
  /// This module will have "import.meta.main" equal to true.
  pub async fn execute_main_module(
    &mut self,
    module_specifier: &ModuleSpecifier,
  ) -> Result<(), AnyError> {
    let id = self.preload_main_module(module_specifier).await?;
    self.evaluate_module(id).await
  }

  fn wait_for_inspector_session(&mut self) {
    if self.should_break_on_first_statement {
      self
        .js_runtime
        .inspector()
        .borrow_mut()
        .wait_for_session_and_break_on_next_statement();
    } else if self.should_wait_for_inspector_session {
      self.js_runtime.inspector().borrow_mut().wait_for_session();
    }
  }

  /// Create new inspector session. This function panics if Worker
  /// was not configured to create inspector.
  pub async fn create_inspector_session(&mut self) -> LocalInspectorSession {
    self.js_runtime.maybe_init_inspector();
    self.js_runtime.inspector().borrow().create_local_session()
  }

  pub fn poll_event_loop(
    &mut self,
    cx: &mut Context,
    wait_for_inspector: bool,
  ) -> Poll<Result<(), AnyError>> {
    self.js_runtime.poll_event_loop(cx, wait_for_inspector)
  }

  pub async fn run_event_loop(
    &mut self,
    wait_for_inspector: bool,
  ) -> Result<(), AnyError> {
    self.js_runtime.run_event_loop(wait_for_inspector).await
  }

  /// A utility function that runs provided future concurrently with the event loop.
  ///
  /// Useful when using a local inspector session.
  pub async fn with_event_loop<'a, T>(
    &mut self,
    mut fut: Pin<Box<dyn Future<Output = T> + 'a>>,
  ) -> T {
    loop {
      tokio::select! {
        biased;
        result = &mut fut => {
          return result;
        }
        _ = self.run_event_loop(false) => {}
      };
    }
  }

  /// Return exit code set by the executed code (either in main worker
  /// or one of child web workers).
  pub fn exit_code(&self) -> i32 {
    self.exit_code.get()
  }

  /// Dispatches "load" event to the JavaScript runtime.
  ///
  /// Does not poll event loop, and thus not await any of the "load" event handlers.
  pub fn dispatch_load_event(
    &mut self,
    script_name: &str,
  ) -> Result<(), AnyError> {
    self.execute_script(
      script_name,
      // NOTE(@bartlomieju): not using `globalThis` here, because user might delete
      // it. Instead we're using global `dispatchEvent` function which will
      // used a saved reference to global scope.
      "dispatchEvent(new Event('load'))",
    )?;
    Ok(())
  }

  /// Dispatches "unload" event to the JavaScript runtime.
  ///
  /// Does not poll event loop, and thus not await any of the "unload" event handlers.
  pub fn dispatch_unload_event(
    &mut self,
    script_name: &str,
  ) -> Result<(), AnyError> {
    self.execute_script(
      script_name,
      // NOTE(@bartlomieju): not using `globalThis` here, because user might delete
      // it. Instead we're using global `dispatchEvent` function which will
      // used a saved reference to global scope.
      "dispatchEvent(new Event('unload'))",
    )?;
    Ok(())
  }

  /// Dispatches "beforeunload" event to the JavaScript runtime. Returns a boolean
  /// indicating if the event was prevented and thus event loop should continue
  /// running.
  pub fn dispatch_beforeunload_event(
    &mut self,
    script_name: &str,
  ) -> Result<bool, AnyError> {
    let value = self.js_runtime.execute_script(
      script_name,
      // NOTE(@bartlomieju): not using `globalThis` here, because user might delete
      // it. Instead we're using global `dispatchEvent` function which will
      // used a saved reference to global scope.
      "dispatchEvent(new Event('beforeunload', { cancelable: true }));",
    )?;
    let local_value = value.open(&mut self.js_runtime.handle_scope());
    Ok(local_value.is_false())
  }
}<|MERGE_RESOLUTION|>--- conflicted
+++ resolved
@@ -256,15 +256,9 @@
       ),
       ops::spawn::init(),
       ops::fs_events::init(),
-<<<<<<< HEAD
-      ops::fs::init(),
+      ops::fs::init::<PermissionsContainer>(),
       deno_io::init(),
       deno_io::init_stdio(options.stdio),
-=======
-      ops::fs::init::<PermissionsContainer>(),
-      ops::io::init(),
-      ops::io::init_stdio(options.stdio),
->>>>>>> 19bb23b6
       deno_tls::init(),
       deno_net::init::<PermissionsContainer>(
         options.root_cert_store.clone(),
