--- conflicted
+++ resolved
@@ -30,10 +30,7 @@
 use deno_core::SharedArrayBufferStore;
 use deno_core::Snapshot;
 use deno_core::SourceMapGetter;
-<<<<<<< HEAD
-=======
 use deno_fs::sync::MaybeArc;
->>>>>>> ab795778
 use deno_fs::FileSystem;
 use deno_io::Stdio;
 use deno_kv::sqlite::SqliteDbHandler;
@@ -91,11 +88,7 @@
   pub root_cert_store_provider: Option<Arc<dyn RootCertStoreProvider>>,
   pub seed: Option<u64>,
 
-<<<<<<< HEAD
-  pub fs: Option<Arc<dyn FileSystem>>,
-=======
   pub fs: MaybeArc<dyn FileSystem>,
->>>>>>> ab795778
   /// Implementation of `ModuleLoader` which will be
   /// called when V8 requests to load ES modules.
   ///
@@ -157,11 +150,7 @@
       create_web_worker_cb: Arc::new(|_| {
         unimplemented!("web workers are not supported")
       }),
-<<<<<<< HEAD
-      fs: None,
-=======
       fs: deno_fs::sync::MaybeArc::new(deno_fs::RealFs),
->>>>>>> ab795778
       module_loader: Rc::new(FsModuleLoader),
       seed: None,
       unsafely_ignore_certificate_errors: Default::default(),
@@ -278,16 +267,11 @@
       deno_napi::deno_napi::init_ops::<PermissionsContainer>(),
       deno_http::deno_http::init_ops(),
       deno_io::deno_io::init_ops(Some(options.stdio)),
-<<<<<<< HEAD
-      deno_fs::deno_fs::init_ops::<PermissionsContainer>(unstable, options.fs),
-      deno_node::deno_node::init_ops::<crate::RuntimeNodeEnv>(
-=======
       deno_fs::deno_fs::init_ops::<PermissionsContainer>(
         unstable,
         options.fs.clone(),
       ),
       deno_node::deno_node::init_ops::<PermissionsContainer>(
->>>>>>> ab795778
         options.npm_resolver,
         options.fs,
       ),
