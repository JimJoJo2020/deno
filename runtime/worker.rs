// Copyright 2018-2022 the Deno authors. All rights reserved. MIT license.

use crate::inspector_server::InspectorServer;
use crate::js;
use crate::ops;
use crate::permissions::Permissions;
use crate::BootstrapOptions;
use deno_broadcast_channel::InMemoryBroadcastChannel;
use deno_core::error::AnyError;
use deno_core::futures::Future;
use deno_core::located_script_name;
use deno_core::CompiledWasmModuleStore;
use deno_core::Extension;
use deno_core::GetErrorClassFn;
use deno_core::JsErrorCreateFn;
use deno_core::JsRuntime;
use deno_core::LocalInspectorSession;
use deno_core::ModuleId;
use deno_core::ModuleLoader;
use deno_core::ModuleSpecifier;
use deno_core::RuntimeOptions;
use deno_core::SharedArrayBufferStore;
use deno_tls::rustls::RootCertStore;
use deno_web::BlobStore;
use log::debug;
use std::pin::Pin;
use std::rc::Rc;
use std::sync::atomic::AtomicI32;
use std::sync::atomic::Ordering::Relaxed;
use std::sync::Arc;
use std::task::Context;
use std::task::Poll;

/// This worker is created and used by almost all
/// subcommands in Deno executable.
///
/// It provides ops available in the `Deno` namespace.
///
/// All `WebWorker`s created during program execution
/// are descendants of this worker.
pub struct MainWorker {
  pub js_runtime: JsRuntime,
  should_break_on_first_statement: bool,
}

pub struct WorkerOptions {
  pub bootstrap: BootstrapOptions,
  pub extensions: Vec<Extension>,
  pub unsafely_ignore_certificate_errors: Option<Vec<String>>,
  pub root_cert_store: Option<RootCertStore>,
  pub user_agent: String,
  pub seed: Option<u64>,
  pub module_loader: Rc<dyn ModuleLoader>,
  // Callbacks invoked when creating new instance of WebWorker
  pub create_web_worker_cb: Arc<ops::worker_host::CreateWebWorkerCb>,
  pub web_worker_preload_module_cb: Arc<ops::worker_host::PreloadModuleCb>,
  pub js_error_create_fn: Option<Rc<JsErrorCreateFn>>,
  pub maybe_inspector_server: Option<Arc<InspectorServer>>,
  pub should_break_on_first_statement: bool,
  pub get_error_class_fn: Option<GetErrorClassFn>,
  pub origin_storage_dir: Option<std::path::PathBuf>,
  pub blob_store: BlobStore,
  pub broadcast_channel: InMemoryBroadcastChannel,
  pub shared_array_buffer_store: Option<SharedArrayBufferStore>,
  pub compiled_wasm_module_store: Option<CompiledWasmModuleStore>,
}

impl MainWorker {
  pub fn bootstrap_from_options(
    main_module: ModuleSpecifier,
    permissions: Permissions,
    options: WorkerOptions,
  ) -> Self {
    let bootstrap_options = options.bootstrap.clone();
    let mut worker = Self::from_options(main_module, permissions, options);
    worker.bootstrap(&bootstrap_options);
    worker
  }

  pub fn from_options(
    main_module: ModuleSpecifier,
    permissions: Permissions,
    mut options: WorkerOptions,
  ) -> Self {
    // Permissions: many ops depend on this
    let unstable = options.bootstrap.unstable;
    let enable_testing_features = options.bootstrap.enable_testing_features;
    let perm_ext = Extension::builder()
      .state(move |state| {
        state.put::<Permissions>(permissions.clone());
        state.put(ops::UnstableChecker { unstable });
        state.put(ops::TestingFeaturesEnabled(enable_testing_features));
        Ok(())
      })
      .build();

    // Internal modules
    let mut extensions: Vec<Extension> = vec![
      // Web APIs
      deno_webidl::init(),
      deno_console::init(),
      deno_url::init(),
      deno_web::init::<Permissions>(
        options.blob_store.clone(),
        options.bootstrap.location.clone(),
      ),
      deno_fetch::init::<Permissions>(deno_fetch::Options {
        user_agent: options.user_agent.clone(),
        root_cert_store: options.root_cert_store.clone(),
        unsafely_ignore_certificate_errors: options
          .unsafely_ignore_certificate_errors
          .clone(),
        file_fetch_handler: Rc::new(deno_fetch::FsFetchHandler),
        ..Default::default()
      }),
      deno_websocket::init::<Permissions>(
        options.user_agent.clone(),
        options.root_cert_store.clone(),
        options.unsafely_ignore_certificate_errors.clone(),
      ),
      deno_webstorage::init(options.origin_storage_dir.clone()),
      deno_broadcast_channel::init(options.broadcast_channel.clone(), unstable),
      deno_crypto::init(options.seed),
      deno_webgpu::init(unstable),
      // ffi
      deno_ffi::init::<Permissions>(unstable),
      // Runtime ops
      ops::runtime::init(main_module.clone()),
<<<<<<< HEAD
      ops::worker_host::init(options.create_web_worker_cb.clone()),
      ops::command::init(),
=======
      ops::worker_host::init(
        options.create_web_worker_cb.clone(),
        options.web_worker_preload_module_cb.clone(),
      ),
>>>>>>> 1535fdd9
      ops::fs_events::init(),
      ops::fs::init(),
      ops::io::init(),
      ops::io::init_stdio(),
      deno_tls::init(),
      deno_net::init::<Permissions>(
        options.root_cert_store.clone(),
        unstable,
        options.unsafely_ignore_certificate_errors.clone(),
      ),
      ops::os::init(None),
      ops::permissions::init(),
      ops::process::init(),
      ops::signal::init(),
      ops::tty::init(),
      deno_http::init(),
      ops::http::init(),
      // Permissions ext (worker specific state)
      perm_ext,
    ];
    extensions.extend(std::mem::take(&mut options.extensions));

    let mut js_runtime = JsRuntime::new(RuntimeOptions {
      module_loader: Some(options.module_loader.clone()),
      startup_snapshot: Some(js::deno_isolate_init()),
      js_error_create_fn: options.js_error_create_fn.clone(),
      get_error_class_fn: options.get_error_class_fn,
      shared_array_buffer_store: options.shared_array_buffer_store.clone(),
      compiled_wasm_module_store: options.compiled_wasm_module_store.clone(),
      extensions,
      ..Default::default()
    });

    if let Some(server) = options.maybe_inspector_server.clone() {
      server.register_inspector(
        main_module.to_string(),
        &mut js_runtime,
        options.should_break_on_first_statement,
      );
    }

    Self {
      js_runtime,
      should_break_on_first_statement: options.should_break_on_first_statement,
    }
  }

  pub fn bootstrap(&mut self, options: &BootstrapOptions) {
    let script = format!("bootstrap.mainRuntime({})", options.as_json());
    self
      .execute_script(&located_script_name!(), &script)
      .expect("Failed to execute bootstrap script");
  }

  /// See [JsRuntime::execute_script](deno_core::JsRuntime::execute_script)
  pub fn execute_script(
    &mut self,
    script_name: &str,
    source_code: &str,
  ) -> Result<(), AnyError> {
    self.js_runtime.execute_script(script_name, source_code)?;
    Ok(())
  }

  /// Loads and instantiates specified JavaScript module
  /// as "main" or "side" module.
  pub async fn preload_module(
    &mut self,
    module_specifier: &ModuleSpecifier,
    main: bool,
  ) -> Result<ModuleId, AnyError> {
    if main {
      self
        .js_runtime
        .load_main_module(module_specifier, None)
        .await
    } else {
      self
        .js_runtime
        .load_side_module(module_specifier, None)
        .await
    }
  }

  async fn evaluate_module(&mut self, id: ModuleId) -> Result<(), AnyError> {
    let mut receiver = self.js_runtime.mod_evaluate(id);
    tokio::select! {
      maybe_result = &mut receiver => {
        debug!("received module evaluate {:#?}", maybe_result);
        maybe_result.expect("Module evaluation result not provided.")
      }

      event_loop_result = self.run_event_loop(false) => {
        event_loop_result?;
        let maybe_result = receiver.await;
        maybe_result.expect("Module evaluation result not provided.")
      }
    }
  }

  /// Loads, instantiates and executes specified JavaScript module.
  pub async fn execute_side_module(
    &mut self,
    module_specifier: &ModuleSpecifier,
  ) -> Result<(), AnyError> {
    let id = self.preload_module(module_specifier, false).await?;
    self.wait_for_inspector_session();
    self.evaluate_module(id).await
  }

  /// Loads, instantiates and executes specified JavaScript module.
  ///
  /// This module will have "import.meta.main" equal to true.
  pub async fn execute_main_module(
    &mut self,
    module_specifier: &ModuleSpecifier,
  ) -> Result<(), AnyError> {
    let id = self.preload_module(module_specifier, true).await?;
    self.wait_for_inspector_session();
    self.evaluate_module(id).await
  }

  fn wait_for_inspector_session(&mut self) {
    if self.should_break_on_first_statement {
      self
        .js_runtime
        .inspector()
        .wait_for_session_and_break_on_next_statement()
    }
  }

  /// Create new inspector session. This function panics if Worker
  /// was not configured to create inspector.
  pub async fn create_inspector_session(&mut self) -> LocalInspectorSession {
    let inspector = self.js_runtime.inspector();
    inspector.create_local_session()
  }

  pub fn poll_event_loop(
    &mut self,
    cx: &mut Context,
    wait_for_inspector: bool,
  ) -> Poll<Result<(), AnyError>> {
    self.js_runtime.poll_event_loop(cx, wait_for_inspector)
  }

  pub async fn run_event_loop(
    &mut self,
    wait_for_inspector: bool,
  ) -> Result<(), AnyError> {
    self.js_runtime.run_event_loop(wait_for_inspector).await
  }

  /// A utility function that runs provided future concurrently with the event loop.
  ///
  /// Useful when using a local inspector session.
  pub async fn with_event_loop<'a, T>(
    &mut self,
    mut fut: Pin<Box<dyn Future<Output = T> + 'a>>,
  ) -> T {
    loop {
      tokio::select! {
        result = &mut fut => {
          return result;
        }
        _ = self.run_event_loop(false) => {}
      };
    }
  }

  /// Return exit code set by the executed code (either in main worker
  /// or one of child web workers).
  pub fn get_exit_code(&mut self) -> i32 {
    let op_state_rc = self.js_runtime.op_state();
    let op_state = op_state_rc.borrow();
    let exit_code = op_state.borrow::<Arc<AtomicI32>>().load(Relaxed);
    exit_code
  }

  /// Dispatches "load" event to the JavaScript runtime.
  ///
  /// Does not poll event loop, and thus not await any of the "load" event handlers.
  pub fn dispatch_load_event(
    &mut self,
    script_name: &str,
  ) -> Result<(), AnyError> {
    self.execute_script(
      script_name,
      // NOTE(@bartlomieju): not using `globalThis` here, because user might delete
      // it. Instead we're using global `dispatchEvent` function which will
      // used a saved reference to global scope.
      "dispatchEvent(new Event('load'))",
    )
  }

  /// Dispatches "unload" event to the JavaScript runtime.
  ///
  /// Does not poll event loop, and thus not await any of the "unload" event handlers.
  pub fn dispatch_unload_event(
    &mut self,
    script_name: &str,
  ) -> Result<(), AnyError> {
    self.execute_script(
      script_name,
      // NOTE(@bartlomieju): not using `globalThis` here, because user might delete
      // it. Instead we're using global `dispatchEvent` function which will
      // used a saved reference to global scope.
      "dispatchEvent(new Event('unload'))",
    )
  }
}

#[cfg(test)]
mod tests {
  use super::*;
  use deno_core::resolve_url_or_path;

  fn create_test_worker() -> MainWorker {
    let main_module = resolve_url_or_path("./hello.js").unwrap();
    let permissions = Permissions::default();

    let options = WorkerOptions {
      bootstrap: BootstrapOptions {
        apply_source_maps: false,
        args: vec![],
        cpu_count: 1,
        debug_flag: false,
        enable_testing_features: false,
        location: None,
        no_color: true,
        is_tty: false,
        runtime_version: "x".to_string(),
        ts_version: "x".to_string(),
        unstable: false,
      },
      extensions: vec![],
      user_agent: "x".to_string(),
      unsafely_ignore_certificate_errors: None,
      root_cert_store: None,
      seed: None,
      js_error_create_fn: None,
      web_worker_preload_module_cb: Arc::new(|_| unreachable!()),
      create_web_worker_cb: Arc::new(|_| unreachable!()),
      maybe_inspector_server: None,
      should_break_on_first_statement: false,
      module_loader: Rc::new(deno_core::FsModuleLoader),
      get_error_class_fn: None,
      origin_storage_dir: None,
      blob_store: BlobStore::default(),
      broadcast_channel: InMemoryBroadcastChannel::default(),
      shared_array_buffer_store: None,
      compiled_wasm_module_store: None,
    };

    MainWorker::bootstrap_from_options(main_module, permissions, options)
  }

  #[tokio::test]
  async fn execute_mod_esm_imports_a() {
    let p = test_util::testdata_path().join("esm_imports_a.js");
    let module_specifier = resolve_url_or_path(&p.to_string_lossy()).unwrap();
    let mut worker = create_test_worker();
    let result = worker.execute_main_module(&module_specifier).await;
    if let Err(err) = result {
      eprintln!("execute_mod err {:?}", err);
    }
    if let Err(e) = worker.run_event_loop(false).await {
      panic!("Future got unexpected error: {:?}", e);
    }
  }

  #[tokio::test]
  async fn execute_mod_circular() {
    let p = std::path::PathBuf::from(env!("CARGO_MANIFEST_DIR"))
      .parent()
      .unwrap()
      .join("tests/circular1.js");
    let module_specifier = resolve_url_or_path(&p.to_string_lossy()).unwrap();
    let mut worker = create_test_worker();
    let result = worker.execute_main_module(&module_specifier).await;
    if let Err(err) = result {
      eprintln!("execute_mod err {:?}", err);
    }
    if let Err(e) = worker.run_event_loop(false).await {
      panic!("Future got unexpected error: {:?}", e);
    }
  }

  #[tokio::test]
  async fn execute_mod_resolve_error() {
    // "foo" is not a valid module specifier so this should return an error.
    let mut worker = create_test_worker();
    let module_specifier = resolve_url_or_path("does-not-exist").unwrap();
    let result = worker.execute_main_module(&module_specifier).await;
    assert!(result.is_err());
  }

  #[tokio::test]
  async fn execute_mod_002_hello() {
    // This assumes cwd is project root (an assumption made throughout the
    // tests).
    let mut worker = create_test_worker();
    let p = test_util::testdata_path().join("001_hello.js");
    let module_specifier = resolve_url_or_path(&p.to_string_lossy()).unwrap();
    let result = worker.execute_main_module(&module_specifier).await;
    assert!(result.is_ok());
  }
}<|MERGE_RESOLUTION|>--- conflicted
+++ resolved
@@ -126,15 +126,11 @@
       deno_ffi::init::<Permissions>(unstable),
       // Runtime ops
       ops::runtime::init(main_module.clone()),
-<<<<<<< HEAD
-      ops::worker_host::init(options.create_web_worker_cb.clone()),
-      ops::command::init(),
-=======
       ops::worker_host::init(
         options.create_web_worker_cb.clone(),
         options.web_worker_preload_module_cb.clone(),
       ),
->>>>>>> 1535fdd9
+      ops::command::init(),
       ops::fs_events::init(),
       ops::fs::init(),
       ops::io::init(),
