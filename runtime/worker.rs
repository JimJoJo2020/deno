// Copyright 2018-2024 the Deno authors. All rights reserved. MIT license.
use std::collections::HashMap;
use std::rc::Rc;
use std::sync::atomic::AtomicBool;
use std::sync::atomic::AtomicI32;
use std::sync::atomic::Ordering::Relaxed;
use std::sync::Arc;
use std::time::Duration;
use std::time::Instant;

use deno_broadcast_channel::InMemoryBroadcastChannel;
use deno_cache::CreateCache;
use deno_cache::SqliteBackedCache;
use deno_core::ascii_str;
use deno_core::error::AnyError;
use deno_core::error::JsError;
use deno_core::merge_op_metrics;
use deno_core::v8;
use deno_core::CompiledWasmModuleStore;
use deno_core::Extension;
use deno_core::FeatureChecker;
use deno_core::FsModuleLoader;
use deno_core::GetErrorClassFn;
use deno_core::JsRuntime;
use deno_core::LocalInspectorSession;
use deno_core::ModuleCodeString;
use deno_core::ModuleId;
use deno_core::ModuleLoader;
use deno_core::ModuleSpecifier;
use deno_core::OpMetricsFactoryFn;
use deno_core::OpMetricsSummaryTracker;
use deno_core::PollEventLoopOptions;
use deno_core::RuntimeOptions;
use deno_core::SharedArrayBufferStore;
use deno_core::SourceMapGetter;
use deno_cron::local::LocalCronHandler;
use deno_fs::FileSystem;
use deno_http::DefaultHttpPropertyExtractor;
use deno_io::Stdio;
use deno_kv::dynamic::MultiBackendDbHandler;
use deno_tls::RootCertStoreProvider;
use deno_web::BlobStore;
use log::debug;

use crate::inspector_server::InspectorServer;
use crate::ops;
use crate::permissions::PermissionsContainer;
use crate::shared::maybe_transpile_source;
use crate::shared::runtime;
use crate::BootstrapOptions;

pub type FormatJsErrorFn = dyn Fn(&JsError) -> String + Sync + Send;

pub fn import_meta_resolve_callback(
  loader: &dyn deno_core::ModuleLoader,
  specifier: String,
  referrer: String,
) -> Result<ModuleSpecifier, AnyError> {
  loader.resolve(
    &specifier,
    &referrer,
    deno_core::ResolutionKind::DynamicImport,
  )
}

// TODO(bartlomieju): temporary measurement until we start supporting more
// module types
pub fn validate_import_attributes_callback(
  scope: &mut v8::HandleScope,
  attributes: &HashMap<String, String>,
) {
  for (key, value) in attributes {
    let msg = if key != "type" {
      Some(format!("\"{key}\" attribute is not supported."))
    } else if value != "json" {
      Some(format!("\"{value}\" is not a valid module type."))
    } else {
      None
    };

    let Some(msg) = msg else {
      continue;
    };

    let message = v8::String::new(scope, &msg).unwrap();
    let exception = v8::Exception::type_error(scope, message);
    scope.throw_exception(exception);
    return;
  }
}

#[derive(Clone, Default)]
pub struct ExitCode(Arc<AtomicI32>);

impl ExitCode {
  pub fn get(&self) -> i32 {
    self.0.load(Relaxed)
  }

  pub fn set(&mut self, code: i32) {
    self.0.store(code, Relaxed);
  }
}

/// This worker is created and used by almost all
/// subcommands in Deno executable.
///
/// It provides ops available in the `Deno` namespace.
///
/// All `WebWorker`s created during program execution
/// are descendants of this worker.
pub struct MainWorker {
  pub js_runtime: JsRuntime,
  should_break_on_first_statement: bool,
  should_wait_for_inspector_session: bool,
  exit_code: ExitCode,
  bootstrap_fn_global: Option<v8::Global<v8::Function>>,
}

pub struct WorkerOptions {
  pub bootstrap: BootstrapOptions,

  /// JsRuntime extensions, not to be confused with ES modules.
  ///
  /// Extensions register "ops" and JavaScript sources provided in `js` or `esm`
  /// configuration. If you are using a snapshot, then extensions shouldn't
  /// provide JavaScript sources that were already snapshotted.
  pub extensions: Vec<Extension>,

  /// V8 snapshot that should be loaded on startup.
  pub startup_snapshot: Option<&'static [u8]>,

  /// Should op registration be skipped?
  pub skip_op_registration: bool,

  /// Optional isolate creation parameters, such as heap limits.
  pub create_params: Option<v8::CreateParams>,

  pub unsafely_ignore_certificate_errors: Option<Vec<String>>,
  pub root_cert_store_provider: Option<Arc<dyn RootCertStoreProvider>>,
  pub seed: Option<u64>,

  pub fs: Arc<dyn FileSystem>,
  /// Implementation of `ModuleLoader` which will be
  /// called when V8 requests to load ES modules.
  ///
  /// If not provided runtime will error if code being
  /// executed tries to load modules.
  pub module_loader: Rc<dyn ModuleLoader>,
  pub npm_resolver: Option<Arc<dyn deno_node::NpmResolver>>,
  // Callbacks invoked when creating new instance of WebWorker
  pub create_web_worker_cb: Arc<ops::worker_host::CreateWebWorkerCb>,
  pub format_js_error_fn: Option<Arc<FormatJsErrorFn>>,

  /// Source map reference for errors.
  pub source_map_getter: Option<Rc<dyn SourceMapGetter>>,
  pub maybe_inspector_server: Option<Arc<InspectorServer>>,
  // If true, the worker will wait for inspector session and break on first
  // statement of user code. Takes higher precedence than
  // `should_wait_for_inspector_session`.
  pub should_break_on_first_statement: bool,
  // If true, the worker will wait for inspector session before executing
  // user code.
  pub should_wait_for_inspector_session: bool,
  /// If Some, print a low-level trace output for ops matching the given patterns.
  pub strace_ops: Option<Vec<String>>,

  /// Allows to map error type to a string "class" used to represent
  /// error in JavaScript.
  pub get_error_class_fn: Option<GetErrorClassFn>,
  pub cache_storage_dir: Option<std::path::PathBuf>,
  pub origin_storage_dir: Option<std::path::PathBuf>,
  pub blob_store: Arc<BlobStore>,
  pub broadcast_channel: InMemoryBroadcastChannel,

  /// The store to use for transferring SharedArrayBuffers between isolates.
  /// If multiple isolates should have the possibility of sharing
  /// SharedArrayBuffers, they should use the same [SharedArrayBufferStore]. If
  /// no [SharedArrayBufferStore] is specified, SharedArrayBuffer can not be
  /// serialized.
  pub shared_array_buffer_store: Option<SharedArrayBufferStore>,

  /// The store to use for transferring `WebAssembly.Module` objects between
  /// isolates.
  /// If multiple isolates should have the possibility of sharing
  /// `WebAssembly.Module` objects, they should use the same
  /// [CompiledWasmModuleStore]. If no [CompiledWasmModuleStore] is specified,
  /// `WebAssembly.Module` objects cannot be serialized.
  pub compiled_wasm_module_store: Option<CompiledWasmModuleStore>,
  pub stdio: Stdio,
  pub feature_checker: Arc<FeatureChecker>,
}

impl Default for WorkerOptions {
  fn default() -> Self {
    Self {
      create_web_worker_cb: Arc::new(|_| {
        unimplemented!("web workers are not supported")
      }),
      fs: Arc::new(deno_fs::RealFs),
      module_loader: Rc::new(FsModuleLoader),
      skip_op_registration: false,
      seed: None,
      unsafely_ignore_certificate_errors: Default::default(),
      should_break_on_first_statement: Default::default(),
      should_wait_for_inspector_session: Default::default(),
      strace_ops: Default::default(),
      compiled_wasm_module_store: Default::default(),
      shared_array_buffer_store: Default::default(),
      maybe_inspector_server: Default::default(),
      format_js_error_fn: Default::default(),
      get_error_class_fn: Default::default(),
      origin_storage_dir: Default::default(),
      cache_storage_dir: Default::default(),
      broadcast_channel: Default::default(),
      source_map_getter: Default::default(),
      root_cert_store_provider: Default::default(),
      npm_resolver: Default::default(),
      blob_store: Default::default(),
      extensions: Default::default(),
      startup_snapshot: Default::default(),
      create_params: Default::default(),
      bootstrap: Default::default(),
      stdio: Default::default(),
      feature_checker: Default::default(),
    }
  }
}

pub fn create_op_metrics(
  enable_op_summary_metrics: bool,
  strace_ops: Option<Vec<String>>,
) -> (
  Option<Rc<OpMetricsSummaryTracker>>,
  Option<OpMetricsFactoryFn>,
) {
  let mut op_summary_metrics = None;
  let mut op_metrics_factory_fn: Option<OpMetricsFactoryFn> = None;
  let now = Instant::now();
  let max_len: Rc<std::cell::Cell<usize>> = Default::default();
  if let Some(patterns) = strace_ops {
    /// Match an op name against a list of patterns
    fn matches_pattern(patterns: &[String], name: &str) -> bool {
      let mut found_match = false;
      let mut found_nomatch = false;
      for pattern in patterns.iter() {
        if let Some(pattern) = pattern.strip_prefix('-') {
          if name.contains(pattern) {
            return false;
          }
        } else if name.contains(pattern.as_str()) {
          found_match = true;
        } else {
          found_nomatch = true;
        }
      }

      found_match || !found_nomatch
    }

    op_metrics_factory_fn = Some(Box::new(move |_, _, decl| {
      // If we don't match a requested pattern, or we match a negative pattern, bail
      if !matches_pattern(&patterns, decl.name) {
        return None;
      }

      max_len.set(max_len.get().max(decl.name.len()));
      let max_len = max_len.clone();
      Some(Rc::new(
        move |op: &deno_core::_ops::OpCtx, event, source| {
          eprintln!(
            "[{: >10.3}] {name:max_len$}: {event:?} {source:?}",
            now.elapsed().as_secs_f64(),
            name = op.decl().name,
            max_len = max_len.get()
          );
        },
      ))
    }));
  }

  if enable_op_summary_metrics {
    let summary = Rc::new(OpMetricsSummaryTracker::default());
    let summary_metrics = summary.clone().op_metrics_factory_fn(|_| true);
    op_metrics_factory_fn = Some(match op_metrics_factory_fn {
      Some(f) => merge_op_metrics(f, summary_metrics),
      None => summary_metrics,
    });
    op_summary_metrics = Some(summary);
  }

  (op_summary_metrics, op_metrics_factory_fn)
}

impl MainWorker {
  pub fn bootstrap_from_options(
    main_module: ModuleSpecifier,
    permissions: PermissionsContainer,
    options: WorkerOptions,
  ) -> Self {
    let bootstrap_options = options.bootstrap.clone();
    let mut worker = Self::from_options(main_module, permissions, options);
    worker.bootstrap(bootstrap_options);
    worker
  }

  pub fn from_options(
    main_module: ModuleSpecifier,
    permissions: PermissionsContainer,
    mut options: WorkerOptions,
  ) -> Self {
    deno_core::extension!(deno_permissions_worker,
      options = {
        permissions: PermissionsContainer,
        enable_testing_features: bool,
      },
      state = |state, options| {
        // Save the permissions container and the wrapper.
        state.put::<deno_permissions::PermissionsContainer>(options.permissions.0.clone());
        // This is temporary until we migrate all exts/ to the deno_permissions crate.
        state.put::<PermissionsContainer>(options.permissions);
        state.put(ops::TestingFeaturesEnabled(options.enable_testing_features));
      },
    );

    // Get our op metrics
    let (op_summary_metrics, op_metrics_factory_fn) = create_op_metrics(
      options.bootstrap.enable_op_summary_metrics,
      options.strace_ops,
    );

    // Permissions: many ops depend on this
    let enable_testing_features = options.bootstrap.enable_testing_features;
    let exit_code = ExitCode(Arc::new(AtomicI32::new(0)));
    let create_cache = options.cache_storage_dir.map(|storage_dir| {
      let create_cache_fn = move || SqliteBackedCache::new(storage_dir.clone());
      CreateCache(Arc::new(create_cache_fn))
    });

    // NOTE(bartlomieju): ordering is important here, keep it in sync with
    // `runtime/web_worker.rs` and `runtime/snapshot.rs`!
    let mut extensions = vec![
      // Web APIs
      deno_webidl::deno_webidl::init_ops_and_esm(),
      deno_console::deno_console::init_ops_and_esm(),
      deno_url::deno_url::init_ops_and_esm(),
      deno_web::deno_web::init_ops_and_esm::<PermissionsContainer>(
        options.blob_store.clone(),
        options.bootstrap.location.clone(),
      ),
      deno_webgpu::deno_webgpu::init_ops_and_esm(),
      deno_canvas::deno_canvas::init_ops_and_esm(),
      deno_fetch::deno_fetch::init_ops_and_esm::<PermissionsContainer>(
        deno_fetch::Options {
          user_agent: options.bootstrap.user_agent.clone(),
          root_cert_store_provider: options.root_cert_store_provider.clone(),
          unsafely_ignore_certificate_errors: options
            .unsafely_ignore_certificate_errors
            .clone(),
          file_fetch_handler: Rc::new(deno_fetch::FsFetchHandler),
          ..Default::default()
        },
      ),
      deno_cache::deno_cache::init_ops_and_esm::<SqliteBackedCache>(
        create_cache,
      ),
      deno_websocket::deno_websocket::init_ops_and_esm::<PermissionsContainer>(
        options.bootstrap.user_agent.clone(),
        options.root_cert_store_provider.clone(),
        options.unsafely_ignore_certificate_errors.clone(),
      ),
      deno_webstorage::deno_webstorage::init_ops_and_esm(
        options.origin_storage_dir.clone(),
      ),
      deno_crypto::deno_crypto::init_ops_and_esm(options.seed),
      deno_broadcast_channel::deno_broadcast_channel::init_ops_and_esm(
        options.broadcast_channel.clone(),
      ),
      deno_ffi::deno_ffi::init_ops_and_esm::<PermissionsContainer>(),
      deno_net::deno_net::init_ops_and_esm::<PermissionsContainer>(
        options.root_cert_store_provider.clone(),
        options.unsafely_ignore_certificate_errors.clone(),
      ),
      deno_tls::deno_tls::init_ops_and_esm(),
      deno_kv::deno_kv::init_ops_and_esm(
        MultiBackendDbHandler::remote_or_sqlite::<PermissionsContainer>(
          options.origin_storage_dir.clone(),
          options.seed,
          deno_kv::remote::HttpOptions {
            user_agent: options.bootstrap.user_agent.clone(),
            root_cert_store_provider: options.root_cert_store_provider.clone(),
            unsafely_ignore_certificate_errors: options
              .unsafely_ignore_certificate_errors
              .clone(),
            client_cert_chain_and_key: None,
            proxy: None,
          },
        ),
      ),
      deno_cron::deno_cron::init_ops_and_esm(LocalCronHandler::new()),
      deno_napi::deno_napi::init_ops_and_esm::<PermissionsContainer>(),
      deno_http::deno_http::init_ops_and_esm::<DefaultHttpPropertyExtractor>(),
      deno_io::deno_io::init_ops_and_esm(Some(options.stdio)),
      deno_fs::deno_fs::init_ops_and_esm::<PermissionsContainer>(
        options.fs.clone(),
      ),
      deno_node::deno_node::init_ops_and_esm::<PermissionsContainer>(
        options.npm_resolver,
        options.fs,
      ),
      // Ops from this crate
      ops::runtime::deno_runtime::init_ops_and_esm(main_module.clone()),
      ops::worker_host::deno_worker_host::init_ops_and_esm(
        options.create_web_worker_cb.clone(),
        options.format_js_error_fn.clone(),
      ),
      ops::fs_events::deno_fs_events::init_ops_and_esm(),
      ops::os::deno_os::init_ops_and_esm(exit_code.clone()),
      ops::permissions::deno_permissions::init_ops_and_esm(),
      ops::process::deno_process::init_ops_and_esm(),
      ops::signal::deno_signal::init_ops_and_esm(),
      ops::tty::deno_tty::init_ops_and_esm(),
      ops::http::deno_http_runtime::init_ops_and_esm(),
      ops::bootstrap::deno_bootstrap::init_ops_and_esm(
        if options.startup_snapshot.is_some() {
          None
        } else {
          Some(Default::default())
        },
      ),
      deno_permissions_worker::init_ops_and_esm(
        permissions,
        enable_testing_features,
      ),
      runtime::init_ops_and_esm(),
      // NOTE(bartlomieju): this is done, just so that ops from this extension
      // are available and importing them in `99_main.js` doesn't cause an
      // error because they're not defined. Trying to use these ops in non-worker
      // context will cause a panic.
      ops::web_worker::deno_web_worker::init_ops_and_esm().disable(),
    ];

    #[cfg(__runtime_js_sources)]
    assert!(cfg!(not(feature = "only_snapshotted_js_sources")), "'__runtime_js_sources' is incompatible with 'only_snapshotted_js_sources'.");

    for extension in &mut extensions {
      if options.startup_snapshot.is_some() {
        extension.js_files = std::borrow::Cow::Borrowed(&[]);
        extension.esm_files = std::borrow::Cow::Borrowed(&[]);
        extension.esm_entry_point = None;
      }
    }

    extensions.extend(std::mem::take(&mut options.extensions));

    #[cfg(feature = "only_snapshotted_js_sources")]
    options.startup_snapshot.as_ref().expect("A user snapshot was not provided, even though 'only_snapshotted_js_sources' is used.");

    let has_notified_of_inspector_disconnect = AtomicBool::new(false);
    let wait_for_inspector_disconnect_callback = Box::new(move || {
      if !has_notified_of_inspector_disconnect
        .swap(true, std::sync::atomic::Ordering::SeqCst)
      {
        println!("Program finished. Waiting for inspector to disconnect to exit the process...");
      }
    });

    let mut js_runtime = JsRuntime::new(RuntimeOptions {
      module_loader: Some(options.module_loader.clone()),
      startup_snapshot: options.startup_snapshot,
      create_params: options.create_params,
      source_map_getter: options.source_map_getter,
      skip_op_registration: options.skip_op_registration,
      get_error_class_fn: options.get_error_class_fn,
      shared_array_buffer_store: options.shared_array_buffer_store.clone(),
      compiled_wasm_module_store: options.compiled_wasm_module_store.clone(),
      extensions,
      extension_transpiler: Some(Rc::new(|specifier, source| {
        maybe_transpile_source(specifier, source)
      })),
      inspector: options.maybe_inspector_server.is_some(),
      is_main: true,
      feature_checker: Some(options.feature_checker.clone()),
      op_metrics_factory_fn,
      wait_for_inspector_disconnect_callback: Some(
        wait_for_inspector_disconnect_callback,
      ),
      import_meta_resolve_callback: Some(Box::new(
        import_meta_resolve_callback,
      )),
      validate_import_attributes_cb: Some(Box::new(
        validate_import_attributes_callback,
      )),
      ..Default::default()
    });

    if let Some(op_summary_metrics) = op_summary_metrics {
      js_runtime.op_state().borrow_mut().put(op_summary_metrics);
    }
    extern "C" fn message_handler(
      _msg: v8::Local<v8::Message>,
      _exception: v8::Local<v8::Value>,
    ) {
<<<<<<< HEAD
      // ...
=======
      // TODO(@littledivy): Propogate message to users.
>>>>>>> aef9bca8
    }

    // Register message listener
    js_runtime
      .v8_isolate()
      .add_message_listener(message_handler);

    if let Some(server) = options.maybe_inspector_server.clone() {
      server.register_inspector(
        main_module.to_string(),
        &mut js_runtime,
        options.should_break_on_first_statement
          || options.should_wait_for_inspector_session,
      );

      // Put inspector handle into the op state so we can put a breakpoint when
      // executing a CJS entrypoint.
      let op_state = js_runtime.op_state();
      let inspector = js_runtime.inspector();
      op_state.borrow_mut().put(inspector);
    }
    let bootstrap_fn_global = {
      let context = js_runtime.main_context();
      let scope = &mut js_runtime.handle_scope();
      let context_local = v8::Local::new(scope, context);
      let global_obj = context_local.global(scope);
      let bootstrap_str =
        v8::String::new_external_onebyte_static(scope, b"bootstrap").unwrap();
      let bootstrap_ns: v8::Local<v8::Object> = global_obj
        .get(scope, bootstrap_str.into())
        .unwrap()
        .try_into()
        .unwrap();
      let main_runtime_str =
        v8::String::new_external_onebyte_static(scope, b"mainRuntime").unwrap();
      let bootstrap_fn =
        bootstrap_ns.get(scope, main_runtime_str.into()).unwrap();
      let bootstrap_fn =
        v8::Local::<v8::Function>::try_from(bootstrap_fn).unwrap();
      v8::Global::new(scope, bootstrap_fn)
    };

    Self {
      js_runtime,
      should_break_on_first_statement: options.should_break_on_first_statement,
      should_wait_for_inspector_session: options
        .should_wait_for_inspector_session,
      exit_code,
      bootstrap_fn_global: Some(bootstrap_fn_global),
    }
  }

  pub fn bootstrap(&mut self, options: BootstrapOptions) {
    // Setup bootstrap options for ops.
    {
      let op_state = self.js_runtime.op_state();
      let mut state = op_state.borrow_mut();
      state.put(options.clone());
      if let Some(node_ipc_fd) = options.node_ipc_fd {
        state.put(deno_node::ChildPipeFd(node_ipc_fd));
      }
    }

    let scope = &mut self.js_runtime.handle_scope();
    let args = options.as_v8(scope);
    let bootstrap_fn = self.bootstrap_fn_global.take().unwrap();
    let bootstrap_fn = v8::Local::new(scope, bootstrap_fn);
    let undefined = v8::undefined(scope);
    bootstrap_fn.call(scope, undefined.into(), &[args]).unwrap();
  }

  /// See [JsRuntime::execute_script](deno_core::JsRuntime::execute_script)
  pub fn execute_script(
    &mut self,
    script_name: &'static str,
    source_code: ModuleCodeString,
  ) -> Result<v8::Global<v8::Value>, AnyError> {
    self.js_runtime.execute_script(script_name, source_code)
  }

  /// Loads and instantiates specified JavaScript module as "main" module.
  pub async fn preload_main_module(
    &mut self,
    module_specifier: &ModuleSpecifier,
  ) -> Result<ModuleId, AnyError> {
    self.js_runtime.load_main_es_module(module_specifier).await
  }

  /// Loads and instantiates specified JavaScript module as "side" module.
  pub async fn preload_side_module(
    &mut self,
    module_specifier: &ModuleSpecifier,
  ) -> Result<ModuleId, AnyError> {
    self.js_runtime.load_side_es_module(module_specifier).await
  }

  /// Executes specified JavaScript module.
  pub async fn evaluate_module(
    &mut self,
    id: ModuleId,
  ) -> Result<(), AnyError> {
    self.wait_for_inspector_session();
    let mut receiver = self.js_runtime.mod_evaluate(id);
    tokio::select! {
      // Not using biased mode leads to non-determinism for relatively simple
      // programs.
      biased;

      maybe_result = &mut receiver => {
        debug!("received module evaluate {:#?}", maybe_result);
        maybe_result
      }

      event_loop_result = self.run_event_loop(false) => {
        event_loop_result?;
        receiver.await
      }
    }
  }

  /// Run the event loop up to a given duration. If the runtime resolves early, returns
  /// early. Will always poll the runtime at least once.
  pub async fn run_up_to_duration(
    &mut self,
    duration: Duration,
  ) -> Result<(), AnyError> {
    match tokio::time::timeout(
      duration,
      self
        .js_runtime
        .run_event_loop(PollEventLoopOptions::default()),
    )
    .await
    {
      Ok(Ok(_)) => Ok(()),
      Err(_) => Ok(()),
      Ok(Err(e)) => Err(e),
    }
  }

  /// Loads, instantiates and executes specified JavaScript module.
  pub async fn execute_side_module(
    &mut self,
    module_specifier: &ModuleSpecifier,
  ) -> Result<(), AnyError> {
    let id = self.preload_side_module(module_specifier).await?;
    self.evaluate_module(id).await
  }

  /// Loads, instantiates and executes specified JavaScript module.
  ///
  /// This module will have "import.meta.main" equal to true.
  pub async fn execute_main_module(
    &mut self,
    module_specifier: &ModuleSpecifier,
  ) -> Result<(), AnyError> {
    let id = self.preload_main_module(module_specifier).await?;
    self.evaluate_module(id).await
  }

  fn wait_for_inspector_session(&mut self) {
    if self.should_break_on_first_statement {
      self
        .js_runtime
        .inspector()
        .borrow_mut()
        .wait_for_session_and_break_on_next_statement();
    } else if self.should_wait_for_inspector_session {
      self.js_runtime.inspector().borrow_mut().wait_for_session();
    }
  }

  /// Create new inspector session. This function panics if Worker
  /// was not configured to create inspector.
  pub fn create_inspector_session(&mut self) -> LocalInspectorSession {
    self.js_runtime.maybe_init_inspector();
    self.js_runtime.inspector().borrow().create_local_session()
  }

  pub async fn run_event_loop(
    &mut self,
    wait_for_inspector: bool,
  ) -> Result<(), AnyError> {
    self
      .js_runtime
      .run_event_loop(deno_core::PollEventLoopOptions {
        wait_for_inspector,
        ..Default::default()
      })
      .await
  }

  /// Return exit code set by the executed code (either in main worker
  /// or one of child web workers).
  pub fn exit_code(&self) -> i32 {
    self.exit_code.get()
  }

  /// Dispatches "load" event to the JavaScript runtime.
  ///
  /// Does not poll event loop, and thus not await any of the "load" event handlers.
  pub fn dispatch_load_event(
    &mut self,
    script_name: &'static str,
  ) -> Result<(), AnyError> {
    self.js_runtime.execute_script(
      script_name,
      // NOTE(@bartlomieju): not using `globalThis` here, because user might delete
      // it. Instead we're using global `dispatchEvent` function which will
      // used a saved reference to global scope.
      ascii_str!("dispatchEvent(new Event('load'))"),
    )?;
    Ok(())
  }

  /// Dispatches "unload" event to the JavaScript runtime.
  ///
  /// Does not poll event loop, and thus not await any of the "unload" event handlers.
  pub fn dispatch_unload_event(
    &mut self,
    script_name: &'static str,
  ) -> Result<(), AnyError> {
    self.js_runtime.execute_script(
      script_name,
      // NOTE(@bartlomieju): not using `globalThis` here, because user might delete
      // it. Instead we're using global `dispatchEvent` function which will
      // used a saved reference to global scope.
      ascii_str!("dispatchEvent(new Event('unload'))"),
    )?;
    Ok(())
  }

  /// Dispatches "beforeunload" event to the JavaScript runtime. Returns a boolean
  /// indicating if the event was prevented and thus event loop should continue
  /// running.
  pub fn dispatch_beforeunload_event(
    &mut self,
    script_name: &'static str,
  ) -> Result<bool, AnyError> {
    let value = self.js_runtime.execute_script(
      script_name,
      // NOTE(@bartlomieju): not using `globalThis` here, because user might delete
      // it. Instead we're using global `dispatchEvent` function which will
      // used a saved reference to global scope.
      ascii_str!(
        "dispatchEvent(new Event('beforeunload', { cancelable: true }));"
      ),
    )?;
    let local_value = value.open(&mut self.js_runtime.handle_scope());
    Ok(local_value.is_false())
  }
}<|MERGE_RESOLUTION|>--- conflicted
+++ resolved
@@ -501,11 +501,7 @@
       _msg: v8::Local<v8::Message>,
       _exception: v8::Local<v8::Value>,
     ) {
-<<<<<<< HEAD
-      // ...
-=======
       // TODO(@littledivy): Propogate message to users.
->>>>>>> aef9bca8
     }
 
     // Register message listener
