--- conflicted
+++ resolved
@@ -200,13 +200,11 @@
   pub stdio: Stdio,
   pub feature_checker: Arc<FeatureChecker>,
 
-<<<<<<< HEAD
+  /// V8 code cache for module and script source code.
+  pub v8_code_cache: Option<Arc<dyn CodeCache>>,
+
   /// Custom DNS resolver to use with the `fetch` API.
   pub dns_resolver: Option<DnsResolver>,
-=======
-  /// V8 code cache for module and script source code.
-  pub v8_code_cache: Option<Arc<dyn CodeCache>>,
->>>>>>> 3d372250
 }
 
 impl Default for WorkerOptions {
@@ -241,11 +239,8 @@
       bootstrap: Default::default(),
       stdio: Default::default(),
       feature_checker: Default::default(),
-<<<<<<< HEAD
+      v8_code_cache: Default::default(),
       dns_resolver: Default::default(),
-=======
-      v8_code_cache: Default::default(),
->>>>>>> 3d372250
     }
   }
 }
