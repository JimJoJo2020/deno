// Copyright 2018-2024 the Deno authors. All rights reserved. MIT license.

<<<<<<< HEAD
=======
use crate::fs_util::resolve_from_cwd;
use deno_core::error::custom_error;
use deno_core::error::type_error;
use deno_core::error::uri_error;
>>>>>>> 942b2aac
use deno_core::error::AnyError;
use deno_core::url;
use deno_core::url::Url;
<<<<<<< HEAD
=======
use deno_core::ModuleSpecifier;
use deno_terminal::colors;
use log;
use once_cell::sync::Lazy;
use std::borrow::Cow;
use std::collections::HashSet;
use std::fmt;
use std::hash::Hash;
>>>>>>> 942b2aac
use std::path::Path;

pub use deno_permissions::create_child_permissions;
pub use deno_permissions::parse_sys_kind;
pub use deno_permissions::set_prompt_callbacks;
pub use deno_permissions::ChildPermissionsArg;
pub use deno_permissions::Permissions;
pub use deno_permissions::PermissionsOptions;

<<<<<<< HEAD
// NOTE: Temporary permissions container to satisfy traits. We are migrating to the deno_permissions
// crate.
#[derive(Debug, Clone)]
pub struct PermissionsContainer(pub deno_permissions::PermissionsContainer);
=======
pub use prompter::set_prompt_callbacks;
pub use prompter::PromptCallback;

static DEBUG_LOG_ENABLED: Lazy<bool> =
  Lazy::new(|| log::log_enabled!(log::Level::Debug));

/// Quadri-state value for storing permission state
#[derive(
  Eq, PartialEq, Default, Debug, Clone, Copy, Deserialize, PartialOrd,
)]
pub enum PermissionState {
  Granted = 0,
  GrantedPartial = 1,
  #[default]
  Prompt = 2,
  Denied = 3,
}

/// `AllowPartial` prescribes how to treat a permission which is partially
/// denied due to a `--deny-*` flag affecting a subscope of the queried
/// permission.
///
/// `TreatAsGranted` is used in place of `TreatAsPartialGranted` when we don't
/// want to wastefully check for partial denials when, say, checking read
/// access for a file.
#[derive(Debug, Eq, PartialEq)]
#[allow(clippy::enum_variant_names)]
enum AllowPartial {
  TreatAsGranted,
  TreatAsDenied,
  TreatAsPartialGranted,
}

impl From<bool> for AllowPartial {
  fn from(value: bool) -> Self {
    if value {
      Self::TreatAsGranted
    } else {
      Self::TreatAsDenied
    }
  }
}

impl PermissionState {
  #[inline(always)]
  fn log_perm_access(name: &str, info: impl FnOnce() -> Option<String>) {
    // Eliminates log overhead (when logging is disabled),
    // log_enabled!(Debug) check in a hot path still has overhead
    // TODO(AaronO): generalize or upstream this optimization
    if *DEBUG_LOG_ENABLED {
      log::debug!(
        "{}",
        colors::bold(&format!(
          "{}️  Granted {}",
          PERMISSION_EMOJI,
          Self::fmt_access(name, info)
        ))
      );
    }
  }

  fn fmt_access(name: &str, info: impl FnOnce() -> Option<String>) -> String {
    format!(
      "{} access{}",
      name,
      info()
        .map(|info| { format!(" to {info}") })
        .unwrap_or_default(),
    )
  }

  fn error(name: &str, info: impl FnOnce() -> Option<String>) -> AnyError {
    custom_error(
      "PermissionDenied",
      format!(
        "Requires {}, run again with the --allow-{} flag",
        Self::fmt_access(name, info),
        name
      ),
    )
  }

  /// Check the permission state. bool is whether a prompt was issued.
  #[inline]
  fn check(
    self,
    name: &str,
    api_name: Option<&str>,
    info: Option<&str>,
    prompt: bool,
  ) -> (Result<(), AnyError>, bool, bool) {
    self.check2(name, api_name, || info.map(|s| s.to_string()), prompt)
  }

  #[inline]
  fn check2(
    self,
    name: &str,
    api_name: Option<&str>,
    info: impl Fn() -> Option<String>,
    prompt: bool,
  ) -> (Result<(), AnyError>, bool, bool) {
    match self {
      PermissionState::Granted => {
        Self::log_perm_access(name, info);
        (Ok(()), false, false)
      }
      PermissionState::Prompt if prompt => {
        let msg = format!(
          "{} access{}",
          name,
          info()
            .map(|info| { format!(" to {info}") })
            .unwrap_or_default(),
        );
        match permission_prompt(&msg, name, api_name, true) {
          PromptResponse::Allow => {
            Self::log_perm_access(name, info);
            (Ok(()), true, false)
          }
          PromptResponse::AllowAll => {
            Self::log_perm_access(name, info);
            (Ok(()), true, true)
          }
          PromptResponse::Deny => (Err(Self::error(name, info)), true, false),
        }
      }
      _ => (Err(Self::error(name, info)), false, false),
    }
  }
}

impl fmt::Display for PermissionState {
  fn fmt(&self, f: &mut fmt::Formatter<'_>) -> fmt::Result {
    match self {
      PermissionState::Granted => f.pad("granted"),
      PermissionState::GrantedPartial => f.pad("granted-partial"),
      PermissionState::Prompt => f.pad("prompt"),
      PermissionState::Denied => f.pad("denied"),
    }
  }
}

#[derive(Clone, Debug, Eq, PartialEq)]
pub struct UnitPermission {
  pub name: &'static str,
  pub description: &'static str,
  pub state: PermissionState,
  pub prompt: bool,
}

impl UnitPermission {
  pub fn query(&self) -> PermissionState {
    self.state
  }

  pub fn request(&mut self) -> PermissionState {
    if self.state == PermissionState::Prompt {
      if PromptResponse::Allow
        == permission_prompt(
          &format!("access to {}", self.description),
          self.name,
          Some("Deno.permissions.query()"),
          false,
        )
      {
        self.state = PermissionState::Granted;
      } else {
        self.state = PermissionState::Denied;
      }
    }
    self.state
  }

  pub fn revoke(&mut self) -> PermissionState {
    if self.state == PermissionState::Granted {
      self.state = PermissionState::Prompt;
    }
    self.state
  }

  pub fn check(&mut self) -> Result<(), AnyError> {
    let (result, prompted, _is_allow_all) =
      self.state.check(self.name, None, None, self.prompt);
    if prompted {
      if result.is_ok() {
        self.state = PermissionState::Granted;
      } else {
        self.state = PermissionState::Denied;
      }
    }
    result
  }
}

/// A normalized environment variable name. On Windows this will
/// be uppercase and on other platforms it will stay as-is.
#[derive(Clone, Eq, PartialEq, Hash, Debug)]
struct EnvVarName {
  inner: String,
}

impl EnvVarName {
  pub fn new(env: impl AsRef<str>) -> Self {
    Self {
      inner: if cfg!(windows) {
        env.as_ref().to_uppercase()
      } else {
        env.as_ref().to_string()
      },
    }
  }
}

impl AsRef<str> for EnvVarName {
  fn as_ref(&self) -> &str {
    self.inner.as_str()
  }
}

pub trait Descriptor: Eq + Clone {
  fn flag_name() -> &'static str;
  fn name(&self) -> Cow<str>;
  // By default, specifies no-stronger-than relationship.
  // As this is not strict, it's only true when descriptors are the same.
  fn stronger_than(&self, other: &Self) -> bool {
    self == other
  }
  fn aliases(&self) -> Vec<Self> {
    vec![]
  }
}

#[derive(Clone, Debug, Eq, PartialEq)]
pub struct UnaryPermission<T: Descriptor + Hash> {
  pub granted_global: bool,
  pub granted_list: HashSet<T>,
  pub flag_denied_global: bool,
  pub flag_denied_list: HashSet<T>,
  pub prompt_denied_global: bool,
  pub prompt_denied_list: HashSet<T>,
  pub prompt: bool,
}

impl<T: Descriptor + Hash> Default for UnaryPermission<T> {
  fn default() -> Self {
    UnaryPermission {
      granted_global: Default::default(),
      granted_list: Default::default(),
      flag_denied_global: Default::default(),
      flag_denied_list: Default::default(),
      prompt_denied_global: Default::default(),
      prompt_denied_list: Default::default(),
      prompt: Default::default(),
    }
  }
}

impl<T: Descriptor + Hash> UnaryPermission<T> {
  fn check_desc(
    &mut self,
    desc: &Option<T>,
    assert_non_partial: bool,
    api_name: Option<&str>,
    get_display_name: impl Fn() -> Option<String>,
  ) -> Result<(), AnyError> {
    let (result, prompted, is_allow_all) = self
      .query_desc(desc, AllowPartial::from(assert_non_partial))
      .check2(
        T::flag_name(),
        api_name,
        || match get_display_name() {
          Some(display_name) => Some(display_name),
          None => desc.as_ref().map(|d| format!("\"{}\"", d.name())),
        },
        self.prompt,
      );
    if prompted {
      if result.is_ok() {
        if is_allow_all {
          self.insert_granted(None);
        } else {
          self.insert_granted(desc.clone());
        }
      } else {
        self.insert_prompt_denied(desc.clone());
      }
    }
    result
  }

  fn query_desc(
    &self,
    desc: &Option<T>,
    allow_partial: AllowPartial,
  ) -> PermissionState {
    let aliases = desc.as_ref().map_or(vec![], T::aliases);
    for desc in [desc]
      .into_iter()
      .chain(&aliases.into_iter().map(Some).collect::<Vec<_>>())
    {
      let state = if self.is_flag_denied(desc) || self.is_prompt_denied(desc) {
        PermissionState::Denied
      } else if self.is_granted(desc) {
        match allow_partial {
          AllowPartial::TreatAsGranted => PermissionState::Granted,
          AllowPartial::TreatAsDenied => {
            if self.is_partial_flag_denied(desc) {
              PermissionState::Denied
            } else {
              PermissionState::Granted
            }
          }
          AllowPartial::TreatAsPartialGranted => {
            if self.is_partial_flag_denied(desc) {
              PermissionState::GrantedPartial
            } else {
              PermissionState::Granted
            }
          }
        }
      } else if matches!(allow_partial, AllowPartial::TreatAsDenied)
        && self.is_partial_flag_denied(desc)
      {
        PermissionState::Denied
      } else {
        PermissionState::Prompt
      };
      if state != PermissionState::Prompt {
        return state;
      }
    }
    PermissionState::Prompt
  }

  fn request_desc(
    &mut self,
    desc: &Option<T>,
    get_display_name: impl Fn() -> Option<String>,
  ) -> PermissionState {
    let state = self.query_desc(desc, AllowPartial::TreatAsPartialGranted);
    if state == PermissionState::Granted {
      self.insert_granted(desc.clone());
      return state;
    }
    if state != PermissionState::Prompt {
      return state;
    }
    let mut message = String::with_capacity(40);
    message.push_str(&format!("{} access", T::flag_name()));
    match get_display_name() {
      Some(display_name) => {
        message.push_str(&format!(" to \"{}\"", display_name))
      }
      None => match desc {
        Some(desc) => message.push_str(&format!(" to \"{}\"", desc.name())),
        None => {}
      },
    }
    match permission_prompt(
      &message,
      T::flag_name(),
      Some("Deno.permissions.request()"),
      true,
    ) {
      PromptResponse::Allow => {
        self.insert_granted(desc.clone());
        PermissionState::Granted
      }
      PromptResponse::Deny => {
        self.insert_prompt_denied(desc.clone());
        PermissionState::Denied
      }
      PromptResponse::AllowAll => {
        self.insert_granted(None);
        PermissionState::Granted
      }
    }
  }

  fn revoke_desc(&mut self, desc: &Option<T>) -> PermissionState {
    match desc.as_ref() {
      Some(desc) => {
        self.granted_list.retain(|v| !v.stronger_than(desc));
        for alias in desc.aliases() {
          self.granted_list.retain(|v| !v.stronger_than(&alias));
        }
      }
      None => {
        self.granted_global = false;
        // Revoke global is a special case where the entire granted list is
        // cleared. It's inconsistent with the granular case where only
        // descriptors stronger than the revoked one are purged.
        self.granted_list.clear();
      }
    }
    self.query_desc(desc, AllowPartial::TreatAsPartialGranted)
  }

  fn is_granted(&self, desc: &Option<T>) -> bool {
    Self::list_contains(desc, self.granted_global, &self.granted_list)
  }

  fn is_flag_denied(&self, desc: &Option<T>) -> bool {
    Self::list_contains(desc, self.flag_denied_global, &self.flag_denied_list)
  }

  fn is_prompt_denied(&self, desc: &Option<T>) -> bool {
    match desc.as_ref() {
      Some(desc) => self
        .prompt_denied_list
        .iter()
        .any(|v| desc.stronger_than(v)),
      None => self.prompt_denied_global || !self.prompt_denied_list.is_empty(),
    }
  }

  fn is_partial_flag_denied(&self, desc: &Option<T>) -> bool {
    match desc {
      None => !self.flag_denied_list.is_empty(),
      Some(desc) => self.flag_denied_list.iter().any(|v| desc.stronger_than(v)),
    }
  }

  fn list_contains(
    desc: &Option<T>,
    list_global: bool,
    list: &HashSet<T>,
  ) -> bool {
    match desc.as_ref() {
      Some(desc) => list_global || list.iter().any(|v| v.stronger_than(desc)),
      None => list_global,
    }
  }

  fn insert_granted(&mut self, desc: Option<T>) {
    Self::list_insert(desc, &mut self.granted_global, &mut self.granted_list);
  }

  fn insert_prompt_denied(&mut self, desc: Option<T>) {
    Self::list_insert(
      desc,
      &mut self.prompt_denied_global,
      &mut self.prompt_denied_list,
    );
  }

  fn list_insert(
    desc: Option<T>,
    list_global: &mut bool,
    list: &mut HashSet<T>,
  ) {
    match desc {
      Some(desc) => {
        let aliases = desc.aliases();
        list.insert(desc);
        for alias in aliases {
          list.insert(alias);
        }
      }
      None => *list_global = true,
    }
  }
}

#[derive(Clone, Eq, PartialEq, Hash, Debug)]
pub struct ReadDescriptor(pub PathBuf);

impl Descriptor for ReadDescriptor {
  fn flag_name() -> &'static str {
    "read"
  }

  fn name(&self) -> Cow<str> {
    Cow::from(self.0.display().to_string())
  }

  fn stronger_than(&self, other: &Self) -> bool {
    other.0.starts_with(&self.0)
  }
}

#[derive(Clone, Eq, PartialEq, Hash, Debug)]
pub struct WriteDescriptor(pub PathBuf);

impl Descriptor for WriteDescriptor {
  fn flag_name() -> &'static str {
    "write"
  }

  fn name(&self) -> Cow<str> {
    Cow::from(self.0.display().to_string())
  }

  fn stronger_than(&self, other: &Self) -> bool {
    other.0.starts_with(&self.0)
  }
}

#[derive(Clone, Eq, PartialEq, Hash, Debug)]
pub struct NetDescriptor(pub String, pub Option<u16>);

impl NetDescriptor {
  fn new<T: AsRef<str>>(host: &&(T, Option<u16>)) -> Self {
    NetDescriptor(host.0.as_ref().to_string(), host.1)
  }
}

impl Descriptor for NetDescriptor {
  fn flag_name() -> &'static str {
    "net"
  }

  fn name(&self) -> Cow<str> {
    Cow::from(format!("{}", self))
  }

  fn stronger_than(&self, other: &Self) -> bool {
    self.0 == other.0 && (self.1.is_none() || self.1 == other.1)
  }
}

impl FromStr for NetDescriptor {
  type Err = AnyError;

  fn from_str(s: &str) -> Result<Self, Self::Err> {
    // Set the scheme to `unknown` to parse the URL, as we really don't know
    // what the scheme is. We only using Url::parse to parse the host and port
    // and don't care about the scheme.
    let url = url::Url::parse(&format!("unknown://{s}"))?;
    let hostname = url
      .host_str()
      .ok_or(url::ParseError::EmptyHost)?
      .to_string();

    Ok(NetDescriptor(hostname, url.port()))
  }
}

impl fmt::Display for NetDescriptor {
  fn fmt(&self, f: &mut fmt::Formatter<'_>) -> fmt::Result {
    f.write_str(&match self.1 {
      None => self.0.clone(),
      Some(port) => format!("{}:{}", self.0, port),
    })
  }
}

#[derive(Clone, Eq, PartialEq, Hash, Debug)]
pub struct EnvDescriptor(EnvVarName);

impl EnvDescriptor {
  pub fn new(env: impl AsRef<str>) -> Self {
    Self(EnvVarName::new(env))
  }
}

impl Descriptor for EnvDescriptor {
  fn flag_name() -> &'static str {
    "env"
  }

  fn name(&self) -> Cow<str> {
    Cow::from(self.0.as_ref())
  }
}

impl AsRef<str> for EnvDescriptor {
  fn as_ref(&self) -> &str {
    self.0.as_ref()
  }
}

#[derive(Clone, Eq, PartialEq, Hash, Debug)]
pub enum RunDescriptor {
  /// Warning: You may want to construct with `RunDescriptor::from()` for case
  /// handling.
  Name(String),
  /// Warning: You may want to construct with `RunDescriptor::from()` for case
  /// handling.
  Path(PathBuf),
}

impl Descriptor for RunDescriptor {
  fn flag_name() -> &'static str {
    "run"
  }

  fn name(&self) -> Cow<str> {
    Cow::from(self.to_string())
  }

  fn aliases(&self) -> Vec<Self> {
    match self {
      RunDescriptor::Name(name) => match which(name) {
        Ok(path) => vec![RunDescriptor::Path(path)],
        Err(_) => vec![],
      },
      RunDescriptor::Path(_) => vec![],
    }
  }
}

impl From<String> for RunDescriptor {
  fn from(s: String) -> Self {
    #[cfg(windows)]
    let s = s.to_lowercase();
    let is_path = s.contains('/');
    #[cfg(windows)]
    let is_path = is_path || s.contains('\\') || Path::new(&s).is_absolute();
    if is_path {
      Self::Path(resolve_from_cwd(Path::new(&s)).unwrap())
    } else {
      Self::Name(s)
    }
  }
}

impl From<PathBuf> for RunDescriptor {
  fn from(p: PathBuf) -> Self {
    #[cfg(windows)]
    let p = PathBuf::from(p.to_string_lossy().to_string().to_lowercase());
    if p.is_absolute() {
      Self::Path(p)
    } else {
      Self::Path(resolve_from_cwd(&p).unwrap())
    }
  }
}

impl ToString for RunDescriptor {
  fn to_string(&self) -> String {
    match self {
      RunDescriptor::Name(s) => s.clone(),
      RunDescriptor::Path(p) => p.to_string_lossy().to_string(),
    }
  }
}

#[derive(Clone, Eq, PartialEq, Hash, Debug)]
pub struct SysDescriptor(pub String);

impl Descriptor for SysDescriptor {
  fn flag_name() -> &'static str {
    "sys"
  }

  fn name(&self) -> Cow<str> {
    Cow::from(self.0.to_string())
  }
}

pub fn parse_sys_kind(kind: &str) -> Result<&str, AnyError> {
  match kind {
    "hostname" | "osRelease" | "osUptime" | "loadavg" | "networkInterfaces"
    | "systemMemoryInfo" | "uid" | "gid" | "cpus" => Ok(kind),
    _ => Err(type_error(format!("unknown system info kind \"{kind}\""))),
  }
}

#[derive(Clone, Eq, PartialEq, Hash, Debug)]
pub struct FfiDescriptor(pub PathBuf);

impl Descriptor for FfiDescriptor {
  fn flag_name() -> &'static str {
    "ffi"
  }

  fn name(&self) -> Cow<str> {
    Cow::from(self.0.display().to_string())
  }

  fn stronger_than(&self, other: &Self) -> bool {
    other.0.starts_with(&self.0)
  }
}

impl UnaryPermission<ReadDescriptor> {
  pub fn query(&self, path: Option<&Path>) -> PermissionState {
    self.query_desc(
      &path.map(|p| ReadDescriptor(resolve_from_cwd(p).unwrap())),
      AllowPartial::TreatAsPartialGranted,
    )
  }

  pub fn request(&mut self, path: Option<&Path>) -> PermissionState {
    self.request_desc(
      &path.map(|p| ReadDescriptor(resolve_from_cwd(p).unwrap())),
      || Some(path?.display().to_string()),
    )
  }

  pub fn revoke(&mut self, path: Option<&Path>) -> PermissionState {
    self
      .revoke_desc(&path.map(|p| ReadDescriptor(resolve_from_cwd(p).unwrap())))
  }

  pub fn check(
    &mut self,
    path: &Path,
    api_name: Option<&str>,
  ) -> Result<(), AnyError> {
    self.check_desc(
      &Some(ReadDescriptor(resolve_from_cwd(path)?)),
      true,
      api_name,
      || Some(format!("\"{}\"", path.display())),
    )
  }

  #[inline]
  pub fn check_partial(
    &mut self,
    path: &Path,
    api_name: Option<&str>,
  ) -> Result<(), AnyError> {
    let desc = ReadDescriptor(resolve_from_cwd(path)?);
    self.check_desc(&Some(desc), false, api_name, || {
      Some(format!("\"{}\"", path.display()))
    })
  }

  /// As `check()`, but permission error messages will anonymize the path
  /// by replacing it with the given `display`.
  pub fn check_blind(
    &mut self,
    path: &Path,
    display: &str,
    api_name: &str,
  ) -> Result<(), AnyError> {
    let desc = ReadDescriptor(resolve_from_cwd(path)?);
    self.check_desc(&Some(desc), false, Some(api_name), || {
      Some(format!("<{display}>"))
    })
  }

  pub fn check_all(&mut self, api_name: Option<&str>) -> Result<(), AnyError> {
    self.check_desc(&None, false, api_name, || None)
  }
}

impl UnaryPermission<WriteDescriptor> {
  pub fn query(&self, path: Option<&Path>) -> PermissionState {
    self.query_desc(
      &path.map(|p| WriteDescriptor(resolve_from_cwd(p).unwrap())),
      AllowPartial::TreatAsPartialGranted,
    )
  }

  pub fn request(&mut self, path: Option<&Path>) -> PermissionState {
    self.request_desc(
      &path.map(|p| WriteDescriptor(resolve_from_cwd(p).unwrap())),
      || Some(path?.display().to_string()),
    )
  }

  pub fn revoke(&mut self, path: Option<&Path>) -> PermissionState {
    self
      .revoke_desc(&path.map(|p| WriteDescriptor(resolve_from_cwd(p).unwrap())))
  }

  pub fn check(
    &mut self,
    path: &Path,
    api_name: Option<&str>,
  ) -> Result<(), AnyError> {
    self.check_desc(
      &Some(WriteDescriptor(resolve_from_cwd(path)?)),
      true,
      api_name,
      || Some(format!("\"{}\"", path.display())),
    )
  }

  #[inline]
  pub fn check_partial(
    &mut self,
    path: &Path,
    api_name: Option<&str>,
  ) -> Result<(), AnyError> {
    self.check_desc(
      &Some(WriteDescriptor(resolve_from_cwd(path)?)),
      false,
      api_name,
      || Some(format!("\"{}\"", path.display())),
    )
  }

  /// As `check()`, but permission error messages will anonymize the path
  /// by replacing it with the given `display`.
  pub fn check_blind(
    &mut self,
    path: &Path,
    display: &str,
    api_name: &str,
  ) -> Result<(), AnyError> {
    let desc = WriteDescriptor(resolve_from_cwd(path)?);
    self.check_desc(&Some(desc), false, Some(api_name), || {
      Some(format!("<{display}>"))
    })
  }

  pub fn check_all(&mut self, api_name: Option<&str>) -> Result<(), AnyError> {
    self.check_desc(&None, false, api_name, || None)
  }
}

impl UnaryPermission<NetDescriptor> {
  pub fn query<T: AsRef<str>>(
    &self,
    host: Option<&(T, Option<u16>)>,
  ) -> PermissionState {
    self.query_desc(
      &host.map(|h| NetDescriptor::new(&h)),
      AllowPartial::TreatAsPartialGranted,
    )
  }

  pub fn request<T: AsRef<str>>(
    &mut self,
    host: Option<&(T, Option<u16>)>,
  ) -> PermissionState {
    self.request_desc(&host.map(|h| NetDescriptor::new(&h)), || None)
  }

  pub fn revoke<T: AsRef<str>>(
    &mut self,
    host: Option<&(T, Option<u16>)>,
  ) -> PermissionState {
    self.revoke_desc(&host.map(|h| NetDescriptor::new(&h)))
  }

  pub fn check<T: AsRef<str>>(
    &mut self,
    host: &(T, Option<u16>),
    api_name: Option<&str>,
  ) -> Result<(), AnyError> {
    self.check_desc(&Some(NetDescriptor::new(&host)), false, api_name, || None)
  }

  pub fn check_url(
    &mut self,
    url: &url::Url,
    api_name: Option<&str>,
  ) -> Result<(), AnyError> {
    let hostname = url
      .host_str()
      .ok_or_else(|| uri_error("Missing host"))?
      .to_string();
    let host = &(&hostname, url.port_or_known_default());
    let display_host = match url.port() {
      None => hostname.clone(),
      Some(port) => format!("{hostname}:{port}"),
    };
    self.check_desc(&Some(NetDescriptor::new(&host)), false, api_name, || {
      Some(format!("\"{}\"", display_host))
    })
  }

  pub fn check_all(&mut self) -> Result<(), AnyError> {
    self.check_desc(&None, false, None, || None)
  }
}

impl UnaryPermission<EnvDescriptor> {
  pub fn query(&self, env: Option<&str>) -> PermissionState {
    self.query_desc(
      &env.map(EnvDescriptor::new),
      AllowPartial::TreatAsPartialGranted,
    )
  }

  pub fn request(&mut self, env: Option<&str>) -> PermissionState {
    self.request_desc(&env.map(EnvDescriptor::new), || None)
  }

  pub fn revoke(&mut self, env: Option<&str>) -> PermissionState {
    self.revoke_desc(&env.map(EnvDescriptor::new))
  }

  pub fn check(&mut self, env: &str) -> Result<(), AnyError> {
    self.check_desc(&Some(EnvDescriptor::new(env)), false, None, || None)
  }

  pub fn check_all(&mut self) -> Result<(), AnyError> {
    self.check_desc(&None, false, None, || None)
  }
}

impl UnaryPermission<SysDescriptor> {
  pub fn query(&self, kind: Option<&str>) -> PermissionState {
    self.query_desc(
      &kind.map(|k| SysDescriptor(k.to_string())),
      AllowPartial::TreatAsPartialGranted,
    )
  }

  pub fn request(&mut self, kind: Option<&str>) -> PermissionState {
    self.request_desc(&kind.map(|k| SysDescriptor(k.to_string())), || None)
  }

  pub fn revoke(&mut self, kind: Option<&str>) -> PermissionState {
    self.revoke_desc(&kind.map(|k| SysDescriptor(k.to_string())))
  }

  pub fn check(
    &mut self,
    kind: &str,
    api_name: Option<&str>,
  ) -> Result<(), AnyError> {
    self.check_desc(
      &Some(SysDescriptor(kind.to_string())),
      false,
      api_name,
      || None,
    )
  }

  pub fn check_all(&mut self) -> Result<(), AnyError> {
    self.check_desc(&None, false, None, || None)
  }
}

impl UnaryPermission<RunDescriptor> {
  pub fn query(&self, cmd: Option<&str>) -> PermissionState {
    self.query_desc(
      &cmd.map(|c| RunDescriptor::from(c.to_string())),
      AllowPartial::TreatAsPartialGranted,
    )
  }

  pub fn request(&mut self, cmd: Option<&str>) -> PermissionState {
    self.request_desc(&cmd.map(|c| RunDescriptor::from(c.to_string())), || {
      Some(cmd?.to_string())
    })
  }

  pub fn revoke(&mut self, cmd: Option<&str>) -> PermissionState {
    self.revoke_desc(&cmd.map(|c| RunDescriptor::from(c.to_string())))
  }

  pub fn check(
    &mut self,
    cmd: &str,
    api_name: Option<&str>,
  ) -> Result<(), AnyError> {
    self.check_desc(
      &Some(RunDescriptor::from(cmd.to_string())),
      false,
      api_name,
      || Some(format!("\"{}\"", cmd)),
    )
  }

  pub fn check_all(&mut self, api_name: Option<&str>) -> Result<(), AnyError> {
    self.check_desc(&None, false, api_name, || None)
  }
}

impl UnaryPermission<FfiDescriptor> {
  pub fn query(&self, path: Option<&Path>) -> PermissionState {
    self.query_desc(
      &path.map(|p| FfiDescriptor(resolve_from_cwd(p).unwrap())),
      AllowPartial::TreatAsPartialGranted,
    )
  }

  pub fn request(&mut self, path: Option<&Path>) -> PermissionState {
    self.request_desc(
      &path.map(|p| FfiDescriptor(resolve_from_cwd(p).unwrap())),
      || Some(path?.display().to_string()),
    )
  }

  pub fn revoke(&mut self, path: Option<&Path>) -> PermissionState {
    self.revoke_desc(&path.map(|p| FfiDescriptor(resolve_from_cwd(p).unwrap())))
  }

  pub fn check(
    &mut self,
    path: &Path,
    api_name: Option<&str>,
  ) -> Result<(), AnyError> {
    self.check_desc(
      &Some(FfiDescriptor(resolve_from_cwd(path)?)),
      true,
      api_name,
      || Some(format!("\"{}\"", path.display())),
    )
  }

  pub fn check_partial(&mut self, path: Option<&Path>) -> Result<(), AnyError> {
    let desc = match path {
      Some(path) => Some(FfiDescriptor(resolve_from_cwd(path)?)),
      None => None,
    };
    self.check_desc(&desc, false, None, || {
      Some(format!("\"{}\"", path?.display()))
    })
  }

  pub fn check_all(&mut self) -> Result<(), AnyError> {
    self.check_desc(&None, false, Some("all"), || None)
  }
}

#[derive(Clone, Debug, Eq, PartialEq)]
pub struct Permissions {
  pub read: UnaryPermission<ReadDescriptor>,
  pub write: UnaryPermission<WriteDescriptor>,
  pub net: UnaryPermission<NetDescriptor>,
  pub env: UnaryPermission<EnvDescriptor>,
  pub sys: UnaryPermission<SysDescriptor>,
  pub run: UnaryPermission<RunDescriptor>,
  pub ffi: UnaryPermission<FfiDescriptor>,
  pub hrtime: UnitPermission,
}

impl Default for Permissions {
  fn default() -> Self {
    Self {
      read: Permissions::new_read(&None, &None, false).unwrap(),
      write: Permissions::new_write(&None, &None, false).unwrap(),
      net: Permissions::new_net(&None, &None, false).unwrap(),
      env: Permissions::new_env(&None, &None, false).unwrap(),
      sys: Permissions::new_sys(&None, &None, false).unwrap(),
      run: Permissions::new_run(&None, &None, false).unwrap(),
      ffi: Permissions::new_ffi(&None, &None, false).unwrap(),
      hrtime: Permissions::new_hrtime(false, false),
    }
  }
}

#[derive(Clone, Debug, Eq, PartialEq, Default, Serialize, Deserialize)]
pub struct PermissionsOptions {
  pub allow_env: Option<Vec<String>>,
  pub deny_env: Option<Vec<String>>,
  pub allow_hrtime: bool,
  pub deny_hrtime: bool,
  pub allow_net: Option<Vec<String>>,
  pub deny_net: Option<Vec<String>>,
  pub allow_ffi: Option<Vec<PathBuf>>,
  pub deny_ffi: Option<Vec<PathBuf>>,
  pub allow_read: Option<Vec<PathBuf>>,
  pub deny_read: Option<Vec<PathBuf>>,
  pub allow_run: Option<Vec<String>>,
  pub deny_run: Option<Vec<String>>,
  pub allow_sys: Option<Vec<String>>,
  pub deny_sys: Option<Vec<String>>,
  pub allow_write: Option<Vec<PathBuf>>,
  pub deny_write: Option<Vec<PathBuf>>,
  pub prompt: bool,
}

impl Permissions {
  pub fn new_read(
    allow_list: &Option<Vec<PathBuf>>,
    deny_list: &Option<Vec<PathBuf>>,
    prompt: bool,
  ) -> Result<UnaryPermission<ReadDescriptor>, AnyError> {
    Ok(UnaryPermission::<ReadDescriptor> {
      granted_global: global_from_option(allow_list),
      granted_list: parse_path_list(allow_list, ReadDescriptor)?,
      flag_denied_global: global_from_option(deny_list),
      flag_denied_list: parse_path_list(deny_list, ReadDescriptor)?,
      prompt,
      ..Default::default()
    })
  }

  pub fn new_write(
    allow_list: &Option<Vec<PathBuf>>,
    deny_list: &Option<Vec<PathBuf>>,
    prompt: bool,
  ) -> Result<UnaryPermission<WriteDescriptor>, AnyError> {
    Ok(UnaryPermission {
      granted_global: global_from_option(allow_list),
      granted_list: parse_path_list(allow_list, WriteDescriptor)?,
      flag_denied_global: global_from_option(deny_list),
      flag_denied_list: parse_path_list(deny_list, WriteDescriptor)?,
      prompt,
      ..Default::default()
    })
  }

  pub fn new_net(
    allow_list: &Option<Vec<String>>,
    deny_list: &Option<Vec<String>>,
    prompt: bool,
  ) -> Result<UnaryPermission<NetDescriptor>, AnyError> {
    Ok(UnaryPermission::<NetDescriptor> {
      granted_global: global_from_option(allow_list),
      granted_list: parse_net_list(allow_list)?,
      flag_denied_global: global_from_option(deny_list),
      flag_denied_list: parse_net_list(deny_list)?,
      prompt,
      ..Default::default()
    })
  }

  pub fn new_env(
    allow_list: &Option<Vec<String>>,
    deny_list: &Option<Vec<String>>,
    prompt: bool,
  ) -> Result<UnaryPermission<EnvDescriptor>, AnyError> {
    Ok(UnaryPermission::<EnvDescriptor> {
      granted_global: global_from_option(allow_list),
      granted_list: parse_env_list(allow_list)?,
      flag_denied_global: global_from_option(deny_list),
      flag_denied_list: parse_env_list(deny_list)?,
      prompt,
      ..Default::default()
    })
  }

  pub fn new_sys(
    allow_list: &Option<Vec<String>>,
    deny_list: &Option<Vec<String>>,
    prompt: bool,
  ) -> Result<UnaryPermission<SysDescriptor>, AnyError> {
    Ok(UnaryPermission::<SysDescriptor> {
      granted_global: global_from_option(allow_list),
      granted_list: parse_sys_list(allow_list)?,
      flag_denied_global: global_from_option(deny_list),
      flag_denied_list: parse_sys_list(deny_list)?,
      prompt,
      ..Default::default()
    })
  }

  pub fn new_run(
    allow_list: &Option<Vec<String>>,
    deny_list: &Option<Vec<String>>,
    prompt: bool,
  ) -> Result<UnaryPermission<RunDescriptor>, AnyError> {
    Ok(UnaryPermission::<RunDescriptor> {
      granted_global: global_from_option(allow_list),
      granted_list: parse_run_list(allow_list)?,
      flag_denied_global: global_from_option(deny_list),
      flag_denied_list: parse_run_list(deny_list)?,
      prompt,
      ..Default::default()
    })
  }

  pub fn new_ffi(
    allow_list: &Option<Vec<PathBuf>>,
    deny_list: &Option<Vec<PathBuf>>,
    prompt: bool,
  ) -> Result<UnaryPermission<FfiDescriptor>, AnyError> {
    Ok(UnaryPermission::<FfiDescriptor> {
      granted_global: global_from_option(allow_list),
      granted_list: parse_path_list(allow_list, FfiDescriptor)?,
      flag_denied_global: global_from_option(deny_list),
      flag_denied_list: parse_path_list(deny_list, FfiDescriptor)?,
      prompt,
      ..Default::default()
    })
  }

  pub fn new_hrtime(allow_state: bool, deny_state: bool) -> UnitPermission {
    unit_permission_from_flag_bools(
      allow_state,
      deny_state,
      "hrtime",
      "high precision time",
      false, // never prompt for hrtime
    )
  }

  pub fn from_options(opts: &PermissionsOptions) -> Result<Self, AnyError> {
    Ok(Self {
      read: Permissions::new_read(
        &opts.allow_read,
        &opts.deny_read,
        opts.prompt,
      )?,
      write: Permissions::new_write(
        &opts.allow_write,
        &opts.deny_write,
        opts.prompt,
      )?,
      net: Permissions::new_net(&opts.allow_net, &opts.deny_net, opts.prompt)?,
      env: Permissions::new_env(&opts.allow_env, &opts.deny_env, opts.prompt)?,
      sys: Permissions::new_sys(&opts.allow_sys, &opts.deny_sys, opts.prompt)?,
      run: Permissions::new_run(&opts.allow_run, &opts.deny_run, opts.prompt)?,
      ffi: Permissions::new_ffi(&opts.allow_ffi, &opts.deny_ffi, opts.prompt)?,
      hrtime: Permissions::new_hrtime(opts.allow_hrtime, opts.deny_hrtime),
    })
  }

  pub fn allow_all() -> Self {
    Self {
      read: Permissions::new_read(&Some(vec![]), &None, false).unwrap(),
      write: Permissions::new_write(&Some(vec![]), &None, false).unwrap(),
      net: Permissions::new_net(&Some(vec![]), &None, false).unwrap(),
      env: Permissions::new_env(&Some(vec![]), &None, false).unwrap(),
      sys: Permissions::new_sys(&Some(vec![]), &None, false).unwrap(),
      run: Permissions::new_run(&Some(vec![]), &None, false).unwrap(),
      ffi: Permissions::new_ffi(&Some(vec![]), &None, false).unwrap(),
      hrtime: Permissions::new_hrtime(true, false),
    }
  }

  /// A helper function that determines if the module specifier is a local or
  /// remote, and performs a read or net check for the specifier.
  pub fn check_specifier(
    &mut self,
    specifier: &ModuleSpecifier,
  ) -> Result<(), AnyError> {
    match specifier.scheme() {
      "file" => match specifier.to_file_path() {
        Ok(path) => self.read.check(&path, Some("import()")),
        Err(_) => Err(uri_error(format!(
          "Invalid file path.\n  Specifier: {specifier}"
        ))),
      },
      "data" => Ok(()),
      "blob" => Ok(()),
      _ => self.net.check_url(specifier, Some("import()")),
    }
  }
}

/// Wrapper struct for `Permissions` that can be shared across threads.
///
/// We need a way to have internal mutability for permissions as they might get
/// passed to a future that will prompt the user for permission (and in such
/// case might need to be mutated). Also for the Web Worker API we need a way
/// to send permissions to a new thread.
#[derive(Clone, Debug)]
pub struct PermissionsContainer(pub Arc<Mutex<Permissions>>);
>>>>>>> 942b2aac

impl PermissionsContainer {
  pub fn new(permissions: deno_permissions::Permissions) -> Self {
    Self(deno_permissions::PermissionsContainer::new(permissions))
  }

  pub fn allow_all() -> Self {
    Self(deno_permissions::PermissionsContainer::allow_all())
  }
}

impl std::ops::Deref for PermissionsContainer {
  type Target = deno_permissions::PermissionsContainer;

  fn deref(&self) -> &Self::Target {
    &self.0
  }
}

impl std::ops::DerefMut for PermissionsContainer {
  fn deref_mut(&mut self) -> &mut Self::Target {
    &mut self.0
  }
}

impl deno_node::NodePermissions for PermissionsContainer {
  #[inline(always)]
  fn check_net_url(
    &mut self,
    url: &Url,
    api_name: &str,
  ) -> Result<(), AnyError> {
    self.0.check_net_url(url, api_name)
  }

  #[inline(always)]
  fn check_read_with_api_name(
    &self,
    path: &Path,
    api_name: Option<&str>,
  ) -> Result<(), AnyError> {
    self.0.check_read_with_api_name(path, api_name)
  }

  #[inline(always)]
  fn check_write_with_api_name(
    &self,
    path: &Path,
    api_name: Option<&str>,
  ) -> Result<(), AnyError> {
    self.0.check_write_with_api_name(path, api_name)
  }

  fn check_sys(&self, kind: &str, api_name: &str) -> Result<(), AnyError> {
    self.0.check_sys(kind, api_name)
  }
}

impl deno_net::NetPermissions for PermissionsContainer {
  #[inline(always)]
  fn check_net<T: AsRef<str>>(
    &mut self,
    host: &(T, Option<u16>),
    api_name: &str,
  ) -> Result<(), AnyError> {
    self.0.check_net(host, api_name)
  }

  #[inline(always)]
  fn check_read(
    &mut self,
    path: &Path,
    api_name: &str,
  ) -> Result<(), AnyError> {
    self.0.check_read(path, api_name)
  }

  #[inline(always)]
  fn check_write(
    &mut self,
    path: &Path,
    api_name: &str,
  ) -> Result<(), AnyError> {
    self.0.check_write(path, api_name)
  }
}

impl deno_web::TimersPermission for PermissionsContainer {
  #[inline(always)]
  fn allow_hrtime(&mut self) -> bool {
    self.0.allow_hrtime()
  }
}

impl deno_websocket::WebSocketPermissions for PermissionsContainer {
  #[inline(always)]
  fn check_net_url(
    &mut self,
    url: &url::Url,
    api_name: &str,
  ) -> Result<(), AnyError> {
    self.0.check_net_url(url, api_name)
  }
}

impl deno_fs::FsPermissions for PermissionsContainer {
  fn check_read(
    &mut self,
    path: &Path,
    api_name: &str,
  ) -> Result<(), AnyError> {
    self.0.check_read(path, api_name)
  }

  fn check_read_blind(
    &mut self,
    path: &Path,
    display: &str,
    api_name: &str,
  ) -> Result<(), AnyError> {
    self.0.check_read_blind(path, display, api_name)
  }

  fn check_write(
    &mut self,
    path: &Path,
    api_name: &str,
  ) -> Result<(), AnyError> {
    self.0.check_write(path, api_name)
  }

  fn check_write_partial(
    &mut self,
    path: &Path,
    api_name: &str,
  ) -> Result<(), AnyError> {
    self.0.check_write_partial(path, api_name)
  }

  fn check_write_blind(
    &mut self,
    p: &Path,
    display: &str,
    api_name: &str,
  ) -> Result<(), AnyError> {
    self.0.check_write_blind(p, display, api_name)
  }

  fn check_read_all(&mut self, api_name: &str) -> Result<(), AnyError> {
    self.0.check_read_all(api_name)
  }

  fn check_write_all(&mut self, api_name: &str) -> Result<(), AnyError> {
    self.0.check_write_all(api_name)
  }
}

// NOTE(bartlomieju): for now, NAPI uses `--allow-ffi` flag, but that might
// change in the future.
impl deno_napi::NapiPermissions for PermissionsContainer {
  #[inline(always)]
  fn check(&mut self, path: Option<&Path>) -> Result<(), AnyError> {
    self.0.check_ffi(path)
  }
}

impl deno_ffi::FfiPermissions for PermissionsContainer {
  #[inline(always)]
  fn check_partial(&mut self, path: Option<&Path>) -> Result<(), AnyError> {
    self.0.check_ffi_partial(path)
  }
}

impl deno_kv::sqlite::SqliteDbHandlerPermissions for PermissionsContainer {
  #[inline(always)]
  fn check_read(&mut self, p: &Path, api_name: &str) -> Result<(), AnyError> {
    self.0.check_read(p, api_name)
  }

  #[inline(always)]
  fn check_write(&mut self, p: &Path, api_name: &str) -> Result<(), AnyError> {
    self.0.check_write(p, api_name)
  }
}

impl deno_kv::remote::RemoteDbHandlerPermissions for PermissionsContainer {
  #[inline(always)]
  fn check_env(&mut self, var: &str) -> Result<(), AnyError> {
    self.0.check_env(var)
  }

  #[inline(always)]
  fn check_net_url(
    &mut self,
    url: &url::Url,
    api_name: &str,
  ) -> Result<(), AnyError> {
    self.0.check_net_url(url, api_name)
  }
}<|MERGE_RESOLUTION|>--- conflicted
+++ resolved
@@ -1,28 +1,9 @@
 // Copyright 2018-2024 the Deno authors. All rights reserved. MIT license.
 
-<<<<<<< HEAD
-=======
-use crate::fs_util::resolve_from_cwd;
-use deno_core::error::custom_error;
-use deno_core::error::type_error;
-use deno_core::error::uri_error;
->>>>>>> 942b2aac
+use std::path::Path;
+
 use deno_core::error::AnyError;
-use deno_core::url;
 use deno_core::url::Url;
-<<<<<<< HEAD
-=======
-use deno_core::ModuleSpecifier;
-use deno_terminal::colors;
-use log;
-use once_cell::sync::Lazy;
-use std::borrow::Cow;
-use std::collections::HashSet;
-use std::fmt;
-use std::hash::Hash;
->>>>>>> 942b2aac
-use std::path::Path;
-
 pub use deno_permissions::create_child_permissions;
 pub use deno_permissions::parse_sys_kind;
 pub use deno_permissions::set_prompt_callbacks;
@@ -30,1245 +11,11 @@
 pub use deno_permissions::Permissions;
 pub use deno_permissions::PermissionsOptions;
 
-<<<<<<< HEAD
 // NOTE: Temporary permissions container to satisfy traits. We are migrating to the deno_permissions
 // crate.
 #[derive(Debug, Clone)]
+
 pub struct PermissionsContainer(pub deno_permissions::PermissionsContainer);
-=======
-pub use prompter::set_prompt_callbacks;
-pub use prompter::PromptCallback;
-
-static DEBUG_LOG_ENABLED: Lazy<bool> =
-  Lazy::new(|| log::log_enabled!(log::Level::Debug));
-
-/// Quadri-state value for storing permission state
-#[derive(
-  Eq, PartialEq, Default, Debug, Clone, Copy, Deserialize, PartialOrd,
-)]
-pub enum PermissionState {
-  Granted = 0,
-  GrantedPartial = 1,
-  #[default]
-  Prompt = 2,
-  Denied = 3,
-}
-
-/// `AllowPartial` prescribes how to treat a permission which is partially
-/// denied due to a `--deny-*` flag affecting a subscope of the queried
-/// permission.
-///
-/// `TreatAsGranted` is used in place of `TreatAsPartialGranted` when we don't
-/// want to wastefully check for partial denials when, say, checking read
-/// access for a file.
-#[derive(Debug, Eq, PartialEq)]
-#[allow(clippy::enum_variant_names)]
-enum AllowPartial {
-  TreatAsGranted,
-  TreatAsDenied,
-  TreatAsPartialGranted,
-}
-
-impl From<bool> for AllowPartial {
-  fn from(value: bool) -> Self {
-    if value {
-      Self::TreatAsGranted
-    } else {
-      Self::TreatAsDenied
-    }
-  }
-}
-
-impl PermissionState {
-  #[inline(always)]
-  fn log_perm_access(name: &str, info: impl FnOnce() -> Option<String>) {
-    // Eliminates log overhead (when logging is disabled),
-    // log_enabled!(Debug) check in a hot path still has overhead
-    // TODO(AaronO): generalize or upstream this optimization
-    if *DEBUG_LOG_ENABLED {
-      log::debug!(
-        "{}",
-        colors::bold(&format!(
-          "{}️  Granted {}",
-          PERMISSION_EMOJI,
-          Self::fmt_access(name, info)
-        ))
-      );
-    }
-  }
-
-  fn fmt_access(name: &str, info: impl FnOnce() -> Option<String>) -> String {
-    format!(
-      "{} access{}",
-      name,
-      info()
-        .map(|info| { format!(" to {info}") })
-        .unwrap_or_default(),
-    )
-  }
-
-  fn error(name: &str, info: impl FnOnce() -> Option<String>) -> AnyError {
-    custom_error(
-      "PermissionDenied",
-      format!(
-        "Requires {}, run again with the --allow-{} flag",
-        Self::fmt_access(name, info),
-        name
-      ),
-    )
-  }
-
-  /// Check the permission state. bool is whether a prompt was issued.
-  #[inline]
-  fn check(
-    self,
-    name: &str,
-    api_name: Option<&str>,
-    info: Option<&str>,
-    prompt: bool,
-  ) -> (Result<(), AnyError>, bool, bool) {
-    self.check2(name, api_name, || info.map(|s| s.to_string()), prompt)
-  }
-
-  #[inline]
-  fn check2(
-    self,
-    name: &str,
-    api_name: Option<&str>,
-    info: impl Fn() -> Option<String>,
-    prompt: bool,
-  ) -> (Result<(), AnyError>, bool, bool) {
-    match self {
-      PermissionState::Granted => {
-        Self::log_perm_access(name, info);
-        (Ok(()), false, false)
-      }
-      PermissionState::Prompt if prompt => {
-        let msg = format!(
-          "{} access{}",
-          name,
-          info()
-            .map(|info| { format!(" to {info}") })
-            .unwrap_or_default(),
-        );
-        match permission_prompt(&msg, name, api_name, true) {
-          PromptResponse::Allow => {
-            Self::log_perm_access(name, info);
-            (Ok(()), true, false)
-          }
-          PromptResponse::AllowAll => {
-            Self::log_perm_access(name, info);
-            (Ok(()), true, true)
-          }
-          PromptResponse::Deny => (Err(Self::error(name, info)), true, false),
-        }
-      }
-      _ => (Err(Self::error(name, info)), false, false),
-    }
-  }
-}
-
-impl fmt::Display for PermissionState {
-  fn fmt(&self, f: &mut fmt::Formatter<'_>) -> fmt::Result {
-    match self {
-      PermissionState::Granted => f.pad("granted"),
-      PermissionState::GrantedPartial => f.pad("granted-partial"),
-      PermissionState::Prompt => f.pad("prompt"),
-      PermissionState::Denied => f.pad("denied"),
-    }
-  }
-}
-
-#[derive(Clone, Debug, Eq, PartialEq)]
-pub struct UnitPermission {
-  pub name: &'static str,
-  pub description: &'static str,
-  pub state: PermissionState,
-  pub prompt: bool,
-}
-
-impl UnitPermission {
-  pub fn query(&self) -> PermissionState {
-    self.state
-  }
-
-  pub fn request(&mut self) -> PermissionState {
-    if self.state == PermissionState::Prompt {
-      if PromptResponse::Allow
-        == permission_prompt(
-          &format!("access to {}", self.description),
-          self.name,
-          Some("Deno.permissions.query()"),
-          false,
-        )
-      {
-        self.state = PermissionState::Granted;
-      } else {
-        self.state = PermissionState::Denied;
-      }
-    }
-    self.state
-  }
-
-  pub fn revoke(&mut self) -> PermissionState {
-    if self.state == PermissionState::Granted {
-      self.state = PermissionState::Prompt;
-    }
-    self.state
-  }
-
-  pub fn check(&mut self) -> Result<(), AnyError> {
-    let (result, prompted, _is_allow_all) =
-      self.state.check(self.name, None, None, self.prompt);
-    if prompted {
-      if result.is_ok() {
-        self.state = PermissionState::Granted;
-      } else {
-        self.state = PermissionState::Denied;
-      }
-    }
-    result
-  }
-}
-
-/// A normalized environment variable name. On Windows this will
-/// be uppercase and on other platforms it will stay as-is.
-#[derive(Clone, Eq, PartialEq, Hash, Debug)]
-struct EnvVarName {
-  inner: String,
-}
-
-impl EnvVarName {
-  pub fn new(env: impl AsRef<str>) -> Self {
-    Self {
-      inner: if cfg!(windows) {
-        env.as_ref().to_uppercase()
-      } else {
-        env.as_ref().to_string()
-      },
-    }
-  }
-}
-
-impl AsRef<str> for EnvVarName {
-  fn as_ref(&self) -> &str {
-    self.inner.as_str()
-  }
-}
-
-pub trait Descriptor: Eq + Clone {
-  fn flag_name() -> &'static str;
-  fn name(&self) -> Cow<str>;
-  // By default, specifies no-stronger-than relationship.
-  // As this is not strict, it's only true when descriptors are the same.
-  fn stronger_than(&self, other: &Self) -> bool {
-    self == other
-  }
-  fn aliases(&self) -> Vec<Self> {
-    vec![]
-  }
-}
-
-#[derive(Clone, Debug, Eq, PartialEq)]
-pub struct UnaryPermission<T: Descriptor + Hash> {
-  pub granted_global: bool,
-  pub granted_list: HashSet<T>,
-  pub flag_denied_global: bool,
-  pub flag_denied_list: HashSet<T>,
-  pub prompt_denied_global: bool,
-  pub prompt_denied_list: HashSet<T>,
-  pub prompt: bool,
-}
-
-impl<T: Descriptor + Hash> Default for UnaryPermission<T> {
-  fn default() -> Self {
-    UnaryPermission {
-      granted_global: Default::default(),
-      granted_list: Default::default(),
-      flag_denied_global: Default::default(),
-      flag_denied_list: Default::default(),
-      prompt_denied_global: Default::default(),
-      prompt_denied_list: Default::default(),
-      prompt: Default::default(),
-    }
-  }
-}
-
-impl<T: Descriptor + Hash> UnaryPermission<T> {
-  fn check_desc(
-    &mut self,
-    desc: &Option<T>,
-    assert_non_partial: bool,
-    api_name: Option<&str>,
-    get_display_name: impl Fn() -> Option<String>,
-  ) -> Result<(), AnyError> {
-    let (result, prompted, is_allow_all) = self
-      .query_desc(desc, AllowPartial::from(assert_non_partial))
-      .check2(
-        T::flag_name(),
-        api_name,
-        || match get_display_name() {
-          Some(display_name) => Some(display_name),
-          None => desc.as_ref().map(|d| format!("\"{}\"", d.name())),
-        },
-        self.prompt,
-      );
-    if prompted {
-      if result.is_ok() {
-        if is_allow_all {
-          self.insert_granted(None);
-        } else {
-          self.insert_granted(desc.clone());
-        }
-      } else {
-        self.insert_prompt_denied(desc.clone());
-      }
-    }
-    result
-  }
-
-  fn query_desc(
-    &self,
-    desc: &Option<T>,
-    allow_partial: AllowPartial,
-  ) -> PermissionState {
-    let aliases = desc.as_ref().map_or(vec![], T::aliases);
-    for desc in [desc]
-      .into_iter()
-      .chain(&aliases.into_iter().map(Some).collect::<Vec<_>>())
-    {
-      let state = if self.is_flag_denied(desc) || self.is_prompt_denied(desc) {
-        PermissionState::Denied
-      } else if self.is_granted(desc) {
-        match allow_partial {
-          AllowPartial::TreatAsGranted => PermissionState::Granted,
-          AllowPartial::TreatAsDenied => {
-            if self.is_partial_flag_denied(desc) {
-              PermissionState::Denied
-            } else {
-              PermissionState::Granted
-            }
-          }
-          AllowPartial::TreatAsPartialGranted => {
-            if self.is_partial_flag_denied(desc) {
-              PermissionState::GrantedPartial
-            } else {
-              PermissionState::Granted
-            }
-          }
-        }
-      } else if matches!(allow_partial, AllowPartial::TreatAsDenied)
-        && self.is_partial_flag_denied(desc)
-      {
-        PermissionState::Denied
-      } else {
-        PermissionState::Prompt
-      };
-      if state != PermissionState::Prompt {
-        return state;
-      }
-    }
-    PermissionState::Prompt
-  }
-
-  fn request_desc(
-    &mut self,
-    desc: &Option<T>,
-    get_display_name: impl Fn() -> Option<String>,
-  ) -> PermissionState {
-    let state = self.query_desc(desc, AllowPartial::TreatAsPartialGranted);
-    if state == PermissionState::Granted {
-      self.insert_granted(desc.clone());
-      return state;
-    }
-    if state != PermissionState::Prompt {
-      return state;
-    }
-    let mut message = String::with_capacity(40);
-    message.push_str(&format!("{} access", T::flag_name()));
-    match get_display_name() {
-      Some(display_name) => {
-        message.push_str(&format!(" to \"{}\"", display_name))
-      }
-      None => match desc {
-        Some(desc) => message.push_str(&format!(" to \"{}\"", desc.name())),
-        None => {}
-      },
-    }
-    match permission_prompt(
-      &message,
-      T::flag_name(),
-      Some("Deno.permissions.request()"),
-      true,
-    ) {
-      PromptResponse::Allow => {
-        self.insert_granted(desc.clone());
-        PermissionState::Granted
-      }
-      PromptResponse::Deny => {
-        self.insert_prompt_denied(desc.clone());
-        PermissionState::Denied
-      }
-      PromptResponse::AllowAll => {
-        self.insert_granted(None);
-        PermissionState::Granted
-      }
-    }
-  }
-
-  fn revoke_desc(&mut self, desc: &Option<T>) -> PermissionState {
-    match desc.as_ref() {
-      Some(desc) => {
-        self.granted_list.retain(|v| !v.stronger_than(desc));
-        for alias in desc.aliases() {
-          self.granted_list.retain(|v| !v.stronger_than(&alias));
-        }
-      }
-      None => {
-        self.granted_global = false;
-        // Revoke global is a special case where the entire granted list is
-        // cleared. It's inconsistent with the granular case where only
-        // descriptors stronger than the revoked one are purged.
-        self.granted_list.clear();
-      }
-    }
-    self.query_desc(desc, AllowPartial::TreatAsPartialGranted)
-  }
-
-  fn is_granted(&self, desc: &Option<T>) -> bool {
-    Self::list_contains(desc, self.granted_global, &self.granted_list)
-  }
-
-  fn is_flag_denied(&self, desc: &Option<T>) -> bool {
-    Self::list_contains(desc, self.flag_denied_global, &self.flag_denied_list)
-  }
-
-  fn is_prompt_denied(&self, desc: &Option<T>) -> bool {
-    match desc.as_ref() {
-      Some(desc) => self
-        .prompt_denied_list
-        .iter()
-        .any(|v| desc.stronger_than(v)),
-      None => self.prompt_denied_global || !self.prompt_denied_list.is_empty(),
-    }
-  }
-
-  fn is_partial_flag_denied(&self, desc: &Option<T>) -> bool {
-    match desc {
-      None => !self.flag_denied_list.is_empty(),
-      Some(desc) => self.flag_denied_list.iter().any(|v| desc.stronger_than(v)),
-    }
-  }
-
-  fn list_contains(
-    desc: &Option<T>,
-    list_global: bool,
-    list: &HashSet<T>,
-  ) -> bool {
-    match desc.as_ref() {
-      Some(desc) => list_global || list.iter().any(|v| v.stronger_than(desc)),
-      None => list_global,
-    }
-  }
-
-  fn insert_granted(&mut self, desc: Option<T>) {
-    Self::list_insert(desc, &mut self.granted_global, &mut self.granted_list);
-  }
-
-  fn insert_prompt_denied(&mut self, desc: Option<T>) {
-    Self::list_insert(
-      desc,
-      &mut self.prompt_denied_global,
-      &mut self.prompt_denied_list,
-    );
-  }
-
-  fn list_insert(
-    desc: Option<T>,
-    list_global: &mut bool,
-    list: &mut HashSet<T>,
-  ) {
-    match desc {
-      Some(desc) => {
-        let aliases = desc.aliases();
-        list.insert(desc);
-        for alias in aliases {
-          list.insert(alias);
-        }
-      }
-      None => *list_global = true,
-    }
-  }
-}
-
-#[derive(Clone, Eq, PartialEq, Hash, Debug)]
-pub struct ReadDescriptor(pub PathBuf);
-
-impl Descriptor for ReadDescriptor {
-  fn flag_name() -> &'static str {
-    "read"
-  }
-
-  fn name(&self) -> Cow<str> {
-    Cow::from(self.0.display().to_string())
-  }
-
-  fn stronger_than(&self, other: &Self) -> bool {
-    other.0.starts_with(&self.0)
-  }
-}
-
-#[derive(Clone, Eq, PartialEq, Hash, Debug)]
-pub struct WriteDescriptor(pub PathBuf);
-
-impl Descriptor for WriteDescriptor {
-  fn flag_name() -> &'static str {
-    "write"
-  }
-
-  fn name(&self) -> Cow<str> {
-    Cow::from(self.0.display().to_string())
-  }
-
-  fn stronger_than(&self, other: &Self) -> bool {
-    other.0.starts_with(&self.0)
-  }
-}
-
-#[derive(Clone, Eq, PartialEq, Hash, Debug)]
-pub struct NetDescriptor(pub String, pub Option<u16>);
-
-impl NetDescriptor {
-  fn new<T: AsRef<str>>(host: &&(T, Option<u16>)) -> Self {
-    NetDescriptor(host.0.as_ref().to_string(), host.1)
-  }
-}
-
-impl Descriptor for NetDescriptor {
-  fn flag_name() -> &'static str {
-    "net"
-  }
-
-  fn name(&self) -> Cow<str> {
-    Cow::from(format!("{}", self))
-  }
-
-  fn stronger_than(&self, other: &Self) -> bool {
-    self.0 == other.0 && (self.1.is_none() || self.1 == other.1)
-  }
-}
-
-impl FromStr for NetDescriptor {
-  type Err = AnyError;
-
-  fn from_str(s: &str) -> Result<Self, Self::Err> {
-    // Set the scheme to `unknown` to parse the URL, as we really don't know
-    // what the scheme is. We only using Url::parse to parse the host and port
-    // and don't care about the scheme.
-    let url = url::Url::parse(&format!("unknown://{s}"))?;
-    let hostname = url
-      .host_str()
-      .ok_or(url::ParseError::EmptyHost)?
-      .to_string();
-
-    Ok(NetDescriptor(hostname, url.port()))
-  }
-}
-
-impl fmt::Display for NetDescriptor {
-  fn fmt(&self, f: &mut fmt::Formatter<'_>) -> fmt::Result {
-    f.write_str(&match self.1 {
-      None => self.0.clone(),
-      Some(port) => format!("{}:{}", self.0, port),
-    })
-  }
-}
-
-#[derive(Clone, Eq, PartialEq, Hash, Debug)]
-pub struct EnvDescriptor(EnvVarName);
-
-impl EnvDescriptor {
-  pub fn new(env: impl AsRef<str>) -> Self {
-    Self(EnvVarName::new(env))
-  }
-}
-
-impl Descriptor for EnvDescriptor {
-  fn flag_name() -> &'static str {
-    "env"
-  }
-
-  fn name(&self) -> Cow<str> {
-    Cow::from(self.0.as_ref())
-  }
-}
-
-impl AsRef<str> for EnvDescriptor {
-  fn as_ref(&self) -> &str {
-    self.0.as_ref()
-  }
-}
-
-#[derive(Clone, Eq, PartialEq, Hash, Debug)]
-pub enum RunDescriptor {
-  /// Warning: You may want to construct with `RunDescriptor::from()` for case
-  /// handling.
-  Name(String),
-  /// Warning: You may want to construct with `RunDescriptor::from()` for case
-  /// handling.
-  Path(PathBuf),
-}
-
-impl Descriptor for RunDescriptor {
-  fn flag_name() -> &'static str {
-    "run"
-  }
-
-  fn name(&self) -> Cow<str> {
-    Cow::from(self.to_string())
-  }
-
-  fn aliases(&self) -> Vec<Self> {
-    match self {
-      RunDescriptor::Name(name) => match which(name) {
-        Ok(path) => vec![RunDescriptor::Path(path)],
-        Err(_) => vec![],
-      },
-      RunDescriptor::Path(_) => vec![],
-    }
-  }
-}
-
-impl From<String> for RunDescriptor {
-  fn from(s: String) -> Self {
-    #[cfg(windows)]
-    let s = s.to_lowercase();
-    let is_path = s.contains('/');
-    #[cfg(windows)]
-    let is_path = is_path || s.contains('\\') || Path::new(&s).is_absolute();
-    if is_path {
-      Self::Path(resolve_from_cwd(Path::new(&s)).unwrap())
-    } else {
-      Self::Name(s)
-    }
-  }
-}
-
-impl From<PathBuf> for RunDescriptor {
-  fn from(p: PathBuf) -> Self {
-    #[cfg(windows)]
-    let p = PathBuf::from(p.to_string_lossy().to_string().to_lowercase());
-    if p.is_absolute() {
-      Self::Path(p)
-    } else {
-      Self::Path(resolve_from_cwd(&p).unwrap())
-    }
-  }
-}
-
-impl ToString for RunDescriptor {
-  fn to_string(&self) -> String {
-    match self {
-      RunDescriptor::Name(s) => s.clone(),
-      RunDescriptor::Path(p) => p.to_string_lossy().to_string(),
-    }
-  }
-}
-
-#[derive(Clone, Eq, PartialEq, Hash, Debug)]
-pub struct SysDescriptor(pub String);
-
-impl Descriptor for SysDescriptor {
-  fn flag_name() -> &'static str {
-    "sys"
-  }
-
-  fn name(&self) -> Cow<str> {
-    Cow::from(self.0.to_string())
-  }
-}
-
-pub fn parse_sys_kind(kind: &str) -> Result<&str, AnyError> {
-  match kind {
-    "hostname" | "osRelease" | "osUptime" | "loadavg" | "networkInterfaces"
-    | "systemMemoryInfo" | "uid" | "gid" | "cpus" => Ok(kind),
-    _ => Err(type_error(format!("unknown system info kind \"{kind}\""))),
-  }
-}
-
-#[derive(Clone, Eq, PartialEq, Hash, Debug)]
-pub struct FfiDescriptor(pub PathBuf);
-
-impl Descriptor for FfiDescriptor {
-  fn flag_name() -> &'static str {
-    "ffi"
-  }
-
-  fn name(&self) -> Cow<str> {
-    Cow::from(self.0.display().to_string())
-  }
-
-  fn stronger_than(&self, other: &Self) -> bool {
-    other.0.starts_with(&self.0)
-  }
-}
-
-impl UnaryPermission<ReadDescriptor> {
-  pub fn query(&self, path: Option<&Path>) -> PermissionState {
-    self.query_desc(
-      &path.map(|p| ReadDescriptor(resolve_from_cwd(p).unwrap())),
-      AllowPartial::TreatAsPartialGranted,
-    )
-  }
-
-  pub fn request(&mut self, path: Option<&Path>) -> PermissionState {
-    self.request_desc(
-      &path.map(|p| ReadDescriptor(resolve_from_cwd(p).unwrap())),
-      || Some(path?.display().to_string()),
-    )
-  }
-
-  pub fn revoke(&mut self, path: Option<&Path>) -> PermissionState {
-    self
-      .revoke_desc(&path.map(|p| ReadDescriptor(resolve_from_cwd(p).unwrap())))
-  }
-
-  pub fn check(
-    &mut self,
-    path: &Path,
-    api_name: Option<&str>,
-  ) -> Result<(), AnyError> {
-    self.check_desc(
-      &Some(ReadDescriptor(resolve_from_cwd(path)?)),
-      true,
-      api_name,
-      || Some(format!("\"{}\"", path.display())),
-    )
-  }
-
-  #[inline]
-  pub fn check_partial(
-    &mut self,
-    path: &Path,
-    api_name: Option<&str>,
-  ) -> Result<(), AnyError> {
-    let desc = ReadDescriptor(resolve_from_cwd(path)?);
-    self.check_desc(&Some(desc), false, api_name, || {
-      Some(format!("\"{}\"", path.display()))
-    })
-  }
-
-  /// As `check()`, but permission error messages will anonymize the path
-  /// by replacing it with the given `display`.
-  pub fn check_blind(
-    &mut self,
-    path: &Path,
-    display: &str,
-    api_name: &str,
-  ) -> Result<(), AnyError> {
-    let desc = ReadDescriptor(resolve_from_cwd(path)?);
-    self.check_desc(&Some(desc), false, Some(api_name), || {
-      Some(format!("<{display}>"))
-    })
-  }
-
-  pub fn check_all(&mut self, api_name: Option<&str>) -> Result<(), AnyError> {
-    self.check_desc(&None, false, api_name, || None)
-  }
-}
-
-impl UnaryPermission<WriteDescriptor> {
-  pub fn query(&self, path: Option<&Path>) -> PermissionState {
-    self.query_desc(
-      &path.map(|p| WriteDescriptor(resolve_from_cwd(p).unwrap())),
-      AllowPartial::TreatAsPartialGranted,
-    )
-  }
-
-  pub fn request(&mut self, path: Option<&Path>) -> PermissionState {
-    self.request_desc(
-      &path.map(|p| WriteDescriptor(resolve_from_cwd(p).unwrap())),
-      || Some(path?.display().to_string()),
-    )
-  }
-
-  pub fn revoke(&mut self, path: Option<&Path>) -> PermissionState {
-    self
-      .revoke_desc(&path.map(|p| WriteDescriptor(resolve_from_cwd(p).unwrap())))
-  }
-
-  pub fn check(
-    &mut self,
-    path: &Path,
-    api_name: Option<&str>,
-  ) -> Result<(), AnyError> {
-    self.check_desc(
-      &Some(WriteDescriptor(resolve_from_cwd(path)?)),
-      true,
-      api_name,
-      || Some(format!("\"{}\"", path.display())),
-    )
-  }
-
-  #[inline]
-  pub fn check_partial(
-    &mut self,
-    path: &Path,
-    api_name: Option<&str>,
-  ) -> Result<(), AnyError> {
-    self.check_desc(
-      &Some(WriteDescriptor(resolve_from_cwd(path)?)),
-      false,
-      api_name,
-      || Some(format!("\"{}\"", path.display())),
-    )
-  }
-
-  /// As `check()`, but permission error messages will anonymize the path
-  /// by replacing it with the given `display`.
-  pub fn check_blind(
-    &mut self,
-    path: &Path,
-    display: &str,
-    api_name: &str,
-  ) -> Result<(), AnyError> {
-    let desc = WriteDescriptor(resolve_from_cwd(path)?);
-    self.check_desc(&Some(desc), false, Some(api_name), || {
-      Some(format!("<{display}>"))
-    })
-  }
-
-  pub fn check_all(&mut self, api_name: Option<&str>) -> Result<(), AnyError> {
-    self.check_desc(&None, false, api_name, || None)
-  }
-}
-
-impl UnaryPermission<NetDescriptor> {
-  pub fn query<T: AsRef<str>>(
-    &self,
-    host: Option<&(T, Option<u16>)>,
-  ) -> PermissionState {
-    self.query_desc(
-      &host.map(|h| NetDescriptor::new(&h)),
-      AllowPartial::TreatAsPartialGranted,
-    )
-  }
-
-  pub fn request<T: AsRef<str>>(
-    &mut self,
-    host: Option<&(T, Option<u16>)>,
-  ) -> PermissionState {
-    self.request_desc(&host.map(|h| NetDescriptor::new(&h)), || None)
-  }
-
-  pub fn revoke<T: AsRef<str>>(
-    &mut self,
-    host: Option<&(T, Option<u16>)>,
-  ) -> PermissionState {
-    self.revoke_desc(&host.map(|h| NetDescriptor::new(&h)))
-  }
-
-  pub fn check<T: AsRef<str>>(
-    &mut self,
-    host: &(T, Option<u16>),
-    api_name: Option<&str>,
-  ) -> Result<(), AnyError> {
-    self.check_desc(&Some(NetDescriptor::new(&host)), false, api_name, || None)
-  }
-
-  pub fn check_url(
-    &mut self,
-    url: &url::Url,
-    api_name: Option<&str>,
-  ) -> Result<(), AnyError> {
-    let hostname = url
-      .host_str()
-      .ok_or_else(|| uri_error("Missing host"))?
-      .to_string();
-    let host = &(&hostname, url.port_or_known_default());
-    let display_host = match url.port() {
-      None => hostname.clone(),
-      Some(port) => format!("{hostname}:{port}"),
-    };
-    self.check_desc(&Some(NetDescriptor::new(&host)), false, api_name, || {
-      Some(format!("\"{}\"", display_host))
-    })
-  }
-
-  pub fn check_all(&mut self) -> Result<(), AnyError> {
-    self.check_desc(&None, false, None, || None)
-  }
-}
-
-impl UnaryPermission<EnvDescriptor> {
-  pub fn query(&self, env: Option<&str>) -> PermissionState {
-    self.query_desc(
-      &env.map(EnvDescriptor::new),
-      AllowPartial::TreatAsPartialGranted,
-    )
-  }
-
-  pub fn request(&mut self, env: Option<&str>) -> PermissionState {
-    self.request_desc(&env.map(EnvDescriptor::new), || None)
-  }
-
-  pub fn revoke(&mut self, env: Option<&str>) -> PermissionState {
-    self.revoke_desc(&env.map(EnvDescriptor::new))
-  }
-
-  pub fn check(&mut self, env: &str) -> Result<(), AnyError> {
-    self.check_desc(&Some(EnvDescriptor::new(env)), false, None, || None)
-  }
-
-  pub fn check_all(&mut self) -> Result<(), AnyError> {
-    self.check_desc(&None, false, None, || None)
-  }
-}
-
-impl UnaryPermission<SysDescriptor> {
-  pub fn query(&self, kind: Option<&str>) -> PermissionState {
-    self.query_desc(
-      &kind.map(|k| SysDescriptor(k.to_string())),
-      AllowPartial::TreatAsPartialGranted,
-    )
-  }
-
-  pub fn request(&mut self, kind: Option<&str>) -> PermissionState {
-    self.request_desc(&kind.map(|k| SysDescriptor(k.to_string())), || None)
-  }
-
-  pub fn revoke(&mut self, kind: Option<&str>) -> PermissionState {
-    self.revoke_desc(&kind.map(|k| SysDescriptor(k.to_string())))
-  }
-
-  pub fn check(
-    &mut self,
-    kind: &str,
-    api_name: Option<&str>,
-  ) -> Result<(), AnyError> {
-    self.check_desc(
-      &Some(SysDescriptor(kind.to_string())),
-      false,
-      api_name,
-      || None,
-    )
-  }
-
-  pub fn check_all(&mut self) -> Result<(), AnyError> {
-    self.check_desc(&None, false, None, || None)
-  }
-}
-
-impl UnaryPermission<RunDescriptor> {
-  pub fn query(&self, cmd: Option<&str>) -> PermissionState {
-    self.query_desc(
-      &cmd.map(|c| RunDescriptor::from(c.to_string())),
-      AllowPartial::TreatAsPartialGranted,
-    )
-  }
-
-  pub fn request(&mut self, cmd: Option<&str>) -> PermissionState {
-    self.request_desc(&cmd.map(|c| RunDescriptor::from(c.to_string())), || {
-      Some(cmd?.to_string())
-    })
-  }
-
-  pub fn revoke(&mut self, cmd: Option<&str>) -> PermissionState {
-    self.revoke_desc(&cmd.map(|c| RunDescriptor::from(c.to_string())))
-  }
-
-  pub fn check(
-    &mut self,
-    cmd: &str,
-    api_name: Option<&str>,
-  ) -> Result<(), AnyError> {
-    self.check_desc(
-      &Some(RunDescriptor::from(cmd.to_string())),
-      false,
-      api_name,
-      || Some(format!("\"{}\"", cmd)),
-    )
-  }
-
-  pub fn check_all(&mut self, api_name: Option<&str>) -> Result<(), AnyError> {
-    self.check_desc(&None, false, api_name, || None)
-  }
-}
-
-impl UnaryPermission<FfiDescriptor> {
-  pub fn query(&self, path: Option<&Path>) -> PermissionState {
-    self.query_desc(
-      &path.map(|p| FfiDescriptor(resolve_from_cwd(p).unwrap())),
-      AllowPartial::TreatAsPartialGranted,
-    )
-  }
-
-  pub fn request(&mut self, path: Option<&Path>) -> PermissionState {
-    self.request_desc(
-      &path.map(|p| FfiDescriptor(resolve_from_cwd(p).unwrap())),
-      || Some(path?.display().to_string()),
-    )
-  }
-
-  pub fn revoke(&mut self, path: Option<&Path>) -> PermissionState {
-    self.revoke_desc(&path.map(|p| FfiDescriptor(resolve_from_cwd(p).unwrap())))
-  }
-
-  pub fn check(
-    &mut self,
-    path: &Path,
-    api_name: Option<&str>,
-  ) -> Result<(), AnyError> {
-    self.check_desc(
-      &Some(FfiDescriptor(resolve_from_cwd(path)?)),
-      true,
-      api_name,
-      || Some(format!("\"{}\"", path.display())),
-    )
-  }
-
-  pub fn check_partial(&mut self, path: Option<&Path>) -> Result<(), AnyError> {
-    let desc = match path {
-      Some(path) => Some(FfiDescriptor(resolve_from_cwd(path)?)),
-      None => None,
-    };
-    self.check_desc(&desc, false, None, || {
-      Some(format!("\"{}\"", path?.display()))
-    })
-  }
-
-  pub fn check_all(&mut self) -> Result<(), AnyError> {
-    self.check_desc(&None, false, Some("all"), || None)
-  }
-}
-
-#[derive(Clone, Debug, Eq, PartialEq)]
-pub struct Permissions {
-  pub read: UnaryPermission<ReadDescriptor>,
-  pub write: UnaryPermission<WriteDescriptor>,
-  pub net: UnaryPermission<NetDescriptor>,
-  pub env: UnaryPermission<EnvDescriptor>,
-  pub sys: UnaryPermission<SysDescriptor>,
-  pub run: UnaryPermission<RunDescriptor>,
-  pub ffi: UnaryPermission<FfiDescriptor>,
-  pub hrtime: UnitPermission,
-}
-
-impl Default for Permissions {
-  fn default() -> Self {
-    Self {
-      read: Permissions::new_read(&None, &None, false).unwrap(),
-      write: Permissions::new_write(&None, &None, false).unwrap(),
-      net: Permissions::new_net(&None, &None, false).unwrap(),
-      env: Permissions::new_env(&None, &None, false).unwrap(),
-      sys: Permissions::new_sys(&None, &None, false).unwrap(),
-      run: Permissions::new_run(&None, &None, false).unwrap(),
-      ffi: Permissions::new_ffi(&None, &None, false).unwrap(),
-      hrtime: Permissions::new_hrtime(false, false),
-    }
-  }
-}
-
-#[derive(Clone, Debug, Eq, PartialEq, Default, Serialize, Deserialize)]
-pub struct PermissionsOptions {
-  pub allow_env: Option<Vec<String>>,
-  pub deny_env: Option<Vec<String>>,
-  pub allow_hrtime: bool,
-  pub deny_hrtime: bool,
-  pub allow_net: Option<Vec<String>>,
-  pub deny_net: Option<Vec<String>>,
-  pub allow_ffi: Option<Vec<PathBuf>>,
-  pub deny_ffi: Option<Vec<PathBuf>>,
-  pub allow_read: Option<Vec<PathBuf>>,
-  pub deny_read: Option<Vec<PathBuf>>,
-  pub allow_run: Option<Vec<String>>,
-  pub deny_run: Option<Vec<String>>,
-  pub allow_sys: Option<Vec<String>>,
-  pub deny_sys: Option<Vec<String>>,
-  pub allow_write: Option<Vec<PathBuf>>,
-  pub deny_write: Option<Vec<PathBuf>>,
-  pub prompt: bool,
-}
-
-impl Permissions {
-  pub fn new_read(
-    allow_list: &Option<Vec<PathBuf>>,
-    deny_list: &Option<Vec<PathBuf>>,
-    prompt: bool,
-  ) -> Result<UnaryPermission<ReadDescriptor>, AnyError> {
-    Ok(UnaryPermission::<ReadDescriptor> {
-      granted_global: global_from_option(allow_list),
-      granted_list: parse_path_list(allow_list, ReadDescriptor)?,
-      flag_denied_global: global_from_option(deny_list),
-      flag_denied_list: parse_path_list(deny_list, ReadDescriptor)?,
-      prompt,
-      ..Default::default()
-    })
-  }
-
-  pub fn new_write(
-    allow_list: &Option<Vec<PathBuf>>,
-    deny_list: &Option<Vec<PathBuf>>,
-    prompt: bool,
-  ) -> Result<UnaryPermission<WriteDescriptor>, AnyError> {
-    Ok(UnaryPermission {
-      granted_global: global_from_option(allow_list),
-      granted_list: parse_path_list(allow_list, WriteDescriptor)?,
-      flag_denied_global: global_from_option(deny_list),
-      flag_denied_list: parse_path_list(deny_list, WriteDescriptor)?,
-      prompt,
-      ..Default::default()
-    })
-  }
-
-  pub fn new_net(
-    allow_list: &Option<Vec<String>>,
-    deny_list: &Option<Vec<String>>,
-    prompt: bool,
-  ) -> Result<UnaryPermission<NetDescriptor>, AnyError> {
-    Ok(UnaryPermission::<NetDescriptor> {
-      granted_global: global_from_option(allow_list),
-      granted_list: parse_net_list(allow_list)?,
-      flag_denied_global: global_from_option(deny_list),
-      flag_denied_list: parse_net_list(deny_list)?,
-      prompt,
-      ..Default::default()
-    })
-  }
-
-  pub fn new_env(
-    allow_list: &Option<Vec<String>>,
-    deny_list: &Option<Vec<String>>,
-    prompt: bool,
-  ) -> Result<UnaryPermission<EnvDescriptor>, AnyError> {
-    Ok(UnaryPermission::<EnvDescriptor> {
-      granted_global: global_from_option(allow_list),
-      granted_list: parse_env_list(allow_list)?,
-      flag_denied_global: global_from_option(deny_list),
-      flag_denied_list: parse_env_list(deny_list)?,
-      prompt,
-      ..Default::default()
-    })
-  }
-
-  pub fn new_sys(
-    allow_list: &Option<Vec<String>>,
-    deny_list: &Option<Vec<String>>,
-    prompt: bool,
-  ) -> Result<UnaryPermission<SysDescriptor>, AnyError> {
-    Ok(UnaryPermission::<SysDescriptor> {
-      granted_global: global_from_option(allow_list),
-      granted_list: parse_sys_list(allow_list)?,
-      flag_denied_global: global_from_option(deny_list),
-      flag_denied_list: parse_sys_list(deny_list)?,
-      prompt,
-      ..Default::default()
-    })
-  }
-
-  pub fn new_run(
-    allow_list: &Option<Vec<String>>,
-    deny_list: &Option<Vec<String>>,
-    prompt: bool,
-  ) -> Result<UnaryPermission<RunDescriptor>, AnyError> {
-    Ok(UnaryPermission::<RunDescriptor> {
-      granted_global: global_from_option(allow_list),
-      granted_list: parse_run_list(allow_list)?,
-      flag_denied_global: global_from_option(deny_list),
-      flag_denied_list: parse_run_list(deny_list)?,
-      prompt,
-      ..Default::default()
-    })
-  }
-
-  pub fn new_ffi(
-    allow_list: &Option<Vec<PathBuf>>,
-    deny_list: &Option<Vec<PathBuf>>,
-    prompt: bool,
-  ) -> Result<UnaryPermission<FfiDescriptor>, AnyError> {
-    Ok(UnaryPermission::<FfiDescriptor> {
-      granted_global: global_from_option(allow_list),
-      granted_list: parse_path_list(allow_list, FfiDescriptor)?,
-      flag_denied_global: global_from_option(deny_list),
-      flag_denied_list: parse_path_list(deny_list, FfiDescriptor)?,
-      prompt,
-      ..Default::default()
-    })
-  }
-
-  pub fn new_hrtime(allow_state: bool, deny_state: bool) -> UnitPermission {
-    unit_permission_from_flag_bools(
-      allow_state,
-      deny_state,
-      "hrtime",
-      "high precision time",
-      false, // never prompt for hrtime
-    )
-  }
-
-  pub fn from_options(opts: &PermissionsOptions) -> Result<Self, AnyError> {
-    Ok(Self {
-      read: Permissions::new_read(
-        &opts.allow_read,
-        &opts.deny_read,
-        opts.prompt,
-      )?,
-      write: Permissions::new_write(
-        &opts.allow_write,
-        &opts.deny_write,
-        opts.prompt,
-      )?,
-      net: Permissions::new_net(&opts.allow_net, &opts.deny_net, opts.prompt)?,
-      env: Permissions::new_env(&opts.allow_env, &opts.deny_env, opts.prompt)?,
-      sys: Permissions::new_sys(&opts.allow_sys, &opts.deny_sys, opts.prompt)?,
-      run: Permissions::new_run(&opts.allow_run, &opts.deny_run, opts.prompt)?,
-      ffi: Permissions::new_ffi(&opts.allow_ffi, &opts.deny_ffi, opts.prompt)?,
-      hrtime: Permissions::new_hrtime(opts.allow_hrtime, opts.deny_hrtime),
-    })
-  }
-
-  pub fn allow_all() -> Self {
-    Self {
-      read: Permissions::new_read(&Some(vec![]), &None, false).unwrap(),
-      write: Permissions::new_write(&Some(vec![]), &None, false).unwrap(),
-      net: Permissions::new_net(&Some(vec![]), &None, false).unwrap(),
-      env: Permissions::new_env(&Some(vec![]), &None, false).unwrap(),
-      sys: Permissions::new_sys(&Some(vec![]), &None, false).unwrap(),
-      run: Permissions::new_run(&Some(vec![]), &None, false).unwrap(),
-      ffi: Permissions::new_ffi(&Some(vec![]), &None, false).unwrap(),
-      hrtime: Permissions::new_hrtime(true, false),
-    }
-  }
-
-  /// A helper function that determines if the module specifier is a local or
-  /// remote, and performs a read or net check for the specifier.
-  pub fn check_specifier(
-    &mut self,
-    specifier: &ModuleSpecifier,
-  ) -> Result<(), AnyError> {
-    match specifier.scheme() {
-      "file" => match specifier.to_file_path() {
-        Ok(path) => self.read.check(&path, Some("import()")),
-        Err(_) => Err(uri_error(format!(
-          "Invalid file path.\n  Specifier: {specifier}"
-        ))),
-      },
-      "data" => Ok(()),
-      "blob" => Ok(()),
-      _ => self.net.check_url(specifier, Some("import()")),
-    }
-  }
-}
-
-/// Wrapper struct for `Permissions` that can be shared across threads.
-///
-/// We need a way to have internal mutability for permissions as they might get
-/// passed to a future that will prompt the user for permission (and in such
-/// case might need to be mutated). Also for the Web Worker API we need a way
-/// to send permissions to a new thread.
-#[derive(Clone, Debug)]
-pub struct PermissionsContainer(pub Arc<Mutex<Permissions>>);
->>>>>>> 942b2aac
 
 impl PermissionsContainer {
   pub fn new(permissions: deno_permissions::Permissions) -> Self {
@@ -1367,7 +114,7 @@
   #[inline(always)]
   fn check_net_url(
     &mut self,
-    url: &url::Url,
+    url: &Url,
     api_name: &str,
   ) -> Result<(), AnyError> {
     self.0.check_net_url(url, api_name)
@@ -1463,7 +210,7 @@
   #[inline(always)]
   fn check_net_url(
     &mut self,
-    url: &url::Url,
+    url: &Url,
     api_name: &str,
   ) -> Result<(), AnyError> {
     self.0.check_net_url(url, api_name)
