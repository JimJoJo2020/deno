--- conflicted
+++ resolved
@@ -444,73 +444,10 @@
       let mut fs_file = RcRef::map(&*self, |r| r.fs_file.as_ref().unwrap())
         .borrow_mut()
         .await;
-<<<<<<< HEAD
-      let f = (*fs_file).0.as_mut().unwrap().try_clone().await?;
-      let mut fstd = f.into_std().await;
-      let read = tokio::task::block_in_place(move || {
-        use std::io::Read;
-        let read = fstd.read(buf);
-        tokio::fs::File::from_std(fstd);
-        read
-      })?;
-      return Ok(read);
-    } else if self.child_stdout.is_some() {
-      debug_assert!(self.child_stdin.is_none());
-      debug_assert!(self.child_stderr.is_none());
-      debug_assert!(self.server_tls_stream.is_none());
-      debug_assert!(self.client_tls_stream.is_none());
-      let mut child_stdout =
-        RcRef::map(&self, |r| r.child_stdout.as_ref().unwrap())
-          .borrow_mut()
-          .await;
-      let cancel = RcRef::map(self, |r| &r.cancel);
-      let nread = child_stdout.read(buf).try_or_cancel(cancel).await?;
-      return Ok(nread);
-    } else if self.child_stderr.is_some() {
-      debug_assert!(self.child_stdin.is_none());
-      debug_assert!(self.server_tls_stream.is_none());
-      debug_assert!(self.client_tls_stream.is_none());
-      let mut child_stderr =
-        RcRef::map(&self, |r| r.child_stderr.as_ref().unwrap())
-          .borrow_mut()
-          .await;
-      let cancel = RcRef::map(self, |r| &r.cancel);
-      let nread = child_stderr.read(buf).try_or_cancel(cancel).await?;
-      return Ok(nread);
-    } else if self.client_tls_stream.is_some() {
-      debug_assert!(self.server_tls_stream.is_none());
-      let mut client_tls_stream =
-        RcRef::map(&self, |r| r.client_tls_stream.as_ref().unwrap())
-          .borrow_mut()
-          .await;
-      let cancel = RcRef::map(self, |r| &r.cancel);
-      let nread = client_tls_stream.read(buf).try_or_cancel(cancel).await?;
-      return Ok(nread);
-    } else if self.server_tls_stream.is_some() {
-      let mut server_tls_stream =
-        RcRef::map(&self, |r| r.server_tls_stream.as_ref().unwrap())
-          .borrow_mut()
-          .await;
-      let cancel = RcRef::map(self, |r| &r.cancel);
-      let nread = server_tls_stream.read(buf).try_or_cancel(cancel).await?;
-      return Ok(nread);
-    }
-
-    #[cfg(unix)]
-    if self.unix_stream.is_some() {
-      let mut unix_stream =
-        RcRef::map(&self, |r| r.unix_stream.as_ref().unwrap())
-          .borrow_mut()
-          .await;
-      let cancel = RcRef::map(self, |r| &r.cancel);
-      let nread = unix_stream.read(buf).try_or_cancel(cancel).await?;
-      return Ok(nread);
-=======
       let nwritten = fs_file.0.as_mut().unwrap().read(buf).await?;
       return Ok(nwritten);
     } else {
       Err(resource_unavailable())
->>>>>>> d405e57c
     }
   }
 
@@ -519,48 +456,8 @@
       let mut fs_file = RcRef::map(&*self, |r| r.fs_file.as_ref().unwrap())
         .borrow_mut()
         .await;
-<<<<<<< HEAD
-      let f = (*fs_file).0.as_mut().unwrap().try_clone().await?;
-      let mut fstd = f.into_std().await;
-      let written = tokio::task::block_in_place(move || {
-        use std::io::Write;
-        let written = fstd.write(buf);
-        tokio::fs::File::from_std(fstd);
-        written
-      })?;
-      return Ok(written);
-    } else if self.child_stdin.is_some() {
-      debug_assert!(self.child_stdout.is_none());
-      debug_assert!(self.child_stderr.is_none());
-      debug_assert!(self.server_tls_stream.is_none());
-      debug_assert!(self.client_tls_stream.is_none());
-      let mut child_stdin =
-        RcRef::map(&self, |r| r.child_stdin.as_ref().unwrap())
-          .borrow_mut()
-          .await;
-      let nwritten = child_stdin.write(buf).await?;
-      child_stdin.flush().await?;
-      return Ok(nwritten);
-    } else if self.client_tls_stream.is_some() {
-      debug_assert!(self.server_tls_stream.is_none());
-      let mut client_tls_stream =
-        RcRef::map(&self, |r| r.client_tls_stream.as_ref().unwrap())
-          .borrow_mut()
-          .await;
-      let nwritten = client_tls_stream.write(buf).await?;
-      client_tls_stream.flush().await?;
-      return Ok(nwritten);
-    } else if self.server_tls_stream.is_some() {
-      let mut server_tls_stream =
-        RcRef::map(&self, |r| r.server_tls_stream.as_ref().unwrap())
-          .borrow_mut()
-          .await;
-      let nwritten = server_tls_stream.write(buf).await?;
-      server_tls_stream.flush().await?;
-=======
       let nwritten = fs_file.0.as_mut().unwrap().write(buf).await?;
       fs_file.0.as_mut().unwrap().flush().await?;
->>>>>>> d405e57c
       return Ok(nwritten);
     } else {
       Err(resource_unavailable())
