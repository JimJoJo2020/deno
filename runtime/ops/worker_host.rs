// Copyright 2018-2021 the Deno authors. All rights reserved. MIT license.

use crate::permissions::resolve_read_allowlist;
use crate::permissions::resolve_write_allowlist;
use crate::permissions::BooleanPermission;
use crate::permissions::NetPermission;
use crate::permissions::PermissionState;
use crate::permissions::Permissions;
use crate::permissions::ReadPermission;
use crate::permissions::UnaryPermission;
use crate::permissions::WritePermission;
use crate::web_worker::run_web_worker;
use crate::web_worker::WebWorker;
use crate::web_worker::WebWorkerHandle;
use crate::web_worker::WorkerEvent;
use deno_core::error::custom_error;
use deno_core::error::generic_error;
use deno_core::error::AnyError;
use deno_core::error::JsError;
use deno_core::futures::channel::mpsc;
use deno_core::serde::de;
use deno_core::serde::de::SeqAccess;
use deno_core::serde::Deserialize;
use deno_core::serde::Deserializer;
use deno_core::serde_json::json;
use deno_core::serde_json::Value;
use deno_core::BufVec;
use deno_core::ModuleSpecifier;
use deno_core::OpState;
use deno_core::ZeroCopyBuf;
use std::cell::RefCell;
use std::collections::HashMap;
use std::collections::HashSet;
use std::convert::From;
use std::fmt;
use std::path::PathBuf;
use std::rc::Rc;
use std::sync::Arc;
use std::thread::JoinHandle;

pub struct CreateWebWorkerArgs {
  pub name: String,
  pub worker_id: u32,
  pub parent_permissions: Permissions,
  pub permissions: Permissions,
  pub main_module: ModuleSpecifier,
  pub use_deno_namespace: bool,
}

pub type CreateWebWorkerCb =
  dyn Fn(CreateWebWorkerArgs) -> WebWorker + Sync + Send;

/// A holder for callback that is used to create a new
/// WebWorker. It's a struct instead of a type alias
/// because `GothamState` used in `OpState` overrides
/// value if type alises have the same underlying type
#[derive(Clone)]
pub struct CreateWebWorkerCbHolder(Arc<CreateWebWorkerCb>);

#[derive(Deserialize)]
struct HostUnhandledErrorArgs {
  message: String,
}

pub struct WorkerThread {
  join_handle: JoinHandle<Result<(), AnyError>>,
  worker_handle: WebWorkerHandle,
}

pub type WorkersTable = HashMap<u32, WorkerThread>;
pub type WorkerId = u32;

pub fn init(
  rt: &mut deno_core::JsRuntime,
  sender: Option<mpsc::Sender<WorkerEvent>>,
  create_web_worker_cb: Arc<CreateWebWorkerCb>,
) {
  {
    let op_state = rt.op_state();
    let mut state = op_state.borrow_mut();
    state.put::<WorkersTable>(WorkersTable::default());
    state.put::<WorkerId>(WorkerId::default());

    let create_module_loader = CreateWebWorkerCbHolder(create_web_worker_cb);
    state.put::<CreateWebWorkerCbHolder>(create_module_loader);
  }
  super::reg_json_sync(rt, "op_create_worker", op_create_worker);
  super::reg_json_sync(
    rt,
    "op_host_terminate_worker",
    op_host_terminate_worker,
  );
  super::reg_json_sync(rt, "op_host_post_message", op_host_post_message);
  super::reg_json_async(rt, "op_host_get_message", op_host_get_message);
  super::reg_json_sync(
    rt,
    "op_host_unhandled_error",
    move |_state, args: HostUnhandledErrorArgs, _zero_copy| {
      if let Some(mut sender) = sender.clone() {
        sender
          .try_send(WorkerEvent::Error(generic_error(args.message)))
          .expect("Failed to propagate error event to parent worker");
        Ok(json!(true))
      } else {
        Err(generic_error("Cannot be called from main worker."))
      }
    },
  );
}

fn merge_boolean_permission(
  mut main: BooleanPermission,
  worker: Option<PermissionState>,
) -> Result<BooleanPermission, AnyError> {
  if let Some(worker) = worker {
    if worker < main.state {
      return Err(custom_error(
        "PermissionDenied",
        "Can't escalate parent thread permissions",
      ));
    } else {
      main.state = worker;
    }
  }
  Ok(main)
}

fn merge_net_permission(
  mut main: UnaryPermission<NetPermission>,
  worker: Option<UnaryPermission<NetPermission>>,
) -> Result<UnaryPermission<NetPermission>, AnyError> {
<<<<<<< HEAD
  if incoming.is_none() {
    return Ok(target.clone());
  };

  let new_permissions = incoming.unwrap();
  match &target.global_state {
    PermissionState::Granted => Ok(UnaryPermission::<NetPermission> {
      global_state: new_permissions.global_state,
      granted_list: new_permissions.granted_list,
      denied_list: new_permissions.denied_list,
      ..Permissions::new_net(&None, false)
    }),
    PermissionState::Prompt => match new_permissions.global_state {
      //Throw
      PermissionState::Granted => Err(custom_error(
        "PermissionDenied",
        "Can't escalate parent thread permissions",
      )),
      //Merge
      PermissionState::Prompt => {
        if check_net_permission_contains(
          &target.granted_list,
          &new_permissions.granted_list,
        ) {
          Ok(UnaryPermission::<NetPermission> {
            global_state: new_permissions.global_state,
            granted_list: new_permissions.granted_list,
            denied_list: target.denied_list.clone(),
            ..Permissions::new_net(&None, false)
          })
        } else {
          Err(custom_error(
            "PermissionDenied",
            "Can't escalate parent thread permissions",
          ))
        }
      }
      //Copy
      PermissionState::Denied => Ok(UnaryPermission::<NetPermission> {
        global_state: new_permissions.global_state,
        granted_list: new_permissions.granted_list,
        denied_list: new_permissions.denied_list,
        ..Permissions::new_net(&None, false)
      }),
    },
    PermissionState::Denied => match new_permissions.global_state {
      PermissionState::Denied => Ok(UnaryPermission::<NetPermission> {
        global_state: new_permissions.global_state,
        granted_list: new_permissions.granted_list,
        denied_list: new_permissions.denied_list,
        ..Permissions::new_net(&None, false)
      }),
      _ => Err(custom_error(
        "PermissionDenied",
        "Can't escalate parent thread permissions",
      )),
    },
=======
  if let Some(worker) = worker {
    if (worker.global_state < main.global_state)
      || !worker
        .granted_list
        .iter()
        .all(|x| main.check(&(&x.0, x.1)).is_ok())
    {
      return Err(custom_error(
        "PermissionDenied",
        "Can't escalate parent thread permissions",
      ));
    } else {
      main.global_state = worker.global_state;
      main.granted_list = worker.granted_list;
    }
>>>>>>> 2d55090d
  }
  Ok(main)
}

<<<<<<< HEAD
fn check_read_permissions(
  allow_list: &HashSet<ReadPermission>,
  current_permissions: &mut Permissions,
) -> bool {
  allow_list
    .iter()
    .all(|x| current_permissions.read.check(&x.0).is_ok())
}

fn check_write_permissions(
  allow_list: &HashSet<WritePermission>,
  current_permissions: &mut Permissions,
) -> bool {
  allow_list
    .iter()
    .all(|x| current_permissions.write.check(&x.0).is_ok())
}

fn merge_read_permissions(
  target: UnaryPermission<ReadPermission>,
  incoming: Option<UnaryPermission<ReadPermission>>,
  current_permissions: &mut Permissions,
) -> Result<UnaryPermission<ReadPermission>, AnyError> {
  if incoming.is_none() {
    return Ok(target);
  };

  let new_permissions = incoming.unwrap();
  match &target.global_state {
    PermissionState::Granted => Ok(UnaryPermission::<ReadPermission> {
      global_state: new_permissions.global_state,
      granted_list: new_permissions.granted_list,
      denied_list: new_permissions.denied_list,
      ..Permissions::new_read(&None, false)
    }),
    PermissionState::Prompt => match new_permissions.global_state {
      //Throw
      PermissionState::Granted => Err(custom_error(
        "PermissionDenied",
        "Can't escalate parent thread permissions",
      )),
      //Merge
      PermissionState::Prompt => {
        if check_read_permissions(
          &new_permissions.granted_list,
          current_permissions,
        ) {
          Ok(UnaryPermission::<ReadPermission> {
            global_state: new_permissions.global_state,
            granted_list: new_permissions.granted_list,
            denied_list: target.denied_list,
            ..Permissions::new_read(&None, false)
          })
        } else {
          Err(custom_error(
            "PermissionDenied",
            "Can't escalate parent thread permissions",
          ))
        }
      }
      //Copy
      PermissionState::Denied => Ok(UnaryPermission::<ReadPermission> {
        global_state: new_permissions.global_state,
        granted_list: new_permissions.granted_list,
        denied_list: new_permissions.denied_list,
        ..Permissions::new_read(&None, false)
      }),
    },
    PermissionState::Denied => match new_permissions.global_state {
      PermissionState::Denied => Ok(UnaryPermission::<ReadPermission> {
        global_state: new_permissions.global_state,
        granted_list: new_permissions.granted_list,
        denied_list: new_permissions.denied_list,
        ..Permissions::new_read(&None, false)
      }),
      _ => Err(custom_error(
        "PermissionDenied",
        "Can't escalate parent thread permissions",
      )),
    },
=======
fn merge_read_permission(
  mut main: UnaryPermission<ReadPermission>,
  worker: Option<UnaryPermission<ReadPermission>>,
) -> Result<UnaryPermission<ReadPermission>, AnyError> {
  if let Some(worker) = worker {
    if (worker.global_state < main.global_state)
      || !worker
        .granted_list
        .iter()
        .all(|x| main.check(x.0.as_path()).is_ok())
    {
      return Err(custom_error(
        "PermissionDenied",
        "Can't escalate parent thread permissions",
      ));
    } else {
      main.global_state = worker.global_state;
      main.granted_list = worker.granted_list;
    }
>>>>>>> 2d55090d
  }
  Ok(main)
}

<<<<<<< HEAD
fn merge_write_permissions(
  target: UnaryPermission<WritePermission>,
  incoming: Option<UnaryPermission<WritePermission>>,
  current_permissions: &mut Permissions,
) -> Result<UnaryPermission<WritePermission>, AnyError> {
  if incoming.is_none() {
    return Ok(target);
  };

  let new_permissions = incoming.unwrap();
  match &target.global_state {
    PermissionState::Granted => Ok(UnaryPermission::<WritePermission> {
      global_state: new_permissions.global_state,
      granted_list: new_permissions.granted_list,
      denied_list: new_permissions.denied_list,
      ..Permissions::new_write(&None, false)
    }),
    PermissionState::Prompt => match new_permissions.global_state {
      //Throw
      PermissionState::Granted => Err(custom_error(
        "PermissionDenied",
        "Can't escalate parent thread permissions",
      )),
      //Merge
      PermissionState::Prompt => {
        if check_write_permissions(
          &new_permissions.granted_list,
          current_permissions,
        ) {
          Ok(UnaryPermission::<WritePermission> {
            global_state: new_permissions.global_state,
            granted_list: new_permissions.granted_list,
            denied_list: target.denied_list,
            ..Permissions::new_write(&None, false)
          })
        } else {
          Err(custom_error(
            "PermissionDenied",
            "Can't escalate parent thread permissions",
          ))
        }
      }
      //Copy
      PermissionState::Denied => Ok(UnaryPermission::<WritePermission> {
        global_state: new_permissions.global_state,
        granted_list: new_permissions.granted_list,
        denied_list: new_permissions.denied_list,
        ..Permissions::new_write(&None, false)
      }),
    },
    PermissionState::Denied => match new_permissions.global_state {
      PermissionState::Denied => Ok(UnaryPermission::<WritePermission> {
        global_state: new_permissions.global_state,
        granted_list: new_permissions.granted_list,
        denied_list: new_permissions.denied_list,
        ..Permissions::new_write(&None, false)
      }),
      _ => Err(custom_error(
        "PermissionDenied",
        "Can't escalate parent thread permissions",
      )),
    },
=======
fn merge_write_permission(
  mut main: UnaryPermission<WritePermission>,
  worker: Option<UnaryPermission<WritePermission>>,
) -> Result<UnaryPermission<WritePermission>, AnyError> {
  if let Some(worker) = worker {
    if (worker.global_state < main.global_state)
      || !worker
        .granted_list
        .iter()
        .all(|x| main.check(x.0.as_path()).is_ok())
    {
      return Err(custom_error(
        "PermissionDenied",
        "Can't escalate parent thread permissions",
      ));
    } else {
      main.global_state = worker.global_state;
      main.granted_list = worker.granted_list;
    }
>>>>>>> 2d55090d
  }
  Ok(main)
}

fn create_worker_permissions(
<<<<<<< HEAD
  main_thread_permissions: &mut Permissions,
  permission_args: PermissionsArg,
) -> Result<Permissions, AnyError> {
  Ok(Permissions {
    env: merge_boolean_permission(
      &main_thread_permissions.env,
      permission_args.env,
    )?,
    hrtime: merge_boolean_permission(
      &main_thread_permissions.hrtime,
      permission_args.hrtime,
    )?,
    net: merge_net_permissions(
      &main_thread_permissions.net,
      permission_args.net,
    )?,
    plugin: merge_boolean_permission(
      &main_thread_permissions.plugin,
      permission_args.plugin,
    )?,
    read: merge_read_permissions(
      main_thread_permissions.read.clone(),
      permission_args.read,
      main_thread_permissions,
    )?,
    run: merge_boolean_permission(
      &main_thread_permissions.run,
      permission_args.run,
    )?,
    write: merge_write_permissions(
      main_thread_permissions.write.clone(),
      permission_args.write,
      main_thread_permissions,
    )?,
=======
  main_perms: Permissions,
  worker_perms: PermissionsArg,
) -> Result<Permissions, AnyError> {
  Ok(Permissions {
    env: merge_boolean_permission(main_perms.env, worker_perms.env)?,
    hrtime: merge_boolean_permission(main_perms.hrtime, worker_perms.hrtime)?,
    net: merge_net_permission(main_perms.net, worker_perms.net)?,
    plugin: merge_boolean_permission(main_perms.plugin, worker_perms.plugin)?,
    read: merge_read_permission(main_perms.read, worker_perms.read)?,
    run: merge_boolean_permission(main_perms.run, worker_perms.run)?,
    write: merge_write_permission(main_perms.write, worker_perms.write)?,
>>>>>>> 2d55090d
  })
}

#[derive(Debug, Deserialize)]
struct PermissionsArg {
  #[serde(default, deserialize_with = "as_permission_state")]
  env: Option<PermissionState>,
  #[serde(default, deserialize_with = "as_permission_state")]
  hrtime: Option<PermissionState>,
  #[serde(default, deserialize_with = "as_unary_net_permission")]
  net: Option<UnaryPermission<NetPermission>>,
  #[serde(default, deserialize_with = "as_permission_state")]
  plugin: Option<PermissionState>,
  #[serde(default, deserialize_with = "as_unary_read_permission")]
  read: Option<UnaryPermission<ReadPermission>>,
  #[serde(default, deserialize_with = "as_permission_state")]
  run: Option<PermissionState>,
  #[serde(default, deserialize_with = "as_unary_write_permission")]
  write: Option<UnaryPermission<WritePermission>>,
}

fn as_permission_state<'de, D>(
  deserializer: D,
) -> Result<Option<PermissionState>, D::Error>
where
  D: Deserializer<'de>,
{
  let value: bool = Deserialize::deserialize(deserializer)?;

  match value {
    true => Ok(Some(PermissionState::Granted)),
    false => Ok(Some(PermissionState::Denied)),
  }
}

struct UnaryPermissionBase {
  global_state: PermissionState,
  paths: Vec<String>,
}

struct ParseBooleanOrStringVec;

impl<'de> de::Visitor<'de> for ParseBooleanOrStringVec {
  type Value = UnaryPermissionBase;

  fn expecting(&self, formatter: &mut fmt::Formatter) -> fmt::Result {
    formatter.write_str("a vector of strings or a boolean")
  }

  fn visit_bool<E>(self, v: bool) -> Result<UnaryPermissionBase, E>
  where
    E: de::Error,
  {
    Ok(UnaryPermissionBase {
      global_state: match v {
        true => PermissionState::Granted,
        false => PermissionState::Denied,
      },
      paths: Vec::new(),
    })
  }

  fn visit_seq<V>(self, mut visitor: V) -> Result<UnaryPermissionBase, V::Error>
  where
    V: SeqAccess<'de>,
  {
    let mut vec: Vec<String> = Vec::new();

    let mut value = visitor.next_element::<String>()?;
    while value.is_some() {
      vec.push(value.unwrap());
      value = visitor.next_element()?;
    }
    Ok(UnaryPermissionBase {
      global_state: PermissionState::Prompt,
      paths: vec,
    })
  }
}

fn as_unary_net_permission<'de, D>(
  deserializer: D,
) -> Result<Option<UnaryPermission<NetPermission>>, D::Error>
where
  D: Deserializer<'de>,
{
  let value: UnaryPermissionBase =
    deserializer.deserialize_any(ParseBooleanOrStringVec)?;

  let allowed: HashSet<NetPermission> = value
    .paths
    .into_iter()
    .map(NetPermission::from_string)
    .collect();

  Ok(Some(UnaryPermission::<NetPermission> {
    global_state: value.global_state,
    granted_list: allowed,
    ..Default::default()
  }))
}

fn as_unary_read_permission<'de, D>(
  deserializer: D,
) -> Result<Option<UnaryPermission<ReadPermission>>, D::Error>
where
  D: Deserializer<'de>,
{
  let value: UnaryPermissionBase =
    deserializer.deserialize_any(ParseBooleanOrStringVec)?;

  let paths: Vec<PathBuf> =
    value.paths.into_iter().map(PathBuf::from).collect();

  Ok(Some(UnaryPermission::<ReadPermission> {
    global_state: value.global_state,
    granted_list: resolve_read_allowlist(&Some(paths)),
    ..Default::default()
  }))
}

fn as_unary_write_permission<'de, D>(
  deserializer: D,
) -> Result<Option<UnaryPermission<WritePermission>>, D::Error>
where
  D: Deserializer<'de>,
{
  let value: UnaryPermissionBase =
    deserializer.deserialize_any(ParseBooleanOrStringVec)?;

  let paths: Vec<PathBuf> =
    value.paths.into_iter().map(PathBuf::from).collect();

  Ok(Some(UnaryPermission::<WritePermission> {
    global_state: value.global_state,
    granted_list: resolve_write_allowlist(&Some(paths)),
    ..Default::default()
  }))
}

#[derive(Deserialize)]
#[serde(rename_all = "camelCase")]
pub struct CreateWorkerArgs {
  has_source_code: bool,
  name: Option<String>,
  permissions: Option<PermissionsArg>,
  source_code: String,
  specifier: String,
  use_deno_namespace: bool,
}

/// Create worker as the host
fn op_create_worker(
  state: &mut OpState,
  args: CreateWorkerArgs,
  _data: &mut [ZeroCopyBuf],
) -> Result<Value, AnyError> {
  let specifier = args.specifier.clone();
  let maybe_source_code = if args.has_source_code {
    Some(args.source_code.clone())
  } else {
    None
  };
  let args_name = args.name;
  let use_deno_namespace = args.use_deno_namespace;
  if use_deno_namespace {
    super::check_unstable(state, "Worker.deno.namespace");
  }
  let mut parent_permissions = state.borrow::<Permissions>().clone();
  let worker_permissions = if let Some(permissions) = args.permissions {
    super::check_unstable(state, "Worker.deno.permissions");
<<<<<<< HEAD
    create_worker_permissions(&mut parent_permissions, permissions)?
=======
    create_worker_permissions(parent_permissions.clone(), permissions)?
>>>>>>> 2d55090d
  } else {
    parent_permissions.clone()
  };

  let worker_id = state.take::<WorkerId>();
  let create_module_loader = state.take::<CreateWebWorkerCbHolder>();
  state.put::<CreateWebWorkerCbHolder>(create_module_loader.clone());
  state.put::<WorkerId>(worker_id + 1);

  let module_specifier = deno_core::resolve_url(&specifier)?;
  let worker_name = args_name.unwrap_or_else(|| "".to_string());

  let (handle_sender, handle_receiver) =
    std::sync::mpsc::sync_channel::<Result<WebWorkerHandle, AnyError>>(1);

  // Setup new thread
  let thread_builder =
    std::thread::Builder::new().name(format!("deno-worker-{}", worker_id));

  // Spawn it
  let join_handle = thread_builder.spawn(move || {
    // Any error inside this block is terminal:
    // - JS worker is useless - meaning it throws an exception and can't do anything else,
    //  all action done upon it should be noops
    // - newly spawned thread exits

    let worker = (create_module_loader.0)(CreateWebWorkerArgs {
      name: worker_name,
      worker_id,
      parent_permissions,
      permissions: worker_permissions,
      main_module: module_specifier.clone(),
      use_deno_namespace,
    });

    // Send thread safe handle to newly created worker to host thread
    handle_sender.send(Ok(worker.thread_safe_handle())).unwrap();
    drop(handle_sender);

    // At this point the only method of communication with host
    // is using `worker.internal_channels`.
    //
    // Host can already push messages and interact with worker.
    run_web_worker(worker, module_specifier, maybe_source_code)
  })?;

  let worker_handle = handle_receiver.recv().unwrap()?;

  let worker_thread = WorkerThread {
    join_handle,
    worker_handle,
  };

  // At this point all interactions with worker happen using thread
  // safe handler returned from previous function calls
  state
    .borrow_mut::<WorkersTable>()
    .insert(worker_id, worker_thread);

  Ok(json!({ "id": worker_id }))
}

#[derive(Deserialize)]
pub struct WorkerArgs {
  id: i32,
}

#[allow(clippy::unnecessary_wraps)]
fn op_host_terminate_worker(
  state: &mut OpState,
  args: WorkerArgs,
  _data: &mut [ZeroCopyBuf],
) -> Result<Value, AnyError> {
  let id = args.id as u32;
  let worker_thread = state
    .borrow_mut::<WorkersTable>()
    .remove(&id)
    .expect("No worker handle found");
  worker_thread.worker_handle.terminate();
  worker_thread
    .join_handle
    .join()
    .expect("Panic in worker thread")
    .expect("Panic in worker event loop");
  Ok(json!({}))
}

fn serialize_worker_event(event: WorkerEvent) -> Value {
  match event {
    WorkerEvent::Message(buf) => json!({ "type": "msg", "data": buf }),
    WorkerEvent::TerminalError(error) => match error.downcast::<JsError>() {
      Ok(js_error) => json!({
        "type": "terminalError",
        "error": {
          "message": js_error.message,
          "fileName": js_error.script_resource_name,
          "lineNumber": js_error.line_number,
          "columnNumber": js_error.start_column,
        }
      }),
      Err(error) => json!({
        "type": "terminalError",
        "error": {
          "message": error.to_string(),
        }
      }),
    },
    WorkerEvent::Error(error) => match error.downcast::<JsError>() {
      Ok(js_error) => json!({
        "type": "error",
        "error": {
          "message": js_error.message,
          "fileName": js_error.script_resource_name,
          "lineNumber": js_error.line_number,
          "columnNumber": js_error.start_column,
        }
      }),
      Err(error) => json!({
        "type": "error",
        "error": {
          "message": error.to_string(),
        }
      }),
    },
  }
}

/// Try to remove worker from workers table - NOTE: `Worker.terminate()`
/// might have been called already meaning that we won't find worker in
/// table - in that case ignore.
fn try_remove_and_close(state: Rc<RefCell<OpState>>, id: u32) {
  let mut s = state.borrow_mut();
  let workers = s.borrow_mut::<WorkersTable>();
  if let Some(mut worker_thread) = workers.remove(&id) {
    worker_thread.worker_handle.sender.close_channel();
    worker_thread
      .join_handle
      .join()
      .expect("Worker thread panicked")
      .expect("Panic in worker event loop");
  }
}

/// Get message from guest worker as host
async fn op_host_get_message(
  state: Rc<RefCell<OpState>>,
  args: WorkerArgs,
  _zero_copy: BufVec,
) -> Result<Value, AnyError> {
  let id = args.id as u32;

  let worker_handle = {
    let s = state.borrow();
    let workers_table = s.borrow::<WorkersTable>();
    let maybe_handle = workers_table.get(&id);
    if let Some(handle) = maybe_handle {
      handle.worker_handle.clone()
    } else {
      // If handle was not found it means worker has already shutdown
      return Ok(json!({ "type": "close" }));
    }
  };

  let maybe_event = worker_handle.get_event().await?;
  if let Some(event) = maybe_event {
    // Terminal error means that worker should be removed from worker table.
    if let WorkerEvent::TerminalError(_) = &event {
      try_remove_and_close(state, id);
    }
    return Ok(serialize_worker_event(event));
  }

  // If there was no event from worker it means it has already been closed.
  try_remove_and_close(state, id);
  Ok(json!({ "type": "close" }))
}

/// Post message to guest worker as host
fn op_host_post_message(
  state: &mut OpState,
  args: WorkerArgs,
  data: &mut [ZeroCopyBuf],
) -> Result<Value, AnyError> {
  assert_eq!(data.len(), 1, "Invalid number of arguments");
  let id = args.id as u32;
  let msg = Vec::from(&*data[0]).into_boxed_slice();

  debug!("post message to worker {}", id);
  let worker_thread = state
    .borrow::<WorkersTable>()
    .get(&id)
    .expect("No worker handle found");
  worker_thread.worker_handle.post_message(msg)?;
  Ok(json!({}))
}<|MERGE_RESOLUTION|>--- conflicted
+++ resolved
@@ -129,65 +129,6 @@
   mut main: UnaryPermission<NetPermission>,
   worker: Option<UnaryPermission<NetPermission>>,
 ) -> Result<UnaryPermission<NetPermission>, AnyError> {
-<<<<<<< HEAD
-  if incoming.is_none() {
-    return Ok(target.clone());
-  };
-
-  let new_permissions = incoming.unwrap();
-  match &target.global_state {
-    PermissionState::Granted => Ok(UnaryPermission::<NetPermission> {
-      global_state: new_permissions.global_state,
-      granted_list: new_permissions.granted_list,
-      denied_list: new_permissions.denied_list,
-      ..Permissions::new_net(&None, false)
-    }),
-    PermissionState::Prompt => match new_permissions.global_state {
-      //Throw
-      PermissionState::Granted => Err(custom_error(
-        "PermissionDenied",
-        "Can't escalate parent thread permissions",
-      )),
-      //Merge
-      PermissionState::Prompt => {
-        if check_net_permission_contains(
-          &target.granted_list,
-          &new_permissions.granted_list,
-        ) {
-          Ok(UnaryPermission::<NetPermission> {
-            global_state: new_permissions.global_state,
-            granted_list: new_permissions.granted_list,
-            denied_list: target.denied_list.clone(),
-            ..Permissions::new_net(&None, false)
-          })
-        } else {
-          Err(custom_error(
-            "PermissionDenied",
-            "Can't escalate parent thread permissions",
-          ))
-        }
-      }
-      //Copy
-      PermissionState::Denied => Ok(UnaryPermission::<NetPermission> {
-        global_state: new_permissions.global_state,
-        granted_list: new_permissions.granted_list,
-        denied_list: new_permissions.denied_list,
-        ..Permissions::new_net(&None, false)
-      }),
-    },
-    PermissionState::Denied => match new_permissions.global_state {
-      PermissionState::Denied => Ok(UnaryPermission::<NetPermission> {
-        global_state: new_permissions.global_state,
-        granted_list: new_permissions.granted_list,
-        denied_list: new_permissions.denied_list,
-        ..Permissions::new_net(&None, false)
-      }),
-      _ => Err(custom_error(
-        "PermissionDenied",
-        "Can't escalate parent thread permissions",
-      )),
-    },
-=======
   if let Some(worker) = worker {
     if (worker.global_state < main.global_state)
       || !worker
@@ -203,93 +144,10 @@
       main.global_state = worker.global_state;
       main.granted_list = worker.granted_list;
     }
->>>>>>> 2d55090d
   }
   Ok(main)
 }
 
-<<<<<<< HEAD
-fn check_read_permissions(
-  allow_list: &HashSet<ReadPermission>,
-  current_permissions: &mut Permissions,
-) -> bool {
-  allow_list
-    .iter()
-    .all(|x| current_permissions.read.check(&x.0).is_ok())
-}
-
-fn check_write_permissions(
-  allow_list: &HashSet<WritePermission>,
-  current_permissions: &mut Permissions,
-) -> bool {
-  allow_list
-    .iter()
-    .all(|x| current_permissions.write.check(&x.0).is_ok())
-}
-
-fn merge_read_permissions(
-  target: UnaryPermission<ReadPermission>,
-  incoming: Option<UnaryPermission<ReadPermission>>,
-  current_permissions: &mut Permissions,
-) -> Result<UnaryPermission<ReadPermission>, AnyError> {
-  if incoming.is_none() {
-    return Ok(target);
-  };
-
-  let new_permissions = incoming.unwrap();
-  match &target.global_state {
-    PermissionState::Granted => Ok(UnaryPermission::<ReadPermission> {
-      global_state: new_permissions.global_state,
-      granted_list: new_permissions.granted_list,
-      denied_list: new_permissions.denied_list,
-      ..Permissions::new_read(&None, false)
-    }),
-    PermissionState::Prompt => match new_permissions.global_state {
-      //Throw
-      PermissionState::Granted => Err(custom_error(
-        "PermissionDenied",
-        "Can't escalate parent thread permissions",
-      )),
-      //Merge
-      PermissionState::Prompt => {
-        if check_read_permissions(
-          &new_permissions.granted_list,
-          current_permissions,
-        ) {
-          Ok(UnaryPermission::<ReadPermission> {
-            global_state: new_permissions.global_state,
-            granted_list: new_permissions.granted_list,
-            denied_list: target.denied_list,
-            ..Permissions::new_read(&None, false)
-          })
-        } else {
-          Err(custom_error(
-            "PermissionDenied",
-            "Can't escalate parent thread permissions",
-          ))
-        }
-      }
-      //Copy
-      PermissionState::Denied => Ok(UnaryPermission::<ReadPermission> {
-        global_state: new_permissions.global_state,
-        granted_list: new_permissions.granted_list,
-        denied_list: new_permissions.denied_list,
-        ..Permissions::new_read(&None, false)
-      }),
-    },
-    PermissionState::Denied => match new_permissions.global_state {
-      PermissionState::Denied => Ok(UnaryPermission::<ReadPermission> {
-        global_state: new_permissions.global_state,
-        granted_list: new_permissions.granted_list,
-        denied_list: new_permissions.denied_list,
-        ..Permissions::new_read(&None, false)
-      }),
-      _ => Err(custom_error(
-        "PermissionDenied",
-        "Can't escalate parent thread permissions",
-      )),
-    },
-=======
 fn merge_read_permission(
   mut main: UnaryPermission<ReadPermission>,
   worker: Option<UnaryPermission<ReadPermission>>,
@@ -309,75 +167,10 @@
       main.global_state = worker.global_state;
       main.granted_list = worker.granted_list;
     }
->>>>>>> 2d55090d
   }
   Ok(main)
 }
 
-<<<<<<< HEAD
-fn merge_write_permissions(
-  target: UnaryPermission<WritePermission>,
-  incoming: Option<UnaryPermission<WritePermission>>,
-  current_permissions: &mut Permissions,
-) -> Result<UnaryPermission<WritePermission>, AnyError> {
-  if incoming.is_none() {
-    return Ok(target);
-  };
-
-  let new_permissions = incoming.unwrap();
-  match &target.global_state {
-    PermissionState::Granted => Ok(UnaryPermission::<WritePermission> {
-      global_state: new_permissions.global_state,
-      granted_list: new_permissions.granted_list,
-      denied_list: new_permissions.denied_list,
-      ..Permissions::new_write(&None, false)
-    }),
-    PermissionState::Prompt => match new_permissions.global_state {
-      //Throw
-      PermissionState::Granted => Err(custom_error(
-        "PermissionDenied",
-        "Can't escalate parent thread permissions",
-      )),
-      //Merge
-      PermissionState::Prompt => {
-        if check_write_permissions(
-          &new_permissions.granted_list,
-          current_permissions,
-        ) {
-          Ok(UnaryPermission::<WritePermission> {
-            global_state: new_permissions.global_state,
-            granted_list: new_permissions.granted_list,
-            denied_list: target.denied_list,
-            ..Permissions::new_write(&None, false)
-          })
-        } else {
-          Err(custom_error(
-            "PermissionDenied",
-            "Can't escalate parent thread permissions",
-          ))
-        }
-      }
-      //Copy
-      PermissionState::Denied => Ok(UnaryPermission::<WritePermission> {
-        global_state: new_permissions.global_state,
-        granted_list: new_permissions.granted_list,
-        denied_list: new_permissions.denied_list,
-        ..Permissions::new_write(&None, false)
-      }),
-    },
-    PermissionState::Denied => match new_permissions.global_state {
-      PermissionState::Denied => Ok(UnaryPermission::<WritePermission> {
-        global_state: new_permissions.global_state,
-        granted_list: new_permissions.granted_list,
-        denied_list: new_permissions.denied_list,
-        ..Permissions::new_write(&None, false)
-      }),
-      _ => Err(custom_error(
-        "PermissionDenied",
-        "Can't escalate parent thread permissions",
-      )),
-    },
-=======
 fn merge_write_permission(
   mut main: UnaryPermission<WritePermission>,
   worker: Option<UnaryPermission<WritePermission>>,
@@ -397,48 +190,11 @@
       main.global_state = worker.global_state;
       main.granted_list = worker.granted_list;
     }
->>>>>>> 2d55090d
   }
   Ok(main)
 }
 
 fn create_worker_permissions(
-<<<<<<< HEAD
-  main_thread_permissions: &mut Permissions,
-  permission_args: PermissionsArg,
-) -> Result<Permissions, AnyError> {
-  Ok(Permissions {
-    env: merge_boolean_permission(
-      &main_thread_permissions.env,
-      permission_args.env,
-    )?,
-    hrtime: merge_boolean_permission(
-      &main_thread_permissions.hrtime,
-      permission_args.hrtime,
-    )?,
-    net: merge_net_permissions(
-      &main_thread_permissions.net,
-      permission_args.net,
-    )?,
-    plugin: merge_boolean_permission(
-      &main_thread_permissions.plugin,
-      permission_args.plugin,
-    )?,
-    read: merge_read_permissions(
-      main_thread_permissions.read.clone(),
-      permission_args.read,
-      main_thread_permissions,
-    )?,
-    run: merge_boolean_permission(
-      &main_thread_permissions.run,
-      permission_args.run,
-    )?,
-    write: merge_write_permissions(
-      main_thread_permissions.write.clone(),
-      permission_args.write,
-      main_thread_permissions,
-    )?,
-=======
   main_perms: Permissions,
   worker_perms: PermissionsArg,
 ) -> Result<Permissions, AnyError> {
@@ -450,7 +206,6 @@
     read: merge_read_permission(main_perms.read, worker_perms.read)?,
     run: merge_boolean_permission(main_perms.run, worker_perms.run)?,
     write: merge_write_permission(main_perms.write, worker_perms.write)?,
->>>>>>> 2d55090d
   })
 }
 
@@ -619,14 +374,10 @@
   if use_deno_namespace {
     super::check_unstable(state, "Worker.deno.namespace");
   }
-  let mut parent_permissions = state.borrow::<Permissions>().clone();
+  let parent_permissions = state.borrow::<Permissions>().clone();
   let worker_permissions = if let Some(permissions) = args.permissions {
     super::check_unstable(state, "Worker.deno.permissions");
-<<<<<<< HEAD
-    create_worker_permissions(&mut parent_permissions, permissions)?
-=======
     create_worker_permissions(parent_permissions.clone(), permissions)?
->>>>>>> 2d55090d
   } else {
     parent_permissions.clone()
   };
