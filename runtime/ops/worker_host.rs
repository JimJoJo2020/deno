// Copyright 2018-2021 the Deno authors. All rights reserved. MIT license.

use crate::permissions::resolve_read_allowlist;
use crate::permissions::resolve_write_allowlist;
use crate::permissions::BooleanPermission;
use crate::permissions::NetPermission;
use crate::permissions::PermissionState;
use crate::permissions::Permissions;
use crate::permissions::ReadPermission;
use crate::permissions::RunPermission;
use crate::permissions::UnaryPermission;
use crate::permissions::WritePermission;
use crate::web_worker::run_web_worker;
use crate::web_worker::WebWorker;
use crate::web_worker::WebWorkerHandle;
use crate::web_worker::WorkerEvent;
use deno_core::error::custom_error;
use deno_core::error::generic_error;
use deno_core::error::AnyError;
use deno_core::error::JsError;
use deno_core::futures::channel::mpsc;
use deno_core::serde::de;
use deno_core::serde::de::SeqAccess;
use deno_core::serde::Deserialize;
use deno_core::serde::Deserializer;
use deno_core::serde_json::json;
use deno_core::serde_json::Value;
use deno_core::BufVec;
use deno_core::ModuleSpecifier;
use deno_core::OpState;
use deno_core::ZeroCopyBuf;
use std::cell::RefCell;
use std::collections::HashMap;
use std::collections::HashSet;
use std::convert::From;
use std::fmt;
use std::path::PathBuf;
use std::rc::Rc;
use std::sync::Arc;
use std::thread::JoinHandle;

pub struct CreateWebWorkerArgs {
  pub name: String,
  pub worker_id: u32,
  pub parent_permissions: Permissions,
  pub permissions: Permissions,
  pub main_module: ModuleSpecifier,
  pub use_deno_namespace: bool,
}

pub type CreateWebWorkerCb =
  dyn Fn(CreateWebWorkerArgs) -> WebWorker + Sync + Send;

/// A holder for callback that is used to create a new
/// WebWorker. It's a struct instead of a type alias
/// because `GothamState` used in `OpState` overrides
/// value if type alises have the same underlying type
#[derive(Clone)]
pub struct CreateWebWorkerCbHolder(Arc<CreateWebWorkerCb>);

#[derive(Deserialize)]
struct HostUnhandledErrorArgs {
  message: String,
}

pub struct WorkerThread {
  join_handle: JoinHandle<Result<(), AnyError>>,
  worker_handle: WebWorkerHandle,
}

pub type WorkersTable = HashMap<u32, WorkerThread>;
pub type WorkerId = u32;

pub fn init(
  rt: &mut deno_core::JsRuntime,
  sender: Option<mpsc::Sender<WorkerEvent>>,
  create_web_worker_cb: Arc<CreateWebWorkerCb>,
) {
  {
    let op_state = rt.op_state();
    let mut state = op_state.borrow_mut();
    state.put::<WorkersTable>(WorkersTable::default());
    state.put::<WorkerId>(WorkerId::default());

    let create_module_loader = CreateWebWorkerCbHolder(create_web_worker_cb);
    state.put::<CreateWebWorkerCbHolder>(create_module_loader);
  }
  super::reg_json_sync(rt, "op_create_worker", op_create_worker);
  super::reg_json_sync(
    rt,
    "op_host_terminate_worker",
    op_host_terminate_worker,
  );
  super::reg_json_sync(rt, "op_host_post_message", op_host_post_message);
  super::reg_json_async(rt, "op_host_get_message", op_host_get_message);
  super::reg_json_sync(
    rt,
    "op_host_unhandled_error",
    move |_state, args: HostUnhandledErrorArgs, _zero_copy| {
      if let Some(mut sender) = sender.clone() {
        sender
          .try_send(WorkerEvent::Error(generic_error(args.message)))
          .expect("Failed to propagate error event to parent worker");
        Ok(json!(true))
      } else {
        Err(generic_error("Cannot be called from main worker."))
      }
    },
  );
}

fn merge_boolean_permission(
  mut main: BooleanPermission,
  worker: Option<PermissionState>,
) -> Result<BooleanPermission, AnyError> {
  if let Some(worker) = worker {
    if worker < main.state {
      return Err(custom_error(
        "PermissionDenied",
        "Can't escalate parent thread permissions",
      ));
    } else {
      main.state = worker;
    }
  }
  Ok(main)
}

fn merge_net_permission(
  mut main: UnaryPermission<NetPermission>,
  worker: Option<UnaryPermission<NetPermission>>,
) -> Result<UnaryPermission<NetPermission>, AnyError> {
  if let Some(worker) = worker {
    if (worker.global_state < main.global_state)
      || !worker
        .granted_list
        .iter()
        .all(|x| main.check(&(&x.0, x.1)).is_ok())
    {
      return Err(custom_error(
        "PermissionDenied",
        "Can't escalate parent thread permissions",
      ));
    } else {
      main.global_state = worker.global_state;
      main.granted_list = worker.granted_list;
    }
  }
  Ok(main)
}

fn merge_read_permission(
  mut main: UnaryPermission<ReadPermission>,
  worker: Option<UnaryPermission<ReadPermission>>,
) -> Result<UnaryPermission<ReadPermission>, AnyError> {
  if let Some(worker) = worker {
    if (worker.global_state < main.global_state)
      || !worker
        .granted_list
        .iter()
        .all(|x| main.check(x.0.as_path()).is_ok())
    {
      return Err(custom_error(
        "PermissionDenied",
        "Can't escalate parent thread permissions",
      ));
    } else {
      main.global_state = worker.global_state;
      main.granted_list = worker.granted_list;
    }
  }
  Ok(main)
}

fn merge_write_permission(
  mut main: UnaryPermission<WritePermission>,
  worker: Option<UnaryPermission<WritePermission>>,
) -> Result<UnaryPermission<WritePermission>, AnyError> {
  if let Some(worker) = worker {
    if (worker.global_state < main.global_state)
      || !worker
        .granted_list
        .iter()
        .all(|x| main.check(x.0.as_path()).is_ok())
    {
      return Err(custom_error(
        "PermissionDenied",
        "Can't escalate parent thread permissions",
      ));
    } else {
      main.global_state = worker.global_state;
      main.granted_list = worker.granted_list;
    }
  }
  Ok(main)
}

fn check_run_permission_contains(
  a: &HashSet<RunPermission>,
  b: &HashSet<RunPermission>,
) -> bool {
  b.iter().all(|x| a.contains(x))
}

fn merge_run_permissions(
  target: &UnaryPermission<RunPermission>,
  incoming: Option<UnaryPermission<RunPermission>>,
) -> Result<UnaryPermission<RunPermission>, AnyError> {
  if incoming.is_none() {
    return Ok(target.clone());
  };

  let new_permissions = incoming.unwrap();
  match &target.global_state {
    PermissionState::Granted => Ok(UnaryPermission::<RunPermission> {
      global_state: new_permissions.global_state,
      granted_list: new_permissions.granted_list,
      denied_list: new_permissions.denied_list,
      ..Permissions::new_run(&None)
    }),
    PermissionState::Prompt => match new_permissions.global_state {
      //Throw
      PermissionState::Granted => Err(custom_error(
        "PermissionDenied",
        "Can't escalate parent thread permissions",
      )),
      //Merge
      PermissionState::Prompt => {
        if check_run_permission_contains(
          &target.granted_list,
          &new_permissions.granted_list,
        ) {
          Ok(UnaryPermission::<RunPermission> {
            global_state: new_permissions.global_state,
            granted_list: new_permissions.granted_list,
            denied_list: target.denied_list.clone(),
            ..Permissions::new_run(&None)
          })
        } else {
          Err(custom_error(
            "PermissionDenied",
            "Can't escalate parent thread permissions",
          ))
        }
      }
      //Copy
      PermissionState::Denied => Ok(UnaryPermission::<RunPermission> {
        global_state: new_permissions.global_state,
        granted_list: new_permissions.granted_list,
        denied_list: new_permissions.denied_list,
        ..Permissions::new_run(&None)
      }),
    },
    PermissionState::Denied => match new_permissions.global_state {
      PermissionState::Denied => Ok(UnaryPermission::<RunPermission> {
        global_state: new_permissions.global_state,
        granted_list: new_permissions.granted_list,
        denied_list: new_permissions.denied_list,
        ..Permissions::new_run(&None)
      }),
      _ => Err(custom_error(
        "PermissionDenied",
        "Can't escalate parent thread permissions",
      )),
    },
  }
}

fn create_worker_permissions(
  main_perms: Permissions,
  worker_perms: PermissionsArg,
) -> Result<Permissions, AnyError> {
  Ok(Permissions {
<<<<<<< HEAD
    env: merge_boolean_permission(
      &main_thread_permissions.env,
      permission_args.env,
    )?,
    hrtime: merge_boolean_permission(
      &main_thread_permissions.hrtime,
      permission_args.hrtime,
    )?,
    net: merge_net_permissions(
      &main_thread_permissions.net,
      permission_args.net,
    )?,
    plugin: merge_boolean_permission(
      &main_thread_permissions.plugin,
      permission_args.plugin,
    )?,
    read: merge_read_permissions(
      &main_thread_permissions.read,
      permission_args.read,
      &main_thread_permissions,
    )?,
    run: merge_run_permissions(
      &main_thread_permissions.run,
      permission_args.run,
    )?,
    write: merge_write_permissions(
      &main_thread_permissions.write,
      permission_args.write,
      &main_thread_permissions,
    )?,
=======
    env: merge_boolean_permission(main_perms.env, worker_perms.env)?,
    hrtime: merge_boolean_permission(main_perms.hrtime, worker_perms.hrtime)?,
    net: merge_net_permission(main_perms.net, worker_perms.net)?,
    plugin: merge_boolean_permission(main_perms.plugin, worker_perms.plugin)?,
    read: merge_read_permission(main_perms.read, worker_perms.read)?,
    run: merge_boolean_permission(main_perms.run, worker_perms.run)?,
    write: merge_write_permission(main_perms.write, worker_perms.write)?,
>>>>>>> 2d55090d
  })
}

#[derive(Debug, Deserialize)]
struct PermissionsArg {
  #[serde(default, deserialize_with = "as_permission_state")]
  env: Option<PermissionState>,
  #[serde(default, deserialize_with = "as_permission_state")]
  hrtime: Option<PermissionState>,
  #[serde(default, deserialize_with = "as_unary_net_permission")]
  net: Option<UnaryPermission<NetPermission>>,
  #[serde(default, deserialize_with = "as_permission_state")]
  plugin: Option<PermissionState>,
  #[serde(default, deserialize_with = "as_unary_read_permission")]
  read: Option<UnaryPermission<ReadPermission>>,
  #[serde(default, deserialize_with = "as_unary_run_permission")]
  run: Option<UnaryPermission<RunPermission>>,
  #[serde(default, deserialize_with = "as_unary_write_permission")]
  write: Option<UnaryPermission<WritePermission>>,
}

fn as_permission_state<'de, D>(
  deserializer: D,
) -> Result<Option<PermissionState>, D::Error>
where
  D: Deserializer<'de>,
{
  let value: bool = Deserialize::deserialize(deserializer)?;

  match value {
    true => Ok(Some(PermissionState::Granted)),
    false => Ok(Some(PermissionState::Denied)),
  }
}

struct UnaryPermissionBase {
  global_state: PermissionState,
  paths: Vec<String>,
}

struct ParseBooleanOrStringVec;

impl<'de> de::Visitor<'de> for ParseBooleanOrStringVec {
  type Value = UnaryPermissionBase;

  fn expecting(&self, formatter: &mut fmt::Formatter) -> fmt::Result {
    formatter.write_str("a vector of strings or a boolean")
  }

  fn visit_bool<E>(self, v: bool) -> Result<UnaryPermissionBase, E>
  where
    E: de::Error,
  {
    Ok(UnaryPermissionBase {
      global_state: match v {
        true => PermissionState::Granted,
        false => PermissionState::Denied,
      },
      paths: Vec::new(),
    })
  }

  fn visit_seq<V>(self, mut visitor: V) -> Result<UnaryPermissionBase, V::Error>
  where
    V: SeqAccess<'de>,
  {
    let mut vec: Vec<String> = Vec::new();

    let mut value = visitor.next_element::<String>()?;
    while value.is_some() {
      vec.push(value.unwrap());
      value = visitor.next_element()?;
    }
    Ok(UnaryPermissionBase {
      global_state: PermissionState::Prompt,
      paths: vec,
    })
  }
}

fn as_unary_net_permission<'de, D>(
  deserializer: D,
) -> Result<Option<UnaryPermission<NetPermission>>, D::Error>
where
  D: Deserializer<'de>,
{
  let value: UnaryPermissionBase =
    deserializer.deserialize_any(ParseBooleanOrStringVec)?;

  let allowed: HashSet<NetPermission> = value
    .paths
    .into_iter()
    .map(NetPermission::from_string)
    .collect();

  Ok(Some(UnaryPermission::<NetPermission> {
    global_state: value.global_state,
    granted_list: allowed,
    ..Default::default()
  }))
}

fn as_unary_read_permission<'de, D>(
  deserializer: D,
) -> Result<Option<UnaryPermission<ReadPermission>>, D::Error>
where
  D: Deserializer<'de>,
{
  let value: UnaryPermissionBase =
    deserializer.deserialize_any(ParseBooleanOrStringVec)?;

  let paths: Vec<PathBuf> =
    value.paths.into_iter().map(PathBuf::from).collect();

  Ok(Some(UnaryPermission::<ReadPermission> {
    global_state: value.global_state,
    granted_list: resolve_read_allowlist(&Some(paths)),
    ..Default::default()
  }))
}

fn as_unary_write_permission<'de, D>(
  deserializer: D,
) -> Result<Option<UnaryPermission<WritePermission>>, D::Error>
where
  D: Deserializer<'de>,
{
  let value: UnaryPermissionBase =
    deserializer.deserialize_any(ParseBooleanOrStringVec)?;

  let paths: Vec<PathBuf> =
    value.paths.into_iter().map(PathBuf::from).collect();

  Ok(Some(UnaryPermission::<WritePermission> {
    global_state: value.global_state,
    granted_list: resolve_write_allowlist(&Some(paths)),
    ..Default::default()
  }))
}

fn as_unary_run_permission<'de, D>(
  deserializer: D,
) -> Result<Option<UnaryPermission<RunPermission>>, D::Error>
where
  D: Deserializer<'de>,
{
  let value: UnaryPermissionBase =
    deserializer.deserialize_any(ParseBooleanOrStringVec)?;

  Ok(Some(UnaryPermission::<RunPermission> {
    global_state: value.global_state,
    granted_list: value.paths.into_iter().map(RunPermission).collect(),
    ..Default::default()
  }))
}

#[derive(Deserialize)]
#[serde(rename_all = "camelCase")]
pub struct CreateWorkerArgs {
  has_source_code: bool,
  name: Option<String>,
  permissions: Option<PermissionsArg>,
  source_code: String,
  specifier: String,
  use_deno_namespace: bool,
}

/// Create worker as the host
fn op_create_worker(
  state: &mut OpState,
  args: CreateWorkerArgs,
  _data: &mut [ZeroCopyBuf],
) -> Result<Value, AnyError> {
  let specifier = args.specifier.clone();
  let maybe_source_code = if args.has_source_code {
    Some(args.source_code.clone())
  } else {
    None
  };
  let args_name = args.name;
  let use_deno_namespace = args.use_deno_namespace;
  if use_deno_namespace {
    super::check_unstable(state, "Worker.deno.namespace");
  }
  let parent_permissions = state.borrow::<Permissions>().clone();
  let worker_permissions = if let Some(permissions) = args.permissions {
    super::check_unstable(state, "Worker.deno.permissions");
    create_worker_permissions(parent_permissions.clone(), permissions)?
  } else {
    parent_permissions.clone()
  };

  let worker_id = state.take::<WorkerId>();
  let create_module_loader = state.take::<CreateWebWorkerCbHolder>();
  state.put::<CreateWebWorkerCbHolder>(create_module_loader.clone());
  state.put::<WorkerId>(worker_id + 1);

  let module_specifier = deno_core::resolve_url(&specifier)?;
  let worker_name = args_name.unwrap_or_else(|| "".to_string());

  let (handle_sender, handle_receiver) =
    std::sync::mpsc::sync_channel::<Result<WebWorkerHandle, AnyError>>(1);

  // Setup new thread
  let thread_builder =
    std::thread::Builder::new().name(format!("deno-worker-{}", worker_id));

  // Spawn it
  let join_handle = thread_builder.spawn(move || {
    // Any error inside this block is terminal:
    // - JS worker is useless - meaning it throws an exception and can't do anything else,
    //  all action done upon it should be noops
    // - newly spawned thread exits

    let worker = (create_module_loader.0)(CreateWebWorkerArgs {
      name: worker_name,
      worker_id,
      parent_permissions,
      permissions: worker_permissions,
      main_module: module_specifier.clone(),
      use_deno_namespace,
    });

    // Send thread safe handle to newly created worker to host thread
    handle_sender.send(Ok(worker.thread_safe_handle())).unwrap();
    drop(handle_sender);

    // At this point the only method of communication with host
    // is using `worker.internal_channels`.
    //
    // Host can already push messages and interact with worker.
    run_web_worker(worker, module_specifier, maybe_source_code)
  })?;

  let worker_handle = handle_receiver.recv().unwrap()?;

  let worker_thread = WorkerThread {
    join_handle,
    worker_handle,
  };

  // At this point all interactions with worker happen using thread
  // safe handler returned from previous function calls
  state
    .borrow_mut::<WorkersTable>()
    .insert(worker_id, worker_thread);

  Ok(json!({ "id": worker_id }))
}

#[derive(Deserialize)]
pub struct WorkerArgs {
  id: i32,
}

#[allow(clippy::unnecessary_wraps)]
fn op_host_terminate_worker(
  state: &mut OpState,
  args: WorkerArgs,
  _data: &mut [ZeroCopyBuf],
) -> Result<Value, AnyError> {
  let id = args.id as u32;
  let worker_thread = state
    .borrow_mut::<WorkersTable>()
    .remove(&id)
    .expect("No worker handle found");
  worker_thread.worker_handle.terminate();
  worker_thread
    .join_handle
    .join()
    .expect("Panic in worker thread")
    .expect("Panic in worker event loop");
  Ok(json!({}))
}

fn serialize_worker_event(event: WorkerEvent) -> Value {
  match event {
    WorkerEvent::Message(buf) => json!({ "type": "msg", "data": buf }),
    WorkerEvent::TerminalError(error) => match error.downcast::<JsError>() {
      Ok(js_error) => json!({
        "type": "terminalError",
        "error": {
          "message": js_error.message,
          "fileName": js_error.script_resource_name,
          "lineNumber": js_error.line_number,
          "columnNumber": js_error.start_column,
        }
      }),
      Err(error) => json!({
        "type": "terminalError",
        "error": {
          "message": error.to_string(),
        }
      }),
    },
    WorkerEvent::Error(error) => match error.downcast::<JsError>() {
      Ok(js_error) => json!({
        "type": "error",
        "error": {
          "message": js_error.message,
          "fileName": js_error.script_resource_name,
          "lineNumber": js_error.line_number,
          "columnNumber": js_error.start_column,
        }
      }),
      Err(error) => json!({
        "type": "error",
        "error": {
          "message": error.to_string(),
        }
      }),
    },
  }
}

/// Try to remove worker from workers table - NOTE: `Worker.terminate()`
/// might have been called already meaning that we won't find worker in
/// table - in that case ignore.
fn try_remove_and_close(state: Rc<RefCell<OpState>>, id: u32) {
  let mut s = state.borrow_mut();
  let workers = s.borrow_mut::<WorkersTable>();
  if let Some(mut worker_thread) = workers.remove(&id) {
    worker_thread.worker_handle.sender.close_channel();
    worker_thread
      .join_handle
      .join()
      .expect("Worker thread panicked")
      .expect("Panic in worker event loop");
  }
}

/// Get message from guest worker as host
async fn op_host_get_message(
  state: Rc<RefCell<OpState>>,
  args: WorkerArgs,
  _zero_copy: BufVec,
) -> Result<Value, AnyError> {
  let id = args.id as u32;

  let worker_handle = {
    let s = state.borrow();
    let workers_table = s.borrow::<WorkersTable>();
    let maybe_handle = workers_table.get(&id);
    if let Some(handle) = maybe_handle {
      handle.worker_handle.clone()
    } else {
      // If handle was not found it means worker has already shutdown
      return Ok(json!({ "type": "close" }));
    }
  };

  let maybe_event = worker_handle.get_event().await?;
  if let Some(event) = maybe_event {
    // Terminal error means that worker should be removed from worker table.
    if let WorkerEvent::TerminalError(_) = &event {
      try_remove_and_close(state, id);
    }
    return Ok(serialize_worker_event(event));
  }

  // If there was no event from worker it means it has already been closed.
  try_remove_and_close(state, id);
  Ok(json!({ "type": "close" }))
}

/// Post message to guest worker as host
fn op_host_post_message(
  state: &mut OpState,
  args: WorkerArgs,
  data: &mut [ZeroCopyBuf],
) -> Result<Value, AnyError> {
  assert_eq!(data.len(), 1, "Invalid number of arguments");
  let id = args.id as u32;
  let msg = Vec::from(&*data[0]).into_boxed_slice();

  debug!("post message to worker {}", id);
  let worker_thread = state
    .borrow::<WorkersTable>()
    .get(&id)
    .expect("No worker handle found");
  worker_thread.worker_handle.post_message(msg)?;
  Ok(json!({}))
}<|MERGE_RESOLUTION|>--- conflicted
+++ resolved
@@ -195,75 +195,27 @@
   Ok(main)
 }
 
-fn check_run_permission_contains(
-  a: &HashSet<RunPermission>,
-  b: &HashSet<RunPermission>,
-) -> bool {
-  b.iter().all(|x| a.contains(x))
-}
-
-fn merge_run_permissions(
-  target: &UnaryPermission<RunPermission>,
-  incoming: Option<UnaryPermission<RunPermission>>,
+fn merge_run_permission(
+  mut main: UnaryPermission<RunPermission>,
+  worker: Option<UnaryPermission<RunPermission>>,
 ) -> Result<UnaryPermission<RunPermission>, AnyError> {
-  if incoming.is_none() {
-    return Ok(target.clone());
-  };
-
-  let new_permissions = incoming.unwrap();
-  match &target.global_state {
-    PermissionState::Granted => Ok(UnaryPermission::<RunPermission> {
-      global_state: new_permissions.global_state,
-      granted_list: new_permissions.granted_list,
-      denied_list: new_permissions.denied_list,
-      ..Permissions::new_run(&None)
-    }),
-    PermissionState::Prompt => match new_permissions.global_state {
-      //Throw
-      PermissionState::Granted => Err(custom_error(
+  if let Some(worker) = worker {
+    if (worker.global_state < main.global_state)
+      || !worker
+        .granted_list
+        .iter()
+        .all(|x| main.check(&x.0).is_ok())
+    {
+      return Err(custom_error(
         "PermissionDenied",
         "Can't escalate parent thread permissions",
-      )),
-      //Merge
-      PermissionState::Prompt => {
-        if check_run_permission_contains(
-          &target.granted_list,
-          &new_permissions.granted_list,
-        ) {
-          Ok(UnaryPermission::<RunPermission> {
-            global_state: new_permissions.global_state,
-            granted_list: new_permissions.granted_list,
-            denied_list: target.denied_list.clone(),
-            ..Permissions::new_run(&None)
-          })
-        } else {
-          Err(custom_error(
-            "PermissionDenied",
-            "Can't escalate parent thread permissions",
-          ))
-        }
-      }
-      //Copy
-      PermissionState::Denied => Ok(UnaryPermission::<RunPermission> {
-        global_state: new_permissions.global_state,
-        granted_list: new_permissions.granted_list,
-        denied_list: new_permissions.denied_list,
-        ..Permissions::new_run(&None)
-      }),
-    },
-    PermissionState::Denied => match new_permissions.global_state {
-      PermissionState::Denied => Ok(UnaryPermission::<RunPermission> {
-        global_state: new_permissions.global_state,
-        granted_list: new_permissions.granted_list,
-        denied_list: new_permissions.denied_list,
-        ..Permissions::new_run(&None)
-      }),
-      _ => Err(custom_error(
-        "PermissionDenied",
-        "Can't escalate parent thread permissions",
-      )),
-    },
-  }
+      ));
+    } else {
+      main.global_state = worker.global_state;
+      main.granted_list = worker.granted_list;
+    }
+  }
+  Ok(main)
 }
 
 fn create_worker_permissions(
@@ -271,46 +223,13 @@
   worker_perms: PermissionsArg,
 ) -> Result<Permissions, AnyError> {
   Ok(Permissions {
-<<<<<<< HEAD
-    env: merge_boolean_permission(
-      &main_thread_permissions.env,
-      permission_args.env,
-    )?,
-    hrtime: merge_boolean_permission(
-      &main_thread_permissions.hrtime,
-      permission_args.hrtime,
-    )?,
-    net: merge_net_permissions(
-      &main_thread_permissions.net,
-      permission_args.net,
-    )?,
-    plugin: merge_boolean_permission(
-      &main_thread_permissions.plugin,
-      permission_args.plugin,
-    )?,
-    read: merge_read_permissions(
-      &main_thread_permissions.read,
-      permission_args.read,
-      &main_thread_permissions,
-    )?,
-    run: merge_run_permissions(
-      &main_thread_permissions.run,
-      permission_args.run,
-    )?,
-    write: merge_write_permissions(
-      &main_thread_permissions.write,
-      permission_args.write,
-      &main_thread_permissions,
-    )?,
-=======
     env: merge_boolean_permission(main_perms.env, worker_perms.env)?,
     hrtime: merge_boolean_permission(main_perms.hrtime, worker_perms.hrtime)?,
     net: merge_net_permission(main_perms.net, worker_perms.net)?,
     plugin: merge_boolean_permission(main_perms.plugin, worker_perms.plugin)?,
     read: merge_read_permission(main_perms.read, worker_perms.read)?,
-    run: merge_boolean_permission(main_perms.run, worker_perms.run)?,
+    run: merge_run_permission(main_perms.run, worker_perms.run)?,
     write: merge_write_permission(main_perms.write, worker_perms.write)?,
->>>>>>> 2d55090d
   })
 }
 
