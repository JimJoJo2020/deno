// Copyright 2018-2021 the Deno authors. All rights reserved. MIT license.

use crate::permissions::Permissions;
use deno_core::error::{type_error, AnyError};
use deno_core::serde_json::json;
use deno_core::serde_json::Value;
use deno_core::url::Url;
use deno_core::OpState;
use deno_core::ZeroCopyBuf;
use serde::Deserialize;
use std::collections::HashMap;
use std::env;

pub fn init(rt: &mut deno_core::JsRuntime) {
  super::reg_json_sync(rt, "op_exit", op_exit);
  super::reg_json_sync(rt, "op_env", op_env);
  super::reg_json_sync(rt, "op_exec_path", op_exec_path);
  super::reg_json_sync(rt, "op_set_env", op_set_env);
  super::reg_json_sync(rt, "op_get_env", op_get_env);
  super::reg_json_sync(rt, "op_delete_env", op_delete_env);
  super::reg_json_sync(rt, "op_hostname", op_hostname);
  super::reg_json_sync(rt, "op_loadavg", op_loadavg);
  super::reg_json_sync(rt, "op_os_release", op_os_release);
  super::reg_json_sync(rt, "op_system_memory_info", op_system_memory_info);
  super::reg_json_sync(rt, "op_system_cpu_info", op_system_cpu_info);
}

fn op_exec_path(
  state: &mut OpState,
  _args: Value,
  _zero_copy: &mut [ZeroCopyBuf],
) -> Result<Value, AnyError> {
  let current_exe = env::current_exe().unwrap();
  state
    .borrow::<Permissions>()
    .read
    .check_blind(&current_exe, "exec_path")?;
  // Now apply URL parser to current exe to get fully resolved path, otherwise
  // we might get `./` and `../` bits in `exec_path`
  let exe_url = Url::from_file_path(current_exe).unwrap();
  let path = exe_url.to_file_path().unwrap();
  Ok(json!(path))
}

#[derive(Deserialize)]
pub struct SetEnv {
  key: String,
  value: String,
}

fn op_set_env(
  state: &mut OpState,
  args: SetEnv,
  _zero_copy: &mut [ZeroCopyBuf],
) -> Result<Value, AnyError> {
<<<<<<< HEAD
  let args: SetEnv = serde_json::from_value(args)?;
  state.borrow::<Permissions>().env.check(&args.key)?;
=======
  state.borrow::<Permissions>().env.check()?;
>>>>>>> fb5a2786
  let invalid_key =
    args.key.is_empty() || args.key.contains(&['=', '\0'] as &[char]);
  let invalid_value = args.value.contains('\0');
  if invalid_key || invalid_value {
    return Err(type_error("Key or value contains invalid characters."));
  }
  env::set_var(args.key, args.value);
  Ok(json!({}))
}

#[allow(clippy::unnecessary_wraps)]
fn op_env(
  state: &mut OpState,
  _args: Value,
  _zero_copy: &mut [ZeroCopyBuf],
) -> Result<Value, AnyError> {
  let perm = &state.borrow::<Permissions>().env;
  let v = env::vars()
    .filter(|(var, _)| perm.check(var).is_ok())
    .collect::<HashMap<String, String>>();
  Ok(json!(v))
}

#[derive(Deserialize)]
pub struct GetEnv {
  key: String,
}

fn op_get_env(
  state: &mut OpState,
  args: GetEnv,
  _zero_copy: &mut [ZeroCopyBuf],
) -> Result<Value, AnyError> {
<<<<<<< HEAD
  let args: GetEnv = serde_json::from_value(args)?;
  state.borrow::<Permissions>().env.check(&args.key)?;
=======
  state.borrow::<Permissions>().env.check()?;
>>>>>>> fb5a2786
  if args.key.is_empty() || args.key.contains(&['=', '\0'] as &[char]) {
    return Err(type_error("Key contains invalid characters."));
  }
  let r = match env::var(args.key) {
    Err(env::VarError::NotPresent) => json!([]),
    v => json!([v?]),
  };
  Ok(r)
}

#[derive(Deserialize)]
pub struct DeleteEnv {
  key: String,
}

fn op_delete_env(
  state: &mut OpState,
  args: DeleteEnv,
  _zero_copy: &mut [ZeroCopyBuf],
) -> Result<Value, AnyError> {
<<<<<<< HEAD
  let args: DeleteEnv = serde_json::from_value(args)?;
  state.borrow::<Permissions>().env.check(&args.key)?;
=======
  state.borrow::<Permissions>().env.check()?;
>>>>>>> fb5a2786
  if args.key.is_empty() || args.key.contains(&['=', '\0'] as &[char]) {
    return Err(type_error("Key contains invalid characters."));
  }
  env::remove_var(args.key);
  Ok(json!({}))
}

#[derive(Deserialize)]
pub struct Exit {
  code: i32,
}

fn op_exit(
  _state: &mut OpState,
  args: Exit,
  _zero_copy: &mut [ZeroCopyBuf],
) -> Result<Value, AnyError> {
  std::process::exit(args.code)
}

fn op_loadavg(
  state: &mut OpState,
  _args: Value,
  _zero_copy: &mut [ZeroCopyBuf],
) -> Result<Value, AnyError> {
  super::check_unstable(state, "Deno.loadavg");
  state.borrow::<Permissions>().env.check_all()?;
  match sys_info::loadavg() {
    Ok(loadavg) => Ok(json!([loadavg.one, loadavg.five, loadavg.fifteen])),
    Err(_) => Ok(json!([0f64, 0f64, 0f64])),
  }
}

fn op_hostname(
  state: &mut OpState,
  _args: Value,
  _zero_copy: &mut [ZeroCopyBuf],
) -> Result<Value, AnyError> {
  super::check_unstable(state, "Deno.hostname");
  state.borrow::<Permissions>().env.check_all()?;
  let hostname = sys_info::hostname().unwrap_or_else(|_| "".to_string());
  Ok(json!(hostname))
}

fn op_os_release(
  state: &mut OpState,
  _args: Value,
  _zero_copy: &mut [ZeroCopyBuf],
) -> Result<Value, AnyError> {
  super::check_unstable(state, "Deno.osRelease");
  state.borrow::<Permissions>().env.check_all()?;
  let release = sys_info::os_release().unwrap_or_else(|_| "".to_string());
  Ok(json!(release))
}

fn op_system_memory_info(
  state: &mut OpState,
  _args: Value,
  _zero_copy: &mut [ZeroCopyBuf],
) -> Result<Value, AnyError> {
  super::check_unstable(state, "Deno.systemMemoryInfo");
  state.borrow::<Permissions>().env.check_all()?;
  match sys_info::mem_info() {
    Ok(info) => Ok(json!({
      "total": info.total,
      "free": info.free,
      "available": info.avail,
      "buffers": info.buffers,
      "cached": info.cached,
      "swapTotal": info.swap_total,
      "swapFree": info.swap_free
    })),
    Err(_) => Ok(json!({})),
  }
}

fn op_system_cpu_info(
  state: &mut OpState,
  _args: Value,
  _zero_copy: &mut [ZeroCopyBuf],
) -> Result<Value, AnyError> {
  super::check_unstable(state, "Deno.systemCpuInfo");
  state.borrow::<Permissions>().env.check_all()?;

  let cores = sys_info::cpu_num().ok();
  let speed = sys_info::cpu_speed().ok();

  Ok(json!({
    "cores": cores,
    "speed": speed
  }))
}<|MERGE_RESOLUTION|>--- conflicted
+++ resolved
@@ -53,12 +53,7 @@
   args: SetEnv,
   _zero_copy: &mut [ZeroCopyBuf],
 ) -> Result<Value, AnyError> {
-<<<<<<< HEAD
-  let args: SetEnv = serde_json::from_value(args)?;
   state.borrow::<Permissions>().env.check(&args.key)?;
-=======
-  state.borrow::<Permissions>().env.check()?;
->>>>>>> fb5a2786
   let invalid_key =
     args.key.is_empty() || args.key.contains(&['=', '\0'] as &[char]);
   let invalid_value = args.value.contains('\0');
@@ -92,12 +87,7 @@
   args: GetEnv,
   _zero_copy: &mut [ZeroCopyBuf],
 ) -> Result<Value, AnyError> {
-<<<<<<< HEAD
-  let args: GetEnv = serde_json::from_value(args)?;
   state.borrow::<Permissions>().env.check(&args.key)?;
-=======
-  state.borrow::<Permissions>().env.check()?;
->>>>>>> fb5a2786
   if args.key.is_empty() || args.key.contains(&['=', '\0'] as &[char]) {
     return Err(type_error("Key contains invalid characters."));
   }
@@ -118,12 +108,7 @@
   args: DeleteEnv,
   _zero_copy: &mut [ZeroCopyBuf],
 ) -> Result<Value, AnyError> {
-<<<<<<< HEAD
-  let args: DeleteEnv = serde_json::from_value(args)?;
   state.borrow::<Permissions>().env.check(&args.key)?;
-=======
-  state.borrow::<Permissions>().env.check()?;
->>>>>>> fb5a2786
   if args.key.is_empty() || args.key.contains(&['=', '\0'] as &[char]) {
     return Err(type_error("Key contains invalid characters."));
   }
