--- conflicted
+++ resolved
@@ -52,15 +52,9 @@
 fn op_set_env(
   state: &mut OpState,
   args: SetEnv,
-<<<<<<< HEAD
-  _zero_copy: &mut [ZeroCopyBuf],
-) -> Result<Value, AnyError> {
-  state.borrow_mut::<Permissions>().env.check()?;
-=======
   _zero_copy: Option<ZeroCopyBuf>,
 ) -> Result<(), AnyError> {
-  state.borrow::<Permissions>().env.check()?;
->>>>>>> fd65e6de
+  state.borrow_mut::<Permissions>().env.check()?;
   let invalid_key =
     args.key.is_empty() || args.key.contains(&['=', '\0'] as &[char]);
   let invalid_value = args.value.contains('\0');
@@ -73,42 +67,20 @@
 
 fn op_env(
   state: &mut OpState,
-<<<<<<< HEAD
-  _args: Value,
-  _zero_copy: &mut [ZeroCopyBuf],
-) -> Result<Value, AnyError> {
-  state.borrow_mut::<Permissions>().env.check()?;
-  let v = env::vars().collect::<HashMap<String, String>>();
-  Ok(json!(v))
-}
-
-#[derive(Deserialize)]
-pub struct GetEnv {
+  _args: (),
+  _zero_copy: Option<ZeroCopyBuf>,
+) -> Result<HashMap<String, String>, AnyError> {
+  state.borrow_mut::<Permissions>().env.check()?;
+  Ok(env::vars().collect())
+}
+
+fn op_get_env(
+  state: &mut OpState,
   key: String,
-=======
-  _args: (),
-  _zero_copy: Option<ZeroCopyBuf>,
-) -> Result<HashMap<String, String>, AnyError> {
-  state.borrow::<Permissions>().env.check()?;
-  Ok(env::vars().collect())
->>>>>>> fd65e6de
-}
-
-fn op_get_env(
-  state: &mut OpState,
-<<<<<<< HEAD
-  args: GetEnv,
-  _zero_copy: &mut [ZeroCopyBuf],
-) -> Result<Value, AnyError> {
-  state.borrow_mut::<Permissions>().env.check()?;
-  if args.key.is_empty() || args.key.contains(&['=', '\0'] as &[char]) {
-=======
-  key: String,
   _zero_copy: Option<ZeroCopyBuf>,
 ) -> Result<Option<String>, AnyError> {
-  state.borrow::<Permissions>().env.check()?;
+  state.borrow_mut::<Permissions>().env.check()?;
   if key.is_empty() || key.contains(&['=', '\0'] as &[char]) {
->>>>>>> fd65e6de
     return Err(type_error("Key contains invalid characters."));
   }
   let r = match env::var(key) {
@@ -119,19 +91,11 @@
 }
 fn op_delete_env(
   state: &mut OpState,
-<<<<<<< HEAD
-  args: DeleteEnv,
-  _zero_copy: &mut [ZeroCopyBuf],
-) -> Result<Value, AnyError> {
-  state.borrow_mut::<Permissions>().env.check()?;
-  if args.key.is_empty() || args.key.contains(&['=', '\0'] as &[char]) {
-=======
   key: String,
   _zero_copy: Option<ZeroCopyBuf>,
 ) -> Result<(), AnyError> {
-  state.borrow::<Permissions>().env.check()?;
+  state.borrow_mut::<Permissions>().env.check()?;
   if key.is_empty() || key.contains(&['=', '\0'] as &[char]) {
->>>>>>> fd65e6de
     return Err(type_error("Key contains invalid characters."));
   }
   env::remove_var(key);
