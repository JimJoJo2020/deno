--- conflicted
+++ resolved
@@ -28,19 +28,13 @@
 use std::rc::Rc;
 use tokio::sync::mpsc;
 
-<<<<<<< HEAD
-pub fn init() -> Extension {
-  Extension::builder("deno_fs_events")
-    .ops(vec![op_fs_events_open::decl(), op_fs_events_poll::decl()])
-    .force_op_registration()
-    .build()
-}
-=======
 deno_core::extension!(
   deno_fs_events,
-  ops = [op_fs_events_open, op_fs_events_poll]
+  ops = [op_fs_events_open, op_fs_events_poll],
+  customizer = |ext: &mut deno_core::ExtensionBuilder| {
+    ext.force_op_registration();
+  },
 );
->>>>>>> e55b4487
 
 struct FsEventsResource {
   #[allow(unused)]
