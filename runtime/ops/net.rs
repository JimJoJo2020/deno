// Copyright 2018-2020 the Deno authors. All rights reserved. MIT license.

use crate::ops::io::StreamResource;
use crate::permissions::Permissions;
use crate::resolve_addr::resolve_addr;
use crate::resolve_addr::resolve_addr_sync;
use deno_core::error::bad_resource;
use deno_core::error::bad_resource_id;
use deno_core::error::custom_error;
use deno_core::error::generic_error;
use deno_core::error::type_error;
use deno_core::error::AnyError;
use deno_core::serde_json;
use deno_core::serde_json::json;
use deno_core::serde_json::Value;
use deno_core::AsyncMutFuture;
use deno_core::AsyncRefCell;
use deno_core::BufVec;
use deno_core::CancelHandle;
use deno_core::CancelTryFuture;
use deno_core::OpState;
use deno_core::RcRef;
use deno_core::Resource;
use deno_core::ZeroCopyBuf;
use serde::Deserialize;
use std::borrow::Cow;
use std::cell::RefCell;
use std::net::Shutdown;
use std::net::SocketAddr;
use std::rc::Rc;
use tokio::net::TcpListener;
use tokio::net::TcpStream;
use tokio::net::UdpSocket;

#[cfg(unix)]
use super::net_unix;
#[cfg(unix)]
use std::path::Path;

pub fn init(rt: &mut deno_core::JsRuntime) {
  super::reg_json_async(rt, "op_accept", op_accept);
  super::reg_json_async(rt, "op_connect", op_connect);
  super::reg_json_sync(rt, "op_shutdown", op_shutdown);
  super::reg_json_sync(rt, "op_listen", op_listen);
  super::reg_json_async(rt, "op_datagram_receive", op_datagram_receive);
  super::reg_json_async(rt, "op_datagram_send", op_datagram_send);
}

#[derive(Deserialize)]
pub(crate) struct AcceptArgs {
  pub rid: i32,
  pub transport: String,
}

async fn accept_tcp(
  state: Rc<RefCell<OpState>>,
  args: AcceptArgs,
  _zero_copy: BufVec,
) -> Result<Value, AnyError> {
  let rid = args.rid as u32;

  let resource = state
    .borrow()
    .resource_table
    .get::<TcpListenerResource>(rid)
    .ok_or_else(|| bad_resource("Listener has been closed"))?;
  let mut listener = RcRef::map(&resource, |r| &r.listener)
    .try_borrow_mut()
    .ok_or_else(|| custom_error("Busy", "Another accept task is ongoing"))?;
  let cancel = RcRef::map(resource, |r| &r.cancel);
  let (tcp_stream, _socket_addr) = (&mut *listener)
    .accept()
    .try_or_cancel(cancel)
    .await
    .map_err(|e| {
      // FIXME(bartlomieju): compatibility with current JS implementation
      if let std::io::ErrorKind::Interrupted = e.kind() {
        bad_resource("Listener has been closed")
      } else {
        e.into()
      }
    })?;
  let local_addr = tcp_stream.local_addr()?;
  let remote_addr = tcp_stream.peer_addr()?;

  let mut state = state.borrow_mut();
  let rid = state
    .resource_table
    .add(StreamResource::tcp_stream(tcp_stream));
  Ok(json!({
    "rid": rid,
    "localAddr": {
      "hostname": local_addr.ip().to_string(),
      "port": local_addr.port(),
      "transport": "tcp",
    },
    "remoteAddr": {
      "hostname": remote_addr.ip().to_string(),
      "port": remote_addr.port(),
      "transport": "tcp",
    }
  }))
}

async fn op_accept(
  state: Rc<RefCell<OpState>>,
  args: Value,
  bufs: BufVec,
) -> Result<Value, AnyError> {
  let args: AcceptArgs = serde_json::from_value(args)?;
  match args.transport.as_str() {
    "tcp" => accept_tcp(state, args, bufs).await,
    #[cfg(unix)]
    "unix" => net_unix::accept_unix(state, args, bufs).await,
    _ => Err(generic_error(format!(
      "Unsupported transport protocol {}",
      args.transport
    ))),
  }
}

#[derive(Deserialize)]
pub(crate) struct ReceiveArgs {
  pub rid: i32,
  pub transport: String,
}

async fn receive_udp(
  state: Rc<RefCell<OpState>>,
  args: ReceiveArgs,
  zero_copy: BufVec,
) -> Result<Value, AnyError> {
  assert_eq!(zero_copy.len(), 1, "Invalid number of arguments");
  let mut zero_copy = zero_copy[0].clone();

  let rid = args.rid as u32;

  let resource = state
    .borrow_mut()
    .resource_table
    .get::<UdpSocketResource>(rid)
    .ok_or_else(|| bad_resource("Socket has been closed"))?;
  let mut socket = resource.borrow_mut().await;
  let (size, remote_addr) = socket.recv_from(&mut zero_copy).await?;

  Ok(json!({
    "size": size,
    "remoteAddr": {
      "hostname": remote_addr.ip().to_string(),
      "port": remote_addr.port(),
      "transport": "udp",
    }
  }))
}

async fn op_datagram_receive(
  state: Rc<RefCell<OpState>>,
  args: Value,
  zero_copy: BufVec,
) -> Result<Value, AnyError> {
  assert_eq!(zero_copy.len(), 1, "Invalid number of arguments");

  let args: ReceiveArgs = serde_json::from_value(args)?;
  match args.transport.as_str() {
    "udp" => receive_udp(state, args, zero_copy).await,
    #[cfg(unix)]
    "unixpacket" => net_unix::receive_unix_packet(state, args, zero_copy).await,
    _ => Err(generic_error(format!(
      "Unsupported transport protocol {}",
      args.transport
    ))),
  }
}

#[derive(Deserialize)]
struct SendArgs {
  rid: i32,
  transport: String,
  #[serde(flatten)]
  transport_args: ArgsEnum,
}

async fn op_datagram_send(
  state: Rc<RefCell<OpState>>,
  args: Value,
  zero_copy: BufVec,
) -> Result<Value, AnyError> {
  assert_eq!(zero_copy.len(), 1, "Invalid number of arguments");
  let zero_copy = zero_copy[0].clone();

  match serde_json::from_value(args)? {
    SendArgs {
      rid,
      transport,
      transport_args: ArgsEnum::Ip(args),
    } if transport == "udp" => {
      {
        let s = state.borrow();
        s.borrow::<Permissions>()
          .check_net(&args.hostname, args.port)?;
      }
<<<<<<< HEAD
      let addr = resolve_addr(&args.hostname, args.port)?;

      let resource = state
        .borrow_mut()
        .resource_table
        .get::<UdpSocketResource>(rid as u32)
        .ok_or_else(|| bad_resource("Socket has been closed"))?;
      let mut socket = resource.borrow_mut().await;
      socket
        .send_to(&zero_copy, &addr)
        .await
        .map(|byte_length| json!(byte_length))
        .map_err(AnyError::from)
=======
      let addr = resolve_addr(&args.hostname, args.port).await?;
      poll_fn(move |cx| {
        let mut state = state.borrow_mut();
        let resource = state
          .resource_table
          .get_mut::<UdpSocketResource>(rid as u32)
          .ok_or_else(|| bad_resource("Socket has been closed"))?;
        resource
          .socket
          .poll_send_to(cx, &zero_copy, &addr)
          .map_ok(|byte_length| json!(byte_length))
          .map_err(AnyError::from)
      })
      .await
>>>>>>> 63563453
    }
    #[cfg(unix)]
    SendArgs {
      rid,
      transport,
      transport_args: ArgsEnum::Unix(args),
    } if transport == "unixpacket" => {
      let address_path = Path::new(&args.path);
      {
        let s = state.borrow();
        s.borrow::<Permissions>().check_write(&address_path)?;
      }
      let resource = state
        .borrow()
        .resource_table
        .get::<net_unix::UnixDatagramResource>(rid as u32)
        .ok_or_else(|| {
          custom_error("NotConnected", "Socket has been closed")
        })?;
      let local_addr = &resource.local_addr.as_pathname().unwrap();
      let mut socket = RcRef::map(&resource, |r| &r.socket)
        .try_borrow_mut()
        .ok_or_else(|| custom_error("Busy", "Socket already in use"))?;
      let cancel = RcRef::map(&resource, |r| &r.cancel);
      let byte_length = socket
        .send_to(&zero_copy, local_addr)
        .try_or_cancel(cancel)
        .await?;

      Ok(json!(byte_length))
    }
    _ => Err(type_error("Wrong argument format!")),
  }
}

#[derive(Deserialize)]
struct ConnectArgs {
  transport: String,
  #[serde(flatten)]
  transport_args: ArgsEnum,
}

async fn op_connect(
  state: Rc<RefCell<OpState>>,
  args: Value,
  _zero_copy: BufVec,
) -> Result<Value, AnyError> {
  match serde_json::from_value(args)? {
    ConnectArgs {
      transport,
      transport_args: ArgsEnum::Ip(args),
    } if transport == "tcp" => {
      {
        let state_ = state.borrow();
        state_
          .borrow::<Permissions>()
          .check_net(&args.hostname, args.port)?;
      }
      let addr = resolve_addr(&args.hostname, args.port).await?;
      let tcp_stream = TcpStream::connect(&addr).await?;
      let local_addr = tcp_stream.local_addr()?;
      let remote_addr = tcp_stream.peer_addr()?;

      let mut state_ = state.borrow_mut();
      let rid = state_
        .resource_table
        .add(StreamResource::tcp_stream(tcp_stream));
      Ok(json!({
        "rid": rid,
        "localAddr": {
          "hostname": local_addr.ip().to_string(),
          "port": local_addr.port(),
          "transport": transport,
        },
        "remoteAddr": {
          "hostname": remote_addr.ip().to_string(),
          "port": remote_addr.port(),
          "transport": transport,
        }
      }))
    }
    #[cfg(unix)]
    ConnectArgs {
      transport,
      transport_args: ArgsEnum::Unix(args),
    } if transport == "unix" => {
      let address_path = Path::new(&args.path);
      super::check_unstable2(&state, "Deno.connect");
      {
        let state_ = state.borrow();
        state_.borrow::<Permissions>().check_read(&address_path)?;
        state_.borrow::<Permissions>().check_write(&address_path)?;
      }
      let path = args.path;
      let unix_stream = net_unix::UnixStream::connect(Path::new(&path)).await?;
      let local_addr = unix_stream.local_addr()?;
      let remote_addr = unix_stream.peer_addr()?;

      let mut state_ = state.borrow_mut();
      let resource = StreamResource::unix_stream(unix_stream);
      let rid = state_.resource_table.add(resource);
      Ok(json!({
        "rid": rid,
        "localAddr": {
          "path": local_addr.as_pathname(),
          "transport": transport,
        },
        "remoteAddr": {
          "path": remote_addr.as_pathname(),
          "transport": transport,
        }
      }))
    }
    _ => Err(type_error("Wrong argument format!")),
  }
}

#[derive(Deserialize)]
struct ShutdownArgs {
  rid: i32,
  how: i32,
}

fn op_shutdown(
  state: &mut OpState,
  args: Value,
  _zero_copy: &mut [ZeroCopyBuf],
) -> Result<Value, AnyError> {
  super::check_unstable(state, "Deno.shutdown");

  let args: ShutdownArgs = serde_json::from_value(args)?;

  let rid = args.rid as u32;
  let how = args.how;

  let shutdown_mode = match how {
    0 => Shutdown::Read,
    1 => Shutdown::Write,
    _ => unimplemented!(),
  };

  let resource = state
    .resource_table
    .get::<StreamResource>(rid)
    .ok_or_else(bad_resource_id)?;

  if resource.tcp_stream_write.is_some() {
    let write_half =
      RcRef::map(&resource, |r| r.tcp_stream_write.as_ref().unwrap())
        .try_borrow()
        .expect("Resource is busy");
    TcpStream::shutdown((*write_half).as_ref(), shutdown_mode)?;
    return Ok(json!({}));
  }

  #[cfg(unix)]
  if resource.unix_stream.is_some() {
    let write_half = RcRef::map(&resource, |r| r.unix_stream.as_ref().unwrap())
      .try_borrow()
      .expect("Resource is busy");
    net_unix::UnixStream::shutdown(&*write_half, shutdown_mode)?;
    return Ok(json!({}));
  }

  Err(bad_resource_id())
}

struct TcpListenerResource {
  listener: AsyncRefCell<TcpListener>,
  cancel: CancelHandle,
}

impl Resource for TcpListenerResource {
  fn name(&self) -> Cow<str> {
    "tcpListener".into()
  }

  fn close(self: Rc<Self>) {
    self.cancel.cancel();
  }
}

struct UdpSocketResource {
  socket: AsyncRefCell<UdpSocket>,
}

impl Resource for UdpSocketResource {
  fn name(&self) -> Cow<str> {
    "udpSocket".into()
  }
}

impl UdpSocketResource {
  fn borrow_mut(self: Rc<Self>) -> AsyncMutFuture<UdpSocket> {
    RcRef::map(self, |r| &r.socket).borrow_mut()
  }
}

#[derive(Deserialize)]
struct IpListenArgs {
  hostname: String,
  port: u16,
}

#[derive(Deserialize)]
#[serde(untagged)]
enum ArgsEnum {
  Ip(IpListenArgs),
  #[cfg(unix)]
  Unix(net_unix::UnixListenArgs),
}

#[derive(Deserialize)]
struct ListenArgs {
  transport: String,
  #[serde(flatten)]
  transport_args: ArgsEnum,
}

fn listen_tcp(
  state: &mut OpState,
  addr: SocketAddr,
) -> Result<(u32, SocketAddr), AnyError> {
  let std_listener = std::net::TcpListener::bind(&addr)?;
  let listener = TcpListener::from_std(std_listener)?;
  let local_addr = listener.local_addr()?;
  let listener_resource = TcpListenerResource {
    listener: AsyncRefCell::new(listener),
    cancel: Default::default(),
  };
  let rid = state.resource_table.add(listener_resource);

  Ok((rid, local_addr))
}

fn listen_udp(
  state: &mut OpState,
  addr: SocketAddr,
) -> Result<(u32, SocketAddr), AnyError> {
  let std_socket = std::net::UdpSocket::bind(&addr)?;
  let socket = UdpSocket::from_std(std_socket)?;
  let local_addr = socket.local_addr()?;
  let socket_resource = UdpSocketResource {
    socket: AsyncRefCell::new(socket),
  };
  let rid = state.resource_table.add(socket_resource);

  Ok((rid, local_addr))
}

fn op_listen(
  state: &mut OpState,
  args: Value,
  _zero_copy: &mut [ZeroCopyBuf],
) -> Result<Value, AnyError> {
  let permissions = state.borrow::<Permissions>();
  match serde_json::from_value(args)? {
    ListenArgs {
      transport,
      transport_args: ArgsEnum::Ip(args),
    } => {
      {
        if transport == "udp" {
          super::check_unstable(state, "Deno.listenDatagram");
        }
        permissions.check_net(&args.hostname, args.port)?;
      }
      let addr = resolve_addr_sync(&args.hostname, args.port)?;
      let (rid, local_addr) = if transport == "tcp" {
        listen_tcp(state, addr)?
      } else {
        listen_udp(state, addr)?
      };
      debug!(
        "New listener {} {}:{}",
        rid,
        local_addr.ip().to_string(),
        local_addr.port()
      );
      Ok(json!({
      "rid": rid,
      "localAddr": {
        "hostname": local_addr.ip().to_string(),
        "port": local_addr.port(),
        "transport": transport,
      },
      }))
    }
    #[cfg(unix)]
    ListenArgs {
      transport,
      transport_args: ArgsEnum::Unix(args),
    } if transport == "unix" || transport == "unixpacket" => {
      let address_path = Path::new(&args.path);
      {
        if transport == "unix" {
          super::check_unstable(state, "Deno.listen");
        }
        if transport == "unixpacket" {
          super::check_unstable(state, "Deno.listenDatagram");
        }
        permissions.check_read(&address_path)?;
        permissions.check_write(&address_path)?;
      }
      let (rid, local_addr) = if transport == "unix" {
        net_unix::listen_unix(state, &address_path)?
      } else {
        net_unix::listen_unix_packet(state, &address_path)?
      };
      debug!(
        "New listener {} {}",
        rid,
        local_addr.as_pathname().unwrap().display(),
      );
      Ok(json!({
      "rid": rid,
      "localAddr": {
        "path": local_addr.as_pathname(),
        "transport": transport,
      },
      }))
    }
    #[cfg(unix)]
    _ => Err(type_error("Wrong argument format!")),
  }
}<|MERGE_RESOLUTION|>--- conflicted
+++ resolved
@@ -199,8 +199,7 @@
         s.borrow::<Permissions>()
           .check_net(&args.hostname, args.port)?;
       }
-<<<<<<< HEAD
-      let addr = resolve_addr(&args.hostname, args.port)?;
+      let addr = resolve_addr(&args.hostname, args.port).await?;
 
       let resource = state
         .borrow_mut()
@@ -213,22 +212,6 @@
         .await
         .map(|byte_length| json!(byte_length))
         .map_err(AnyError::from)
-=======
-      let addr = resolve_addr(&args.hostname, args.port).await?;
-      poll_fn(move |cx| {
-        let mut state = state.borrow_mut();
-        let resource = state
-          .resource_table
-          .get_mut::<UdpSocketResource>(rid as u32)
-          .ok_or_else(|| bad_resource("Socket has been closed"))?;
-        resource
-          .socket
-          .poll_send_to(cx, &zero_copy, &addr)
-          .map_ok(|byte_length| json!(byte_length))
-          .map_err(AnyError::from)
-      })
-      .await
->>>>>>> 63563453
     }
     #[cfg(unix)]
     SendArgs {
