// Copyright 2018-2021 the Deno authors. All rights reserved. MIT license.

pub mod crypto;
pub mod fetch;
pub mod file;
pub mod fs;
pub mod fs_events;
pub mod http;
pub mod io;
pub mod net;
#[cfg(unix)]
mod net_unix;
pub mod os;
pub mod permissions;
pub mod plugin;
pub mod process;
pub mod runtime;
pub mod signal;
pub mod timers;
pub mod tls;
pub mod tty;
pub mod url;
mod utils;
pub mod web_worker;
pub mod webgpu;
pub mod websocket;
pub mod worker_host;

use crate::metrics::metrics_op;
use deno_core::error::AnyError;
use deno_core::op_async;
use deno_core::op_sync;
use deno_core::serde::de::DeserializeOwned;
use deno_core::serde::Serialize;
use deno_core::JsRuntime;
use deno_core::OpState;
use deno_core::ZeroCopyBuf;
use std::cell::RefCell;
use std::future::Future;
use std::rc::Rc;

pub fn reg_async<F, V, R, RV>(rt: &mut JsRuntime, name: &'static str, op_fn: F)
where
  F: Fn(Rc<RefCell<OpState>>, V, Option<ZeroCopyBuf>) -> R + 'static,
  V: DeserializeOwned,
  R: Future<Output = Result<RV, AnyError>> + 'static,
  RV: Serialize + 'static,
{
<<<<<<< HEAD
  let op_id = rt.next_op_id();
  rt.register_op(name, metrics_op(op_id, json_op_async(op_fn)));
=======
  rt.register_op(name, metrics_op(name, op_async(op_fn)));
>>>>>>> 73b7bd92
}

pub fn reg_sync<F, V, R>(rt: &mut JsRuntime, name: &'static str, op_fn: F)
where
  F: Fn(&mut OpState, V, Option<ZeroCopyBuf>) -> Result<R, AnyError> + 'static,
  V: DeserializeOwned,
  R: Serialize + 'static,
{
<<<<<<< HEAD
  let op_id = rt.next_op_id();
  rt.register_op(name, metrics_op(op_id, json_op_sync(op_fn)));
}

pub fn reg_bin_async<F, R, RV>(rt: &mut JsRuntime, name: &'static str, op_fn: F)
where
  F: Fn(Rc<RefCell<OpState>>, u32, Option<ZeroCopyBuf>) -> R + 'static,
  R: Future<Output = Result<RV, AnyError>> + 'static,
  RV: ValueOrVector,
{
  let op_id = rt.next_op_id();
  rt.register_op(name, metrics_op(op_id, bin_op_async(op_fn)));
}

pub fn reg_bin_sync<F, R>(rt: &mut JsRuntime, name: &'static str, op_fn: F)
where
  F:
    Fn(&mut OpState, u32, Option<ZeroCopyBuf>) -> Result<R, AnyError> + 'static,
  R: ValueOrVector,
{
  let op_id = rt.next_op_id();
  rt.register_op(name, metrics_op(op_id, bin_op_sync(op_fn)));
=======
  rt.register_op(name, metrics_op(name, op_sync(op_fn)));
>>>>>>> 73b7bd92
}

/// `UnstableChecker` is a struct so it can be placed inside `GothamState`;
/// using type alias for a bool could work, but there's a high chance
/// that there might be another type alias pointing to a bool, which
/// would override previously used alias.
pub struct UnstableChecker {
  pub unstable: bool,
}

impl UnstableChecker {
  /// Quits the process if the --unstable flag was not provided.
  ///
  /// This is intentionally a non-recoverable check so that people cannot probe
  /// for unstable APIs from stable programs.
  // NOTE(bartlomieju): keep in sync with `cli/program_state.rs`
  pub fn check_unstable(&self, api_name: &str) {
    if !self.unstable {
      eprintln!(
        "Unstable API '{}'. The --unstable flag must be provided.",
        api_name
      );
      std::process::exit(70);
    }
  }
}
/// Helper for checking unstable features. Used for sync ops.
pub fn check_unstable(state: &OpState, api_name: &str) {
  state.borrow::<UnstableChecker>().check_unstable(api_name)
}

/// Helper for checking unstable features. Used for async ops.
pub fn check_unstable2(state: &Rc<RefCell<OpState>>, api_name: &str) {
  let state = state.borrow();
  state.borrow::<UnstableChecker>().check_unstable(api_name)
}<|MERGE_RESOLUTION|>--- conflicted
+++ resolved
@@ -46,12 +46,8 @@
   R: Future<Output = Result<RV, AnyError>> + 'static,
   RV: Serialize + 'static,
 {
-<<<<<<< HEAD
   let op_id = rt.next_op_id();
-  rt.register_op(name, metrics_op(op_id, json_op_async(op_fn)));
-=======
-  rt.register_op(name, metrics_op(name, op_async(op_fn)));
->>>>>>> 73b7bd92
+  rt.register_op(name, metrics_op(op_id, op_async(op_fn)));
 }
 
 pub fn reg_sync<F, V, R>(rt: &mut JsRuntime, name: &'static str, op_fn: F)
@@ -60,32 +56,8 @@
   V: DeserializeOwned,
   R: Serialize + 'static,
 {
-<<<<<<< HEAD
   let op_id = rt.next_op_id();
-  rt.register_op(name, metrics_op(op_id, json_op_sync(op_fn)));
-}
-
-pub fn reg_bin_async<F, R, RV>(rt: &mut JsRuntime, name: &'static str, op_fn: F)
-where
-  F: Fn(Rc<RefCell<OpState>>, u32, Option<ZeroCopyBuf>) -> R + 'static,
-  R: Future<Output = Result<RV, AnyError>> + 'static,
-  RV: ValueOrVector,
-{
-  let op_id = rt.next_op_id();
-  rt.register_op(name, metrics_op(op_id, bin_op_async(op_fn)));
-}
-
-pub fn reg_bin_sync<F, R>(rt: &mut JsRuntime, name: &'static str, op_fn: F)
-where
-  F:
-    Fn(&mut OpState, u32, Option<ZeroCopyBuf>) -> Result<R, AnyError> + 'static,
-  R: ValueOrVector,
-{
-  let op_id = rt.next_op_id();
-  rt.register_op(name, metrics_op(op_id, bin_op_sync(op_fn)));
-=======
-  rt.register_op(name, metrics_op(name, op_sync(op_fn)));
->>>>>>> 73b7bd92
+  rt.register_op(name, metrics_op(op_id, op_sync(op_fn)));
 }
 
 /// `UnstableChecker` is a struct so it can be placed inside `GothamState`;
