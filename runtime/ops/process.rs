// Copyright 2018-2021 the Deno authors. All rights reserved. MIT license.

use super::io::ChildStderrResource;
use super::io::ChildStdinResource;
use super::io::ChildStdoutResource;
use super::io::StdFileResource;
use crate::permissions::Permissions;
use deno_core::error::bad_resource_id;
use deno_core::error::type_error;
use deno_core::error::AnyError;
use deno_core::op_async;
use deno_core::op_sync;
use deno_core::AsyncMutFuture;
use deno_core::AsyncRefCell;
use deno_core::Extension;
use deno_core::OpState;
use deno_core::RcRef;
use deno_core::Resource;
use deno_core::ResourceId;
use serde::Deserialize;
use serde::Serialize;
use std::borrow::Cow;
use std::cell::RefCell;
use std::rc::Rc;
use tokio::process::Command;

#[cfg(unix)]
use std::os::unix::process::ExitStatusExt;

pub fn init() -> Extension {
  Extension::builder()
    .ops(vec![
      ("op_run", op_sync(op_run)),
      ("op_run_status", op_async(op_run_status)),
      ("op_kill", op_sync(op_kill)),
    ])
    .build()
}

fn clone_file(
  state: &mut OpState,
  rid: ResourceId,
) -> Result<std::fs::File, AnyError> {
  StdFileResource::with(state, rid, move |r| match r {
    Ok(std_file) => std_file.try_clone().map_err(AnyError::from),
    Err(_) => Err(bad_resource_id()),
  })
}

fn subprocess_stdio_map(s: &str) -> Result<std::process::Stdio, AnyError> {
  match s {
    "inherit" => Ok(std::process::Stdio::inherit()),
    "piped" => Ok(std::process::Stdio::piped()),
    "null" => Ok(std::process::Stdio::null()),
    _ => Err(type_error("Invalid resource for stdio")),
  }
}

#[derive(Deserialize)]
#[serde(rename_all = "camelCase")]
pub struct RunArgs {
  cmd: Vec<String>,
  cwd: Option<String>,
  clear_env: bool,
  env: Vec<(String, String)>,
  #[cfg(unix)]
  gid: Option<u32>,
  #[cfg(unix)]
  uid: Option<u32>,
  stdin: String,
  stdout: String,
  stderr: String,
  stdin_rid: ResourceId,
  stdout_rid: ResourceId,
  stderr_rid: ResourceId,
}

struct ChildResource {
  child: AsyncRefCell<tokio::process::Child>,
}

impl Resource for ChildResource {
  fn name(&self) -> Cow<str> {
    "child".into()
  }
}

impl ChildResource {
  fn borrow_mut(self: Rc<Self>) -> AsyncMutFuture<tokio::process::Child> {
    RcRef::map(self, |r| &r.child).borrow_mut()
  }
}

#[derive(Serialize)]
#[serde(rename_all = "camelCase")]
// TODO(@AaronO): maybe find a more descriptive name or a convention for return structs
struct RunInfo {
  rid: ResourceId,
  pid: Option<u32>,
  stdin_rid: Option<ResourceId>,
  stdout_rid: Option<ResourceId>,
  stderr_rid: Option<ResourceId>,
}

fn op_run(
  state: &mut OpState,
  run_args: RunArgs,
  _: (),
) -> Result<RunInfo, AnyError> {
  let args = run_args.cmd;
  state.borrow_mut::<Permissions>().run.check(&args[0])?;
  let env = run_args.env;
  let cwd = run_args.cwd;

  let mut c = Command::new(args.get(0).unwrap());
  (1..args.len()).for_each(|i| {
    let arg = args.get(i).unwrap();
    c.arg(arg);
  });
  cwd.map(|d| c.current_dir(d));

  if run_args.clear_env {
    super::check_unstable(state, "Deno.run.clearEnv");
    c.env_clear();
  }
  for (key, value) in &env {
    c.env(key, value);
  }

  #[cfg(unix)]
  if let Some(gid) = run_args.gid {
    super::check_unstable(state, "Deno.run.gid");
    c.gid(gid);
  }
  #[cfg(unix)]
  if let Some(uid) = run_args.uid {
    super::check_unstable(state, "Deno.run.uid");
    c.uid(uid);
  }
  #[cfg(unix)]
  unsafe {
    c.pre_exec(|| {
      libc::setgroups(0, std::ptr::null());
      Ok(())
    });
  }

  // TODO: make this work with other resources, eg. sockets
  if !run_args.stdin.is_empty() {
    c.stdin(subprocess_stdio_map(run_args.stdin.as_ref())?);
  } else {
    let file = clone_file(state, run_args.stdin_rid)?;
    c.stdin(file);
  }

  if !run_args.stdout.is_empty() {
    c.stdout(subprocess_stdio_map(run_args.stdout.as_ref())?);
  } else {
    let file = clone_file(state, run_args.stdout_rid)?;
    c.stdout(file);
  }

  if !run_args.stderr.is_empty() {
    c.stderr(subprocess_stdio_map(run_args.stderr.as_ref())?);
  } else {
    let file = clone_file(state, run_args.stderr_rid)?;
    c.stderr(file);
  }

  // We want to kill child when it's closed
  c.kill_on_drop(true);

  // Spawn the command.
  let mut child = c.spawn()?;
  let pid = child.id();

  let stdin_rid = match child.stdin.take() {
    Some(child_stdin) => {
      let rid = state
        .resource_table
        .add(ChildStdinResource::from(child_stdin));
      Some(rid)
    }
    None => None,
  };

  let stdout_rid = match child.stdout.take() {
    Some(child_stdout) => {
      let rid = state
        .resource_table
        .add(ChildStdoutResource::from(child_stdout));
      Some(rid)
    }
    None => None,
  };

  let stderr_rid = match child.stderr.take() {
    Some(child_stderr) => {
      let rid = state
        .resource_table
        .add(ChildStderrResource::from(child_stderr));
      Some(rid)
    }
    None => None,
  };

  let child_resource = ChildResource {
    child: AsyncRefCell::new(child),
  };
  let child_rid = state.resource_table.add(child_resource);

  Ok(RunInfo {
    rid: child_rid,
    pid,
    stdin_rid,
    stdout_rid,
    stderr_rid,
  })
}

#[derive(Serialize)]
#[serde(rename_all = "camelCase")]
struct ProcessStatus {
  got_signal: bool,
  exit_code: i32,
  exit_signal: i32,
}

async fn op_run_status(
  state: Rc<RefCell<OpState>>,
  rid: ResourceId,
  _: (),
) -> Result<ProcessStatus, AnyError> {
  let resource = state
    .borrow_mut()
    .resource_table
    .get::<ChildResource>(rid)?;
  let mut child = resource.borrow_mut().await;
  let run_status = child.wait().await?;
  let code = run_status.code();

  #[cfg(unix)]
  let signal = run_status.signal();
  #[cfg(not(unix))]
  let signal = None;

  code
    .or(signal)
    .expect("Should have either an exit code or a signal.");
  let got_signal = signal.is_some();

  Ok(ProcessStatus {
    got_signal,
    exit_code: code.unwrap_or(-1),
    exit_signal: signal.unwrap_or(-1),
  })
}

#[cfg(unix)]
pub fn kill(pid: i32, signo: i32) -> Result<(), AnyError> {
  use nix::sys::signal::{kill as unix_kill, Signal};
  use nix::unistd::Pid;
  use std::convert::TryFrom;
  let sig = Signal::try_from(signo)?;
  unix_kill(Pid::from_raw(pid), Option::Some(sig)).map_err(AnyError::from)
}

#[cfg(not(unix))]
pub fn kill(pid: i32, signal: i32) -> Result<(), AnyError> {
  use std::io::Error;
  use std::io::ErrorKind::NotFound;
  use winapi::shared::minwindef::DWORD;
  use winapi::shared::minwindef::FALSE;
  use winapi::shared::minwindef::TRUE;
  use winapi::shared::winerror::ERROR_INVALID_PARAMETER;
  use winapi::um::errhandlingapi::GetLastError;
  use winapi::um::handleapi::CloseHandle;
  use winapi::um::processthreadsapi::OpenProcess;
  use winapi::um::processthreadsapi::TerminateProcess;
  use winapi::um::winnt::PROCESS_TERMINATE;

  const SIGINT: i32 = 2;
  const SIGKILL: i32 = 9;
  const SIGTERM: i32 = 15;

  if !matches!(signal, SIGINT | SIGKILL | SIGTERM) {
    Err(type_error("unsupported signal"))
  } else if pid <= 0 {
    Err(type_error("unsupported pid"))
  } else {
    let handle = unsafe { OpenProcess(PROCESS_TERMINATE, FALSE, pid as DWORD) };
    if handle.is_null() {
      let err = match unsafe { GetLastError() } {
        ERROR_INVALID_PARAMETER => Error::from(NotFound), // Invalid `pid`.
        errno => Error::from_raw_os_error(errno as i32),
      };
      Err(err.into())
    } else {
      let r = unsafe { TerminateProcess(handle, 1) };
      unsafe { CloseHandle(handle) };
      match r {
        FALSE => Err(Error::last_os_error().into()),
        TRUE => Ok(()),
        _ => unreachable!(),
      }
    }
  }
}

<<<<<<< HEAD
fn op_kill(state: &mut OpState, pid: i32, signo: i32) -> Result<(), AnyError> {
  super::check_unstable(state, "Deno.kill");
  state.borrow_mut::<Permissions>().run.check_all()?;

  kill(pid, signo)?;
=======
#[derive(Deserialize)]
struct KillArgs {
  pid: i32,
  signo: String,
}

fn op_kill(state: &mut OpState, args: KillArgs, _: ()) -> Result<(), AnyError> {
  super::check_unstable(state, "Deno.kill");
  state.borrow_mut::<Permissions>().run.check_all()?;

  let signo = super::signal::signal_str_to_int(&args.signo)?;
  kill(args.pid, signo)?;
>>>>>>> 4b79e5a4
  Ok(())
}<|MERGE_RESOLUTION|>--- conflicted
+++ resolved
@@ -307,25 +307,11 @@
   }
 }
 
-<<<<<<< HEAD
-fn op_kill(state: &mut OpState, pid: i32, signo: i32) -> Result<(), AnyError> {
+fn op_kill(state: &mut OpState, pid: i32, signo: String) -> Result<(), AnyError> {
   super::check_unstable(state, "Deno.kill");
   state.borrow_mut::<Permissions>().run.check_all()?;
 
+  let signo = super::signal::signal_str_to_int(&signo)?;
   kill(pid, signo)?;
-=======
-#[derive(Deserialize)]
-struct KillArgs {
-  pid: i32,
-  signo: String,
-}
-
-fn op_kill(state: &mut OpState, args: KillArgs, _: ()) -> Result<(), AnyError> {
-  super::check_unstable(state, "Deno.kill");
-  state.borrow_mut::<Permissions>().run.check_all()?;
-
-  let signo = super::signal::signal_str_to_int(&args.signo)?;
-  kill(args.pid, signo)?;
->>>>>>> 4b79e5a4
   Ok(())
 }