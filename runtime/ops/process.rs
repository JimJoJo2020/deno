// Copyright 2018-2021 the Deno authors. All rights reserved. MIT license.

use super::io::ChildStderrResource;
use super::io::ChildStdinResource;
use super::io::ChildStdoutResource;
use super::io::StdFileResource;
use crate::permissions::Permissions;
use deno_core::error::bad_resource_id;
use deno_core::error::type_error;
use deno_core::error::AnyError;
use deno_core::AsyncMutFuture;
use deno_core::AsyncRefCell;
use deno_core::OpState;
use deno_core::RcRef;
use deno_core::Resource;
use deno_core::ResourceId;
use deno_core::ZeroCopyBuf;
use serde::Deserialize;
use serde::Serialize;
use std::borrow::Cow;
use std::cell::RefCell;
use std::rc::Rc;
use tokio::process::Command;

#[cfg(unix)]
use std::os::unix::process::ExitStatusExt;

pub fn init(rt: &mut deno_core::JsRuntime) {
  super::reg_json_sync(rt, "op_run", op_run);
  super::reg_json_async(rt, "op_run_status", op_run_status);
  super::reg_json_sync(rt, "op_kill", op_kill);
}

fn clone_file(
  state: &mut OpState,
  rid: ResourceId,
) -> Result<std::fs::File, AnyError> {
  StdFileResource::with(state, rid, move |r| match r {
    Ok(std_file) => std_file.try_clone().map_err(AnyError::from),
    Err(_) => Err(bad_resource_id()),
  })
}

fn subprocess_stdio_map(s: &str) -> Result<std::process::Stdio, AnyError> {
  match s {
    "inherit" => Ok(std::process::Stdio::inherit()),
    "piped" => Ok(std::process::Stdio::piped()),
    "null" => Ok(std::process::Stdio::null()),
    _ => Err(type_error("Invalid resource for stdio")),
  }
}

#[derive(Deserialize)]
#[serde(rename_all = "camelCase")]
pub struct RunArgs {
  cmd: Vec<String>,
  cwd: Option<String>,
  env: Vec<(String, String)>,
  stdin: String,
  stdout: String,
  stderr: String,
  stdin_rid: ResourceId,
  stdout_rid: ResourceId,
  stderr_rid: ResourceId,
}

struct ChildResource {
  child: AsyncRefCell<tokio::process::Child>,
}

impl Resource for ChildResource {
  fn name(&self) -> Cow<str> {
    "child".into()
  }
}

impl ChildResource {
  fn borrow_mut(self: Rc<Self>) -> AsyncMutFuture<tokio::process::Child> {
    RcRef::map(self, |r| &r.child).borrow_mut()
  }
}

#[derive(Serialize)]
#[serde(rename_all = "camelCase")]
// TODO(@AaronO): maybe find a more descriptive name or a convention for return structs
struct RunInfo {
  rid: ResourceId,
  pid: Option<u32>,
  stdin_rid: Option<ResourceId>,
  stdout_rid: Option<ResourceId>,
  stderr_rid: Option<ResourceId>,
}

fn op_run(
  state: &mut OpState,
  run_args: RunArgs,
<<<<<<< HEAD
  _zero_copy: &mut [ZeroCopyBuf],
) -> Result<Value, AnyError> {
  state.borrow_mut::<Permissions>().run.check()?;
=======
  _zero_copy: Option<ZeroCopyBuf>,
) -> Result<RunInfo, AnyError> {
  state.borrow::<Permissions>().run.check()?;
>>>>>>> fd65e6de

  let args = run_args.cmd;
  let env = run_args.env;
  let cwd = run_args.cwd;

  let mut c = Command::new(args.get(0).unwrap());
  (1..args.len()).for_each(|i| {
    let arg = args.get(i).unwrap();
    c.arg(arg);
  });
  cwd.map(|d| c.current_dir(d));
  for (key, value) in &env {
    c.env(key, value);
  }

  // TODO: make this work with other resources, eg. sockets
  if !run_args.stdin.is_empty() {
    c.stdin(subprocess_stdio_map(run_args.stdin.as_ref())?);
  } else {
    let file = clone_file(state, run_args.stdin_rid)?;
    c.stdin(file);
  }

  if !run_args.stdout.is_empty() {
    c.stdout(subprocess_stdio_map(run_args.stdout.as_ref())?);
  } else {
    let file = clone_file(state, run_args.stdout_rid)?;
    c.stdout(file);
  }

  if !run_args.stderr.is_empty() {
    c.stderr(subprocess_stdio_map(run_args.stderr.as_ref())?);
  } else {
    let file = clone_file(state, run_args.stderr_rid)?;
    c.stderr(file);
  }

  // We want to kill child when it's closed
  c.kill_on_drop(true);

  // Spawn the command.
  let mut child = c.spawn()?;
  let pid = child.id();

  let stdin_rid = match child.stdin.take() {
    Some(child_stdin) => {
      let rid = state
        .resource_table
        .add(ChildStdinResource::from(child_stdin));
      Some(rid)
    }
    None => None,
  };

  let stdout_rid = match child.stdout.take() {
    Some(child_stdout) => {
      let rid = state
        .resource_table
        .add(ChildStdoutResource::from(child_stdout));
      Some(rid)
    }
    None => None,
  };

  let stderr_rid = match child.stderr.take() {
    Some(child_stderr) => {
      let rid = state
        .resource_table
        .add(ChildStderrResource::from(child_stderr));
      Some(rid)
    }
    None => None,
  };

  let child_resource = ChildResource {
    child: AsyncRefCell::new(child),
  };
  let child_rid = state.resource_table.add(child_resource);

  Ok(RunInfo {
    rid: child_rid,
    pid,
    stdin_rid,
    stdout_rid,
    stderr_rid,
  })
}

#[derive(Serialize)]
#[serde(rename_all = "camelCase")]
struct RunStatus {
  got_signal: bool,
  exit_code: i32,
  exit_signal: i32,
}

async fn op_run_status(
  state: Rc<RefCell<OpState>>,
  rid: ResourceId,
  _zero_copy: Option<ZeroCopyBuf>,
) -> Result<RunStatus, AnyError> {
  {
    let mut s = state.borrow_mut();
    s.borrow_mut::<Permissions>().run.check()?;
  }

  let resource = state
    .borrow_mut()
    .resource_table
    .get::<ChildResource>(rid)
    .ok_or_else(bad_resource_id)?;
  let mut child = resource.borrow_mut().await;
  let run_status = child.wait().await?;
  let code = run_status.code();

  #[cfg(unix)]
  let signal = run_status.signal();
  #[cfg(not(unix))]
  let signal = None;

  code
    .or(signal)
    .expect("Should have either an exit code or a signal.");
  let got_signal = signal.is_some();

  Ok(RunStatus {
    got_signal,
    exit_code: code.unwrap_or(-1),
    exit_signal: signal.unwrap_or(-1),
  })
}

#[cfg(unix)]
pub fn kill(pid: i32, signo: i32) -> Result<(), AnyError> {
  use nix::sys::signal::{kill as unix_kill, Signal};
  use nix::unistd::Pid;
  use std::convert::TryFrom;
  let sig = Signal::try_from(signo)?;
  unix_kill(Pid::from_raw(pid), Option::Some(sig)).map_err(AnyError::from)
}

#[cfg(not(unix))]
pub fn kill(pid: i32, signal: i32) -> Result<(), AnyError> {
  use std::io::Error;
  use std::io::ErrorKind::NotFound;
  use winapi::shared::minwindef::DWORD;
  use winapi::shared::minwindef::FALSE;
  use winapi::shared::minwindef::TRUE;
  use winapi::shared::winerror::ERROR_INVALID_PARAMETER;
  use winapi::um::errhandlingapi::GetLastError;
  use winapi::um::handleapi::CloseHandle;
  use winapi::um::processthreadsapi::OpenProcess;
  use winapi::um::processthreadsapi::TerminateProcess;
  use winapi::um::winnt::PROCESS_TERMINATE;

  const SIGINT: i32 = 2;
  const SIGKILL: i32 = 9;
  const SIGTERM: i32 = 15;

  if !matches!(signal, SIGINT | SIGKILL | SIGTERM) {
    Err(type_error("unsupported signal"))
  } else if pid <= 0 {
    Err(type_error("unsupported pid"))
  } else {
    let handle = unsafe { OpenProcess(PROCESS_TERMINATE, FALSE, pid as DWORD) };
    if handle.is_null() {
      let err = match unsafe { GetLastError() } {
        ERROR_INVALID_PARAMETER => Error::from(NotFound), // Invalid `pid`.
        errno => Error::from_raw_os_error(errno as i32),
      };
      Err(err.into())
    } else {
      let r = unsafe { TerminateProcess(handle, 1) };
      unsafe { CloseHandle(handle) };
      match r {
        FALSE => Err(Error::last_os_error().into()),
        TRUE => Ok(()),
        _ => unreachable!(),
      }
    }
  }
}

#[derive(Deserialize)]
struct KillArgs {
  pid: i32,
  signo: i32,
}

fn op_kill(
  state: &mut OpState,
  args: KillArgs,
  _zero_copy: Option<ZeroCopyBuf>,
) -> Result<(), AnyError> {
  super::check_unstable(state, "Deno.kill");
  state.borrow_mut::<Permissions>().run.check()?;

  kill(args.pid, args.signo)?;
  Ok(())
}<|MERGE_RESOLUTION|>--- conflicted
+++ resolved
@@ -94,15 +94,9 @@
 fn op_run(
   state: &mut OpState,
   run_args: RunArgs,
-<<<<<<< HEAD
-  _zero_copy: &mut [ZeroCopyBuf],
-) -> Result<Value, AnyError> {
-  state.borrow_mut::<Permissions>().run.check()?;
-=======
   _zero_copy: Option<ZeroCopyBuf>,
 ) -> Result<RunInfo, AnyError> {
-  state.borrow::<Permissions>().run.check()?;
->>>>>>> fd65e6de
+  state.borrow_mut::<Permissions>().run.check()?;
 
   let args = run_args.cmd;
   let env = run_args.env;
