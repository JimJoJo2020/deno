--- conflicted
+++ resolved
@@ -8,11 +8,7 @@
 
 deno_core::extension!(
   deno_runtime,
-<<<<<<< HEAD
-  ops = [op_main_module, op_check_unstable],
-=======
-  ops = [op_main_module, op_ppid],
->>>>>>> c9e47805
+  ops = [op_main_module, op_check_unstable, op_ppid],
   options = { main_module: ModuleSpecifier },
   state = |state, options| {
     state.put::<ModuleSpecifier>(options.main_module);
