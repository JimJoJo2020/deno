--- conflicted
+++ resolved
@@ -9,20 +9,13 @@
 deno_core::extension!(
   deno_runtime,
   ops = [op_main_module],
-<<<<<<< HEAD
-  config = { main_module: ModuleSpecifier },
-  state = |state, main_module| {
-    state.put::<ModuleSpecifier>(main_module);
+  options = { main_module: ModuleSpecifier },
+  state = |state, options| {
+    state.put::<ModuleSpecifier>(options.main_module);
   },
   customizer = |ext: &mut deno_core::ExtensionBuilder| {
     ext.force_op_registration();
   },
-=======
-  options = { main_module: ModuleSpecifier },
-  state = |state, options| {
-    state.put::<ModuleSpecifier>(options.main_module);
-  }
->>>>>>> 3487fde2
 );
 
 #[op]
