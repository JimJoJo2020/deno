// Copyright 2018-2022 the Deno authors. All rights reserved. MIT license.

use super::io::StdFileResource;
use deno_core::error::AnyError;
use deno_core::op;
use deno_core::Extension;
use deno_core::OpState;
<<<<<<< HEAD
use deno_core::ResourceId;
use serde::Serialize;
=======
>>>>>>> 4b01ef5c
use std::io::Error;

#[cfg(unix)]
use nix::sys::termios;

#[cfg(windows)]
use deno_core::error::custom_error;
#[cfg(windows)]
use winapi::shared::minwindef::DWORD;
#[cfg(windows)]
use winapi::um::wincon;
#[cfg(windows)]
const RAW_MODE_MASK: DWORD = wincon::ENABLE_LINE_INPUT
  | wincon::ENABLE_ECHO_INPUT
  | wincon::ENABLE_PROCESSED_INPUT;

#[cfg(windows)]
fn get_windows_handle(
  f: &std::fs::File,
) -> Result<std::os::windows::io::RawHandle, AnyError> {
  use std::os::windows::io::AsRawHandle;
  use winapi::um::handleapi;

  let handle = f.as_raw_handle();
  if handle == handleapi::INVALID_HANDLE_VALUE {
    return Err(Error::last_os_error().into());
  } else if handle.is_null() {
    return Err(custom_error("ReferenceError", "null handle"));
  }
  Ok(handle)
}

pub fn init() -> Extension {
  Extension::builder()
    .ops(vec![
      op_stdin_set_raw::decl(),
      op_isatty::decl(),
      op_console_size::decl(),
    ])
    .build()
}

<<<<<<< HEAD
#[op]
fn op_stdin_set_raw(
  state: &mut OpState,
=======
#[op(fast)]
fn op_set_raw(
  state: &mut OpState,
  rid: u32,
>>>>>>> 4b01ef5c
  is_raw: bool,
  cbreak: bool,
) -> Result<(), AnyError> {
  super::check_unstable(state, "Deno.setRaw");

<<<<<<< HEAD
  let rid = 0; // stdin is always rid=0

=======
>>>>>>> 4b01ef5c
  // From https://github.com/kkawakam/rustyline/blob/master/src/tty/windows.rs
  // and https://github.com/kkawakam/rustyline/blob/master/src/tty/unix.rs
  // and https://github.com/crossterm-rs/crossterm/blob/e35d4d2c1cc4c919e36d242e014af75f6127ab50/src/terminal/sys/windows.rs
  // Copyright (c) 2015 Katsu Kawakami & Rustyline authors. MIT license.
  // Copyright (c) 2019 Timon. MIT license.
  #[cfg(windows)]
  {
    use std::os::windows::io::AsRawHandle;
    use winapi::shared::minwindef::FALSE;
    use winapi::um::{consoleapi, handleapi};

    if cbreak {
      return Err(deno_core::error::not_supported());
    }

    StdFileResource::with_file(state, rid, move |std_file| {
      let handle = std_file.as_raw_handle();

      if handle == handleapi::INVALID_HANDLE_VALUE {
        return Err(Error::last_os_error().into());
      } else if handle.is_null() {
        return Err(custom_error("ReferenceError", "null handle"));
      }
      let mut original_mode: DWORD = 0;
      // SAFETY: winapi call
      if unsafe { consoleapi::GetConsoleMode(handle, &mut original_mode) }
        == FALSE
      {
        return Err(Error::last_os_error().into());
      }
      let new_mode = if is_raw {
        original_mode & !RAW_MODE_MASK
      } else {
        original_mode | RAW_MODE_MASK
      };
      // SAFETY: winapi call
      if unsafe { consoleapi::SetConsoleMode(handle, new_mode) } == FALSE {
        return Err(Error::last_os_error().into());
      }

      Ok(())
    })
  }
  #[cfg(unix)]
  {
    use std::os::unix::io::AsRawFd;

    StdFileResource::with_file_and_metadata(
      state,
      rid,
      move |std_file, meta_data| {
        let raw_fd = std_file.as_raw_fd();

        if is_raw {
          let mut raw = {
            let mut meta_data = meta_data.lock();
            let maybe_tty_mode = &mut meta_data.tty.mode;
            if maybe_tty_mode.is_none() {
              // Save original mode.
              let original_mode = termios::tcgetattr(raw_fd)?;
              maybe_tty_mode.replace(original_mode);
            }
            maybe_tty_mode.clone().unwrap()
          };

          raw.input_flags &= !(termios::InputFlags::BRKINT
            | termios::InputFlags::ICRNL
            | termios::InputFlags::INPCK
            | termios::InputFlags::ISTRIP
            | termios::InputFlags::IXON);

          raw.control_flags |= termios::ControlFlags::CS8;

          raw.local_flags &= !(termios::LocalFlags::ECHO
            | termios::LocalFlags::ICANON
            | termios::LocalFlags::IEXTEN);
          if !cbreak {
            raw.local_flags &= !(termios::LocalFlags::ISIG);
          }
          raw.control_chars[termios::SpecialCharacterIndices::VMIN as usize] =
            1;
          raw.control_chars[termios::SpecialCharacterIndices::VTIME as usize] =
            0;
          termios::tcsetattr(raw_fd, termios::SetArg::TCSADRAIN, &raw)?;
        } else {
          // Try restore saved mode.
          if let Some(mode) = meta_data.lock().tty.mode.take() {
            termios::tcsetattr(raw_fd, termios::SetArg::TCSADRAIN, &mode)?;
          }
        }

        Ok(())
      },
    )
  }
}

#[op(fast)]
fn op_isatty(
  state: &mut OpState,
  rid: u32,
  out: &mut [u8],
) -> Result<(), AnyError> {
  StdFileResource::with_file(state, rid, move |std_file| {
    #[cfg(windows)]
    {
      use winapi::shared::minwindef::FALSE;
      use winapi::um::consoleapi;

      let handle = get_windows_handle(std_file)?;
      let mut test_mode: DWORD = 0;
      // If I cannot get mode out of console, it is not a console.
      // TODO(bartlomieju):
      #[allow(clippy::undocumented_unsafe_blocks)]
      {
        out[0] = unsafe {
          consoleapi::GetConsoleMode(handle, &mut test_mode) != FALSE
        } as u8;
      }
    }
    #[cfg(unix)]
    {
      use std::os::unix::io::AsRawFd;
      let raw_fd = std_file.as_raw_fd();
      // TODO(bartlomieju):
      #[allow(clippy::undocumented_unsafe_blocks)]
      {
        out[0] = unsafe { libc::isatty(raw_fd as libc::c_int) == 1 } as u8;
      }
    }
    Ok(())
  })
}

#[op(fast)]
fn op_console_size(
  state: &mut OpState,
  rid: u32,
  result: &mut [u32],
) -> Result<(), AnyError> {
  super::check_unstable(state, "Deno.consoleSize");
  StdFileResource::with_file(state, rid, move |std_file| {
    #[cfg(windows)]
    {
      use std::os::windows::io::AsRawHandle;
      let handle = std_file.as_raw_handle();

      // SAFETY: winapi calls
      unsafe {
        let mut bufinfo: winapi::um::wincon::CONSOLE_SCREEN_BUFFER_INFO =
          std::mem::zeroed();

        if winapi::um::wincon::GetConsoleScreenBufferInfo(handle, &mut bufinfo)
          == 0
        {
          return Err(Error::last_os_error().into());
        }
        result[0] = bufinfo.dwSize.X as u32;
        result[1] = bufinfo.dwSize.Y as u32;
        Ok(())
      }
    }

    #[cfg(unix)]
    {
      use std::os::unix::io::AsRawFd;

      let fd = std_file.as_raw_fd();
      // TODO(bartlomieju):
      #[allow(clippy::undocumented_unsafe_blocks)]
      unsafe {
        let mut size: libc::winsize = std::mem::zeroed();
        if libc::ioctl(fd, libc::TIOCGWINSZ, &mut size as *mut _) != 0 {
          return Err(Error::last_os_error().into());
        }
        result[0] = size.ws_col as u32;
        result[1] = size.ws_row as u32;
        Ok(())
      }
    }
  })
}<|MERGE_RESOLUTION|>--- conflicted
+++ resolved
@@ -5,11 +5,6 @@
 use deno_core::op;
 use deno_core::Extension;
 use deno_core::OpState;
-<<<<<<< HEAD
-use deno_core::ResourceId;
-use serde::Serialize;
-=======
->>>>>>> 4b01ef5c
 use std::io::Error;
 
 #[cfg(unix)]
@@ -52,26 +47,16 @@
     .build()
 }
 
-<<<<<<< HEAD
-#[op]
+#[op(fast)]
 fn op_stdin_set_raw(
   state: &mut OpState,
-=======
-#[op(fast)]
-fn op_set_raw(
-  state: &mut OpState,
-  rid: u32,
->>>>>>> 4b01ef5c
   is_raw: bool,
   cbreak: bool,
 ) -> Result<(), AnyError> {
   super::check_unstable(state, "Deno.setRaw");
 
-<<<<<<< HEAD
   let rid = 0; // stdin is always rid=0
 
-=======
->>>>>>> 4b01ef5c
   // From https://github.com/kkawakam/rustyline/blob/master/src/tty/windows.rs
   // and https://github.com/kkawakam/rustyline/blob/master/src/tty/unix.rs
   // and https://github.com/crossterm-rs/crossterm/blob/e35d4d2c1cc4c919e36d242e014af75f6127ab50/src/terminal/sys/windows.rs
