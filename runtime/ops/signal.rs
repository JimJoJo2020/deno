--- conflicted
+++ resolved
@@ -29,23 +29,13 @@
 #[cfg(windows)]
 use tokio::signal::windows::CtrlC;
 
-<<<<<<< HEAD
-pub fn init() -> Extension {
-  Extension::builder("deno_signal")
-    .ops(vec![
-      op_signal_bind::decl(),
-      op_signal_unbind::decl(),
-      op_signal_poll::decl(),
-    ])
-    .force_op_registration()
-    .build()
-}
-=======
 deno_core::extension!(
   deno_signal,
-  ops = [op_signal_bind, op_signal_unbind, op_signal_poll]
+  ops = [op_signal_bind, op_signal_unbind, op_signal_poll],
+  customizer = |ext: &mut deno_core::ExtensionBuilder| {
+    ext.force_op_registration();
+  },
 );
->>>>>>> e55b4487
 
 #[cfg(unix)]
 /// The resource for signal stream.
