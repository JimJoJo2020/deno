--- conflicted
+++ resolved
@@ -32,11 +32,7 @@
 
 pub fn deno_isolate_init() -> Snapshot {
   debug!("Deno isolate init with snapshots.");
-<<<<<<< HEAD
-  Snapshot::Static(&*RUNTIME_SNAPSHOT)
-=======
-  Snapshot::Static(&CLI_SNAPSHOT)
->>>>>>> fedeea6d
+  Snapshot::Static(&RUNTIME_SNAPSHOT)
 }
 
 pub fn get_99_main() -> PathBuf {
