// Copyright 2018-2024 the Deno authors. All rights reserved. MIT license.
use crate::inspector_server::InspectorServer;
use crate::ops;
use crate::permissions::PermissionsContainer;
use crate::shared::maybe_transpile_source;
use crate::shared::runtime;
use crate::tokio_util::create_and_run_current_thread;
use crate::worker::create_op_metrics;
use crate::worker::import_meta_resolve_callback;
use crate::worker::validate_import_attributes_callback;
use crate::worker::FormatJsErrorFn;
use crate::BootstrapOptions;
use deno_broadcast_channel::InMemoryBroadcastChannel;
use deno_cache::CreateCache;
use deno_cache::SqliteBackedCache;
use deno_core::ascii_str;
use deno_core::error::AnyError;
use deno_core::error::JsError;
use deno_core::futures::channel::mpsc;
use deno_core::futures::future::poll_fn;
use deno_core::futures::stream::StreamExt;
use deno_core::futures::task::AtomicWaker;
use deno_core::located_script_name;
use deno_core::serde::Deserialize;
use deno_core::serde::Serialize;
use deno_core::serde_json::json;
use deno_core::v8;
use deno_core::CancelHandle;
use deno_core::CompiledWasmModuleStore;
use deno_core::Extension;
use deno_core::FeatureChecker;
use deno_core::GetErrorClassFn;
use deno_core::JsRuntime;
use deno_core::ModuleCodeString;
use deno_core::ModuleId;
use deno_core::ModuleLoader;
use deno_core::ModuleSpecifier;
use deno_core::PollEventLoopOptions;
use deno_core::RuntimeOptions;
use deno_core::SharedArrayBufferStore;
use deno_core::SourceMapGetter;
use deno_cron::local::LocalCronHandler;
use deno_fs::FileSystem;
use deno_http::DefaultHttpPropertyExtractor;
use deno_io::Stdio;
use deno_kv::dynamic::MultiBackendDbHandler;
use deno_terminal::colors;
use deno_tls::RootCertStoreProvider;
use deno_web::create_entangled_message_port;
use deno_web::BlobStore;
use deno_web::MessagePort;
use log::debug;
use std::cell::RefCell;
use std::fmt;
use std::rc::Rc;
use std::sync::atomic::AtomicBool;
use std::sync::atomic::Ordering;
use std::sync::Arc;
use std::task::Context;
use std::task::Poll;

#[derive(Debug, Copy, Clone, PartialEq, Eq, Serialize, Deserialize)]
#[serde(rename_all = "lowercase")]
pub enum WebWorkerType {
  Classic,
  Module,
}

#[derive(
  Debug, Default, Copy, Clone, PartialEq, Eq, Hash, Serialize, Deserialize,
)]
pub struct WorkerId(u32);
impl fmt::Display for WorkerId {
  fn fmt(&self, f: &mut fmt::Formatter<'_>) -> fmt::Result {
    write!(f, "worker-{}", self.0)
  }
}
impl WorkerId {
  pub fn next(&self) -> Option<WorkerId> {
    self.0.checked_add(1).map(WorkerId)
  }
}

/// Events that are sent to host from child
/// worker.
pub enum WorkerControlEvent {
  Error(AnyError),
  TerminalError(AnyError),
  Close,
}

use deno_core::serde::Serializer;

impl Serialize for WorkerControlEvent {
  fn serialize<S>(&self, serializer: S) -> Result<S::Ok, S::Error>
  where
    S: Serializer,
  {
    let type_id = match &self {
      WorkerControlEvent::TerminalError(_) => 1_i32,
      WorkerControlEvent::Error(_) => 2_i32,
      WorkerControlEvent::Close => 3_i32,
    };

    match self {
      WorkerControlEvent::TerminalError(error)
      | WorkerControlEvent::Error(error) => {
        let value = match error.downcast_ref::<JsError>() {
          Some(js_error) => {
            let frame = js_error.frames.iter().find(|f| match &f.file_name {
              Some(s) => !s.trim_start_matches('[').starts_with("ext:"),
              None => false,
            });
            json!({
              "message": js_error.exception_message,
              "fileName": frame.map(|f| f.file_name.as_ref()),
              "lineNumber": frame.map(|f| f.line_number.as_ref()),
              "columnNumber": frame.map(|f| f.column_number.as_ref()),
            })
          }
          None => json!({
            "message": error.to_string(),
          }),
        };

        Serialize::serialize(&(type_id, value), serializer)
      }
      _ => Serialize::serialize(&(type_id, ()), serializer),
    }
  }
}

// Channels used for communication with worker's parent
#[derive(Clone)]
pub struct WebWorkerInternalHandle {
  sender: mpsc::Sender<WorkerControlEvent>,
  pub port: Rc<MessagePort>,
  pub cancel: Rc<CancelHandle>,
  termination_signal: Arc<AtomicBool>,
  has_terminated: Arc<AtomicBool>,
  terminate_waker: Arc<AtomicWaker>,
  isolate_handle: v8::IsolateHandle,
  pub name: String,
  pub worker_type: WebWorkerType,
}

impl WebWorkerInternalHandle {
  /// Post WorkerEvent to parent as a worker
  pub fn post_event(&self, event: WorkerControlEvent) -> Result<(), AnyError> {
    let mut sender = self.sender.clone();
    // If the channel is closed,
    // the worker must have terminated but the termination message has not yet been received.
    //
    // Therefore just treat it as if the worker has terminated and return.
    if sender.is_closed() {
      self.has_terminated.store(true, Ordering::SeqCst);
      return Ok(());
    }
    sender.try_send(event)?;
    Ok(())
  }

  /// Check if this worker is terminated or being terminated
  pub fn is_terminated(&self) -> bool {
    self.has_terminated.load(Ordering::SeqCst)
  }

  /// Check if this worker must terminate (because the termination signal is
  /// set), and terminates it if so. Returns whether the worker is terminated or
  /// being terminated, as with [`Self::is_terminated()`].
  pub fn terminate_if_needed(&mut self) -> bool {
    let has_terminated = self.is_terminated();

    if !has_terminated && self.termination_signal.load(Ordering::SeqCst) {
      self.terminate();
      return true;
    }

    has_terminated
  }

  /// Terminate the worker
  /// This function will set terminated to true, terminate the isolate and close the message channel
  pub fn terminate(&mut self) {
    self.cancel.cancel();
    self.terminate_waker.wake();

    // This function can be called multiple times by whomever holds
    // the handle. However only a single "termination" should occur so
    // we need a guard here.
    let already_terminated = self.has_terminated.swap(true, Ordering::SeqCst);

    if !already_terminated {
      // Stop javascript execution
      self.isolate_handle.terminate_execution();
    }

    // Wake parent by closing the channel
    self.sender.close_channel();
  }
}

pub struct SendableWebWorkerHandle {
  port: MessagePort,
  receiver: mpsc::Receiver<WorkerControlEvent>,
  termination_signal: Arc<AtomicBool>,
  has_terminated: Arc<AtomicBool>,
  terminate_waker: Arc<AtomicWaker>,
  isolate_handle: v8::IsolateHandle,
}

impl From<SendableWebWorkerHandle> for WebWorkerHandle {
  fn from(handle: SendableWebWorkerHandle) -> Self {
    WebWorkerHandle {
      receiver: Rc::new(RefCell::new(handle.receiver)),
      port: Rc::new(handle.port),
      termination_signal: handle.termination_signal,
      has_terminated: handle.has_terminated,
      terminate_waker: handle.terminate_waker,
      isolate_handle: handle.isolate_handle,
    }
  }
}

/// This is the handle to the web worker that the parent thread uses to
/// communicate with the worker. It is created from a `SendableWebWorkerHandle`
/// which is sent to the parent thread from the worker thread where it is
/// created. The reason for this separation is that the handle first needs to be
/// `Send` when transferring between threads, and then must be `Clone` when it
/// has arrived on the parent thread. It can not be both at once without large
/// amounts of Arc<Mutex> and other fun stuff.
#[derive(Clone)]
pub struct WebWorkerHandle {
  pub port: Rc<MessagePort>,
  receiver: Rc<RefCell<mpsc::Receiver<WorkerControlEvent>>>,
  termination_signal: Arc<AtomicBool>,
  has_terminated: Arc<AtomicBool>,
  terminate_waker: Arc<AtomicWaker>,
  isolate_handle: v8::IsolateHandle,
}

impl WebWorkerHandle {
  /// Get the WorkerEvent with lock
  /// Return error if more than one listener tries to get event
  #[allow(clippy::await_holding_refcell_ref)] // TODO(ry) remove!
  pub async fn get_control_event(
    &self,
  ) -> Result<Option<WorkerControlEvent>, AnyError> {
    let mut receiver = self.receiver.borrow_mut();
    Ok(receiver.next().await)
  }

  /// Terminate the worker
  /// This function will set the termination signal, close the message channel,
  /// and schedule to terminate the isolate after two seconds.
  pub fn terminate(self) {
    use std::thread::sleep;
    use std::thread::spawn;
    use std::time::Duration;

    let schedule_termination =
      !self.termination_signal.swap(true, Ordering::SeqCst);

    self.port.disentangle();

    if schedule_termination && !self.has_terminated.load(Ordering::SeqCst) {
      // Wake up the worker's event loop so it can terminate.
      self.terminate_waker.wake();

      let has_terminated = self.has_terminated.clone();

      // Schedule to terminate the isolate's execution.
      spawn(move || {
        sleep(Duration::from_secs(2));

        // A worker's isolate can only be terminated once, so we need a guard
        // here.
        let already_terminated = has_terminated.swap(true, Ordering::SeqCst);

        if !already_terminated {
          // Stop javascript execution
          self.isolate_handle.terminate_execution();
        }
      });
    }
  }
}

fn create_handles(
  isolate_handle: v8::IsolateHandle,
  name: String,
  worker_type: WebWorkerType,
) -> (WebWorkerInternalHandle, SendableWebWorkerHandle) {
  let (parent_port, worker_port) = create_entangled_message_port();
  let (ctrl_tx, ctrl_rx) = mpsc::channel::<WorkerControlEvent>(1);
  let termination_signal = Arc::new(AtomicBool::new(false));
  let has_terminated = Arc::new(AtomicBool::new(false));
  let terminate_waker = Arc::new(AtomicWaker::new());
  let internal_handle = WebWorkerInternalHandle {
    name,
    port: Rc::new(parent_port),
    termination_signal: termination_signal.clone(),
    has_terminated: has_terminated.clone(),
    terminate_waker: terminate_waker.clone(),
    isolate_handle: isolate_handle.clone(),
    cancel: CancelHandle::new_rc(),
    sender: ctrl_tx,
    worker_type,
  };
  let external_handle = SendableWebWorkerHandle {
    receiver: ctrl_rx,
    port: worker_port,
    termination_signal,
    has_terminated,
    terminate_waker,
    isolate_handle,
  };
  (internal_handle, external_handle)
}

/// This struct is an implementation of `Worker` Web API
///
/// Each `WebWorker` is either a child of `MainWorker` or other
/// `WebWorker`.
pub struct WebWorker {
  id: WorkerId,
  pub js_runtime: JsRuntime,
  pub name: String,
  close_on_idle: bool,
  internal_handle: WebWorkerInternalHandle,
  pub worker_type: WebWorkerType,
  pub main_module: ModuleSpecifier,
  poll_for_messages_fn: Option<v8::Global<v8::Value>>,
  bootstrap_fn_global: Option<v8::Global<v8::Function>>,
}

pub struct WebWorkerOptions {
  pub bootstrap: BootstrapOptions,
  pub extensions: Vec<Extension>,
  pub startup_snapshot: Option<&'static [u8]>,
  pub unsafely_ignore_certificate_errors: Option<Vec<String>>,
  pub root_cert_store_provider: Option<Arc<dyn RootCertStoreProvider>>,
  pub seed: Option<u64>,
  pub fs: Arc<dyn FileSystem>,
  pub module_loader: Rc<dyn ModuleLoader>,
  pub npm_resolver: Option<Arc<dyn deno_node::NpmResolver>>,
  pub create_web_worker_cb: Arc<ops::worker_host::CreateWebWorkerCb>,
  pub format_js_error_fn: Option<Arc<FormatJsErrorFn>>,
  pub source_map_getter: Option<Rc<dyn SourceMapGetter>>,
  pub worker_type: WebWorkerType,
  pub maybe_inspector_server: Option<Arc<InspectorServer>>,
  pub get_error_class_fn: Option<GetErrorClassFn>,
  pub blob_store: Arc<BlobStore>,
  pub broadcast_channel: InMemoryBroadcastChannel,
  pub shared_array_buffer_store: Option<SharedArrayBufferStore>,
  pub compiled_wasm_module_store: Option<CompiledWasmModuleStore>,
  pub cache_storage_dir: Option<std::path::PathBuf>,
  pub stdio: Stdio,
  pub feature_checker: Arc<FeatureChecker>,
  pub strace_ops: Option<Vec<String>>,
  pub close_on_idle: bool,
}

impl WebWorker {
  pub fn bootstrap_from_options(
    name: String,
    permissions: PermissionsContainer,
    main_module: ModuleSpecifier,
    worker_id: WorkerId,
    options: WebWorkerOptions,
  ) -> (Self, SendableWebWorkerHandle) {
    let bootstrap_options = options.bootstrap.clone();
    let (mut worker, handle) =
      Self::from_options(name, permissions, main_module, worker_id, options);
    worker.bootstrap(&bootstrap_options);
    (worker, handle)
  }

  pub fn from_options(
    name: String,
    permissions: PermissionsContainer,
    main_module: ModuleSpecifier,
    worker_id: WorkerId,
    mut options: WebWorkerOptions,
  ) -> (Self, SendableWebWorkerHandle) {
    deno_core::extension!(deno_permissions_web_worker,
      options = {
        permissions: PermissionsContainer,
        enable_testing_features: bool,
      },
      state = |state, options| {
        state.put::<PermissionsContainer>(options.permissions);
        state.put(ops::TestingFeaturesEnabled(options.enable_testing_features));
      },
    );

    // Permissions: many ops depend on this
    let enable_testing_features = options.bootstrap.enable_testing_features;
    let create_cache = options.cache_storage_dir.map(|storage_dir| {
      let create_cache_fn = move || SqliteBackedCache::new(storage_dir.clone());
      CreateCache(Arc::new(create_cache_fn))
    });

    // NOTE(bartlomieju): ordering is important here, keep it in sync with
    // `runtime/worker.rs` and `runtime/snapshot.rs`!

    let mut extensions = vec![
      // Web APIs
      deno_webidl::deno_webidl::init_ops_and_esm(),
      deno_console::deno_console::init_ops_and_esm(),
      deno_url::deno_url::init_ops_and_esm(),
      deno_web::deno_web::init_ops_and_esm::<PermissionsContainer>(
        options.blob_store.clone(),
        Some(main_module.clone()),
      ),
      deno_webgpu::deno_webgpu::init_ops_and_esm(),
      deno_canvas::deno_canvas::init_ops_and_esm(),
      deno_fetch::deno_fetch::init_ops_and_esm::<PermissionsContainer>(
        deno_fetch::Options {
          user_agent: options.bootstrap.user_agent.clone(),
          root_cert_store_provider: options.root_cert_store_provider.clone(),
          unsafely_ignore_certificate_errors: options
            .unsafely_ignore_certificate_errors
            .clone(),
          file_fetch_handler: Rc::new(deno_fetch::FsFetchHandler),
          ..Default::default()
        },
      ),
      deno_cache::deno_cache::init_ops_and_esm::<SqliteBackedCache>(
        create_cache,
      ),
      deno_websocket::deno_websocket::init_ops_and_esm::<PermissionsContainer>(
        options.bootstrap.user_agent.clone(),
        options.root_cert_store_provider.clone(),
        options.unsafely_ignore_certificate_errors.clone(),
      ),
      deno_webstorage::deno_webstorage::init_ops_and_esm(None).disable(),
      deno_crypto::deno_crypto::init_ops_and_esm(options.seed),
      deno_broadcast_channel::deno_broadcast_channel::init_ops_and_esm(
        options.broadcast_channel.clone(),
      ),
      deno_ffi::deno_ffi::init_ops_and_esm::<PermissionsContainer>(),
      deno_net::deno_net::init_ops_and_esm::<PermissionsContainer>(
        options.root_cert_store_provider.clone(),
        options.unsafely_ignore_certificate_errors.clone(),
      ),
      deno_tls::deno_tls::init_ops_and_esm(),
      deno_kv::deno_kv::init_ops_and_esm(
        MultiBackendDbHandler::remote_or_sqlite::<PermissionsContainer>(
          None,
          options.seed,
          deno_kv::remote::HttpOptions {
            user_agent: options.bootstrap.user_agent.clone(),
            root_cert_store_provider: options.root_cert_store_provider.clone(),
            unsafely_ignore_certificate_errors: options
              .unsafely_ignore_certificate_errors
              .clone(),
            client_cert_chain_and_key: None,
            proxy: None,
          },
        ),
      ),
      deno_cron::deno_cron::init_ops_and_esm(LocalCronHandler::new()),
      deno_napi::deno_napi::init_ops_and_esm::<PermissionsContainer>(),
      deno_http::deno_http::init_ops_and_esm::<DefaultHttpPropertyExtractor>(),
      deno_io::deno_io::init_ops_and_esm(Some(options.stdio)),
      deno_fs::deno_fs::init_ops_and_esm::<PermissionsContainer>(
        options.fs.clone(),
      ),
      deno_node::deno_node::init_ops_and_esm::<PermissionsContainer>(
        options.npm_resolver,
        options.fs,
      ),
      // Runtime ops that are always initialized for WebWorkers
      ops::runtime::deno_runtime::init_ops_and_esm(main_module.clone()),
      ops::worker_host::deno_worker_host::init_ops_and_esm(
        options.create_web_worker_cb.clone(),
        options.format_js_error_fn.clone(),
      ),
      ops::fs_events::deno_fs_events::init_ops_and_esm(),
      ops::os::deno_os_worker::init_ops_and_esm(),
      ops::permissions::deno_permissions::init_ops_and_esm(),
      ops::process::deno_process::init_ops_and_esm(),
      ops::signal::deno_signal::init_ops_and_esm(),
      ops::tty::deno_tty::init_ops_and_esm(),
      ops::http::deno_http_runtime::init_ops_and_esm(),
      ops::bootstrap::deno_bootstrap::init_ops_and_esm(None),
      deno_permissions_web_worker::init_ops_and_esm(
        permissions,
        enable_testing_features,
      ),
      runtime::init_ops_and_esm(),
      ops::web_worker::deno_web_worker::init_ops_and_esm(),
    ];

    #[cfg(__runtime_js_sources)]
    assert!(cfg!(not(feature = "only_snapshotted_js_sources")), "'__runtime_js_sources' is incompatible with 'only_snapshotted_js_sources'.");

    for extension in &mut extensions {
      if options.startup_snapshot.is_some() {
        extension.js_files = std::borrow::Cow::Borrowed(&[]);
        extension.esm_files = std::borrow::Cow::Borrowed(&[]);
        extension.esm_entry_point = None;
      }
    }

    extensions.extend(std::mem::take(&mut options.extensions));

    #[cfg(feature = "only_snapshotted_js_sources")]
    options.startup_snapshot.as_ref().expect("A user snapshot was not provided, even though 'only_snapshotted_js_sources' is used.");

    // Get our op metrics
    let (op_summary_metrics, op_metrics_factory_fn) = create_op_metrics(
      options.bootstrap.enable_op_summary_metrics,
      options.strace_ops,
    );

    // // Hook up the summary metrics if the user or subcommand requested them
    // let (op_summary_metrics, op_metrics_factory_fn) =
    //   if options.bootstrap.enable_op_summary_metrics {
    //     let op_summary_metrics = Rc::new(OpMetricsSummaryTracker::default());
    //     (
    //       Some(op_summary_metrics.clone()),
    //       Some(op_summary_metrics.op_metrics_factory_fn(|_| true)),
    //     )
    //   } else {
    //     (None, None)
    //   };

    let mut js_runtime = JsRuntime::new(RuntimeOptions {
      module_loader: Some(options.module_loader.clone()),
      startup_snapshot: options.startup_snapshot,
      source_map_getter: options.source_map_getter,
      get_error_class_fn: options.get_error_class_fn,
      shared_array_buffer_store: options.shared_array_buffer_store.clone(),
      compiled_wasm_module_store: options.compiled_wasm_module_store.clone(),
      extensions,
      extension_transpiler: Some(Rc::new(|specifier, source| {
        maybe_transpile_source(specifier, source)
      })),
      inspector: options.maybe_inspector_server.is_some(),
      feature_checker: Some(options.feature_checker.clone()),
      op_metrics_factory_fn,
      import_meta_resolve_callback: Some(Box::new(
        import_meta_resolve_callback,
      )),
      validate_import_attributes_cb: Some(Box::new(
        validate_import_attributes_callback,
      )),
      ..Default::default()
    });

    if let Some(op_summary_metrics) = op_summary_metrics {
      js_runtime.op_state().borrow_mut().put(op_summary_metrics);
    }

    if let Some(server) = options.maybe_inspector_server.clone() {
      server.register_inspector(
        main_module.to_string(),
        &mut js_runtime,
        false,
      );

      // Put inspector handle into the op state so we can put a breakpoint when
      // executing a CJS entrypoint.
      let op_state = js_runtime.op_state();
      let inspector = js_runtime.inspector();
      op_state.borrow_mut().put(inspector);
    }

    let (internal_handle, external_handle) = {
      let handle = js_runtime.v8_isolate().thread_safe_handle();
      let (internal_handle, external_handle) =
        create_handles(handle, name.clone(), options.worker_type);
      let op_state = js_runtime.op_state();
      let mut op_state = op_state.borrow_mut();
      op_state.put(internal_handle.clone());
      (internal_handle, external_handle)
    };

    let bootstrap_fn_global = {
      let context = js_runtime.main_context();
      let scope = &mut js_runtime.handle_scope();
      let context_local = v8::Local::new(scope, context);
      let global_obj = context_local.global(scope);
      let bootstrap_str =
        v8::String::new_external_onebyte_static(scope, b"bootstrap").unwrap();
      let bootstrap_ns: v8::Local<v8::Object> = global_obj
        .get(scope, bootstrap_str.into())
        .unwrap()
        .try_into()
        .unwrap();
      let main_runtime_str =
        v8::String::new_external_onebyte_static(scope, b"workerRuntime")
          .unwrap();
      let bootstrap_fn =
        bootstrap_ns.get(scope, main_runtime_str.into()).unwrap();
      let bootstrap_fn =
        v8::Local::<v8::Function>::try_from(bootstrap_fn).unwrap();
      v8::Global::new(scope, bootstrap_fn)
    };

    (
      Self {
        id: worker_id,
        js_runtime,
        name,
        internal_handle,
        worker_type: options.worker_type,
        main_module,
        poll_for_messages_fn: None,
        bootstrap_fn_global: Some(bootstrap_fn_global),
        close_on_idle: options.close_on_idle,
      },
      external_handle,
    )
  }

  pub fn bootstrap(&mut self, options: &BootstrapOptions) {
    self.js_runtime.op_state().borrow_mut().put(options.clone());
    // Instead of using name for log we use `worker-${id}` because
    // WebWorkers can have empty string as name.
    {
      let scope = &mut self.js_runtime.handle_scope();
      let args = options.as_v8(scope);
      let bootstrap_fn = self.bootstrap_fn_global.take().unwrap();
      let bootstrap_fn = v8::Local::new(scope, bootstrap_fn);
      let undefined = v8::undefined(scope);
      let name_str: v8::Local<v8::Value> =
        v8::String::new(scope, &self.name).unwrap().into();
      let id_str: v8::Local<v8::Value> =
        v8::String::new(scope, &format!("{}", self.id))
          .unwrap()
          .into();
      bootstrap_fn
        .call(scope, undefined.into(), &[args, name_str, id_str])
        .unwrap();
    }
    // TODO(bartlomieju): this could be done using V8 API, without calling `execute_script`.
    // Save a reference to function that will start polling for messages
    // from a worker host; it will be called after the user code is loaded.
    let script = ascii_str!(
      r#"
    const pollForMessages = globalThis.pollForMessages;
    delete globalThis.pollForMessages;
    pollForMessages
    "#
    );
    let poll_for_messages_fn = self
      .js_runtime
      .execute_script(located_script_name!(), script)
      .expect("Failed to execute worker bootstrap script");
    self.poll_for_messages_fn = Some(poll_for_messages_fn);
  }

  /// See [JsRuntime::execute_script](deno_core::JsRuntime::execute_script)
  pub fn execute_script(
    &mut self,
    name: &'static str,
    source_code: ModuleCodeString,
  ) -> Result<(), AnyError> {
    self.js_runtime.execute_script(name, source_code)?;
    Ok(())
  }

  /// Loads and instantiates specified JavaScript module as "main" module.
  pub async fn preload_main_module(
    &mut self,
    module_specifier: &ModuleSpecifier,
  ) -> Result<ModuleId, AnyError> {
    self.js_runtime.load_main_es_module(module_specifier).await
  }

  /// Loads and instantiates specified JavaScript module as "side" module.
  pub async fn preload_side_module(
    &mut self,
    module_specifier: &ModuleSpecifier,
  ) -> Result<ModuleId, AnyError> {
    self.js_runtime.load_side_es_module(module_specifier).await
  }

  /// Loads, instantiates and executes specified JavaScript module.
  ///
  /// This method assumes that worker can't be terminated when executing
  /// side module code.
  pub async fn execute_side_module(
    &mut self,
    module_specifier: &ModuleSpecifier,
  ) -> Result<(), AnyError> {
    let id = self.preload_side_module(module_specifier).await?;
    let mut receiver = self.js_runtime.mod_evaluate(id);
    tokio::select! {
      biased;

      maybe_result = &mut receiver => {
        debug!("received module evaluate {:#?}", maybe_result);
        maybe_result
      }

      event_loop_result = self.js_runtime.run_event_loop(PollEventLoopOptions::default()) => {
        event_loop_result?;
        receiver.await
      }
    }
  }

  /// Loads, instantiates and executes specified JavaScript module.
  ///
  /// This module will have "import.meta.main" equal to true.
  pub async fn execute_main_module(
    &mut self,
    id: ModuleId,
  ) -> Result<(), AnyError> {
    let mut receiver = self.js_runtime.mod_evaluate(id);
    let poll_options = PollEventLoopOptions::default();

    tokio::select! {
      biased;

      maybe_result = &mut receiver => {
        debug!("received worker module evaluate {:#?}", maybe_result);
        maybe_result
      }

      event_loop_result = self.run_event_loop(poll_options) => {
        if self.internal_handle.is_terminated() {
           return Ok(());
        }
        event_loop_result?;
        receiver.await
      }
    }
  }

  fn poll_event_loop(
    &mut self,
    cx: &mut Context,
    poll_options: PollEventLoopOptions,
  ) -> Poll<Result<(), AnyError>> {
    // If awakened because we are terminating, just return Ok
    if self.internal_handle.terminate_if_needed() {
      return Poll::Ready(Ok(()));
    }

    self.internal_handle.terminate_waker.register(cx.waker());

    match self.js_runtime.poll_event_loop(cx, poll_options) {
      Poll::Ready(r) => {
        // If js ended because we are terminating, just return Ok
        if self.internal_handle.terminate_if_needed() {
          return Poll::Ready(Ok(()));
        }

        if let Err(e) = r {
          return Poll::Ready(Err(e));
        }

<<<<<<< HEAD
        if self.name == "$DENO_STD_NODE_WORKER_THREAD" {
=======
        if self.close_on_idle {
>>>>>>> 13b7d5a9
          return Poll::Ready(Ok(()));
        }

        // TODO(mmastrac): we don't want to test this w/classic workers because
        // WPT triggers a failure here. This is only exposed via --enable-testing-features-do-not-use.
        if self.worker_type == WebWorkerType::Module {
          panic!(
            "coding error: either js is polling or the worker is terminated"
          );
        } else {
          eprintln!("classic worker terminated unexpectedly");
          Poll::Ready(Ok(()))
        }
      }
      Poll::Pending => Poll::Pending,
    }
  }

  pub async fn run_event_loop(
    &mut self,
    poll_options: PollEventLoopOptions,
  ) -> Result<(), AnyError> {
    poll_fn(|cx| self.poll_event_loop(cx, poll_options)).await
  }

  // Starts polling for messages from worker host from JavaScript.
  fn start_polling_for_messages(&mut self) {
    let poll_for_messages_fn = self.poll_for_messages_fn.take().unwrap();
    let scope = &mut self.js_runtime.handle_scope();
    let poll_for_messages =
      v8::Local::<v8::Value>::new(scope, poll_for_messages_fn);
    let fn_ = v8::Local::<v8::Function>::try_from(poll_for_messages).unwrap();
    let undefined = v8::undefined(scope);
    // This call may return `None` if worker is terminated.
    fn_.call(scope, undefined.into(), &[]);
  }
}

fn print_worker_error(
  error: &AnyError,
  name: &str,
  format_js_error_fn: Option<&FormatJsErrorFn>,
) {
  let error_str = match format_js_error_fn {
    Some(format_js_error_fn) => match error.downcast_ref::<JsError>() {
      Some(js_error) => format_js_error_fn(js_error),
      None => error.to_string(),
    },
    None => error.to_string(),
  };
  eprintln!(
    "{}: Uncaught (in worker \"{}\") {}",
    colors::red_bold("error"),
    name,
    error_str.trim_start_matches("Uncaught "),
  );
}

/// This function should be called from a thread dedicated to this worker.
// TODO(bartlomieju): check if order of actions is aligned to Worker spec
pub fn run_web_worker(
  mut worker: WebWorker,
  specifier: ModuleSpecifier,
  mut maybe_source_code: Option<String>,
  format_js_error_fn: Option<Arc<FormatJsErrorFn>>,
) -> Result<(), AnyError> {
  let name = worker.name.to_string();

  // TODO(bartlomieju): run following block using "select!"
  // with terminate

  let fut = async move {
    let internal_handle = worker.internal_handle.clone();

    // Execute provided source code immediately
    let result = if let Some(source_code) = maybe_source_code.take() {
      let r = worker.execute_script(located_script_name!(), source_code.into());
      worker.start_polling_for_messages();
      r
    } else {
      // TODO(bartlomieju): add "type": "classic", ie. ability to load
      // script instead of module
      match worker.preload_main_module(&specifier).await {
        Ok(id) => {
          worker.start_polling_for_messages();
          worker.execute_main_module(id).await
        }
        Err(e) => Err(e),
      }
    };

    // If sender is closed it means that worker has already been closed from
    // within using "globalThis.close()"
    if internal_handle.is_terminated() {
      return Ok(());
    }

    let result = if result.is_ok() {
      worker
        .run_event_loop(PollEventLoopOptions {
          wait_for_inspector: true,
          ..Default::default()
        })
        .await
    } else {
      result
    };

    if let Err(e) = result {
      print_worker_error(&e, &name, format_js_error_fn.as_deref());
      internal_handle
        .post_event(WorkerControlEvent::TerminalError(e))
        .expect("Failed to post message to host");

      // Failure to execute script is a terminal error, bye, bye.
      return Ok(());
    }

    debug!("Worker thread shuts down {}", &name);
    result
  };
  create_and_run_current_thread(fut)
}<|MERGE_RESOLUTION|>--- conflicted
+++ resolved
@@ -755,11 +755,7 @@
           return Poll::Ready(Err(e));
         }
 
-<<<<<<< HEAD
-        if self.name == "$DENO_STD_NODE_WORKER_THREAD" {
-=======
         if self.close_on_idle {
->>>>>>> 13b7d5a9
           return Poll::Ready(Ok(()));
         }
 
