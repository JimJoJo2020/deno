--- conflicted
+++ resolved
@@ -409,16 +409,8 @@
         options.root_cert_store.clone(),
         options.unsafely_ignore_certificate_errors.clone(),
       ),
-<<<<<<< HEAD
-      deno_webstorage::init(None).disable(),
-      deno_broadcast_channel::init(options.broadcast_channel.clone(), unstable),
-      deno_crypto::init(options.seed),
-      // ffi
-      deno_ffi::init::<PermissionsContainer>(unstable),
-=======
       deno_webstorage::init_ops(None).disable(),
       deno_crypto::init_ops(options.seed),
-      deno_webgpu::init_ops(unstable),
       deno_broadcast_channel::init_ops(
         options.broadcast_channel.clone(),
         unstable,
@@ -437,7 +429,6 @@
       deno_flash::init_ops::<PermissionsContainer>(unstable),
       deno_node::init_ops::<PermissionsContainer>(options.npm_resolver),
       deno_node::init_polyfill_ops(),
->>>>>>> 5a1d3ea6
       // Runtime ops that are always initialized for WebWorkers
       ops::web_worker::init(),
       ops::runtime::init(main_module.clone()),
