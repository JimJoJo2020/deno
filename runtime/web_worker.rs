// Copyright 2018-2023 the Deno authors. All rights reserved. MIT license.
use crate::colors;
use crate::inspector_server::InspectorServer;
use crate::ops;
use crate::permissions::PermissionsContainer;
use crate::tokio_util::run_local;
use crate::worker::FormatJsErrorFn;
use crate::BootstrapOptions;
use deno_broadcast_channel::InMemoryBroadcastChannel;
use deno_cache::CreateCache;
use deno_cache::SqliteBackedCache;
use deno_core::error::AnyError;
use deno_core::error::JsError;
use deno_core::futures::channel::mpsc;
use deno_core::futures::future::poll_fn;
use deno_core::futures::stream::StreamExt;
use deno_core::futures::task::AtomicWaker;
use deno_core::located_script_name;
use deno_core::serde::Deserialize;
use deno_core::serde::Serialize;
use deno_core::serde_json::json;
use deno_core::v8;
use deno_core::CancelHandle;
use deno_core::CompiledWasmModuleStore;
use deno_core::Extension;
use deno_core::GetErrorClassFn;
use deno_core::JsRuntime;
use deno_core::ModuleId;
use deno_core::ModuleLoader;
use deno_core::ModuleSpecifier;
use deno_core::RuntimeOptions;
use deno_core::SharedArrayBufferStore;
use deno_core::Snapshot;
use deno_core::SourceMapGetter;
use deno_io::Stdio;
use deno_node::RequireNpmResolver;
use deno_tls::rustls::RootCertStore;
use deno_web::create_entangled_message_port;
use deno_web::BlobStore;
use deno_web::MessagePort;
use log::debug;
use std::cell::RefCell;
use std::fmt;
use std::rc::Rc;
use std::sync::atomic::AtomicBool;
use std::sync::atomic::Ordering;
use std::sync::Arc;
use std::task::Context;
use std::task::Poll;

#[derive(Debug, Copy, Clone, PartialEq, Eq, Serialize, Deserialize)]
#[serde(rename_all = "lowercase")]
pub enum WebWorkerType {
  Classic,
  Module,
}

#[derive(
  Debug, Default, Copy, Clone, PartialEq, Eq, Hash, Serialize, Deserialize,
)]
pub struct WorkerId(u32);
impl fmt::Display for WorkerId {
  fn fmt(&self, f: &mut fmt::Formatter<'_>) -> fmt::Result {
    write!(f, "worker-{}", self.0)
  }
}
impl WorkerId {
  pub fn next(&self) -> Option<WorkerId> {
    self.0.checked_add(1).map(WorkerId)
  }
}

/// Events that are sent to host from child
/// worker.
pub enum WorkerControlEvent {
  Error(AnyError),
  TerminalError(AnyError),
  Close,
}

use deno_core::serde::Serializer;

impl Serialize for WorkerControlEvent {
  fn serialize<S>(&self, serializer: S) -> Result<S::Ok, S::Error>
  where
    S: Serializer,
  {
    let type_id = match &self {
      WorkerControlEvent::TerminalError(_) => 1_i32,
      WorkerControlEvent::Error(_) => 2_i32,
      WorkerControlEvent::Close => 3_i32,
    };

    match self {
      WorkerControlEvent::TerminalError(error)
      | WorkerControlEvent::Error(error) => {
        let value = match error.downcast_ref::<JsError>() {
          Some(js_error) => {
            let frame = js_error.frames.iter().find(|f| match &f.file_name {
              Some(s) => !s.trim_start_matches('[').starts_with("internal:"),
              None => false,
            });
            json!({
              "message": js_error.exception_message,
              "fileName": frame.map(|f| f.file_name.as_ref()),
              "lineNumber": frame.map(|f| f.line_number.as_ref()),
              "columnNumber": frame.map(|f| f.column_number.as_ref()),
            })
          }
          None => json!({
            "message": error.to_string(),
          }),
        };

        Serialize::serialize(&(type_id, value), serializer)
      }
      _ => Serialize::serialize(&(type_id, ()), serializer),
    }
  }
}

// Channels used for communication with worker's parent
#[derive(Clone)]
pub struct WebWorkerInternalHandle {
  sender: mpsc::Sender<WorkerControlEvent>,
  pub port: Rc<MessagePort>,
  pub cancel: Rc<CancelHandle>,
  termination_signal: Arc<AtomicBool>,
  has_terminated: Arc<AtomicBool>,
  terminate_waker: Arc<AtomicWaker>,
  isolate_handle: v8::IsolateHandle,
  pub name: String,
  pub worker_type: WebWorkerType,
}

impl WebWorkerInternalHandle {
  /// Post WorkerEvent to parent as a worker
  pub fn post_event(&self, event: WorkerControlEvent) -> Result<(), AnyError> {
    let mut sender = self.sender.clone();
    // If the channel is closed,
    // the worker must have terminated but the termination message has not yet been received.
    //
    // Therefore just treat it as if the worker has terminated and return.
    if sender.is_closed() {
      self.has_terminated.store(true, Ordering::SeqCst);
      return Ok(());
    }
    sender.try_send(event)?;
    Ok(())
  }

  /// Check if this worker is terminated or being terminated
  pub fn is_terminated(&self) -> bool {
    self.has_terminated.load(Ordering::SeqCst)
  }

  /// Check if this worker must terminate (because the termination signal is
  /// set), and terminates it if so. Returns whether the worker is terminated or
  /// being terminated, as with [`Self::is_terminated()`].
  pub fn terminate_if_needed(&mut self) -> bool {
    let has_terminated = self.is_terminated();

    if !has_terminated && self.termination_signal.load(Ordering::SeqCst) {
      self.terminate();
      return true;
    }

    has_terminated
  }

  /// Terminate the worker
  /// This function will set terminated to true, terminate the isolate and close the message channel
  pub fn terminate(&mut self) {
    self.cancel.cancel();

    // This function can be called multiple times by whomever holds
    // the handle. However only a single "termination" should occur so
    // we need a guard here.
    let already_terminated = self.has_terminated.swap(true, Ordering::SeqCst);

    if !already_terminated {
      // Stop javascript execution
      self.isolate_handle.terminate_execution();
    }

    // Wake parent by closing the channel
    self.sender.close_channel();
  }
}

pub struct SendableWebWorkerHandle {
  port: MessagePort,
  receiver: mpsc::Receiver<WorkerControlEvent>,
  termination_signal: Arc<AtomicBool>,
  has_terminated: Arc<AtomicBool>,
  terminate_waker: Arc<AtomicWaker>,
  isolate_handle: v8::IsolateHandle,
}

impl From<SendableWebWorkerHandle> for WebWorkerHandle {
  fn from(handle: SendableWebWorkerHandle) -> Self {
    WebWorkerHandle {
      receiver: Rc::new(RefCell::new(handle.receiver)),
      port: Rc::new(handle.port),
      termination_signal: handle.termination_signal,
      has_terminated: handle.has_terminated,
      terminate_waker: handle.terminate_waker,
      isolate_handle: handle.isolate_handle,
    }
  }
}

/// This is the handle to the web worker that the parent thread uses to
/// communicate with the worker. It is created from a `SendableWebWorkerHandle`
/// which is sent to the parent thread from the worker thread where it is
/// created. The reason for this separation is that the handle first needs to be
/// `Send` when transferring between threads, and then must be `Clone` when it
/// has arrived on the parent thread. It can not be both at once without large
/// amounts of Arc<Mutex> and other fun stuff.
#[derive(Clone)]
pub struct WebWorkerHandle {
  pub port: Rc<MessagePort>,
  receiver: Rc<RefCell<mpsc::Receiver<WorkerControlEvent>>>,
  termination_signal: Arc<AtomicBool>,
  has_terminated: Arc<AtomicBool>,
  terminate_waker: Arc<AtomicWaker>,
  isolate_handle: v8::IsolateHandle,
}

impl WebWorkerHandle {
  /// Get the WorkerEvent with lock
  /// Return error if more than one listener tries to get event
  pub async fn get_control_event(
    &self,
  ) -> Result<Option<WorkerControlEvent>, AnyError> {
    #![allow(clippy::await_holding_refcell_ref)] // TODO(ry) remove!
    let mut receiver = self.receiver.borrow_mut();
    Ok(receiver.next().await)
  }

  /// Terminate the worker
  /// This function will set the termination signal, close the message channel,
  /// and schedule to terminate the isolate after two seconds.
  pub fn terminate(self) {
    use std::thread::sleep;
    use std::thread::spawn;
    use std::time::Duration;

    let schedule_termination =
      !self.termination_signal.swap(true, Ordering::SeqCst);

    self.port.disentangle();

    if schedule_termination && !self.has_terminated.load(Ordering::SeqCst) {
      // Wake up the worker's event loop so it can terminate.
      self.terminate_waker.wake();

      let has_terminated = self.has_terminated.clone();

      // Schedule to terminate the isolate's execution.
      spawn(move || {
        sleep(Duration::from_secs(2));

        // A worker's isolate can only be terminated once, so we need a guard
        // here.
        let already_terminated = has_terminated.swap(true, Ordering::SeqCst);

        if !already_terminated {
          // Stop javascript execution
          self.isolate_handle.terminate_execution();
        }
      });
    }
  }
}

fn create_handles(
  isolate_handle: v8::IsolateHandle,
  name: String,
  worker_type: WebWorkerType,
) -> (WebWorkerInternalHandle, SendableWebWorkerHandle) {
  let (parent_port, worker_port) = create_entangled_message_port();
  let (ctrl_tx, ctrl_rx) = mpsc::channel::<WorkerControlEvent>(1);
  let termination_signal = Arc::new(AtomicBool::new(false));
  let has_terminated = Arc::new(AtomicBool::new(false));
  let terminate_waker = Arc::new(AtomicWaker::new());
  let internal_handle = WebWorkerInternalHandle {
    name,
    port: Rc::new(parent_port),
    termination_signal: termination_signal.clone(),
    has_terminated: has_terminated.clone(),
    terminate_waker: terminate_waker.clone(),
    isolate_handle: isolate_handle.clone(),
    cancel: CancelHandle::new_rc(),
    sender: ctrl_tx,
    worker_type,
  };
  let external_handle = SendableWebWorkerHandle {
    receiver: ctrl_rx,
    port: worker_port,
    termination_signal,
    has_terminated,
    terminate_waker,
    isolate_handle,
  };
  (internal_handle, external_handle)
}

/// This struct is an implementation of `Worker` Web API
///
/// Each `WebWorker` is either a child of `MainWorker` or other
/// `WebWorker`.
pub struct WebWorker {
  id: WorkerId,
  pub js_runtime: JsRuntime,
  pub name: String,
  internal_handle: WebWorkerInternalHandle,
  pub worker_type: WebWorkerType,
  pub main_module: ModuleSpecifier,
  poll_for_messages_fn: Option<v8::Global<v8::Value>>,
  bootstrap_fn_global: Option<v8::Global<v8::Function>>,
}

pub struct WebWorkerOptions {
  pub bootstrap: BootstrapOptions,
  pub extensions: Vec<Extension>,
  pub startup_snapshot: Option<Snapshot>,
  pub unsafely_ignore_certificate_errors: Option<Vec<String>>,
  pub root_cert_store: Option<RootCertStore>,
  pub seed: Option<u64>,
  pub module_loader: Rc<dyn ModuleLoader>,
  pub npm_resolver: Option<Rc<dyn RequireNpmResolver>>,
  pub create_web_worker_cb: Arc<ops::worker_host::CreateWebWorkerCb>,
  pub preload_module_cb: Arc<ops::worker_host::WorkerEventCb>,
  pub pre_execute_module_cb: Arc<ops::worker_host::WorkerEventCb>,
  pub format_js_error_fn: Option<Arc<FormatJsErrorFn>>,
  pub source_map_getter: Option<Box<dyn SourceMapGetter>>,
  pub worker_type: WebWorkerType,
  pub maybe_inspector_server: Option<Arc<InspectorServer>>,
  pub get_error_class_fn: Option<GetErrorClassFn>,
  pub blob_store: BlobStore,
  pub broadcast_channel: InMemoryBroadcastChannel,
  pub shared_array_buffer_store: Option<SharedArrayBufferStore>,
  pub compiled_wasm_module_store: Option<CompiledWasmModuleStore>,
  pub cache_storage_dir: Option<std::path::PathBuf>,
  pub stdio: Stdio,
}

impl WebWorker {
  pub fn bootstrap_from_options(
    name: String,
    permissions: PermissionsContainer,
    main_module: ModuleSpecifier,
    worker_id: WorkerId,
    options: WebWorkerOptions,
  ) -> (Self, SendableWebWorkerHandle) {
    let bootstrap_options = options.bootstrap.clone();
    let (mut worker, handle) =
      Self::from_options(name, permissions, main_module, worker_id, options);
    worker.bootstrap(&bootstrap_options);
    (worker, handle)
  }

  pub fn from_options(
    name: String,
    permissions: PermissionsContainer,
    main_module: ModuleSpecifier,
    worker_id: WorkerId,
    mut options: WebWorkerOptions,
  ) -> (Self, SendableWebWorkerHandle) {
    // Permissions: many ops depend on this
    let unstable = options.bootstrap.unstable;
    let enable_testing_features = options.bootstrap.enable_testing_features;
    let perm_ext = Extension::builder("deno_permissions_web_worker")
      .state(move |state| {
        state.put::<PermissionsContainer>(permissions.clone());
        state.put(ops::UnstableChecker { unstable });
        state.put(ops::TestingFeaturesEnabled(enable_testing_features));
        Ok(())
      })
      .build();
    let create_cache = options.cache_storage_dir.map(|storage_dir| {
      let create_cache_fn = move || SqliteBackedCache::new(storage_dir.clone());
      CreateCache(Arc::new(create_cache_fn))
    });

    let mut extensions: Vec<Extension> = vec![
      // Web APIs
      deno_webidl::init(),
      deno_console::init(),
      deno_url::init(),
      deno_web::init::<PermissionsContainer>(
        options.blob_store.clone(),
        Some(main_module.clone()),
      ),
      deno_fetch::init::<PermissionsContainer>(deno_fetch::Options {
        user_agent: options.bootstrap.user_agent.clone(),
        root_cert_store: options.root_cert_store.clone(),
        unsafely_ignore_certificate_errors: options
          .unsafely_ignore_certificate_errors
          .clone(),
        file_fetch_handler: Rc::new(deno_fetch::FsFetchHandler),
        ..Default::default()
      }),
      deno_cache::init::<SqliteBackedCache>(create_cache),
      deno_websocket::init::<PermissionsContainer>(
        options.bootstrap.user_agent.clone(),
        options.root_cert_store.clone(),
        options.unsafely_ignore_certificate_errors.clone(),
      ),
      deno_webstorage::init(None).disable(),
      deno_broadcast_channel::init(options.broadcast_channel.clone(), unstable),
      deno_crypto::init(options.seed),
      deno_webgpu::init(unstable),
      // ffi
      deno_ffi::init::<PermissionsContainer>(unstable),
      // Runtime ops that are always initialized for WebWorkers
      ops::web_worker::init(),
      ops::runtime::init(main_module.clone()),
      ops::worker_host::init(
        options.create_web_worker_cb.clone(),
        options.preload_module_cb.clone(),
        options.pre_execute_module_cb.clone(),
        options.format_js_error_fn.clone(),
      ),
      // Extensions providing Deno.* features
      ops::fs_events::init(),
<<<<<<< HEAD
      ops::fs::init(),
      deno_io::init(),
      deno_io::init_stdio(options.stdio),
=======
      ops::fs::init::<PermissionsContainer>(),
      ops::io::init(),
      ops::io::init_stdio(options.stdio),
>>>>>>> 470cd88a
      deno_tls::init(),
      deno_net::init::<PermissionsContainer>(
        options.root_cert_store.clone(),
        unstable,
        options.unsafely_ignore_certificate_errors.clone(),
      ),
      deno_napi::init::<PermissionsContainer>(),
      deno_node::init_polyfill(),
      deno_node::init::<PermissionsContainer>(options.npm_resolver),
      ops::os::init_for_worker(),
      ops::permissions::init(),
      ops::process::init(),
      ops::spawn::init(),
      ops::signal::init(),
      ops::tty::init(),
      deno_http::init(),
      deno_flash::init::<PermissionsContainer>(unstable),
      ops::http::init(),
      // Permissions ext (worker specific state)
      perm_ext,
    ];

    // Append exts
    extensions.extend(std::mem::take(&mut options.extensions));

    #[cfg(not(feature = "dont_create_runtime_snapshot"))]
    let startup_snapshot = options
      .startup_snapshot
      .unwrap_or_else(crate::js::deno_isolate_init);
    #[cfg(feature = "dont_create_runtime_snapshot")]
    let startup_snapshot = options.startup_snapshot
      .expect("deno_runtime startup snapshot is not available with 'create_runtime_snapshot' Cargo feature.");

    let mut js_runtime = JsRuntime::new(RuntimeOptions {
      module_loader: Some(options.module_loader.clone()),
      startup_snapshot: Some(startup_snapshot),
      source_map_getter: options.source_map_getter,
      get_error_class_fn: options.get_error_class_fn,
      shared_array_buffer_store: options.shared_array_buffer_store.clone(),
      compiled_wasm_module_store: options.compiled_wasm_module_store.clone(),
      extensions,
      inspector: options.maybe_inspector_server.is_some(),
      ..Default::default()
    });

    if let Some(server) = options.maybe_inspector_server.clone() {
      server.register_inspector(
        main_module.to_string(),
        &mut js_runtime,
        false,
      );

      // Put inspector handle into the op state so we can put a breakpoint when
      // executing a CJS entrypoint.
      let op_state = js_runtime.op_state();
      let inspector = js_runtime.inspector();
      op_state.borrow_mut().put(inspector);
    }

    let (internal_handle, external_handle) = {
      let handle = js_runtime.v8_isolate().thread_safe_handle();
      let (internal_handle, external_handle) =
        create_handles(handle, name.clone(), options.worker_type);
      let op_state = js_runtime.op_state();
      let mut op_state = op_state.borrow_mut();
      op_state.put(internal_handle.clone());
      (internal_handle, external_handle)
    };

    let bootstrap_fn_global = {
      let context = js_runtime.global_context();
      let scope = &mut js_runtime.handle_scope();
      let context_local = v8::Local::new(scope, context);
      let global_obj = context_local.global(scope);
      let bootstrap_str = v8::String::new(scope, "bootstrap").unwrap();
      let bootstrap_ns: v8::Local<v8::Object> = global_obj
        .get(scope, bootstrap_str.into())
        .unwrap()
        .try_into()
        .unwrap();
      let main_runtime_str = v8::String::new(scope, "workerRuntime").unwrap();
      let bootstrap_fn =
        bootstrap_ns.get(scope, main_runtime_str.into()).unwrap();
      let bootstrap_fn =
        v8::Local::<v8::Function>::try_from(bootstrap_fn).unwrap();
      v8::Global::new(scope, bootstrap_fn)
    };

    (
      Self {
        id: worker_id,
        js_runtime,
        name,
        internal_handle,
        worker_type: options.worker_type,
        main_module,
        poll_for_messages_fn: None,
        bootstrap_fn_global: Some(bootstrap_fn_global),
      },
      external_handle,
    )
  }

  pub fn bootstrap(&mut self, options: &BootstrapOptions) {
    // Instead of using name for log we use `worker-${id}` because
    // WebWorkers can have empty string as name.
    {
      let scope = &mut self.js_runtime.handle_scope();
      let options_v8 =
        deno_core::serde_v8::to_v8(scope, options.as_json()).unwrap();
      let bootstrap_fn = self.bootstrap_fn_global.take().unwrap();
      let bootstrap_fn = v8::Local::new(scope, bootstrap_fn);
      let undefined = v8::undefined(scope);
      let name_str: v8::Local<v8::Value> =
        v8::String::new(scope, &self.name).unwrap().into();
      let id_str: v8::Local<v8::Value> =
        v8::String::new(scope, &format!("{}", self.id))
          .unwrap()
          .into();
      bootstrap_fn
        .call(scope, undefined.into(), &[options_v8, name_str, id_str])
        .unwrap();
    }
    // TODO(bartlomieju): this could be done using V8 API, without calling `execute_script`.
    // Save a reference to function that will start polling for messages
    // from a worker host; it will be called after the user code is loaded.
    let script = r#"
    const pollForMessages = globalThis.pollForMessages;
    delete globalThis.pollForMessages;
    pollForMessages
    "#;
    let poll_for_messages_fn = self
      .js_runtime
      .execute_script(&located_script_name!(), script)
      .expect("Failed to execute worker bootstrap script");
    self.poll_for_messages_fn = Some(poll_for_messages_fn);
  }

  /// See [JsRuntime::execute_script](deno_core::JsRuntime::execute_script)
  pub fn execute_script(
    &mut self,
    name: &str,
    source_code: &str,
  ) -> Result<(), AnyError> {
    self.js_runtime.execute_script(name, source_code)?;
    Ok(())
  }

  /// Loads and instantiates specified JavaScript module as "main" module.
  pub async fn preload_main_module(
    &mut self,
    module_specifier: &ModuleSpecifier,
  ) -> Result<ModuleId, AnyError> {
    self
      .js_runtime
      .load_main_module(module_specifier, None)
      .await
  }

  /// Loads and instantiates specified JavaScript module as "side" module.
  pub async fn preload_side_module(
    &mut self,
    module_specifier: &ModuleSpecifier,
  ) -> Result<ModuleId, AnyError> {
    self
      .js_runtime
      .load_side_module(module_specifier, None)
      .await
  }

  /// Loads, instantiates and executes specified JavaScript module.
  ///
  /// This method assumes that worker can't be terminated when executing
  /// side module code.
  pub async fn execute_side_module(
    &mut self,
    module_specifier: &ModuleSpecifier,
  ) -> Result<(), AnyError> {
    let id = self.preload_side_module(module_specifier).await?;
    let mut receiver = self.js_runtime.mod_evaluate(id);
    tokio::select! {
      biased;

      maybe_result = &mut receiver => {
        debug!("received module evaluate {:#?}", maybe_result);
        maybe_result.expect("Module evaluation result not provided.")
      }

      event_loop_result = self.js_runtime.run_event_loop(false) => {
        event_loop_result?;
        let maybe_result = receiver.await;
        maybe_result.expect("Module evaluation result not provided.")
      }
    }
  }

  /// Loads, instantiates and executes specified JavaScript module.
  ///
  /// This module will have "import.meta.main" equal to true.
  pub async fn execute_main_module(
    &mut self,
    id: ModuleId,
  ) -> Result<(), AnyError> {
    let mut receiver = self.js_runtime.mod_evaluate(id);
    tokio::select! {
      biased;

      maybe_result = &mut receiver => {
        debug!("received worker module evaluate {:#?}", maybe_result);
        // If `None` is returned it means that runtime was destroyed before
        // evaluation was complete. This can happen in Web Worker when `self.close()`
        // is called at top level.
        maybe_result.unwrap_or(Ok(()))
      }

      event_loop_result = self.run_event_loop(false) => {
        if self.internal_handle.is_terminated() {
           return Ok(());
        }
        event_loop_result?;
        let maybe_result = receiver.await;
        maybe_result.unwrap_or(Ok(()))
      }
    }
  }

  fn poll_event_loop(
    &mut self,
    cx: &mut Context,
    wait_for_inspector: bool,
  ) -> Poll<Result<(), AnyError>> {
    // If awakened because we are terminating, just return Ok
    if self.internal_handle.terminate_if_needed() {
      return Poll::Ready(Ok(()));
    }

    self.internal_handle.terminate_waker.register(cx.waker());

    match self.js_runtime.poll_event_loop(cx, wait_for_inspector) {
      Poll::Ready(r) => {
        // If js ended because we are terminating, just return Ok
        if self.internal_handle.terminate_if_needed() {
          return Poll::Ready(Ok(()));
        }

        if let Err(e) = r {
          return Poll::Ready(Err(e));
        }

        panic!(
          "coding error: either js is polling or the worker is terminated"
        );
      }
      Poll::Pending => Poll::Pending,
    }
  }

  pub async fn run_event_loop(
    &mut self,
    wait_for_inspector: bool,
  ) -> Result<(), AnyError> {
    poll_fn(|cx| self.poll_event_loop(cx, wait_for_inspector)).await
  }

  // Starts polling for messages from worker host from JavaScript.
  fn start_polling_for_messages(&mut self) {
    let poll_for_messages_fn = self.poll_for_messages_fn.take().unwrap();
    let scope = &mut self.js_runtime.handle_scope();
    let poll_for_messages =
      v8::Local::<v8::Value>::new(scope, poll_for_messages_fn);
    let fn_ = v8::Local::<v8::Function>::try_from(poll_for_messages).unwrap();
    let undefined = v8::undefined(scope);
    // This call may return `None` if worker is terminated.
    fn_.call(scope, undefined.into(), &[]);
  }
}

fn print_worker_error(
  error: &AnyError,
  name: &str,
  format_js_error_fn: Option<&FormatJsErrorFn>,
) {
  let error_str = match format_js_error_fn {
    Some(format_js_error_fn) => match error.downcast_ref::<JsError>() {
      Some(js_error) => format_js_error_fn(js_error),
      None => error.to_string(),
    },
    None => error.to_string(),
  };
  eprintln!(
    "{}: Uncaught (in worker \"{}\") {}",
    colors::red_bold("error"),
    name,
    error_str.trim_start_matches("Uncaught "),
  );
}

/// This function should be called from a thread dedicated to this worker.
// TODO(bartlomieju): check if order of actions is aligned to Worker spec
pub fn run_web_worker(
  worker: WebWorker,
  specifier: ModuleSpecifier,
  maybe_source_code: Option<String>,
  preload_module_cb: Arc<ops::worker_host::WorkerEventCb>,
  pre_execute_module_cb: Arc<ops::worker_host::WorkerEventCb>,
  format_js_error_fn: Option<Arc<FormatJsErrorFn>>,
) -> Result<(), AnyError> {
  let name = worker.name.to_string();

  // TODO(bartlomieju): run following block using "select!"
  // with terminate

  let fut = async move {
    let internal_handle = worker.internal_handle.clone();
    let result = (preload_module_cb)(worker).await;

    let mut worker = match result {
      Ok(worker) => worker,
      Err(e) => {
        print_worker_error(&e, &name, format_js_error_fn.as_deref());
        internal_handle
          .post_event(WorkerControlEvent::TerminalError(e))
          .expect("Failed to post message to host");

        // Failure to execute script is a terminal error, bye, bye.
        return Ok(());
      }
    };

    // Execute provided source code immediately
    let result = if let Some(source_code) = maybe_source_code {
      let r = worker.execute_script(&located_script_name!(), &source_code);
      worker.start_polling_for_messages();
      r
    } else {
      // TODO(bartlomieju): add "type": "classic", ie. ability to load
      // script instead of module
      match worker.preload_main_module(&specifier).await {
        Ok(id) => {
          worker = match (pre_execute_module_cb)(worker).await {
            Ok(worker) => worker,
            Err(e) => {
              print_worker_error(&e, &name, format_js_error_fn.as_deref());
              internal_handle
                .post_event(WorkerControlEvent::TerminalError(e))
                .expect("Failed to post message to host");

              // Failure to execute script is a terminal error, bye, bye.
              return Ok(());
            }
          };
          worker.start_polling_for_messages();
          worker.execute_main_module(id).await
        }
        Err(e) => Err(e),
      }
    };

    // If sender is closed it means that worker has already been closed from
    // within using "globalThis.close()"
    if internal_handle.is_terminated() {
      return Ok(());
    }

    let result = if result.is_ok() {
      worker.run_event_loop(true).await
    } else {
      result
    };

    if let Err(e) = result {
      print_worker_error(&e, &name, format_js_error_fn.as_deref());
      internal_handle
        .post_event(WorkerControlEvent::TerminalError(e))
        .expect("Failed to post message to host");

      // Failure to execute script is a terminal error, bye, bye.
      return Ok(());
    }

    debug!("Worker thread shuts down {}", &name);
    result
  };
  run_local(fut)
}<|MERGE_RESOLUTION|>--- conflicted
+++ resolved
@@ -425,15 +425,9 @@
       ),
       // Extensions providing Deno.* features
       ops::fs_events::init(),
-<<<<<<< HEAD
-      ops::fs::init(),
+      ops::fs::init::<PermissionsContainer>(),
       deno_io::init(),
       deno_io::init_stdio(options.stdio),
-=======
-      ops::fs::init::<PermissionsContainer>(),
-      ops::io::init(),
-      ops::io::init_stdio(options.stdio),
->>>>>>> 470cd88a
       deno_tls::init(),
       deno_net::init::<PermissionsContainer>(
         options.root_cert_store.clone(),
