// Copyright 2018-2021 the Deno authors. All rights reserved. MIT license.

use deno_core::error::AnyError;
use deno_core::FsModuleLoader;
use deno_runtime::deno_broadcast_channel::InMemoryBroadcastChannel;
use deno_runtime::deno_web::BlobStore;
use deno_runtime::permissions::Permissions;
use deno_runtime::worker::MainWorker;
use deno_runtime::worker::WorkerOptions;
use std::path::Path;
use std::rc::Rc;
use std::sync::Arc;

fn get_error_class_name(e: &AnyError) -> &'static str {
  deno_runtime::errors::get_error_class_name(e).unwrap_or("Error")
}

#[tokio::main]
async fn main() -> Result<(), AnyError> {
  let module_loader = Rc::new(FsModuleLoader);
  let create_web_worker_cb = Arc::new(|_| {
    todo!("Web workers are not supported in the example");
  });

  let options = WorkerOptions {
    apply_source_maps: false,
    args: vec![],
    debug_flag: false,
    unstable: false,
<<<<<<< HEAD
    enable_testing_features: false,
    ca_data: None,
=======
    unsafely_ignore_certificate_errors: None,
    root_cert_store: None,
>>>>>>> 370c5013
    user_agent: "hello_runtime".to_string(),
    seed: None,
    js_error_create_fn: None,
    create_web_worker_cb,
    maybe_inspector_server: None,
    should_break_on_first_statement: false,
    module_loader,
    runtime_version: "x".to_string(),
    ts_version: "x".to_string(),
    no_color: false,
    get_error_class_fn: Some(&get_error_class_name),
    location: None,
    origin_storage_dir: None,
    blob_store: BlobStore::default(),
    broadcast_channel: InMemoryBroadcastChannel::default(),
    shared_array_buffer_store: None,
    cpu_count: 1,
  };

  let js_path =
    Path::new(env!("CARGO_MANIFEST_DIR")).join("examples/hello_runtime.js");
  let main_module = deno_core::resolve_path(&js_path.to_string_lossy())?;
  let permissions = Permissions::allow_all();

  let mut worker =
    MainWorker::from_options(main_module.clone(), permissions, &options);
  worker.bootstrap(&options);
  worker.execute_module(&main_module).await?;
  worker.run_event_loop(false).await?;
  Ok(())
}<|MERGE_RESOLUTION|>--- conflicted
+++ resolved
@@ -27,13 +27,9 @@
     args: vec![],
     debug_flag: false,
     unstable: false,
-<<<<<<< HEAD
     enable_testing_features: false,
-    ca_data: None,
-=======
     unsafely_ignore_certificate_errors: None,
     root_cert_store: None,
->>>>>>> 370c5013
     user_agent: "hello_runtime".to_string(),
     seed: None,
     js_error_create_fn: None,
