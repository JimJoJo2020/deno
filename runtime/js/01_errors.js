// Copyright 2018-2023 the Deno authors. All rights reserved. MIT license.

const core = globalThis.Deno.core;
const { BadResource, Interrupted } = core;
const primordials = globalThis.__bootstrap.primordials;
const { Error } = primordials;

class NotFound extends Error {
  constructor(msg) {
    super(msg);
    this.name = "NotFound";
  }
}

class PermissionDenied extends Error {
  constructor(msg) {
    super(msg);
    this.name = "PermissionDenied";
  }
}

class ConnectionRefused extends Error {
  constructor(msg) {
    super(msg);
    this.name = "ConnectionRefused";
  }
}

class ConnectionReset extends Error {
  constructor(msg) {
    super(msg);
    this.name = "ConnectionReset";
  }
}

class ConnectionAborted extends Error {
  constructor(msg) {
    super(msg);
    this.name = "ConnectionAborted";
  }
}

class NotConnected extends Error {
  constructor(msg) {
    super(msg);
    this.name = "NotConnected";
  }
}

<<<<<<< HEAD
  class AddrInUse extends Error {
    constructor(msg) {
      super(msg);
      this.name = "AddrInUse";
    }
  }

  class AddrNotAvailable extends Error {
    constructor(msg) {
      super(msg);
      this.name = "AddrNotAvailable";
    }
  }

  class BrokenPipe extends Error {
    constructor(msg) {
      super(msg);
      this.name = "BrokenPipe";
    }
  }

  class AlreadyExists extends Error {
    constructor(msg) {
      super(msg);
      this.name = "AlreadyExists";
    }
  }

  class InvalidData extends Error {
    constructor(msg) {
      super(msg);
      this.name = "InvalidData";
    }
  }

  class TimedOut extends Error {
    constructor(msg) {
      super(msg);
      this.name = "TimedOut";
    }
  }

  class WriteZero extends Error {
    constructor(msg) {
      super(msg);
      this.name = "WriteZero";
    }
  }

  class WouldBlock extends Error {
    constructor(msg) {
      super(msg);
      this.name = "WouldBlock";
    }
  }

  class UnexpectedEof extends Error {
    constructor(msg) {
      super(msg);
      this.name = "UnexpectedEof";
    }
  }

  class Http extends Error {
    constructor(msg) {
      super(msg);
      this.name = "Http";
    }
=======
class AddrInUse extends Error {
  constructor(msg) {
    super(msg);
    this.name = "AddrInUse";
>>>>>>> bbcb144a
  }
}

class AddrNotAvailable extends Error {
  constructor(msg) {
    super(msg);
    this.name = "AddrNotAvailable";
  }
}

class BrokenPipe extends Error {
  constructor(msg) {
    super(msg);
    this.name = "BrokenPipe";
  }
}

class AlreadyExists extends Error {
  constructor(msg) {
    super(msg);
    this.name = "AlreadyExists";
  }
}

class InvalidData extends Error {
  constructor(msg) {
    super(msg);
    this.name = "InvalidData";
  }
}

class TimedOut extends Error {
  constructor(msg) {
    super(msg);
    this.name = "TimedOut";
  }
}

class WriteZero extends Error {
  constructor(msg) {
    super(msg);
    this.name = "WriteZero";
  }
}

class UnexpectedEof extends Error {
  constructor(msg) {
    super(msg);
    this.name = "UnexpectedEof";
  }
}

class Http extends Error {
  constructor(msg) {
    super(msg);
    this.name = "Http";
  }
}

class Busy extends Error {
  constructor(msg) {
    super(msg);
    this.name = "Busy";
  }
}

class NotSupported extends Error {
  constructor(msg) {
    super(msg);
    this.name = "NotSupported";
  }
}

<<<<<<< HEAD
  const errors = {
    NotFound,
    PermissionDenied,
    ConnectionRefused,
    ConnectionReset,
    ConnectionAborted,
    NotConnected,
    AddrInUse,
    AddrNotAvailable,
    BrokenPipe,
    AlreadyExists,
    InvalidData,
    TimedOut,
    Interrupted,
    WriteZero,
    WouldBlock,
    UnexpectedEof,
    BadResource,
    Http,
    Busy,
    NotSupported,
  };

  window.__bootstrap.errors = {
    errors,
  };
})(this);
=======
const errors = {
  NotFound,
  PermissionDenied,
  ConnectionRefused,
  ConnectionReset,
  ConnectionAborted,
  NotConnected,
  AddrInUse,
  AddrNotAvailable,
  BrokenPipe,
  AlreadyExists,
  InvalidData,
  TimedOut,
  Interrupted,
  WriteZero,
  UnexpectedEof,
  BadResource,
  Http,
  Busy,
  NotSupported,
};

export { errors };
>>>>>>> bbcb144a
<|MERGE_RESOLUTION|>--- conflicted
+++ resolved
@@ -47,81 +47,10 @@
   }
 }
 
-<<<<<<< HEAD
-  class AddrInUse extends Error {
-    constructor(msg) {
-      super(msg);
-      this.name = "AddrInUse";
-    }
-  }
-
-  class AddrNotAvailable extends Error {
-    constructor(msg) {
-      super(msg);
-      this.name = "AddrNotAvailable";
-    }
-  }
-
-  class BrokenPipe extends Error {
-    constructor(msg) {
-      super(msg);
-      this.name = "BrokenPipe";
-    }
-  }
-
-  class AlreadyExists extends Error {
-    constructor(msg) {
-      super(msg);
-      this.name = "AlreadyExists";
-    }
-  }
-
-  class InvalidData extends Error {
-    constructor(msg) {
-      super(msg);
-      this.name = "InvalidData";
-    }
-  }
-
-  class TimedOut extends Error {
-    constructor(msg) {
-      super(msg);
-      this.name = "TimedOut";
-    }
-  }
-
-  class WriteZero extends Error {
-    constructor(msg) {
-      super(msg);
-      this.name = "WriteZero";
-    }
-  }
-
-  class WouldBlock extends Error {
-    constructor(msg) {
-      super(msg);
-      this.name = "WouldBlock";
-    }
-  }
-
-  class UnexpectedEof extends Error {
-    constructor(msg) {
-      super(msg);
-      this.name = "UnexpectedEof";
-    }
-  }
-
-  class Http extends Error {
-    constructor(msg) {
-      super(msg);
-      this.name = "Http";
-    }
-=======
 class AddrInUse extends Error {
   constructor(msg) {
     super(msg);
     this.name = "AddrInUse";
->>>>>>> bbcb144a
   }
 }
 
@@ -167,6 +96,13 @@
   }
 }
 
+class WouldBlock extends Error {
+  constructor(msg) {
+    super(msg);
+    this.name = "WouldBlock";
+  }
+}
+
 class UnexpectedEof extends Error {
   constructor(msg) {
     super(msg);
@@ -195,35 +131,6 @@
   }
 }
 
-<<<<<<< HEAD
-  const errors = {
-    NotFound,
-    PermissionDenied,
-    ConnectionRefused,
-    ConnectionReset,
-    ConnectionAborted,
-    NotConnected,
-    AddrInUse,
-    AddrNotAvailable,
-    BrokenPipe,
-    AlreadyExists,
-    InvalidData,
-    TimedOut,
-    Interrupted,
-    WriteZero,
-    WouldBlock,
-    UnexpectedEof,
-    BadResource,
-    Http,
-    Busy,
-    NotSupported,
-  };
-
-  window.__bootstrap.errors = {
-    errors,
-  };
-})(this);
-=======
 const errors = {
   NotFound,
   PermissionDenied,
@@ -239,6 +146,7 @@
   TimedOut,
   Interrupted,
   WriteZero,
+  WouldBlock,
   UnexpectedEof,
   BadResource,
   Http,
@@ -246,5 +154,4 @@
   NotSupported,
 };
 
-export { errors };
->>>>>>> bbcb144a
+export { errors };