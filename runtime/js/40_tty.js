--- conflicted
+++ resolved
@@ -21,14 +21,6 @@
     return !!isattyBuffer[0];
   }
 
-<<<<<<< HEAD
-=======
-  const DEFAULT_CBREAK = false;
-  function setRaw(rid, mode, options = {}) {
-    ops.op_set_raw(rid, mode, options.cbreak || DEFAULT_CBREAK);
-  }
-
->>>>>>> 4b01ef5c
   window.__bootstrap.tty = {
     consoleSize,
     isatty,
