--- conflicted
+++ resolved
@@ -312,7 +312,6 @@
     });
 
     try {
-<<<<<<< HEAD
       await test.fn(step);
       const failCount = step.failedChildStepsCount();
       return failCount === 0 ? "ok" : {
@@ -323,17 +322,12 @@
         ]),
       };
     } catch (error) {
-      return { "failed": inspectArgs([error]) };
+      return formatFailure(error);
     } finally {
       // ensure the children report their result
       for (const child of step.children) {
         child.reportResult();
       }
-=======
-      await fn();
-    } catch (error) {
-      return formatFailure(error);
->>>>>>> 22328f87
     }
 
     return "ok";
