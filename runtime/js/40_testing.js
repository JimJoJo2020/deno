// Copyright 2018-2021 the Deno authors. All rights reserved. MIT license.
"use strict";

((window) => {
  const core = window.Deno.core;
<<<<<<< HEAD
=======
  const colors = window.__bootstrap.colors;
  const { parsePermissions } = window.__bootstrap.worker;
>>>>>>> 3a030845
  const { setExitHandler, exit } = window.__bootstrap.os;
  const { Console, inspectArgs } = window.__bootstrap.console;
  const { metrics } = window.__bootstrap.metrics;
  const { assert } = window.__bootstrap.util;

  // Wrap test function in additional assertion that makes sure
  // the test case does not leak async "ops" - ie. number of async
  // completed ops after the test is the same as number of dispatched
  // ops. Note that "unref" ops are ignored since in nature that are
  // optional.
  function assertOps(fn) {
    return async function asyncOpSanitizer() {
      const pre = metrics();
      try {
        await fn();
      } finally {
        // Defer until next event loop turn - that way timeouts and intervals
        // cleared can actually be removed from resource table, otherwise
        // false positives may occur (https://github.com/denoland/deno/issues/4591)
        await new Promise((resolve) => setTimeout(resolve, 0));
      }

      const post = metrics();
      // We're checking diff because one might spawn HTTP server in the background
      // that will be a pending async op before test starts.
      const dispatchedDiff = post.opsDispatchedAsync - pre.opsDispatchedAsync;
      const completedDiff = post.opsCompletedAsync - pre.opsCompletedAsync;
      assert(
        dispatchedDiff === completedDiff,
        `Test case is leaking async ops.
Before:
  - dispatched: ${pre.opsDispatchedAsync}
  - completed: ${pre.opsCompletedAsync}
After:
  - dispatched: ${post.opsDispatchedAsync}
  - completed: ${post.opsCompletedAsync}

Make sure to await all promises returned from Deno APIs before
finishing test case.`,
      );
    };
  }

  // Wrap test function in additional assertion that makes sure
  // the test case does not "leak" resources - ie. resource table after
  // the test has exactly the same contents as before the test.
  function assertResources(
    fn,
  ) {
    return async function resourceSanitizer() {
      const pre = core.resources();
      await fn();
      const post = core.resources();

      const preStr = JSON.stringify(pre, null, 2);
      const postStr = JSON.stringify(post, null, 2);
      const msg = `Test case is leaking resources.
Before: ${preStr}
After: ${postStr}

Make sure to close all open resource handles returned from Deno APIs before
finishing test case.`;
      assert(preStr === postStr, msg);
    };
  }

  // Wrap test function in additional assertion that makes sure
  // that the test case does not accidentally exit prematurely.
  function assertExit(fn) {
    return async function exitSanitizer() {
      setExitHandler((exitCode) => {
        assert(
          false,
          `Test case attempted to exit with exit code: ${exitCode}`,
        );
      });

      try {
        await fn();
      } catch (err) {
        throw err;
      } finally {
        setExitHandler(null);
      }
    };
  }

  const tests = [];

  // Main test function provided by Deno, as you can see it merely
  // creates a new object with "name" and "fn" fields.
  function test(
    t,
    fn,
  ) {
    let testDef;
    const defaults = {
      ignore: false,
      only: false,
      sanitizeOps: true,
      sanitizeResources: true,
      sanitizeExit: true,
      permissions: null,
    };

    if (typeof t === "string") {
      if (!fn || typeof fn != "function") {
        throw new TypeError("Missing test function");
      }
      if (!t) {
        throw new TypeError("The test name can't be empty");
      }
      testDef = { fn: fn, name: t, ...defaults };
    } else {
      if (!t.fn) {
        throw new TypeError("Missing test function");
      }
      if (!t.name) {
        throw new TypeError("The test name can't be empty");
      }
      testDef = { ...defaults, ...t };
    }

    if (testDef.sanitizeOps) {
      testDef.fn = assertOps(testDef.fn);
    }

    if (testDef.sanitizeResources) {
      testDef.fn = assertResources(testDef.fn);
    }

    if (testDef.sanitizeExit) {
      testDef.fn = assertExit(testDef.fn);
    }

    tests.push(testDef);
  }

  function sendTestMessage(kind, data) {
    return core.opSync("op_send_test_message", { message: { kind, data } });
  }

  function createTestFilter(filter) {
    return (def) => {
      if (filter) {
        if (filter.startsWith("/") && filter.endsWith("/")) {
          const regex = new RegExp(filter.slice(1, filter.length - 1));
          return regex.test(def.name);
        }

        return def.name.includes(filter);
      }

      return true;
    };
  }

  function pledgeTestPermissions(permissions) {
<<<<<<< HEAD
    if (permissions.read === true) {
      permissions.read = [];
    } else if (permissions.read === false) {
      permissions.read = null;
    }

    if (permissions.write === true) {
      permissions.write = [];
    } else if (permissions.write === false) {
      permissions.write = null;
    }

    if (permissions.net === true) {
      permissions.net = [];
    } else if (permissions.net === false) {
      permissions.net = null;
    }
=======
    return core.opSync(
      "op_pledge_test_permissions",
      parsePermissions(permissions),
    );
  }

  function restoreTestPermissions(token) {
    core.opSync("op_restore_test_permissions", token);
  }

  // TODO(bartlomieju): already implements AsyncGenerator<RunTestsMessage>, but add as "implements to class"
  // TODO(bartlomieju): implements PromiseLike<RunTestsEndResult>
  class TestRunner {
    #usedOnly = false;

    constructor(
      tests,
      filterFn,
      failFast,
    ) {
      this.stats = {
        filtered: 0,
        ignored: 0,
        measured: 0,
        passed: 0,
        failed: 0,
      };
      this.filterFn = filterFn;
      this.failFast = failFast;
      const onlyTests = tests.filter(({ only }) => only);
      this.#usedOnly = onlyTests.length > 0;
      const unfilteredTests = this.#usedOnly ? onlyTests : tests;
      this.testsToRun = unfilteredTests.filter(filterFn);
      this.stats.filtered = unfilteredTests.length - this.testsToRun.length;
    }

    async *[Symbol.asyncIterator]() {
      yield { start: { tests: this.testsToRun } };

      const results = [];
      const suiteStart = +new Date();

      for (const test of this.testsToRun) {
        const endMessage = {
          name: test.name,
          duration: 0,
        };
        yield { testStart: { ...test } };
        if (test.ignore) {
          endMessage.status = "ignored";
          this.stats.ignored++;
        } else {
          const start = +new Date();

          let token;
          try {
            if (test.permissions) {
              token = pledgeTestPermissions(test.permissions);
            }

            await test.fn();

            endMessage.status = "passed";
            this.stats.passed++;
          } catch (err) {
            endMessage.status = "failed";
            endMessage.error = err;
            this.stats.failed++;
          } finally {
            // Permissions must always be restored for a clean environment,
            // otherwise the process can end up dropping permissions
            // until there are none left.
            if (token) {
              restoreTestPermissions(token);
            }
          }

          endMessage.duration = +new Date() - start;
        }
        results.push(endMessage);
        yield { testEnd: endMessage };
        if (this.failFast && endMessage.error != null) {
          break;
        }
      }
>>>>>>> 3a030845

    if (permissions.env === true) {
      permissions.env = [];
    } else if (permissions.env === false) {
      permissions.env = null;
    }

    if (permissions.run === true) {
      permissions.run = [];
    } else if (permissions.run === false) {
      permissions.run = null;
    }

    core.opSync("op_pledge_test_permissions", permissions);
  }

  function restoreTestPermissions() {
    core.opSync("op_restore_test_permissions");
  }

  async function runTest({ name, ignore, fn, permissions }) {
    const time = Date.now();

    try {
      sendTestMessage("wait", {
        name,
      });

      if (permissions) {
        pledgeTestPermissions(permissions);
      }

      if (ignore) {
        const duration = Date.now() - time;
        sendTestMessage("result", {
          name,
          duration,
          result: "ignored",
        });

        return;
      }

      await fn();

      const duration = Date.now() - time;
      sendTestMessage("result", {
        name,
        duration,
        result: "ok",
      });
    } catch (error) {
      const duration = Date.now() - time;

      sendTestMessage("result", {
        name,
        duration,
        result: {
          "failed": inspectArgs([error]),
        },
      });
    } finally {
      if (permissions) {
        restoreTestPermissions();
      }
    }
  }

  async function runTests({
    quiet = false,
    filter = null,
  } = {}) {
    const originalConsole = globalThis.console;
    if (quiet) {
      globalThis.console = new Console(() => {});
    }

    const only = tests.filter((test) => test.only);
    const pending = (only.length > 0 ? only : tests).filter(
      createTestFilter(filter),
    );
    sendTestMessage("plan", {
      filtered: tests.length - pending.length,
      pending: pending.length,
      only: only.length > 0,
    });

    for (const test of pending) {
      await runTest(test);
    }

    if (quiet) {
      globalThis.console = originalConsole;
    }
  }

  window.__bootstrap.internals = {
    ...window.__bootstrap.internals ?? {},
    createTestFilter,
    tests,
    runTests,
  };

  window.__bootstrap.testing = {
    test,
  };
})(this);<|MERGE_RESOLUTION|>--- conflicted
+++ resolved
@@ -3,11 +3,7 @@
 
 ((window) => {
   const core = window.Deno.core;
-<<<<<<< HEAD
-=======
-  const colors = window.__bootstrap.colors;
   const { parsePermissions } = window.__bootstrap.worker;
->>>>>>> 3a030845
   const { setExitHandler, exit } = window.__bootstrap.os;
   const { Console, inspectArgs } = window.__bootstrap.console;
   const { metrics } = window.__bootstrap.metrics;
@@ -166,25 +162,6 @@
   }
 
   function pledgeTestPermissions(permissions) {
-<<<<<<< HEAD
-    if (permissions.read === true) {
-      permissions.read = [];
-    } else if (permissions.read === false) {
-      permissions.read = null;
-    }
-
-    if (permissions.write === true) {
-      permissions.write = [];
-    } else if (permissions.write === false) {
-      permissions.write = null;
-    }
-
-    if (permissions.net === true) {
-      permissions.net = [];
-    } else if (permissions.net === false) {
-      permissions.net = null;
-    }
-=======
     return core.opSync(
       "op_pledge_test_permissions",
       parsePermissions(permissions),
@@ -195,103 +172,8 @@
     core.opSync("op_restore_test_permissions", token);
   }
 
-  // TODO(bartlomieju): already implements AsyncGenerator<RunTestsMessage>, but add as "implements to class"
-  // TODO(bartlomieju): implements PromiseLike<RunTestsEndResult>
-  class TestRunner {
-    #usedOnly = false;
-
-    constructor(
-      tests,
-      filterFn,
-      failFast,
-    ) {
-      this.stats = {
-        filtered: 0,
-        ignored: 0,
-        measured: 0,
-        passed: 0,
-        failed: 0,
-      };
-      this.filterFn = filterFn;
-      this.failFast = failFast;
-      const onlyTests = tests.filter(({ only }) => only);
-      this.#usedOnly = onlyTests.length > 0;
-      const unfilteredTests = this.#usedOnly ? onlyTests : tests;
-      this.testsToRun = unfilteredTests.filter(filterFn);
-      this.stats.filtered = unfilteredTests.length - this.testsToRun.length;
-    }
-
-    async *[Symbol.asyncIterator]() {
-      yield { start: { tests: this.testsToRun } };
-
-      const results = [];
-      const suiteStart = +new Date();
-
-      for (const test of this.testsToRun) {
-        const endMessage = {
-          name: test.name,
-          duration: 0,
-        };
-        yield { testStart: { ...test } };
-        if (test.ignore) {
-          endMessage.status = "ignored";
-          this.stats.ignored++;
-        } else {
-          const start = +new Date();
-
-          let token;
-          try {
-            if (test.permissions) {
-              token = pledgeTestPermissions(test.permissions);
-            }
-
-            await test.fn();
-
-            endMessage.status = "passed";
-            this.stats.passed++;
-          } catch (err) {
-            endMessage.status = "failed";
-            endMessage.error = err;
-            this.stats.failed++;
-          } finally {
-            // Permissions must always be restored for a clean environment,
-            // otherwise the process can end up dropping permissions
-            // until there are none left.
-            if (token) {
-              restoreTestPermissions(token);
-            }
-          }
-
-          endMessage.duration = +new Date() - start;
-        }
-        results.push(endMessage);
-        yield { testEnd: endMessage };
-        if (this.failFast && endMessage.error != null) {
-          break;
-        }
-      }
->>>>>>> 3a030845
-
-    if (permissions.env === true) {
-      permissions.env = [];
-    } else if (permissions.env === false) {
-      permissions.env = null;
-    }
-
-    if (permissions.run === true) {
-      permissions.run = [];
-    } else if (permissions.run === false) {
-      permissions.run = null;
-    }
-
-    core.opSync("op_pledge_test_permissions", permissions);
-  }
-
-  function restoreTestPermissions() {
-    core.opSync("op_restore_test_permissions");
-  }
-
   async function runTest({ name, ignore, fn, permissions }) {
+    let token = null;
     const time = Date.now();
 
     try {
@@ -300,7 +182,7 @@
       });
 
       if (permissions) {
-        pledgeTestPermissions(permissions);
+        token = pledgeTestPermissions(permissions);
       }
 
       if (ignore) {
@@ -333,8 +215,8 @@
         },
       });
     } finally {
-      if (permissions) {
-        restoreTestPermissions();
+      if (token) {
+        restoreTestPermissions(token);
       }
     }
   }
