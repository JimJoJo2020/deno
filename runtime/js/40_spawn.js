--- conflicted
+++ resolved
@@ -27,11 +27,7 @@
     stdin = "null",
     stdout = "piped",
     stderr = "piped",
-<<<<<<< HEAD
-    pty = undefined,
-=======
     signal = undefined,
->>>>>>> f5644976
   } = {}) {
     const child = core.opSync("op_spawn_child", {
       cmd: pathFromURL(command),
