// Copyright 2018-2023 the Deno authors. All rights reserved. MIT license.

// Removes the `__proto__` for security reasons.
// https://tc39.es/ecma262/#sec-get-object.prototype.__proto__
delete Object.prototype.__proto__;

// Remove Intl.v8BreakIterator because it is a non-standard API.
delete Intl.v8BreakIterator;

const core = globalThis.Deno.core;
const ops = core.ops;
const internals = globalThis.__bootstrap.internals;
const primordials = globalThis.__bootstrap.primordials;
const {
  ArrayPrototypeFilter,
  ArrayPrototypeIndexOf,
  ArrayPrototypeMap,
  ArrayPrototypePush,
  ArrayPrototypeShift,
  ArrayPrototypeSplice,
  DateNow,
  Error,
  ErrorPrototype,
  FunctionPrototypeBind,
  FunctionPrototypeCall,
  ObjectAssign,
  ObjectDefineProperties,
  ObjectDefineProperty,
  ObjectFreeze,
  ObjectPrototypeIsPrototypeOf,
  ObjectSetPrototypeOf,
  PromisePrototypeThen,
  PromiseResolve,
  SafeWeakMap,
  Symbol,
  SymbolIterator,
  TypeError,
  WeakMapPrototypeDelete,
  WeakMapPrototypeGet,
  WeakMapPrototypeSet,
} = primordials;
import * as util from "ext:runtime/06_util.js";
import * as event from "ext:deno_web/02_event.js";
import * as location from "ext:deno_web/12_location.js";
import * as version from "ext:runtime/01_version.ts";
import * as os from "ext:runtime/30_os.js";
import * as timers from "ext:deno_web/02_timers.js";
import {
  getDefaultInspectOptions,
  getNoColor,
  inspectArgs,
  quoteString,
  setNoColor,
  wrapConsole,
} from "ext:deno_console/01_console.js";
import * as performance from "ext:deno_web/15_performance.js";
import * as url from "ext:deno_url/00_url.js";
import * as fetch from "ext:deno_fetch/26_fetch.js";
import * as messagePort from "ext:deno_web/13_message_port.js";
import { denoNs, denoNsUnstable } from "ext:runtime/90_deno_ns.js";
import { errors } from "ext:runtime/01_errors.js";
import * as webidl from "ext:deno_webidl/00_webidl.js";
import DOMException from "ext:deno_web/01_dom_exception.js";
import {
  mainRuntimeGlobalProperties,
  setLanguage,
  setNumCpus,
  setUserAgent,
  unstableWindowOrWorkerGlobalScope,
  windowOrWorkerGlobalScope,
  workerRuntimeGlobalProperties,
} from "ext:runtime/98_global_scope.js";

let windowIsClosing = false;
let globalThis_;

function windowClose() {
  if (!windowIsClosing) {
    windowIsClosing = true;
    // Push a macrotask to exit after a promise resolve.
    // This is not perfect, but should be fine for first pass.
    PromisePrototypeThen(
      PromiseResolve(),
      () =>
        FunctionPrototypeCall(timers.setTimeout, null, () => {
          // This should be fine, since only Window/MainWorker has .close()
          os.exit(0);
        }, 0),
    );
  }
}

function workerClose() {
  if (isClosing) {
    return;
  }

  isClosing = true;
  ops.op_worker_close();
}

function postMessage(message, transferOrOptions = {}) {
  const prefix =
    "Failed to execute 'postMessage' on 'DedicatedWorkerGlobalScope'";
  webidl.requiredArguments(arguments.length, 1, prefix);
  message = webidl.converters.any(message);
  let options;
  if (
    webidl.type(transferOrOptions) === "Object" &&
    transferOrOptions !== undefined &&
    transferOrOptions[SymbolIterator] !== undefined
  ) {
    const transfer = webidl.converters["sequence<object>"](
      transferOrOptions,
      prefix,
      "Argument 2",
    );
    options = { transfer };
  } else {
    options = webidl.converters.StructuredSerializeOptions(
      transferOrOptions,
      prefix,
      "Argument 2",
    );
  }
  const { transfer } = options;
  const data = messagePort.serializeJsMessageData(message, transfer);
  ops.op_worker_post_message(data);
}

let isClosing = false;
let globalDispatchEvent;

async function pollForMessages() {
  if (!globalDispatchEvent) {
    globalDispatchEvent = FunctionPrototypeBind(
      globalThis.dispatchEvent,
      globalThis,
    );
  }
  while (!isClosing) {
    const data = await core.opAsync("op_worker_recv_message");
    if (data === null) break;
    const v = messagePort.deserializeJsMessageData(data);
    const message = v[0];
    const transferables = v[1];

    const msgEvent = new event.MessageEvent("message", {
      cancelable: false,
      data: message,
      ports: ArrayPrototypeFilter(
        transferables,
        (t) =>
          ObjectPrototypeIsPrototypeOf(messagePort.MessagePortPrototype, t),
      ),
    });

    try {
      globalDispatchEvent(msgEvent);
    } catch (e) {
      const errorEvent = new event.ErrorEvent("error", {
        cancelable: true,
        message: e.message,
        lineno: e.lineNumber ? e.lineNumber + 1 : undefined,
        colno: e.columnNumber ? e.columnNumber + 1 : undefined,
        filename: e.fileName,
        error: e,
      });

      globalDispatchEvent(errorEvent);
      if (!errorEvent.defaultPrevented) {
        throw e;
      }
    }
  }
}

let loadedMainWorkerScript = false;

function importScripts(...urls) {
  if (ops.op_worker_get_type() === "module") {
    throw new TypeError("Can't import scripts in a module worker.");
  }

  const baseUrl = location.getLocationHref();
  const parsedUrls = ArrayPrototypeMap(urls, (scriptUrl) => {
    try {
      return new url.URL(scriptUrl, baseUrl ?? undefined).href;
    } catch {
      throw new DOMException(
        "Failed to parse URL.",
        "SyntaxError",
      );
    }
  });

  // A classic worker's main script has looser MIME type checks than any
  // imported scripts, so we use `loadedMainWorkerScript` to distinguish them.
  // TODO(andreubotella) Refactor worker creation so the main script isn't
  // loaded with `importScripts()`.
  const scripts = ops.op_worker_sync_fetch(
    parsedUrls,
    !loadedMainWorkerScript,
  );
  loadedMainWorkerScript = true;

  for (let i = 0; i < scripts.length; ++i) {
    const { url, script } = scripts[i];
    const err = core.evalContext(script, url)[1];
    if (err !== null) {
      throw err.thrown;
    }
  }
}

function opMainModule() {
  return ops.op_main_module();
}

function formatException(error) {
  if (ObjectPrototypeIsPrototypeOf(ErrorPrototype, error)) {
    return null;
  } else if (typeof error == "string") {
    return `Uncaught ${
      inspectArgs([quoteString(error, getDefaultInspectOptions())], {
        colors: !getNoColor(),
      })
    }`;
  } else {
    return `Uncaught ${inspectArgs([error], { colors: !getNoColor() })}`;
  }
}

core.registerErrorClass("NotFound", errors.NotFound);
core.registerErrorClass("PermissionDenied", errors.PermissionDenied);
core.registerErrorClass("ConnectionRefused", errors.ConnectionRefused);
core.registerErrorClass("ConnectionReset", errors.ConnectionReset);
core.registerErrorClass("ConnectionAborted", errors.ConnectionAborted);
core.registerErrorClass("NotConnected", errors.NotConnected);
core.registerErrorClass("AddrInUse", errors.AddrInUse);
core.registerErrorClass("AddrNotAvailable", errors.AddrNotAvailable);
core.registerErrorClass("BrokenPipe", errors.BrokenPipe);
core.registerErrorClass("AlreadyExists", errors.AlreadyExists);
core.registerErrorClass("InvalidData", errors.InvalidData);
core.registerErrorClass("TimedOut", errors.TimedOut);
core.registerErrorClass("Interrupted", errors.Interrupted);
core.registerErrorClass("WouldBlock", errors.WouldBlock);
core.registerErrorClass("WriteZero", errors.WriteZero);
core.registerErrorClass("UnexpectedEof", errors.UnexpectedEof);
core.registerErrorClass("BadResource", errors.BadResource);
core.registerErrorClass("Http", errors.Http);
core.registerErrorClass("Busy", errors.Busy);
core.registerErrorClass("NotSupported", errors.NotSupported);
core.registerErrorBuilder(
  "DOMExceptionOperationError",
  function DOMExceptionOperationError(msg) {
    return new DOMException(msg, "OperationError");
  },
);
core.registerErrorBuilder(
  "DOMExceptionQuotaExceededError",
  function DOMExceptionQuotaExceededError(msg) {
    return new DOMException(msg, "QuotaExceededError");
  },
);
core.registerErrorBuilder(
  "DOMExceptionNotSupportedError",
  function DOMExceptionNotSupportedError(msg) {
    return new DOMException(msg, "NotSupported");
  },
);
core.registerErrorBuilder(
  "DOMExceptionNetworkError",
  function DOMExceptionNetworkError(msg) {
    return new DOMException(msg, "NetworkError");
  },
);
core.registerErrorBuilder(
  "DOMExceptionAbortError",
  function DOMExceptionAbortError(msg) {
    return new DOMException(msg, "AbortError");
  },
);
core.registerErrorBuilder(
  "DOMExceptionInvalidCharacterError",
  function DOMExceptionInvalidCharacterError(msg) {
    return new DOMException(msg, "InvalidCharacterError");
  },
);
core.registerErrorBuilder(
  "DOMExceptionDataError",
  function DOMExceptionDataError(msg) {
    return new DOMException(msg, "DataError");
  },
);

<<<<<<< HEAD
function runtimeStart(runtimeOptions, source) {
=======
function runtimeStart(
  denoVersion,
  v8Version,
  tsVersion,
  target,
  debugFlag,
  noColor,
  isTty,
  source,
) {
  core.setMacrotaskCallback(timers.handleTimerMacrotask);
>>>>>>> 6241a657
  core.setMacrotaskCallback(promiseRejectMacrotaskCallback);
  core.setWasmStreamingCallback(fetch.handleWasmStreaming);
  core.setReportExceptionCallback(event.reportException);
  ops.op_set_format_exception_callback(formatException);
  version.setVersions(
    denoVersion,
    v8Version,
    tsVersion,
  );
  core.setBuildInfo(target);
  util.setLogDebug(debugFlag, source);
  setNoColor(noColor || !isTty);
  // deno-lint-ignore prefer-primordials
  Error.prepareStackTrace = core.prepareStackTrace;
}

const pendingRejections = [];
const pendingRejectionsReasons = new SafeWeakMap();

function promiseRejectCallback(type, promise, reason) {
  switch (type) {
    case 0: {
      ops.op_store_pending_promise_rejection(promise, reason);
      ArrayPrototypePush(pendingRejections, promise);
      WeakMapPrototypeSet(pendingRejectionsReasons, promise, reason);
      break;
    }
    case 1: {
      ops.op_remove_pending_promise_rejection(promise);
      const index = ArrayPrototypeIndexOf(pendingRejections, promise);
      if (index > -1) {
        ArrayPrototypeSplice(pendingRejections, index, 1);
        WeakMapPrototypeDelete(pendingRejectionsReasons, promise);
      }
      break;
    }
    default:
      return false;
  }

  return !!globalThis_.onunhandledrejection ||
    event.listenerCount(globalThis_, "unhandledrejection") > 0;
}

function promiseRejectMacrotaskCallback() {
  while (pendingRejections.length > 0) {
    const promise = ArrayPrototypeShift(pendingRejections);
    const hasPendingException = ops.op_has_pending_promise_rejection(
      promise,
    );
    const reason = WeakMapPrototypeGet(pendingRejectionsReasons, promise);
    WeakMapPrototypeDelete(pendingRejectionsReasons, promise);

    if (!hasPendingException) {
      continue;
    }

    const rejectionEvent = new event.PromiseRejectionEvent(
      "unhandledrejection",
      {
        cancelable: true,
        promise,
        reason,
      },
    );

    const errorEventCb = (event) => {
      if (event.error === reason) {
        ops.op_remove_pending_promise_rejection(promise);
      }
    };
    // Add a callback for "error" event - it will be dispatched
    // if error is thrown during dispatch of "unhandledrejection"
    // event.
    globalThis_.addEventListener("error", errorEventCb);
    globalThis_.dispatchEvent(rejectionEvent);
    globalThis_.removeEventListener("error", errorEventCb);

    // If event was not prevented (or "unhandledrejection" listeners didn't
    // throw) we will let Rust side handle it.
    if (rejectionEvent.defaultPrevented) {
      ops.op_remove_pending_promise_rejection(promise);
    }
  }
  return true;
}

let hasBootstrapped = false;
// Set up global properties shared by main and worker runtime.
ObjectDefineProperties(globalThis, windowOrWorkerGlobalScope);
// FIXME(bartlomieju): temporarily add whole `Deno.core` to
// `Deno[Deno.internal]` namespace. It should be removed and only necessary
// methods should be left there.
ObjectAssign(internals, {
  core,
});
const internalSymbol = Symbol("Deno.internal");
const finalDenoNs = {
  internal: internalSymbol,
  [internalSymbol]: internals,
  resources: core.resources,
  close: core.close,
  ...denoNs,
};

function bootstrapMainRuntime(runtimeOptions) {
  if (hasBootstrapped) {
    throw new Error("Worker runtime already bootstrapped");
  }

  const {
    0: args,
    1: cpuCount,
    2: debugFlag,
    3: denoVersion,
    4: locale,
    5: location_,
    6: noColor,
    7: isTty,
    8: tsVersion,
    9: unstableFlag,
    10: pid,
    11: target,
    12: v8Version,
    13: userAgent,
    14: inspectFlag,
    // 15: enableTestingFeaturesFlag
  } = runtimeOptions;

  performance.setTimeOrigin(DateNow());
  globalThis_ = globalThis;

  // Remove bootstrapping data from the global scope
  delete globalThis.__bootstrap;
  delete globalThis.bootstrap;
  hasBootstrapped = true;

  // If the `--location` flag isn't set, make `globalThis.location` `undefined` and
  // writable, so that they can mock it themselves if they like. If the flag was
  // set, define `globalThis.location`, using the provided value.
  if (location_ === undefined) {
    mainRuntimeGlobalProperties.location = {
      writable: true,
    };
  } else {
    location.setLocationHref(location_);
  }

  if (unstableFlag) {
    ObjectDefineProperties(globalThis, unstableWindowOrWorkerGlobalScope);
  }
  ObjectDefineProperties(globalThis, mainRuntimeGlobalProperties);
  ObjectDefineProperties(globalThis, {
    close: util.writable(windowClose),
    closed: util.getterOnly(() => windowIsClosing),
  });
  ObjectSetPrototypeOf(globalThis, Window.prototype);

  if (inspectFlag) {
    const consoleFromV8 = core.console;
    const consoleFromDeno = globalThis.console;
    wrapConsole(consoleFromDeno, consoleFromV8);
  }

  event.setEventTargetData(globalThis);
  event.saveGlobalThisReference(globalThis);

  event.defineEventHandler(globalThis, "error");
  event.defineEventHandler(globalThis, "load");
  event.defineEventHandler(globalThis, "beforeunload");
  event.defineEventHandler(globalThis, "unload");
  event.defineEventHandler(globalThis, "unhandledrejection");

  core.setPromiseRejectCallback(promiseRejectCallback);

  runtimeStart(
    denoVersion,
    v8Version,
    tsVersion,
    target,
    debugFlag,
    noColor,
    isTty,
  );

  setNumCpus(cpuCount);
  setUserAgent(userAgent);
  setLanguage(locale);

  let ppid = undefined;
  ObjectDefineProperties(finalDenoNs, {
    pid: util.readOnly(pid),
    ppid: util.getterOnly(() => {
      // lazy because it's expensive
      if (ppid === undefined) {
        ppid = ops.op_ppid();
      }
      return ppid;
    }),
    noColor: util.readOnly(noColor),
    args: util.readOnly(ObjectFreeze(args)),
    mainModule: util.getterOnly(opMainModule),
  });

  if (unstableFlag) {
    ObjectAssign(finalDenoNs, denoNsUnstable);
  }

  // Setup `Deno` global - we're actually overriding already existing global
  // `Deno` with `Deno` namespace from "./deno.ts".
  ObjectDefineProperty(globalThis, "Deno", util.readOnly(finalDenoNs));

  util.log("args", args);
}

function bootstrapWorkerRuntime(
  runtimeOptions,
  name,
  internalName,
) {
  if (hasBootstrapped) {
    throw new Error("Worker runtime already bootstrapped");
  }

  const {
    0: args,
    1: cpuCount,
    2: debugFlag,
    3: denoVersion,
    4: locale,
    5: location_,
    6: noColor,
    7: isTty,
    8: tsVersion,
    9: unstableFlag,
    10: pid,
    11: target,
    12: v8Version,
    // 13: userAgent,
    // 14: inspectFlag,
    15: enableTestingFeaturesFlag,
  } = runtimeOptions;

  performance.setTimeOrigin(DateNow());
  globalThis_ = globalThis;

  const consoleFromV8 = globalThis.Deno.core.console;

  // Remove bootstrapping data from the global scope
  delete globalThis.__bootstrap;
  delete globalThis.bootstrap;
  hasBootstrapped = true;

  if (unstableFlag) {
    ObjectDefineProperties(globalThis, unstableWindowOrWorkerGlobalScope);
  }
  ObjectDefineProperties(globalThis, workerRuntimeGlobalProperties);
  ObjectDefineProperties(globalThis, {
    name: util.writable(name),
    // TODO(bartlomieju): should be readonly?
    close: util.nonEnumerable(workerClose),
    postMessage: util.writable(postMessage),
  });
  if (enableTestingFeaturesFlag) {
    ObjectDefineProperty(
      globalThis,
      "importScripts",
      util.writable(importScripts),
    );
  }
  ObjectSetPrototypeOf(globalThis, DedicatedWorkerGlobalScope.prototype);

  const consoleFromDeno = globalThis.console;
  wrapConsole(consoleFromDeno, consoleFromV8);

  event.setEventTargetData(globalThis);
  event.saveGlobalThisReference(globalThis);

  event.defineEventHandler(self, "message");
  event.defineEventHandler(self, "error", undefined, true);
  event.defineEventHandler(self, "unhandledrejection");

  core.setPromiseRejectCallback(promiseRejectCallback);

  // `Deno.exit()` is an alias to `self.close()`. Setting and exit
  // code using an op in worker context is a no-op.
  os.setExitHandler((_exitCode) => {
    workerClose();
  });

  runtimeStart(
    denoVersion,
    v8Version,
    tsVersion,
    target,
    debugFlag,
    noColor,
    isTty,
    internalName ?? name,
  );

  location.setLocationHref(location_);

  setNumCpus(cpuCount);
  setLanguage(locale);

  globalThis.pollForMessages = pollForMessages;

  if (unstableFlag) {
    ObjectAssign(finalDenoNs, denoNsUnstable);
  }
  ObjectDefineProperties(finalDenoNs, {
    pid: util.readOnly(pid),
    noColor: util.readOnly(noColor),
    args: util.readOnly(ObjectFreeze(args)),
  });
  // Setup `Deno` global - we're actually overriding already
  // existing global `Deno` with `Deno` namespace from "./deno.ts".
  ObjectDefineProperty(globalThis, "Deno", util.readOnly(finalDenoNs));
}

globalThis.bootstrap = {
  mainRuntime: bootstrapMainRuntime,
  workerRuntime: bootstrapWorkerRuntime,
};<|MERGE_RESOLUTION|>--- conflicted
+++ resolved
@@ -294,9 +294,6 @@
   },
 );
 
-<<<<<<< HEAD
-function runtimeStart(runtimeOptions, source) {
-=======
 function runtimeStart(
   denoVersion,
   v8Version,
@@ -307,8 +304,6 @@
   isTty,
   source,
 ) {
-  core.setMacrotaskCallback(timers.handleTimerMacrotask);
->>>>>>> 6241a657
   core.setMacrotaskCallback(promiseRejectMacrotaskCallback);
   core.setWasmStreamingCallback(fetch.handleWasmStreaming);
   core.setReportExceptionCallback(event.reportException);
