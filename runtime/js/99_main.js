// Copyright 2018-2023 the Deno authors. All rights reserved. MIT license.

// Removes the `__proto__` for security reasons.
// https://tc39.es/ecma262/#sec-get-object.prototype.__proto__
delete Object.prototype.__proto__;

// Remove Intl.v8BreakIterator because it is a non-standard API.
delete Intl.v8BreakIterator;

const core = globalThis.Deno.core;
const ops = core.ops;
const internals = globalThis.__bootstrap.internals;
const primordials = globalThis.__bootstrap.primordials;
const {
  ArrayPrototypeIndexOf,
  ArrayPrototypePush,
  ArrayPrototypeShift,
  ArrayPrototypeSplice,
  ArrayPrototypeMap,
  DateNow,
  Error,
  ErrorPrototype,
  FunctionPrototypeCall,
  FunctionPrototypeBind,
  ObjectAssign,
  ObjectDefineProperty,
  ObjectDefineProperties,
  ObjectFreeze,
  ObjectPrototypeIsPrototypeOf,
  ObjectSetPrototypeOf,
  PromiseResolve,
  Symbol,
  SymbolFor,
  SymbolIterator,
  PromisePrototypeThen,
  SafeWeakMap,
  TypeError,
  WeakMapPrototypeDelete,
  WeakMapPrototypeGet,
  WeakMapPrototypeSet,
} = primordials;
import * as util from "internal:runtime/js/06_util.js";
import * as event from "internal:deno_web/02_event.js";
import * as location from "internal:deno_web/12_location.js";
import * as build from "internal:runtime/js/01_build.js";
import * as version from "internal:runtime/js/01_version.ts";
import * as os from "internal:runtime/js/30_os.js";
import * as timers from "internal:deno_web/02_timers.js";
import * as colors from "internal:deno_console/01_colors.js";
import * as net from "internal:deno_net/01_net.js";
import {
  inspectArgs,
  quoteString,
  wrapConsole,
} from "internal:deno_console/02_console.js";
import * as performance from "internal:deno_web/15_performance.js";
import * as url from "internal:deno_url/00_url.js";
import * as fetch from "internal:deno_fetch/26_fetch.js";
import * as messagePort from "internal:deno_web/13_message_port.js";
import { denoNs, denoNsUnstable } from "internal:runtime/js/90_deno_ns.js";
import { errors } from "internal:runtime/js/01_errors.js";
import * as webidl from "internal:deno_webidl/00_webidl.js";
import DOMException from "internal:deno_web/01_dom_exception.js";
import * as flash from "internal:deno_flash/01_http.js";
import * as spawn from "internal:runtime/js/40_spawn.js";
import {
  mainRuntimeGlobalProperties,
  setLanguage,
  setNumCpus,
  setUserAgent,
  unstableWindowOrWorkerGlobalScope,
  windowOrWorkerGlobalScope,
  workerRuntimeGlobalProperties,
} from "internal:runtime/js/98_global_scope.js";

let windowIsClosing = false;
let globalThis_;

function windowClose() {
  if (!windowIsClosing) {
    windowIsClosing = true;
    // Push a macrotask to exit after a promise resolve.
    // This is not perfect, but should be fine for first pass.
    PromisePrototypeThen(
      PromiseResolve(),
      () =>
        FunctionPrototypeCall(timers.setTimeout, null, () => {
          // This should be fine, since only Window/MainWorker has .close()
          os.exit(0);
        }, 0),
    );
  }
}

function workerClose() {
  if (isClosing) {
    return;
  }

  isClosing = true;
  ops.op_worker_close();
}

function postMessage(message, transferOrOptions = {}) {
  const prefix =
    "Failed to execute 'postMessage' on 'DedicatedWorkerGlobalScope'";
  webidl.requiredArguments(arguments.length, 1, { prefix });
  message = webidl.converters.any(message);
  let options;
  if (
    webidl.type(transferOrOptions) === "Object" &&
    transferOrOptions !== undefined &&
    transferOrOptions[SymbolIterator] !== undefined
  ) {
    const transfer = webidl.converters["sequence<object>"](
      transferOrOptions,
      { prefix, context: "Argument 2" },
    );
    options = { transfer };
  } else {
    options = webidl.converters.StructuredSerializeOptions(
      transferOrOptions,
      {
        prefix,
        context: "Argument 2",
      },
    );
  }
  const { transfer } = options;
  const data = messagePort.serializeJsMessageData(message, transfer);
  ops.op_worker_post_message(data);
}

let isClosing = false;
let globalDispatchEvent;

async function pollForMessages() {
  if (!globalDispatchEvent) {
    globalDispatchEvent = FunctionPrototypeBind(
      globalThis.dispatchEvent,
      globalThis,
    );
  }
  while (!isClosing) {
    const data = await core.opAsync("op_worker_recv_message");
    if (data === null) break;
    const v = messagePort.deserializeJsMessageData(data);
    const message = v[0];
    const transferables = v[1];

    const msgEvent = new event.MessageEvent("message", {
      cancelable: false,
      data: message,
      ports: transferables.filter((t) =>
        ObjectPrototypeIsPrototypeOf(messagePort.MessagePortPrototype, t)
      ),
    });

    try {
      globalDispatchEvent(msgEvent);
    } catch (e) {
      const errorEvent = new event.ErrorEvent("error", {
        cancelable: true,
        message: e.message,
        lineno: e.lineNumber ? e.lineNumber + 1 : undefined,
        colno: e.columnNumber ? e.columnNumber + 1 : undefined,
        filename: e.fileName,
        error: e,
      });

      globalDispatchEvent(errorEvent);
      if (!errorEvent.defaultPrevented) {
        throw e;
      }
    }
  }
}

let loadedMainWorkerScript = false;

function importScripts(...urls) {
  if (ops.op_worker_get_type() === "module") {
    throw new TypeError("Can't import scripts in a module worker.");
  }

  const baseUrl = location.getLocationHref();
  const parsedUrls = ArrayPrototypeMap(urls, (scriptUrl) => {
    try {
      return new url.URL(scriptUrl, baseUrl ?? undefined).href;
    } catch {
      throw new DOMException(
        "Failed to parse URL.",
        "SyntaxError",
      );
    }
  });

  // A classic worker's main script has looser MIME type checks than any
  // imported scripts, so we use `loadedMainWorkerScript` to distinguish them.
  // TODO(andreubotella) Refactor worker creation so the main script isn't
  // loaded with `importScripts()`.
  const scripts = ops.op_worker_sync_fetch(
    parsedUrls,
    !loadedMainWorkerScript,
  );
  loadedMainWorkerScript = true;

  for (let i = 0; i < scripts.length; ++i) {
    const { url, script } = scripts[i];
    const err = core.evalContext(script, url)[1];
    if (err !== null) {
      throw err.thrown;
    }
  }
}

function opMainModule() {
  return ops.op_main_module();
}

function formatException(error) {
  if (ObjectPrototypeIsPrototypeOf(ErrorPrototype, error)) {
    return null;
  } else if (typeof error == "string") {
    return `Uncaught ${
      inspectArgs([quoteString(error)], {
        colors: !colors.getNoColor(),
      })
    }`;
  } else {
    return `Uncaught ${inspectArgs([error], { colors: !colors.getNoColor() })}`;
  }
}

function runtimeStart(runtimeOptions, source) {
  core.setMacrotaskCallback(timers.handleTimerMacrotask);
  core.setMacrotaskCallback(promiseRejectMacrotaskCallback);
  core.setWasmStreamingCallback(fetch.handleWasmStreaming);
  core.setReportExceptionCallback(event.reportException);
  ops.op_set_format_exception_callback(formatException);
  version.setVersions(
    runtimeOptions.denoVersion,
    runtimeOptions.v8Version,
    runtimeOptions.tsVersion,
  );
  build.setBuildInfo(runtimeOptions.target);
  util.setLogDebug(runtimeOptions.debugFlag, source);
  colors.setNoColor(runtimeOptions.noColor || !runtimeOptions.isTty);
  // deno-lint-ignore prefer-primordials
  Error.prepareStackTrace = core.prepareStackTrace;
  registerErrors();
}

function registerErrors() {
  core.registerErrorClass("NotFound", errors.NotFound);
  core.registerErrorClass("PermissionDenied", errors.PermissionDenied);
  core.registerErrorClass("ConnectionRefused", errors.ConnectionRefused);
  core.registerErrorClass("ConnectionReset", errors.ConnectionReset);
  core.registerErrorClass("ConnectionAborted", errors.ConnectionAborted);
  core.registerErrorClass("NotConnected", errors.NotConnected);
  core.registerErrorClass("AddrInUse", errors.AddrInUse);
  core.registerErrorClass("AddrNotAvailable", errors.AddrNotAvailable);
  core.registerErrorClass("BrokenPipe", errors.BrokenPipe);
  core.registerErrorClass("AlreadyExists", errors.AlreadyExists);
  core.registerErrorClass("InvalidData", errors.InvalidData);
  core.registerErrorClass("TimedOut", errors.TimedOut);
  core.registerErrorClass("Interrupted", errors.Interrupted);
  core.registerErrorClass("WouldBlock", errors.WouldBlock);
  core.registerErrorClass("WriteZero", errors.WriteZero);
  core.registerErrorClass("UnexpectedEof", errors.UnexpectedEof);
  core.registerErrorClass("BadResource", errors.BadResource);
  core.registerErrorClass("Http", errors.Http);
  core.registerErrorClass("Busy", errors.Busy);
  core.registerErrorClass("NotSupported", errors.NotSupported);
  core.registerErrorBuilder(
    "DOMExceptionOperationError",
    function DOMExceptionOperationError(msg) {
      return new DOMException(msg, "OperationError");
    },
  );
  core.registerErrorBuilder(
    "DOMExceptionQuotaExceededError",
    function DOMExceptionQuotaExceededError(msg) {
      return new DOMException(msg, "QuotaExceededError");
    },
  );
  core.registerErrorBuilder(
    "DOMExceptionNotSupportedError",
    function DOMExceptionNotSupportedError(msg) {
      return new DOMException(msg, "NotSupported");
    },
  );
  core.registerErrorBuilder(
    "DOMExceptionNetworkError",
    function DOMExceptionNetworkError(msg) {
      return new DOMException(msg, "NetworkError");
    },
  );
  core.registerErrorBuilder(
    "DOMExceptionAbortError",
    function DOMExceptionAbortError(msg) {
      return new DOMException(msg, "AbortError");
    },
  );
  core.registerErrorBuilder(
    "DOMExceptionInvalidCharacterError",
    function DOMExceptionInvalidCharacterError(msg) {
      return new DOMException(msg, "InvalidCharacterError");
    },
  );
  core.registerErrorBuilder(
    "DOMExceptionDataError",
    function DOMExceptionDataError(msg) {
      return new DOMException(msg, "DataError");
    },
  );
}

const pendingRejections = [];
const pendingRejectionsReasons = new SafeWeakMap();

function promiseRejectCallback(type, promise, reason) {
  switch (type) {
    case 0: {
      ops.op_store_pending_promise_rejection(promise, reason);
      ArrayPrototypePush(pendingRejections, promise);
      WeakMapPrototypeSet(pendingRejectionsReasons, promise, reason);
      break;
    }
    case 1: {
      ops.op_remove_pending_promise_rejection(promise);
      const index = ArrayPrototypeIndexOf(pendingRejections, promise);
      if (index > -1) {
        ArrayPrototypeSplice(pendingRejections, index, 1);
        WeakMapPrototypeDelete(pendingRejectionsReasons, promise);
      }
      break;
    }
    default:
      return false;
  }

  return !!globalThis_.onunhandledrejection ||
    event.listenerCount(globalThis_, "unhandledrejection") > 0;
}

function promiseRejectMacrotaskCallback() {
  while (pendingRejections.length > 0) {
    const promise = ArrayPrototypeShift(pendingRejections);
    const hasPendingException = ops.op_has_pending_promise_rejection(
      promise,
    );
    const reason = WeakMapPrototypeGet(pendingRejectionsReasons, promise);
    WeakMapPrototypeDelete(pendingRejectionsReasons, promise);

    if (!hasPendingException) {
      continue;
    }

    const rejectionEvent = new event.PromiseRejectionEvent(
      "unhandledrejection",
      {
        cancelable: true,
        promise,
        reason,
      },
    );

    const errorEventCb = (event) => {
      if (event.error === reason) {
        ops.op_remove_pending_promise_rejection(promise);
      }
    };
    // Add a callback for "error" event - it will be dispatched
    // if error is thrown during dispatch of "unhandledrejection"
    // event.
    globalThis_.addEventListener("error", errorEventCb);
    globalThis_.dispatchEvent(rejectionEvent);
    globalThis_.removeEventListener("error", errorEventCb);

    // If event was not prevented (or "unhandledrejection" listeners didn't
    // throw) we will let Rust side handle it.
    if (rejectionEvent.defaultPrevented) {
      ops.op_remove_pending_promise_rejection(promise);
    }
  }
  return true;
}

let hasBootstrapped = false;

function bootstrapMainRuntime(runtimeOptions) {
  if (hasBootstrapped) {
    throw new Error("Worker runtime already bootstrapped");
  }

  core.initializeAsyncOps();
  performance.setTimeOrigin(DateNow());
  globalThis_ = globalThis;

  const consoleFromV8 = globalThis.Deno.core.console;

  // Remove bootstrapping data from the global scope
  delete globalThis.__bootstrap;
  delete globalThis.bootstrap;
  util.log("bootstrapMainRuntime");
  hasBootstrapped = true;

  // If the `--location` flag isn't set, make `globalThis.location` `undefined` and
  // writable, so that they can mock it themselves if they like. If the flag was
  // set, define `globalThis.location`, using the provided value.
  if (runtimeOptions.location == null) {
    mainRuntimeGlobalProperties.location = {
      writable: true,
    };
  } else {
    location.setLocationHref(runtimeOptions.location);
  }

  ObjectDefineProperties(globalThis, windowOrWorkerGlobalScope);
  if (runtimeOptions.unstableFlag) {
    ObjectDefineProperties(globalThis, unstableWindowOrWorkerGlobalScope);
  }
  ObjectDefineProperties(globalThis, mainRuntimeGlobalProperties);
  ObjectDefineProperties(globalThis, {
    close: util.writable(windowClose),
    closed: util.getterOnly(() => windowIsClosing),
  });
  ObjectSetPrototypeOf(globalThis, Window.prototype);

  if (runtimeOptions.inspectFlag) {
    const consoleFromDeno = globalThis.console;
    wrapConsole(consoleFromDeno, consoleFromV8);
  }

  event.setEventTargetData(globalThis);
  event.saveGlobalThisReference(globalThis);

  event.defineEventHandler(globalThis, "error");
  event.defineEventHandler(globalThis, "load");
  event.defineEventHandler(globalThis, "beforeunload");
  event.defineEventHandler(globalThis, "unload");
  event.defineEventHandler(globalThis, "unhandledrejection");

  core.setPromiseRejectCallback(promiseRejectCallback);

  const isUnloadDispatched = SymbolFor("isUnloadDispatched");
  // Stores the flag for checking whether unload is dispatched or not.
  // This prevents the recursive dispatches of unload events.
  // See https://github.com/denoland/deno/issues/9201.
  globalThis[isUnloadDispatched] = false;
  globalThis.addEventListener("unload", () => {
    globalThis_[isUnloadDispatched] = true;
  });

  runtimeStart(runtimeOptions);

  setNumCpus(runtimeOptions.cpuCount);
  setUserAgent(runtimeOptions.userAgent);
  setLanguage(runtimeOptions.locale);

  const internalSymbol = Symbol("Deno.internal");

  // These have to initialized here and not in `90_deno_ns.js` because
  // the op function that needs to be passed will be invalidated by creating
  // a snapshot
  ObjectAssign(internals, {
    nodeUnstable: {
      Command: spawn.createCommand(
        spawn.createSpawn(ops.op_node_unstable_spawn_child),
        spawn.createSpawnSync(
          ops.op_node_unstable_spawn_sync,
        ),
        spawn.createSpawnChild(
          ops.op_node_unstable_spawn_child,
        ),
      ),
      serve: flash.createServe(ops.op_node_unstable_flash_serve),
      upgradeHttpRaw: flash.upgradeHttpRaw,
      listenDatagram: net.createListenDatagram(
        ops.op_node_unstable_net_listen_udp,
        ops.op_node_unstable_net_listen_unixpacket,
      ),
      osUptime: os.createOsUptime(ops.op_node_unstable_os_uptime),
    },
  });

  // FIXME(bartlomieju): temporarily add whole `Deno.core` to
  // `Deno[Deno.internal]` namespace. It should be removed and only necessary
  // methods should be left there.
  ObjectAssign(internals, {
    core,
  });

  const finalDenoNs = {
    internal: internalSymbol,
    [internalSymbol]: internals,
    resources: core.resources,
    close: core.close,
    ...denoNs,
  };
  ObjectDefineProperties(finalDenoNs, {
    pid: util.readOnly(runtimeOptions.pid),
    ppid: util.readOnly(runtimeOptions.ppid),
    noColor: util.readOnly(runtimeOptions.noColor),
    args: util.readOnly(ObjectFreeze(runtimeOptions.args)),
    mainModule: util.getterOnly(opMainModule),
  });

  if (runtimeOptions.unstableFlag) {
    ObjectAssign(finalDenoNs, denoNsUnstable);
    // These have to initialized here and not in `90_deno_ns.js` because
    // the op function that needs to be passed will be invalidated by creating
    // a snapshot
<<<<<<< HEAD
    ObjectAssign(internals, {
      nodeUnstable: {
        serve: __bootstrap.flash.createServe(ops.op_node_unstable_flash_serve),
        upgradeHttpRaw: __bootstrap.flash.upgradeHttpRaw,
        listenDatagram: __bootstrap.net.createListenDatagram(
          ops.op_node_unstable_net_listen_udp,
          ops.op_node_unstable_net_listen_unixpacket,
        ),
        osUptime: __bootstrap.os.createOsUptime(ops.op_node_unstable_os_uptime),
      },
=======
    ObjectAssign(finalDenoNs, {
      Command: spawn.createCommand(
        spawn.createSpawn(ops.op_spawn_child),
        spawn.createSpawnSync(ops.op_spawn_sync),
        spawn.createSpawnChild(ops.op_spawn_child),
      ),
      serve: flash.createServe(ops.op_flash_serve),
      listenDatagram: net.createListenDatagram(
        ops.op_net_listen_udp,
        ops.op_net_listen_unixpacket,
      ),
      osUptime: os.createOsUptime(ops.op_os_uptime),
>>>>>>> f80a1fa7
    });
  }

  // Setup `Deno` global - we're actually overriding already existing global
  // `Deno` with `Deno` namespace from "./deno.ts".
  ObjectDefineProperty(globalThis, "Deno", util.readOnly(finalDenoNs));

  util.log("args", runtimeOptions.args);
}

<<<<<<< HEAD
    if (runtimeOptions.unstableFlag) {
      ObjectAssign(finalDenoNs, denoNsUnstable);
      // These have to initialized here and not in `90_deno_ns.js` because
      // the op function that needs to be passed will be invalidated by creating
      // a snapshot
      ObjectAssign(finalDenoNs, {
        serve: __bootstrap.flash.createServe(ops.op_flash_serve),
        listenDatagram: __bootstrap.net.createListenDatagram(
          ops.op_net_listen_udp,
          ops.op_net_listen_unixpacket,
        ),
        osUptime: __bootstrap.os.createOsUptime(ops.op_os_uptime),
      });
    }
=======
function bootstrapWorkerRuntime(
  runtimeOptions,
  name,
  internalName,
) {
  if (hasBootstrapped) {
    throw new Error("Worker runtime already bootstrapped");
  }

  core.initializeAsyncOps();
  performance.setTimeOrigin(DateNow());
  globalThis_ = globalThis;
>>>>>>> f80a1fa7

  const consoleFromV8 = globalThis.Deno.core.console;

  // Remove bootstrapping data from the global scope
  delete globalThis.__bootstrap;
  delete globalThis.bootstrap;
  util.log("bootstrapWorkerRuntime");
  hasBootstrapped = true;
  ObjectDefineProperties(globalThis, windowOrWorkerGlobalScope);
  if (runtimeOptions.unstableFlag) {
    ObjectDefineProperties(globalThis, unstableWindowOrWorkerGlobalScope);
  }
  ObjectDefineProperties(globalThis, workerRuntimeGlobalProperties);
  ObjectDefineProperties(globalThis, {
    name: util.writable(name),
    // TODO(bartlomieju): should be readonly?
    close: util.nonEnumerable(workerClose),
    postMessage: util.writable(postMessage),
  });
  if (runtimeOptions.enableTestingFeaturesFlag) {
    ObjectDefineProperty(
      globalThis,
      "importScripts",
      util.writable(importScripts),
    );
  }
  ObjectSetPrototypeOf(globalThis, DedicatedWorkerGlobalScope.prototype);

  const consoleFromDeno = globalThis.console;
  wrapConsole(consoleFromDeno, consoleFromV8);

  event.setEventTargetData(globalThis);
  event.saveGlobalThisReference(globalThis);

  event.defineEventHandler(self, "message");
  event.defineEventHandler(self, "error", undefined, true);
  event.defineEventHandler(self, "unhandledrejection");

  core.setPromiseRejectCallback(promiseRejectCallback);

  // `Deno.exit()` is an alias to `self.close()`. Setting and exit
  // code using an op in worker context is a no-op.
  os.setExitHandler((_exitCode) => {
    workerClose();
  });

  runtimeStart(
    runtimeOptions,
    internalName ?? name,
  );

  location.setLocationHref(runtimeOptions.location);

  setNumCpus(runtimeOptions.cpuCount);
  setLanguage(runtimeOptions.locale);

  globalThis.pollForMessages = pollForMessages;

  const internalSymbol = Symbol("Deno.internal");

  // These have to initialized here and not in `90_deno_ns.js` because
  // the op function that needs to be passed will be invalidated by creating
  // a snapshot
  ObjectAssign(internals, {
    nodeUnstable: {
      Command: spawn.createCommand(
        spawn.createSpawn(ops.op_node_unstable_spawn_child),
        spawn.createSpawnSync(
          ops.op_node_unstable_spawn_sync,
        ),
        spawn.createSpawnChild(
          ops.op_node_unstable_spawn_child,
        ),
      ),
      serve: flash.createServe(ops.op_node_unstable_flash_serve),
      upgradeHttpRaw: flash.upgradeHttpRaw,
      listenDatagram: net.createListenDatagram(
        ops.op_node_unstable_net_listen_udp,
        ops.op_node_unstable_net_listen_unixpacket,
      ),
      osUptime: os.createOsUptime(ops.op_node_unstable_os_uptime),
    },
  });

  // FIXME(bartlomieju): temporarily add whole `Deno.core` to
  // `Deno[Deno.internal]` namespace. It should be removed and only necessary
  // methods should be left there.
  ObjectAssign(internals, {
    core,
  });

  const finalDenoNs = {
    internal: internalSymbol,
    [internalSymbol]: internals,
    resources: core.resources,
    close: core.close,
    ...denoNs,
  };
  if (runtimeOptions.unstableFlag) {
    ObjectAssign(finalDenoNs, denoNsUnstable);
    // These have to initialized here and not in `90_deno_ns.js` because
    // the op function that needs to be passed will be invalidated by creating
    // a snapshot
<<<<<<< HEAD
    ObjectAssign(internals, {
      nodeUnstable: {
        serve: __bootstrap.flash.createServe(ops.op_node_unstable_flash_serve),
        upgradeHttpRaw: __bootstrap.flash.upgradeHttpRaw,
        listenDatagram: __bootstrap.net.createListenDatagram(
          ops.op_node_unstable_net_listen_udp,
          ops.op_node_unstable_net_listen_unixpacket,
        ),
        osUptime: __bootstrap.os.createOsUptime(ops.op_node_unstable_os_uptime),
      },
    });

    // FIXME(bartlomieju): temporarily add whole `Deno.core` to
    // `Deno[Deno.internal]` namespace. It should be removed and only necessary
    // methods should be left there.
    ObjectAssign(internals, {
      core,
    });

    const finalDenoNs = {
      internal: internalSymbol,
      [internalSymbol]: internals,
      resources: core.resources,
      close: core.close,
      ...denoNs,
    };
    if (runtimeOptions.unstableFlag) {
      ObjectAssign(finalDenoNs, denoNsUnstable);
      // These have to initialized here and not in `90_deno_ns.js` because
      // the op function that needs to be passed will be invalidated by creating
      // a snapshot
      ObjectAssign(finalDenoNs, {
        serve: __bootstrap.flash.createServe(ops.op_flash_serve),
        listenDatagram: __bootstrap.net.createListenDatagram(
          ops.op_net_listen_udp,
          ops.op_net_listen_unixpacket,
        ),
        osUptime: __bootstrap.os.createOsUptime(ops.op_os_uptime),
      });
    }
    ObjectDefineProperties(finalDenoNs, {
      pid: util.readOnly(runtimeOptions.pid),
      noColor: util.readOnly(runtimeOptions.noColor),
      args: util.readOnly(ObjectFreeze(runtimeOptions.args)),
=======
    ObjectAssign(finalDenoNs, {
      Command: spawn.createCommand(
        spawn.createSpawn(ops.op_spawn_child),
        spawn.createSpawnSync(ops.op_spawn_sync),
        spawn.createSpawnChild(ops.op_spawn_child),
      ),
      serve: flash.createServe(ops.op_flash_serve),
      listenDatagram: net.createListenDatagram(
        ops.op_net_listen_udp,
        ops.op_net_listen_unixpacket,
      ),
      osUptime: os.createOsUptime(ops.op_os_uptime),
>>>>>>> f80a1fa7
    });
  }
  ObjectDefineProperties(finalDenoNs, {
    pid: util.readOnly(runtimeOptions.pid),
    noColor: util.readOnly(runtimeOptions.noColor),
    args: util.readOnly(ObjectFreeze(runtimeOptions.args)),
  });
  // Setup `Deno` global - we're actually overriding already
  // existing global `Deno` with `Deno` namespace from "./deno.ts".
  ObjectDefineProperty(globalThis, "Deno", util.readOnly(finalDenoNs));
}

ObjectDefineProperties(globalThis, {
  bootstrap: {
    value: {
      mainRuntime: bootstrapMainRuntime,
      workerRuntime: bootstrapWorkerRuntime,
    },
    configurable: true,
  },
});<|MERGE_RESOLUTION|>--- conflicted
+++ resolved
@@ -62,7 +62,6 @@
 import * as webidl from "internal:deno_webidl/00_webidl.js";
 import DOMException from "internal:deno_web/01_dom_exception.js";
 import * as flash from "internal:deno_flash/01_http.js";
-import * as spawn from "internal:runtime/js/40_spawn.js";
 import {
   mainRuntimeGlobalProperties,
   setLanguage,
@@ -466,15 +465,6 @@
   // a snapshot
   ObjectAssign(internals, {
     nodeUnstable: {
-      Command: spawn.createCommand(
-        spawn.createSpawn(ops.op_node_unstable_spawn_child),
-        spawn.createSpawnSync(
-          ops.op_node_unstable_spawn_sync,
-        ),
-        spawn.createSpawnChild(
-          ops.op_node_unstable_spawn_child,
-        ),
-      ),
       serve: flash.createServe(ops.op_node_unstable_flash_serve),
       upgradeHttpRaw: flash.upgradeHttpRaw,
       listenDatagram: net.createListenDatagram(
@@ -512,31 +502,13 @@
     // These have to initialized here and not in `90_deno_ns.js` because
     // the op function that needs to be passed will be invalidated by creating
     // a snapshot
-<<<<<<< HEAD
-    ObjectAssign(internals, {
-      nodeUnstable: {
-        serve: __bootstrap.flash.createServe(ops.op_node_unstable_flash_serve),
-        upgradeHttpRaw: __bootstrap.flash.upgradeHttpRaw,
-        listenDatagram: __bootstrap.net.createListenDatagram(
-          ops.op_node_unstable_net_listen_udp,
-          ops.op_node_unstable_net_listen_unixpacket,
-        ),
-        osUptime: __bootstrap.os.createOsUptime(ops.op_node_unstable_os_uptime),
-      },
-=======
     ObjectAssign(finalDenoNs, {
-      Command: spawn.createCommand(
-        spawn.createSpawn(ops.op_spawn_child),
-        spawn.createSpawnSync(ops.op_spawn_sync),
-        spawn.createSpawnChild(ops.op_spawn_child),
-      ),
       serve: flash.createServe(ops.op_flash_serve),
       listenDatagram: net.createListenDatagram(
         ops.op_net_listen_udp,
         ops.op_net_listen_unixpacket,
       ),
       osUptime: os.createOsUptime(ops.op_os_uptime),
->>>>>>> f80a1fa7
     });
   }
 
@@ -547,22 +519,6 @@
   util.log("args", runtimeOptions.args);
 }
 
-<<<<<<< HEAD
-    if (runtimeOptions.unstableFlag) {
-      ObjectAssign(finalDenoNs, denoNsUnstable);
-      // These have to initialized here and not in `90_deno_ns.js` because
-      // the op function that needs to be passed will be invalidated by creating
-      // a snapshot
-      ObjectAssign(finalDenoNs, {
-        serve: __bootstrap.flash.createServe(ops.op_flash_serve),
-        listenDatagram: __bootstrap.net.createListenDatagram(
-          ops.op_net_listen_udp,
-          ops.op_net_listen_unixpacket,
-        ),
-        osUptime: __bootstrap.os.createOsUptime(ops.op_os_uptime),
-      });
-    }
-=======
 function bootstrapWorkerRuntime(
   runtimeOptions,
   name,
@@ -575,7 +531,6 @@
   core.initializeAsyncOps();
   performance.setTimeOrigin(DateNow());
   globalThis_ = globalThis;
->>>>>>> f80a1fa7
 
   const consoleFromV8 = globalThis.Deno.core.console;
 
@@ -641,15 +596,6 @@
   // a snapshot
   ObjectAssign(internals, {
     nodeUnstable: {
-      Command: spawn.createCommand(
-        spawn.createSpawn(ops.op_node_unstable_spawn_child),
-        spawn.createSpawnSync(
-          ops.op_node_unstable_spawn_sync,
-        ),
-        spawn.createSpawnChild(
-          ops.op_node_unstable_spawn_child,
-        ),
-      ),
       serve: flash.createServe(ops.op_node_unstable_flash_serve),
       upgradeHttpRaw: flash.upgradeHttpRaw,
       listenDatagram: net.createListenDatagram(
@@ -679,65 +625,13 @@
     // These have to initialized here and not in `90_deno_ns.js` because
     // the op function that needs to be passed will be invalidated by creating
     // a snapshot
-<<<<<<< HEAD
-    ObjectAssign(internals, {
-      nodeUnstable: {
-        serve: __bootstrap.flash.createServe(ops.op_node_unstable_flash_serve),
-        upgradeHttpRaw: __bootstrap.flash.upgradeHttpRaw,
-        listenDatagram: __bootstrap.net.createListenDatagram(
-          ops.op_node_unstable_net_listen_udp,
-          ops.op_node_unstable_net_listen_unixpacket,
-        ),
-        osUptime: __bootstrap.os.createOsUptime(ops.op_node_unstable_os_uptime),
-      },
-    });
-
-    // FIXME(bartlomieju): temporarily add whole `Deno.core` to
-    // `Deno[Deno.internal]` namespace. It should be removed and only necessary
-    // methods should be left there.
-    ObjectAssign(internals, {
-      core,
-    });
-
-    const finalDenoNs = {
-      internal: internalSymbol,
-      [internalSymbol]: internals,
-      resources: core.resources,
-      close: core.close,
-      ...denoNs,
-    };
-    if (runtimeOptions.unstableFlag) {
-      ObjectAssign(finalDenoNs, denoNsUnstable);
-      // These have to initialized here and not in `90_deno_ns.js` because
-      // the op function that needs to be passed will be invalidated by creating
-      // a snapshot
-      ObjectAssign(finalDenoNs, {
-        serve: __bootstrap.flash.createServe(ops.op_flash_serve),
-        listenDatagram: __bootstrap.net.createListenDatagram(
-          ops.op_net_listen_udp,
-          ops.op_net_listen_unixpacket,
-        ),
-        osUptime: __bootstrap.os.createOsUptime(ops.op_os_uptime),
-      });
-    }
-    ObjectDefineProperties(finalDenoNs, {
-      pid: util.readOnly(runtimeOptions.pid),
-      noColor: util.readOnly(runtimeOptions.noColor),
-      args: util.readOnly(ObjectFreeze(runtimeOptions.args)),
-=======
     ObjectAssign(finalDenoNs, {
-      Command: spawn.createCommand(
-        spawn.createSpawn(ops.op_spawn_child),
-        spawn.createSpawnSync(ops.op_spawn_sync),
-        spawn.createSpawnChild(ops.op_spawn_child),
-      ),
       serve: flash.createServe(ops.op_flash_serve),
       listenDatagram: net.createListenDatagram(
         ops.op_net_listen_udp,
         ops.op_net_listen_unixpacket,
       ),
       osUptime: os.createOsUptime(ops.op_os_uptime),
->>>>>>> f80a1fa7
     });
   }
   ObjectDefineProperties(finalDenoNs, {
