// Copyright 2018-2023 the Deno authors. All rights reserved. MIT license.

// Remove Intl.v8BreakIterator because it is a non-standard API.
delete Intl.v8BreakIterator;

import { core, internals, primordials } from "ext:core/mod.js";
const ops = core.ops;
const {
  ArrayPrototypeFilter,
  ArrayPrototypeIncludes,
  ArrayPrototypeMap,
  DateNow,
  Error,
  ErrorPrototype,
  FunctionPrototypeBind,
  FunctionPrototypeCall,
  ObjectAssign,
  ObjectDefineProperties,
  ObjectDefineProperty,
  ObjectKeys,
  ObjectPrototypeIsPrototypeOf,
  ObjectSetPrototypeOf,
  ObjectValues,
  PromisePrototypeThen,
  PromiseResolve,
  Symbol,
  SymbolIterator,
  TypeError,
} = primordials;
const {
  isNativeError,
} = core;
import * as util from "ext:runtime/06_util.js";
import * as event from "ext:deno_web/02_event.js";
import * as location from "ext:deno_web/12_location.js";
import * as version from "ext:runtime/01_version.ts";
import * as os from "ext:runtime/30_os.js";
import * as timers from "ext:deno_web/02_timers.js";
import {
  getDefaultInspectOptions,
  getNoColor,
  inspectArgs,
  quoteString,
  setNoColorFn,
} from "ext:deno_console/01_console.js";
import * as performance from "ext:deno_web/15_performance.js";
import * as url from "ext:deno_url/00_url.js";
import * as fetch from "ext:deno_fetch/26_fetch.js";
import * as messagePort from "ext:deno_web/13_message_port.js";
import {
  denoNs,
  denoNsUnstable,
  denoNsUnstableById,
  unstableIds,
} from "ext:runtime/90_deno_ns.js";
import { errors } from "ext:runtime/01_errors.js";
import * as webidl from "ext:deno_webidl/00_webidl.js";
import { DOMException } from "ext:deno_web/01_dom_exception.js";
import {
  mainRuntimeGlobalProperties,
  memoizeLazy,
  unstableForWindowOrWorkerGlobalScope,
  windowOrWorkerGlobalScope,
  workerRuntimeGlobalProperties,
} from "ext:runtime/98_global_scope.js";
import { SymbolAsyncDispose, SymbolDispose } from "ext:deno_web/00_infra.js";

// deno-lint-ignore prefer-primordials
if (Symbol.dispose) throw "V8 supports Symbol.dispose now, no need to shim it!";
ObjectDefineProperties(Symbol, {
  dispose: {
    value: SymbolDispose,
    enumerable: false,
    writable: false,
    configurable: false,
  },
  asyncDispose: {
    value: SymbolAsyncDispose,
    enumerable: false,
    writable: false,
    configurable: false,
  },
});

let windowIsClosing = false;
let globalThis_;

function windowClose() {
  if (!windowIsClosing) {
    windowIsClosing = true;
    // Push a macrotask to exit after a promise resolve.
    // This is not perfect, but should be fine for first pass.
    PromisePrototypeThen(
      PromiseResolve(),
      () =>
        FunctionPrototypeCall(timers.setTimeout, null, () => {
          // This should be fine, since only Window/MainWorker has .close()
          os.exit(0);
        }, 0),
    );
  }
}

function workerClose() {
  if (isClosing) {
    return;
  }

  isClosing = true;
  ops.op_worker_close();
}

function postMessage(message, transferOrOptions = {}) {
  const prefix =
    "Failed to execute 'postMessage' on 'DedicatedWorkerGlobalScope'";
  webidl.requiredArguments(arguments.length, 1, prefix);
  message = webidl.converters.any(message);
  let options;
  if (
    webidl.type(transferOrOptions) === "Object" &&
    transferOrOptions !== undefined &&
    transferOrOptions[SymbolIterator] !== undefined
  ) {
    const transfer = webidl.converters["sequence<object>"](
      transferOrOptions,
      prefix,
      "Argument 2",
    );
    options = { transfer };
  } else {
    options = webidl.converters.StructuredSerializeOptions(
      transferOrOptions,
      prefix,
      "Argument 2",
    );
  }
  const { transfer } = options;
  const data = messagePort.serializeJsMessageData(message, transfer);
  ops.op_worker_post_message(data);
}

let isClosing = false;
let globalDispatchEvent;

async function pollForMessages() {
  const { op_worker_recv_message } = core.ensureFastOps();

  if (!globalDispatchEvent) {
    globalDispatchEvent = FunctionPrototypeBind(
      globalThis.dispatchEvent,
      globalThis,
    );
  }
  while (!isClosing) {
    const data = await op_worker_recv_message();
    if (data === null) break;
    const v = messagePort.deserializeJsMessageData(data);
    const message = v[0];
    const transferables = v[1];

    const msgEvent = new event.MessageEvent("message", {
      cancelable: false,
      data: message,
      ports: ArrayPrototypeFilter(
        transferables,
        (t) =>
          ObjectPrototypeIsPrototypeOf(messagePort.MessagePortPrototype, t),
      ),
    });
    event.setIsTrusted(msgEvent, true);

    try {
      globalDispatchEvent(msgEvent);
    } catch (e) {
      const errorEvent = new event.ErrorEvent("error", {
        cancelable: true,
        message: e.message,
        lineno: e.lineNumber ? e.lineNumber + 1 : undefined,
        colno: e.columnNumber ? e.columnNumber + 1 : undefined,
        filename: e.fileName,
        error: e,
      });

      event.setIsTrusted(errorEvent, true);
      globalDispatchEvent(errorEvent);
      if (!errorEvent.defaultPrevented) {
        throw e;
      }
    }
  }
}

let loadedMainWorkerScript = false;

function importScripts(...urls) {
  if (ops.op_worker_get_type() === "module") {
    throw new TypeError("Can't import scripts in a module worker.");
  }

  const baseUrl = location.getLocationHref();
  const parsedUrls = ArrayPrototypeMap(urls, (scriptUrl) => {
    try {
      return new url.URL(scriptUrl, baseUrl ?? undefined).href;
    } catch {
      throw new DOMException(
        "Failed to parse URL.",
        "SyntaxError",
      );
    }
  });

  // A classic worker's main script has looser MIME type checks than any
  // imported scripts, so we use `loadedMainWorkerScript` to distinguish them.
  // TODO(andreubotella) Refactor worker creation so the main script isn't
  // loaded with `importScripts()`.
  const scripts = ops.op_worker_sync_fetch(
    parsedUrls,
    !loadedMainWorkerScript,
  );
  loadedMainWorkerScript = true;

  for (let i = 0; i < scripts.length; ++i) {
    const { url, script } = scripts[i];
    const err = core.evalContext(script, url)[1];
    if (err !== null) {
      throw err.thrown;
    }
  }
}

function opMainModule() {
  return ops.op_main_module();
}

const opArgs = memoizeLazy(() => ops.op_bootstrap_args());
const opPid = memoizeLazy(() => ops.op_bootstrap_pid());
const opPpid = memoizeLazy(() => ops.op_ppid());
setNoColorFn(() => ops.op_bootstrap_no_color() || !ops.op_bootstrap_is_tty());

function formatException(error) {
  if (
    isNativeError(error) ||
    ObjectPrototypeIsPrototypeOf(ErrorPrototype, error)
  ) {
    return null;
  } else if (typeof error == "string") {
    return `Uncaught ${
      inspectArgs([quoteString(error, getDefaultInspectOptions())], {
        colors: !getNoColor(),
      })
    }`;
  } else {
    return `Uncaught ${inspectArgs([error], { colors: !getNoColor() })}`;
  }
}

core.registerErrorClass("NotFound", errors.NotFound);
core.registerErrorClass("PermissionDenied", errors.PermissionDenied);
core.registerErrorClass("ConnectionRefused", errors.ConnectionRefused);
core.registerErrorClass("ConnectionReset", errors.ConnectionReset);
core.registerErrorClass("ConnectionAborted", errors.ConnectionAborted);
core.registerErrorClass("NotConnected", errors.NotConnected);
core.registerErrorClass("AddrInUse", errors.AddrInUse);
core.registerErrorClass("AddrNotAvailable", errors.AddrNotAvailable);
core.registerErrorClass("BrokenPipe", errors.BrokenPipe);
core.registerErrorClass("AlreadyExists", errors.AlreadyExists);
core.registerErrorClass("InvalidData", errors.InvalidData);
core.registerErrorClass("TimedOut", errors.TimedOut);
core.registerErrorClass("Interrupted", errors.Interrupted);
core.registerErrorClass("WouldBlock", errors.WouldBlock);
core.registerErrorClass("WriteZero", errors.WriteZero);
core.registerErrorClass("UnexpectedEof", errors.UnexpectedEof);
core.registerErrorClass("BadResource", errors.BadResource);
core.registerErrorClass("Http", errors.Http);
core.registerErrorClass("Busy", errors.Busy);
core.registerErrorClass("NotSupported", errors.NotSupported);
core.registerErrorClass("FilesystemLoop", errors.FilesystemLoop);
core.registerErrorClass("IsADirectory", errors.IsADirectory);
core.registerErrorClass("NetworkUnreachable", errors.NetworkUnreachable);
core.registerErrorClass("NotADirectory", errors.NotADirectory);
core.registerErrorBuilder(
  "DOMExceptionOperationError",
  function DOMExceptionOperationError(msg) {
    return new DOMException(msg, "OperationError");
  },
);
core.registerErrorBuilder(
  "DOMExceptionQuotaExceededError",
  function DOMExceptionQuotaExceededError(msg) {
    return new DOMException(msg, "QuotaExceededError");
  },
);
core.registerErrorBuilder(
  "DOMExceptionNotSupportedError",
  function DOMExceptionNotSupportedError(msg) {
    return new DOMException(msg, "NotSupported");
  },
);
core.registerErrorBuilder(
  "DOMExceptionNetworkError",
  function DOMExceptionNetworkError(msg) {
    return new DOMException(msg, "NetworkError");
  },
);
core.registerErrorBuilder(
  "DOMExceptionAbortError",
  function DOMExceptionAbortError(msg) {
    return new DOMException(msg, "AbortError");
  },
);
core.registerErrorBuilder(
  "DOMExceptionInvalidCharacterError",
  function DOMExceptionInvalidCharacterError(msg) {
    return new DOMException(msg, "InvalidCharacterError");
  },
);
core.registerErrorBuilder(
  "DOMExceptionDataError",
  function DOMExceptionDataError(msg) {
    return new DOMException(msg, "DataError");
  },
);

function runtimeStart(
  denoVersion,
  v8Version,
  tsVersion,
  target,
) {
  core.setMacrotaskCallback(timers.handleTimerMacrotask);
  core.setWasmStreamingCallback(fetch.handleWasmStreaming);
  core.setReportExceptionCallback(event.reportException);
  ops.op_set_format_exception_callback(formatException);
  version.setVersions(
    denoVersion,
    v8Version,
    tsVersion,
  );
  core.setBuildInfo(target);
}

core.setUnhandledPromiseRejectionHandler(processUnhandledPromiseRejection);
// Notification that the core received an unhandled promise rejection that is about to
// terminate the runtime. If we can handle it, attempt to do so.
function processUnhandledPromiseRejection(promise, reason) {
  const rejectionEvent = new event.PromiseRejectionEvent(
    "unhandledrejection",
    {
      cancelable: true,
      promise,
      reason,
    },
  );

  // Note that the handler may throw, causing a recursive "error" event
  globalThis_.dispatchEvent(rejectionEvent);

  // If event was not yet prevented, try handing it off to Node compat layer
  // (if it was initialized)
  if (
    !rejectionEvent.defaultPrevented &&
    typeof internals.nodeProcessUnhandledRejectionCallback !== "undefined"
  ) {
    internals.nodeProcessUnhandledRejectionCallback(rejectionEvent);
  }

  // If event was not prevented (or "unhandledrejection" listeners didn't
  // throw) we will let Rust side handle it.
  if (rejectionEvent.defaultPrevented) {
    return true;
  }

  return false;
}

let hasBootstrapped = false;
// Delete the `console` object that V8 automaticaly adds onto the global wrapper
// object on context creation. We don't want this console object to shadow the
// `console` object exposed by the ext/node globalThis proxy.
delete globalThis.console;
// Set up global properties shared by main and worker runtime.
ObjectDefineProperties(globalThis, windowOrWorkerGlobalScope);

// Set up global properties shared by main and worker runtime that are exposed
// by unstable features if those are enabled.
function exposeUnstableFeaturesForWindowOrWorkerGlobalScope(options) {
  const { unstableFlag, unstableFeatures } = options;
  if (unstableFlag) {
    const all = ObjectValues(unstableForWindowOrWorkerGlobalScope);
    for (let i = 0; i <= all.length; i++) {
      const props = all[i];
      ObjectDefineProperties(globalThis, { ...props });
    }
  } else {
    const featureIds = ArrayPrototypeMap(
      ObjectKeys(
        unstableForWindowOrWorkerGlobalScope,
      ),
      (k) => k | 0,
    );

    for (let i = 0; i <= featureIds.length; i++) {
      const featureId = featureIds[i];
      if (ArrayPrototypeIncludes(unstableFeatures, featureId)) {
        const props = unstableForWindowOrWorkerGlobalScope[featureId];
        ObjectDefineProperties(globalThis, { ...props });
      }
    }
  }
}

// FIXME(bartlomieju): temporarily add whole `Deno.core` to
// `Deno[Deno.internal]` namespace. It should be removed and only necessary
// methods should be left there.
ObjectAssign(internals, { core });
const internalSymbol = Symbol("Deno.internal");
const finalDenoNs = {
  internal: internalSymbol,
  [internalSymbol]: internals,
  resources: core.resources,
  close: core.close,
  ...denoNs,
  // Deno.test and Deno.bench are noops here, but kept for compatibility; so
  // that they don't cause errors when used outside of `deno test`/`deno bench`
  // contexts.
  test: () => {},
  bench: () => {},
};

const {
  denoVersion,
  tsVersion,
  v8Version,
  target,
} = ops.op_snapshot_options();

function bootstrapMainRuntime(runtimeOptions) {
  if (hasBootstrapped) {
    throw new Error("Worker runtime already bootstrapped");
  }
  const nodeBootstrap = globalThis.nodeBootstrap;

  const {
    0: location_,
    1: unstableFlag,
    2: unstableFeatures,
    3: inspectFlag,
    5: hasNodeModulesDir,
    6: maybeBinaryNpmCommandName,
  } = runtimeOptions;

  performance.setTimeOrigin(DateNow());
  globalThis_ = globalThis;

  // Remove bootstrapping data from the global scope
  delete globalThis.__bootstrap;
  delete globalThis.bootstrap;
  delete globalThis.nodeBootstrap;
  hasBootstrapped = true;

  // If the `--location` flag isn't set, make `globalThis.location` `undefined` and
  // writable, so that they can mock it themselves if they like. If the flag was
  // set, define `globalThis.location`, using the provided value.
  if (location_ == null) {
    mainRuntimeGlobalProperties.location = {
      writable: true,
    };
  } else {
    location.setLocationHref(location_);
  }

  exposeUnstableFeaturesForWindowOrWorkerGlobalScope({
    unstableFlag,
    unstableFeatures,
  });
  ObjectDefineProperties(globalThis, mainRuntimeGlobalProperties);
  ObjectDefineProperties(globalThis, {
    // TODO(bartlomieju): in the future we might want to change the
    // behavior of setting `name` to actually update the process name.
    // Empty string matches what browsers do.
    name: util.writable(""),
    close: util.writable(windowClose),
    closed: util.getterOnly(() => windowIsClosing),
  });
  ObjectSetPrototypeOf(globalThis, Window.prototype);

  if (inspectFlag) {
    const consoleFromDeno = globalThis.console;
<<<<<<< HEAD
    core.wrapConsole(consoleFromDeno, core.consoleFromV8);
=======
    core.wrapConsole(consoleFromDeno, core.v8Console);
>>>>>>> 576b20aa
  }

  event.setEventTargetData(globalThis);
  event.saveGlobalThisReference(globalThis);

  event.defineEventHandler(globalThis, "error");
  event.defineEventHandler(globalThis, "load");
  event.defineEventHandler(globalThis, "beforeunload");
  event.defineEventHandler(globalThis, "unload");
  event.defineEventHandler(globalThis, "unhandledrejection");

  runtimeStart(
    denoVersion,
    v8Version,
    tsVersion,
    target,
  );

  ObjectDefineProperties(finalDenoNs, {
    pid: util.getterOnly(opPid),
    ppid: util.getterOnly(opPpid),
    noColor: util.getterOnly(() => ops.op_bootstrap_no_color()),
    args: util.getterOnly(opArgs),
    mainModule: util.getterOnly(opMainModule),
  });

  // TODO(bartlomieju): deprecate --unstable
  if (unstableFlag) {
    ObjectAssign(finalDenoNs, denoNsUnstable);
    // TODO(bartlomieju): this is not ideal, but because we use `ObjectAssign`
    // above any properties that are defined elsewhere using `Object.defineProperty`
    // are lost.
    let jupyterNs = undefined;
    ObjectDefineProperty(finalDenoNs, "jupyter", {
      get() {
        if (jupyterNs) {
          return jupyterNs;
        }
        throw new Error(
          "Deno.jupyter is only available in `deno jupyter` subcommand.",
        );
      },
      set(val) {
        jupyterNs = val;
      },
    });
  } else {
    for (let i = 0; i <= unstableFeatures.length; i++) {
      const id = unstableFeatures[i];
      ObjectAssign(finalDenoNs, denoNsUnstableById[id]);
    }
  }

  if (!ArrayPrototypeIncludes(unstableFeatures, unstableIds.unsafeProto)) {
    // Removes the `__proto__` for security reasons.
    // https://tc39.es/ecma262/#sec-get-object.prototype.__proto__
    delete Object.prototype.__proto__;
  }

  // Setup `Deno` global - we're actually overriding already existing global
  // `Deno` with `Deno` namespace from "./deno.ts".
  ObjectDefineProperty(globalThis, "Deno", util.readOnly(finalDenoNs));

  if (nodeBootstrap) {
    nodeBootstrap(hasNodeModulesDir, maybeBinaryNpmCommandName);
  }
}

function bootstrapWorkerRuntime(
  runtimeOptions,
  name,
  internalName,
) {
  if (hasBootstrapped) {
    throw new Error("Worker runtime already bootstrapped");
  }

  const nodeBootstrap = globalThis.nodeBootstrap;

  const {
    0: location_,
    1: unstableFlag,
    2: unstableFeatures,
    4: enableTestingFeaturesFlag,
    5: hasNodeModulesDir,
    6: maybeBinaryNpmCommandName,
  } = runtimeOptions;

  performance.setTimeOrigin(DateNow());
  globalThis_ = globalThis;

  // Remove bootstrapping data from the global scope
  delete globalThis.__bootstrap;
  delete globalThis.bootstrap;
  delete globalThis.nodeBootstrap;
  hasBootstrapped = true;

  exposeUnstableFeaturesForWindowOrWorkerGlobalScope({
    unstableFlag,
    unstableFeatures,
  });
  ObjectDefineProperties(globalThis, workerRuntimeGlobalProperties);
  ObjectDefineProperties(globalThis, {
    name: util.writable(name),
    // TODO(bartlomieju): should be readonly?
    close: util.nonEnumerable(workerClose),
    postMessage: util.writable(postMessage),
  });
  if (enableTestingFeaturesFlag) {
    ObjectDefineProperty(
      globalThis,
      "importScripts",
      util.writable(importScripts),
    );
  }
  ObjectSetPrototypeOf(globalThis, DedicatedWorkerGlobalScope.prototype);

  const consoleFromDeno = globalThis.console;
<<<<<<< HEAD
  core.wrapConsole(consoleFromDeno, core.consoleFromV8);
=======
  core.wrapConsole(consoleFromDeno, core.v8Console);
>>>>>>> 576b20aa

  event.setEventTargetData(globalThis);
  event.saveGlobalThisReference(globalThis);

  event.defineEventHandler(self, "message");
  event.defineEventHandler(self, "error", undefined, true);
  event.defineEventHandler(self, "unhandledrejection");

  // `Deno.exit()` is an alias to `self.close()`. Setting and exit
  // code using an op in worker context is a no-op.
  os.setExitHandler((_exitCode) => {
    workerClose();
  });

  runtimeStart(
    denoVersion,
    v8Version,
    tsVersion,
    target,
    internalName ?? name,
  );

  location.setLocationHref(location_);

  globalThis.pollForMessages = pollForMessages;

  // TODO(bartlomieju): deprecate --unstable
  if (unstableFlag) {
    ObjectAssign(finalDenoNs, denoNsUnstable);
  } else {
    for (let i = 0; i <= unstableFeatures.length; i++) {
      const id = unstableFeatures[i];
      ObjectAssign(finalDenoNs, denoNsUnstableById[id]);
    }
  }

  if (!ArrayPrototypeIncludes(unstableFeatures, unstableIds.unsafeProto)) {
    // Removes the `__proto__` for security reasons.
    // https://tc39.es/ecma262/#sec-get-object.prototype.__proto__
    delete Object.prototype.__proto__;
  }

  ObjectDefineProperties(finalDenoNs, {
    pid: util.getterOnly(opPid),
    noColor: util.getterOnly(() => ops.op_bootstrap_no_color()),
    args: util.getterOnly(opArgs),
  });
  // Setup `Deno` global - we're actually overriding already
  // existing global `Deno` with `Deno` namespace from "./deno.ts".
  ObjectDefineProperty(globalThis, "Deno", util.readOnly(finalDenoNs));

  if (nodeBootstrap) {
    nodeBootstrap(hasNodeModulesDir, maybeBinaryNpmCommandName);
  }
}

globalThis.bootstrap = {
  mainRuntime: bootstrapMainRuntime,
  workerRuntime: bootstrapWorkerRuntime,
};<|MERGE_RESOLUTION|>--- conflicted
+++ resolved
@@ -486,11 +486,7 @@
 
   if (inspectFlag) {
     const consoleFromDeno = globalThis.console;
-<<<<<<< HEAD
-    core.wrapConsole(consoleFromDeno, core.consoleFromV8);
-=======
     core.wrapConsole(consoleFromDeno, core.v8Console);
->>>>>>> 576b20aa
   }
 
   event.setEventTargetData(globalThis);
@@ -609,11 +605,7 @@
   ObjectSetPrototypeOf(globalThis, DedicatedWorkerGlobalScope.prototype);
 
   const consoleFromDeno = globalThis.console;
-<<<<<<< HEAD
-  core.wrapConsole(consoleFromDeno, core.consoleFromV8);
-=======
   core.wrapConsole(consoleFromDeno, core.v8Console);
->>>>>>> 576b20aa
 
   event.setEventTargetData(globalThis);
   event.saveGlobalThisReference(globalThis);
