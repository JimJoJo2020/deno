// Copyright 2018-2023 the Deno authors. All rights reserved. MIT license.

// Removes the `__proto__` for security reasons.
// https://tc39.es/ecma262/#sec-get-object.prototype.__proto__
delete Object.prototype.__proto__;

// Remove Intl.v8BreakIterator because it is a non-standard API.
delete Intl.v8BreakIterator;

const core = globalThis.Deno.core;
const ops = core.ops;
const internals = globalThis.__bootstrap.internals;
const primordials = globalThis.__bootstrap.primordials;
const {
  ArrayPrototypeIndexOf,
  ArrayPrototypePush,
  ArrayPrototypeShift,
  ArrayPrototypeSplice,
  ArrayPrototypeMap,
  DateNow,
  Error,
  ErrorPrototype,
  FunctionPrototypeCall,
  FunctionPrototypeBind,
  ObjectAssign,
  ObjectDefineProperty,
  ObjectDefineProperties,
  ObjectFreeze,
  ObjectPrototypeIsPrototypeOf,
  ObjectSetPrototypeOf,
  PromiseResolve,
  Symbol,
  SymbolFor,
  SymbolIterator,
  PromisePrototypeThen,
  SafeWeakMap,
  TypeError,
  WeakMapPrototypeDelete,
  WeakMapPrototypeGet,
  WeakMapPrototypeSet,
} = primordials;
import * as util from "internal:runtime/js/06_util.js";
import * as event from "internal:deno_web/02_event.js";
import * as location from "internal:deno_web/12_location.js";
import * as build from "internal:runtime/js/01_build.js";
import * as version from "internal:runtime/js/01_version.ts";
import * as os from "internal:runtime/js/30_os.js";
import * as timers from "internal:deno_web/02_timers.js";
import * as colors from "internal:deno_console/01_colors.js";
import * as net from "internal:deno_net/01_net.js";
import {
  inspectArgs,
  quoteString,
  wrapConsole,
} from "internal:deno_console/02_console.js";
import * as performance from "internal:deno_web/15_performance.js";
import * as url from "internal:deno_url/00_url.js";
import * as fetch from "internal:deno_fetch/26_fetch.js";
import * as messagePort from "internal:deno_web/13_message_port.js";
import { denoNs, denoNsUnstable } from "internal:runtime/js/90_deno_ns.js";
import { errors } from "internal:runtime/js/01_errors.js";
import * as webidl from "internal:deno_webidl/00_webidl.js";
import DOMException from "internal:deno_web/01_dom_exception.js";
import * as flash from "internal:deno_flash/01_http.js";
import * as spawn from "internal:runtime/js/40_spawn.js";
import {
  mainRuntimeGlobalProperties,
  setLanguage,
  setNumCpus,
  setUserAgent,
  unstableWindowOrWorkerGlobalScope,
  windowOrWorkerGlobalScope,
  workerRuntimeGlobalProperties,
} from "internal:runtime/js/98_global_scope.js";

let windowIsClosing = false;
let globalThis_;

function windowClose() {
  if (!windowIsClosing) {
    windowIsClosing = true;
    // Push a macrotask to exit after a promise resolve.
    // This is not perfect, but should be fine for first pass.
    PromisePrototypeThen(
      PromiseResolve(),
      () =>
        FunctionPrototypeCall(timers.setTimeout, null, () => {
          // This should be fine, since only Window/MainWorker has .close()
          os.exit(0);
        }, 0),
    );
  }
}

function workerClose() {
  if (isClosing) {
    return;
  }

  isClosing = true;
  ops.op_worker_close();
}

function postMessage(message, transferOrOptions = {}) {
  const prefix =
    "Failed to execute 'postMessage' on 'DedicatedWorkerGlobalScope'";
  webidl.requiredArguments(arguments.length, 1, { prefix });
  message = webidl.converters.any(message);
  let options;
  if (
    webidl.type(transferOrOptions) === "Object" &&
    transferOrOptions !== undefined &&
    transferOrOptions[SymbolIterator] !== undefined
  ) {
    const transfer = webidl.converters["sequence<object>"](
      transferOrOptions,
      { prefix, context: "Argument 2" },
    );
    options = { transfer };
  } else {
    options = webidl.converters.StructuredSerializeOptions(
      transferOrOptions,
      {
        prefix,
        context: "Argument 2",
      },
    );
  }
  const { transfer } = options;
  const data = messagePort.serializeJsMessageData(message, transfer);
  ops.op_worker_post_message(data);
}

let isClosing = false;
let globalDispatchEvent;

async function pollForMessages() {
  if (!globalDispatchEvent) {
    globalDispatchEvent = FunctionPrototypeBind(
      globalThis.dispatchEvent,
      globalThis,
    );
  }
  while (!isClosing) {
    const data = await core.opAsync("op_worker_recv_message");
    if (data === null) break;
    const v = messagePort.deserializeJsMessageData(data);
    const message = v[0];
    const transferables = v[1];

    const msgEvent = new event.MessageEvent("message", {
      cancelable: false,
      data: message,
      ports: transferables.filter((t) =>
        ObjectPrototypeIsPrototypeOf(messagePort.MessagePortPrototype, t)
      ),
    });

    try {
      globalDispatchEvent(msgEvent);
    } catch (e) {
      const errorEvent = new event.ErrorEvent("error", {
        cancelable: true,
        message: e.message,
        lineno: e.lineNumber ? e.lineNumber + 1 : undefined,
        colno: e.columnNumber ? e.columnNumber + 1 : undefined,
        filename: e.fileName,
        error: e,
      });

      globalDispatchEvent(errorEvent);
      if (!errorEvent.defaultPrevented) {
        throw e;
      }
    }
  }
}

let loadedMainWorkerScript = false;

function importScripts(...urls) {
  if (ops.op_worker_get_type() === "module") {
    throw new TypeError("Can't import scripts in a module worker.");
  }

  const baseUrl = location.getLocationHref();
  const parsedUrls = ArrayPrototypeMap(urls, (scriptUrl) => {
    try {
      return new url.URL(scriptUrl, baseUrl ?? undefined).href;
    } catch {
      throw new DOMException(
        "Failed to parse URL.",
        "SyntaxError",
      );
    }
  });

  // A classic worker's main script has looser MIME type checks than any
  // imported scripts, so we use `loadedMainWorkerScript` to distinguish them.
  // TODO(andreubotella) Refactor worker creation so the main script isn't
  // loaded with `importScripts()`.
  const scripts = ops.op_worker_sync_fetch(
    parsedUrls,
    !loadedMainWorkerScript,
  );
  loadedMainWorkerScript = true;

  for (let i = 0; i < scripts.length; ++i) {
    const { url, script } = scripts[i];
    const err = core.evalContext(script, url)[1];
    if (err !== null) {
      throw err.thrown;
    }
  }
}

function opMainModule() {
  return ops.op_main_module();
}

function formatException(error) {
  if (ObjectPrototypeIsPrototypeOf(ErrorPrototype, error)) {
    return null;
  } else if (typeof error == "string") {
    return `Uncaught ${
      inspectArgs([quoteString(error)], {
        colors: !colors.getNoColor(),
      })
    }`;
  } else {
    return `Uncaught ${inspectArgs([error], { colors: !colors.getNoColor() })}`;
  }
}

function runtimeStart(runtimeOptions, source) {
  core.setMacrotaskCallback(timers.handleTimerMacrotask);
  core.setMacrotaskCallback(promiseRejectMacrotaskCallback);
  core.setWasmStreamingCallback(fetch.handleWasmStreaming);
  core.setReportExceptionCallback(event.reportException);
  ops.op_set_format_exception_callback(formatException);
  version.setVersions(
    runtimeOptions.denoVersion,
    runtimeOptions.v8Version,
    runtimeOptions.tsVersion,
  );
  build.setBuildInfo(runtimeOptions.target);
  util.setLogDebug(runtimeOptions.debugFlag, source);
  colors.setNoColor(runtimeOptions.noColor || !runtimeOptions.isTty);
  // deno-lint-ignore prefer-primordials
  Error.prepareStackTrace = core.prepareStackTrace;
  registerErrors();
}

function registerErrors() {
  core.registerErrorClass("NotFound", errors.NotFound);
  core.registerErrorClass("PermissionDenied", errors.PermissionDenied);
  core.registerErrorClass("ConnectionRefused", errors.ConnectionRefused);
  core.registerErrorClass("ConnectionReset", errors.ConnectionReset);
  core.registerErrorClass("ConnectionAborted", errors.ConnectionAborted);
  core.registerErrorClass("NotConnected", errors.NotConnected);
  core.registerErrorClass("AddrInUse", errors.AddrInUse);
  core.registerErrorClass("AddrNotAvailable", errors.AddrNotAvailable);
  core.registerErrorClass("BrokenPipe", errors.BrokenPipe);
  core.registerErrorClass("AlreadyExists", errors.AlreadyExists);
  core.registerErrorClass("InvalidData", errors.InvalidData);
  core.registerErrorClass("TimedOut", errors.TimedOut);
  core.registerErrorClass("Interrupted", errors.Interrupted);
  core.registerErrorClass("WriteZero", errors.WriteZero);
  core.registerErrorClass("UnexpectedEof", errors.UnexpectedEof);
  core.registerErrorClass("BadResource", errors.BadResource);
  core.registerErrorClass("Http", errors.Http);
  core.registerErrorClass("Busy", errors.Busy);
  core.registerErrorClass("NotSupported", errors.NotSupported);
  core.registerErrorBuilder(
    "DOMExceptionOperationError",
    function DOMExceptionOperationError(msg) {
      return new DOMException(msg, "OperationError");
    },
  );
  core.registerErrorBuilder(
    "DOMExceptionQuotaExceededError",
    function DOMExceptionQuotaExceededError(msg) {
      return new DOMException(msg, "QuotaExceededError");
    },
  );
  core.registerErrorBuilder(
    "DOMExceptionNotSupportedError",
    function DOMExceptionNotSupportedError(msg) {
      return new DOMException(msg, "NotSupported");
    },
  );
  core.registerErrorBuilder(
    "DOMExceptionNetworkError",
    function DOMExceptionNetworkError(msg) {
      return new DOMException(msg, "NetworkError");
    },
  );
  core.registerErrorBuilder(
    "DOMExceptionAbortError",
    function DOMExceptionAbortError(msg) {
      return new DOMException(msg, "AbortError");
    },
  );
  core.registerErrorBuilder(
    "DOMExceptionInvalidCharacterError",
    function DOMExceptionInvalidCharacterError(msg) {
      return new DOMException(msg, "InvalidCharacterError");
    },
  );
  core.registerErrorBuilder(
    "DOMExceptionDataError",
    function DOMExceptionDataError(msg) {
      return new DOMException(msg, "DataError");
    },
  );
}

const pendingRejections = [];
const pendingRejectionsReasons = new SafeWeakMap();

function promiseRejectCallback(type, promise, reason) {
  switch (type) {
    case 0: {
      ops.op_store_pending_promise_rejection(promise, reason);
      ArrayPrototypePush(pendingRejections, promise);
      WeakMapPrototypeSet(pendingRejectionsReasons, promise, reason);
      break;
    }
    case 1: {
      ops.op_remove_pending_promise_rejection(promise);
      const index = ArrayPrototypeIndexOf(pendingRejections, promise);
      if (index > -1) {
        ArrayPrototypeSplice(pendingRejections, index, 1);
        WeakMapPrototypeDelete(pendingRejectionsReasons, promise);
      }
      break;
    }
    default:
      return false;
  }

  return !!globalThis_.onunhandledrejection ||
    event.listenerCount(globalThis_, "unhandledrejection") > 0;
}

<<<<<<< HEAD
  function registerErrors() {
    core.registerErrorClass("NotFound", errors.NotFound);
    core.registerErrorClass("PermissionDenied", errors.PermissionDenied);
    core.registerErrorClass("ConnectionRefused", errors.ConnectionRefused);
    core.registerErrorClass("ConnectionReset", errors.ConnectionReset);
    core.registerErrorClass("ConnectionAborted", errors.ConnectionAborted);
    core.registerErrorClass("NotConnected", errors.NotConnected);
    core.registerErrorClass("AddrInUse", errors.AddrInUse);
    core.registerErrorClass("AddrNotAvailable", errors.AddrNotAvailable);
    core.registerErrorClass("BrokenPipe", errors.BrokenPipe);
    core.registerErrorClass("AlreadyExists", errors.AlreadyExists);
    core.registerErrorClass("InvalidData", errors.InvalidData);
    core.registerErrorClass("TimedOut", errors.TimedOut);
    core.registerErrorClass("Interrupted", errors.Interrupted);
    core.registerErrorClass("WouldBlock", errors.WouldBlock);
    core.registerErrorClass("WriteZero", errors.WriteZero);
    core.registerErrorClass("UnexpectedEof", errors.UnexpectedEof);
    core.registerErrorClass("BadResource", errors.BadResource);
    core.registerErrorClass("Http", errors.Http);
    core.registerErrorClass("Busy", errors.Busy);
    core.registerErrorClass("NotSupported", errors.NotSupported);
    core.registerErrorBuilder(
      "DOMExceptionOperationError",
      function DOMExceptionOperationError(msg) {
        return new domException.DOMException(msg, "OperationError");
      },
    );
    core.registerErrorBuilder(
      "DOMExceptionQuotaExceededError",
      function DOMExceptionQuotaExceededError(msg) {
        return new domException.DOMException(msg, "QuotaExceededError");
      },
=======
function promiseRejectMacrotaskCallback() {
  while (pendingRejections.length > 0) {
    const promise = ArrayPrototypeShift(pendingRejections);
    const hasPendingException = ops.op_has_pending_promise_rejection(
      promise,
>>>>>>> bbcb144a
    );
    const reason = WeakMapPrototypeGet(pendingRejectionsReasons, promise);
    WeakMapPrototypeDelete(pendingRejectionsReasons, promise);

    if (!hasPendingException) {
      continue;
    }

    const rejectionEvent = new event.PromiseRejectionEvent(
      "unhandledrejection",
      {
        cancelable: true,
        promise,
        reason,
      },
    );

    const errorEventCb = (event) => {
      if (event.error === reason) {
        ops.op_remove_pending_promise_rejection(promise);
      }
    };
    // Add a callback for "error" event - it will be dispatched
    // if error is thrown during dispatch of "unhandledrejection"
    // event.
    globalThis_.addEventListener("error", errorEventCb);
    globalThis_.dispatchEvent(rejectionEvent);
    globalThis_.removeEventListener("error", errorEventCb);

    // If event was not prevented (or "unhandledrejection" listeners didn't
    // throw) we will let Rust side handle it.
    if (rejectionEvent.defaultPrevented) {
      ops.op_remove_pending_promise_rejection(promise);
    }
  }
  return true;
}

let hasBootstrapped = false;

function bootstrapMainRuntime(runtimeOptions) {
  if (hasBootstrapped) {
    throw new Error("Worker runtime already bootstrapped");
  }

  core.initializeAsyncOps();
  performance.setTimeOrigin(DateNow());
  globalThis_ = globalThis;

  const consoleFromV8 = globalThis.Deno.core.console;

  // Remove bootstrapping data from the global scope
  delete globalThis.__bootstrap;
  delete globalThis.bootstrap;
  util.log("bootstrapMainRuntime");
  hasBootstrapped = true;

  // If the `--location` flag isn't set, make `globalThis.location` `undefined` and
  // writable, so that they can mock it themselves if they like. If the flag was
  // set, define `globalThis.location`, using the provided value.
  if (runtimeOptions.location == null) {
    mainRuntimeGlobalProperties.location = {
      writable: true,
    };
  } else {
    location.setLocationHref(runtimeOptions.location);
  }

  ObjectDefineProperties(globalThis, windowOrWorkerGlobalScope);
  if (runtimeOptions.unstableFlag) {
    ObjectDefineProperties(globalThis, unstableWindowOrWorkerGlobalScope);
  }
  ObjectDefineProperties(globalThis, mainRuntimeGlobalProperties);
  ObjectDefineProperties(globalThis, {
    close: util.writable(windowClose),
    closed: util.getterOnly(() => windowIsClosing),
  });
  ObjectSetPrototypeOf(globalThis, Window.prototype);

  if (runtimeOptions.inspectFlag) {
    const consoleFromDeno = globalThis.console;
    wrapConsole(consoleFromDeno, consoleFromV8);
  }

  event.setEventTargetData(globalThis);
  event.saveGlobalThisReference(globalThis);

  event.defineEventHandler(globalThis, "error");
  event.defineEventHandler(globalThis, "load");
  event.defineEventHandler(globalThis, "beforeunload");
  event.defineEventHandler(globalThis, "unload");
  event.defineEventHandler(globalThis, "unhandledrejection");

  core.setPromiseRejectCallback(promiseRejectCallback);

  const isUnloadDispatched = SymbolFor("isUnloadDispatched");
  // Stores the flag for checking whether unload is dispatched or not.
  // This prevents the recursive dispatches of unload events.
  // See https://github.com/denoland/deno/issues/9201.
  globalThis[isUnloadDispatched] = false;
  globalThis.addEventListener("unload", () => {
    globalThis_[isUnloadDispatched] = true;
  });

  runtimeStart(runtimeOptions);

  setNumCpus(runtimeOptions.cpuCount);
  setUserAgent(runtimeOptions.userAgent);
  setLanguage(runtimeOptions.locale);

  const internalSymbol = Symbol("Deno.internal");

  // These have to initialized here and not in `90_deno_ns.js` because
  // the op function that needs to be passed will be invalidated by creating
  // a snapshot
  ObjectAssign(internals, {
    nodeUnstable: {
      Command: spawn.createCommand(
        spawn.createSpawn(ops.op_node_unstable_spawn_child),
        spawn.createSpawnSync(
          ops.op_node_unstable_spawn_sync,
        ),
        spawn.createSpawnChild(
          ops.op_node_unstable_spawn_child,
        ),
      ),
      serve: flash.createServe(ops.op_node_unstable_flash_serve),
      upgradeHttpRaw: flash.upgradeHttpRaw,
      listenDatagram: net.createListenDatagram(
        ops.op_node_unstable_net_listen_udp,
        ops.op_node_unstable_net_listen_unixpacket,
      ),
      osUptime: os.createOsUptime(ops.op_node_unstable_os_uptime),
    },
  });

  // FIXME(bartlomieju): temporarily add whole `Deno.core` to
  // `Deno[Deno.internal]` namespace. It should be removed and only necessary
  // methods should be left there.
  ObjectAssign(internals, {
    core,
  });

  const finalDenoNs = {
    internal: internalSymbol,
    [internalSymbol]: internals,
    resources: core.resources,
    close: core.close,
    ...denoNs,
  };
  ObjectDefineProperties(finalDenoNs, {
    pid: util.readOnly(runtimeOptions.pid),
    ppid: util.readOnly(runtimeOptions.ppid),
    noColor: util.readOnly(runtimeOptions.noColor),
    args: util.readOnly(ObjectFreeze(runtimeOptions.args)),
    mainModule: util.getterOnly(opMainModule),
  });

  if (runtimeOptions.unstableFlag) {
    ObjectAssign(finalDenoNs, denoNsUnstable);
    // These have to initialized here and not in `90_deno_ns.js` because
    // the op function that needs to be passed will be invalidated by creating
    // a snapshot
    ObjectAssign(finalDenoNs, {
      Command: spawn.createCommand(
        spawn.createSpawn(ops.op_spawn_child),
        spawn.createSpawnSync(ops.op_spawn_sync),
        spawn.createSpawnChild(ops.op_spawn_child),
      ),
      serve: flash.createServe(ops.op_flash_serve),
      listenDatagram: net.createListenDatagram(
        ops.op_net_listen_udp,
        ops.op_net_listen_unixpacket,
      ),
      osUptime: os.createOsUptime(ops.op_os_uptime),
    });
  }

  // Setup `Deno` global - we're actually overriding already existing global
  // `Deno` with `Deno` namespace from "./deno.ts".
  ObjectDefineProperty(globalThis, "Deno", util.readOnly(finalDenoNs));

  util.log("args", runtimeOptions.args);
}

function bootstrapWorkerRuntime(
  runtimeOptions,
  name,
  internalName,
) {
  if (hasBootstrapped) {
    throw new Error("Worker runtime already bootstrapped");
  }

  core.initializeAsyncOps();
  performance.setTimeOrigin(DateNow());
  globalThis_ = globalThis;

  const consoleFromV8 = globalThis.Deno.core.console;

  // Remove bootstrapping data from the global scope
  delete globalThis.__bootstrap;
  delete globalThis.bootstrap;
  util.log("bootstrapWorkerRuntime");
  hasBootstrapped = true;
  ObjectDefineProperties(globalThis, windowOrWorkerGlobalScope);
  if (runtimeOptions.unstableFlag) {
    ObjectDefineProperties(globalThis, unstableWindowOrWorkerGlobalScope);
  }
  ObjectDefineProperties(globalThis, workerRuntimeGlobalProperties);
  ObjectDefineProperties(globalThis, {
    name: util.writable(name),
    // TODO(bartlomieju): should be readonly?
    close: util.nonEnumerable(workerClose),
    postMessage: util.writable(postMessage),
  });
  if (runtimeOptions.enableTestingFeaturesFlag) {
    ObjectDefineProperty(
      globalThis,
      "importScripts",
      util.writable(importScripts),
    );
  }
  ObjectSetPrototypeOf(globalThis, DedicatedWorkerGlobalScope.prototype);

  const consoleFromDeno = globalThis.console;
  wrapConsole(consoleFromDeno, consoleFromV8);

  event.setEventTargetData(globalThis);
  event.saveGlobalThisReference(globalThis);

  event.defineEventHandler(self, "message");
  event.defineEventHandler(self, "error", undefined, true);
  event.defineEventHandler(self, "unhandledrejection");

  core.setPromiseRejectCallback(promiseRejectCallback);

  // `Deno.exit()` is an alias to `self.close()`. Setting and exit
  // code using an op in worker context is a no-op.
  os.setExitHandler((_exitCode) => {
    workerClose();
  });

  runtimeStart(
    runtimeOptions,
    internalName ?? name,
  );

  location.setLocationHref(runtimeOptions.location);

  setNumCpus(runtimeOptions.cpuCount);
  setLanguage(runtimeOptions.locale);

  globalThis.pollForMessages = pollForMessages;

  const internalSymbol = Symbol("Deno.internal");

  // These have to initialized here and not in `90_deno_ns.js` because
  // the op function that needs to be passed will be invalidated by creating
  // a snapshot
  ObjectAssign(internals, {
    nodeUnstable: {
      Command: spawn.createCommand(
        spawn.createSpawn(ops.op_node_unstable_spawn_child),
        spawn.createSpawnSync(
          ops.op_node_unstable_spawn_sync,
        ),
        spawn.createSpawnChild(
          ops.op_node_unstable_spawn_child,
        ),
      ),
      serve: flash.createServe(ops.op_node_unstable_flash_serve),
      upgradeHttpRaw: flash.upgradeHttpRaw,
      listenDatagram: net.createListenDatagram(
        ops.op_node_unstable_net_listen_udp,
        ops.op_node_unstable_net_listen_unixpacket,
      ),
      osUptime: os.createOsUptime(ops.op_node_unstable_os_uptime),
    },
  });

  // FIXME(bartlomieju): temporarily add whole `Deno.core` to
  // `Deno[Deno.internal]` namespace. It should be removed and only necessary
  // methods should be left there.
  ObjectAssign(internals, {
    core,
  });

  const finalDenoNs = {
    internal: internalSymbol,
    [internalSymbol]: internals,
    resources: core.resources,
    close: core.close,
    ...denoNs,
  };
  if (runtimeOptions.unstableFlag) {
    ObjectAssign(finalDenoNs, denoNsUnstable);
    // These have to initialized here and not in `90_deno_ns.js` because
    // the op function that needs to be passed will be invalidated by creating
    // a snapshot
    ObjectAssign(finalDenoNs, {
      Command: spawn.createCommand(
        spawn.createSpawn(ops.op_spawn_child),
        spawn.createSpawnSync(ops.op_spawn_sync),
        spawn.createSpawnChild(ops.op_spawn_child),
      ),
      serve: flash.createServe(ops.op_flash_serve),
      listenDatagram: net.createListenDatagram(
        ops.op_net_listen_udp,
        ops.op_net_listen_unixpacket,
      ),
      osUptime: os.createOsUptime(ops.op_os_uptime),
    });
  }
  ObjectDefineProperties(finalDenoNs, {
    pid: util.readOnly(runtimeOptions.pid),
    noColor: util.readOnly(runtimeOptions.noColor),
    args: util.readOnly(ObjectFreeze(runtimeOptions.args)),
  });
  // Setup `Deno` global - we're actually overriding already
  // existing global `Deno` with `Deno` namespace from "./deno.ts".
  ObjectDefineProperty(globalThis, "Deno", util.readOnly(finalDenoNs));
}

ObjectDefineProperties(globalThis, {
  bootstrap: {
    value: {
      mainRuntime: bootstrapMainRuntime,
      workerRuntime: bootstrapWorkerRuntime,
    },
    configurable: true,
  },
});<|MERGE_RESOLUTION|>--- conflicted
+++ resolved
@@ -265,6 +265,7 @@
   core.registerErrorClass("InvalidData", errors.InvalidData);
   core.registerErrorClass("TimedOut", errors.TimedOut);
   core.registerErrorClass("Interrupted", errors.Interrupted);
+  core.registerErrorClass("WouldBlock", errors.WouldBlock);
   core.registerErrorClass("WriteZero", errors.WriteZero);
   core.registerErrorClass("UnexpectedEof", errors.UnexpectedEof);
   core.registerErrorClass("BadResource", errors.BadResource);
@@ -343,46 +344,11 @@
     event.listenerCount(globalThis_, "unhandledrejection") > 0;
 }
 
-<<<<<<< HEAD
-  function registerErrors() {
-    core.registerErrorClass("NotFound", errors.NotFound);
-    core.registerErrorClass("PermissionDenied", errors.PermissionDenied);
-    core.registerErrorClass("ConnectionRefused", errors.ConnectionRefused);
-    core.registerErrorClass("ConnectionReset", errors.ConnectionReset);
-    core.registerErrorClass("ConnectionAborted", errors.ConnectionAborted);
-    core.registerErrorClass("NotConnected", errors.NotConnected);
-    core.registerErrorClass("AddrInUse", errors.AddrInUse);
-    core.registerErrorClass("AddrNotAvailable", errors.AddrNotAvailable);
-    core.registerErrorClass("BrokenPipe", errors.BrokenPipe);
-    core.registerErrorClass("AlreadyExists", errors.AlreadyExists);
-    core.registerErrorClass("InvalidData", errors.InvalidData);
-    core.registerErrorClass("TimedOut", errors.TimedOut);
-    core.registerErrorClass("Interrupted", errors.Interrupted);
-    core.registerErrorClass("WouldBlock", errors.WouldBlock);
-    core.registerErrorClass("WriteZero", errors.WriteZero);
-    core.registerErrorClass("UnexpectedEof", errors.UnexpectedEof);
-    core.registerErrorClass("BadResource", errors.BadResource);
-    core.registerErrorClass("Http", errors.Http);
-    core.registerErrorClass("Busy", errors.Busy);
-    core.registerErrorClass("NotSupported", errors.NotSupported);
-    core.registerErrorBuilder(
-      "DOMExceptionOperationError",
-      function DOMExceptionOperationError(msg) {
-        return new domException.DOMException(msg, "OperationError");
-      },
-    );
-    core.registerErrorBuilder(
-      "DOMExceptionQuotaExceededError",
-      function DOMExceptionQuotaExceededError(msg) {
-        return new domException.DOMException(msg, "QuotaExceededError");
-      },
-=======
 function promiseRejectMacrotaskCallback() {
   while (pendingRejections.length > 0) {
     const promise = ArrayPrototypeShift(pendingRejections);
     const hasPendingException = ops.op_has_pending_promise_rejection(
       promise,
->>>>>>> bbcb144a
     );
     const reason = WeakMapPrototypeGet(pendingRejectionsReasons, promise);
     WeakMapPrototypeDelete(pendingRejectionsReasons, promise);
