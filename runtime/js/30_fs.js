--- conflicted
+++ resolved
@@ -18,14 +18,6 @@
   Uint32Array,
 } = primordials;
 import { read, readSync, write, writeSync } from "internal:deno_io/12_io.js";
-<<<<<<< HEAD
-import {
-  readableStreamForRid,
-  writableStreamForRid,
-} from "internal:deno_web/06_streams.js";
-import { pathFromURL } from "internal:runtime/js/06_util.js";
-import { build } from "internal:runtime/js/01_build.js";
-=======
 import * as abortSignal from "internal:deno_web/03_abort_signal.js";
 import {
   readableStreamForRid,
@@ -33,7 +25,6 @@
   writableStreamForRid,
 } from "internal:deno_web/06_streams.js";
 import { pathFromURL } from "internal:deno_web/00_infra.js";
->>>>>>> 76b173b6
 
 function chmodSync(path, mode) {
   ops.op_chmod_sync(pathFromURL(path), mode);
@@ -686,8 +677,6 @@
 
 const File = FsFile;
 
-<<<<<<< HEAD
-=======
 function readFileSync(path) {
   return ops.op_readfile_sync(pathFromURL(path));
 }
@@ -839,7 +828,6 @@
   }
 }
 
->>>>>>> 76b173b6
 export {
   chdir,
   chmod,
