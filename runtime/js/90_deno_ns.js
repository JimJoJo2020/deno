// Copyright 2018-2022 the Deno authors. All rights reserved. MIT license.
"use strict";

((window) => {
  const core = window.Deno.core;
  const __bootstrap = window.__bootstrap;
  __bootstrap.denoNs = {
    metrics: core.metrics,
    test: __bootstrap.testing.test,
    bench: __bootstrap.testing.bench,
    Process: __bootstrap.process.Process,
    run: __bootstrap.process.run,
    isatty: __bootstrap.tty.isatty,
    writeFileSync: __bootstrap.writeFile.writeFileSync,
    writeFile: __bootstrap.writeFile.writeFile,
    writeTextFileSync: __bootstrap.writeFile.writeTextFileSync,
    writeTextFile: __bootstrap.writeFile.writeTextFile,
    readTextFile: __bootstrap.readFile.readTextFile,
    readTextFileSync: __bootstrap.readFile.readTextFileSync,
    readFile: __bootstrap.readFile.readFile,
    readFileSync: __bootstrap.readFile.readFileSync,
    watchFs: __bootstrap.fsEvents.watchFs,
    chmodSync: __bootstrap.fs.chmodSync,
    chmod: __bootstrap.fs.chmod,
    chown: __bootstrap.fs.chown,
    chownSync: __bootstrap.fs.chownSync,
    copyFileSync: __bootstrap.fs.copyFileSync,
    cwd: __bootstrap.fs.cwd,
    makeTempDirSync: __bootstrap.fs.makeTempDirSync,
    makeTempDir: __bootstrap.fs.makeTempDir,
    makeTempFileSync: __bootstrap.fs.makeTempFileSync,
    makeTempFile: __bootstrap.fs.makeTempFile,
    memoryUsage: core.memoryUsage,
    mkdirSync: __bootstrap.fs.mkdirSync,
    mkdir: __bootstrap.fs.mkdir,
    chdir: __bootstrap.fs.chdir,
    copyFile: __bootstrap.fs.copyFile,
    readDirSync: __bootstrap.fs.readDirSync,
    readDir: __bootstrap.fs.readDir,
    readLinkSync: __bootstrap.fs.readLinkSync,
    readLink: __bootstrap.fs.readLink,
    realPathSync: __bootstrap.fs.realPathSync,
    realPath: __bootstrap.fs.realPath,
    removeSync: __bootstrap.fs.removeSync,
    remove: __bootstrap.fs.remove,
    renameSync: __bootstrap.fs.renameSync,
    rename: __bootstrap.fs.rename,
    version: __bootstrap.version.version,
    build: __bootstrap.build.build,
    statSync: __bootstrap.fs.statSync,
    lstatSync: __bootstrap.fs.lstatSync,
    stat: __bootstrap.fs.stat,
    lstat: __bootstrap.fs.lstat,
    truncateSync: __bootstrap.fs.truncateSync,
    truncate: __bootstrap.fs.truncate,
    ftruncateSync: __bootstrap.fs.ftruncateSync,
    ftruncate: __bootstrap.fs.ftruncate,
    errors: __bootstrap.errors.errors,
    // TODO(kt3k): Remove this export at v2
    // See https://github.com/denoland/deno/issues/9294
    customInspect: __bootstrap.console.customInspect,
    inspect: __bootstrap.console.inspect,
    env: __bootstrap.os.env,
    exit: __bootstrap.os.exit,
    execPath: __bootstrap.os.execPath,
    Buffer: __bootstrap.buffer.Buffer,
    readAll: __bootstrap.buffer.readAll,
    readAllSync: __bootstrap.buffer.readAllSync,
    writeAll: __bootstrap.buffer.writeAll,
    writeAllSync: __bootstrap.buffer.writeAllSync,
    copy: __bootstrap.io.copy,
    iter: __bootstrap.io.iter,
    iterSync: __bootstrap.io.iterSync,
    SeekMode: __bootstrap.io.SeekMode,
    read: __bootstrap.io.read,
    readSync: __bootstrap.io.readSync,
    write: __bootstrap.io.write,
    writeSync: __bootstrap.io.writeSync,
    File: __bootstrap.files.File,
    FsFile: __bootstrap.files.FsFile,
    open: __bootstrap.files.open,
    openSync: __bootstrap.files.openSync,
    create: __bootstrap.files.create,
    createSync: __bootstrap.files.createSync,
    stdin: __bootstrap.files.stdin,
    stdout: __bootstrap.files.stdout,
    stderr: __bootstrap.files.stderr,
    seek: __bootstrap.files.seek,
    seekSync: __bootstrap.files.seekSync,
    connect: __bootstrap.net.connect,
    listen: __bootstrap.net.listen,
    connectTls: __bootstrap.tls.connectTls,
    listenTls: __bootstrap.tls.listenTls,
    startTls: __bootstrap.tls.startTls,
    shutdown: __bootstrap.net.shutdown,
    fstatSync: __bootstrap.fs.fstatSync,
    fstat: __bootstrap.fs.fstat,
    fsyncSync: __bootstrap.fs.fsyncSync,
    fsync: __bootstrap.fs.fsync,
    fdatasyncSync: __bootstrap.fs.fdatasyncSync,
    fdatasync: __bootstrap.fs.fdatasync,
    symlink: __bootstrap.fs.symlink,
    symlinkSync: __bootstrap.fs.symlinkSync,
    link: __bootstrap.fs.link,
    linkSync: __bootstrap.fs.linkSync,
    permissions: __bootstrap.permissions.permissions,
    Permissions: __bootstrap.permissions.Permissions,
    PermissionStatus: __bootstrap.permissions.PermissionStatus,
    serveHttp: __bootstrap.http.serveHttp,
    resolveDns: __bootstrap.net.resolveDns,
    upgradeWebSocket: __bootstrap.http.upgradeWebSocket,
    upgradeHttp: __bootstrap.http.upgradeHttp,
    kill: __bootstrap.process.kill,
    addSignalListener: __bootstrap.signals.addSignalListener,
    removeSignalListener: __bootstrap.signals.removeSignalListener,
  };

  __bootstrap.denoNsUnstable = {
    setRaw: __bootstrap.tty.setRaw,
    consoleSize: __bootstrap.tty.consoleSize,
    DiagnosticCategory: __bootstrap.diagnostics.DiagnosticCategory,
    loadavg: __bootstrap.os.loadavg,
    hostname: __bootstrap.os.hostname,
    osRelease: __bootstrap.os.osRelease,
    systemMemoryInfo: __bootstrap.os.systemMemoryInfo,
    networkInterfaces: __bootstrap.os.networkInterfaces,
    getUid: __bootstrap.os.getUid,
<<<<<<< HEAD
    applySourceMap: __bootstrap.errorStack.opApplySourceMap,
=======
    formatDiagnostics: __bootstrap.errorStack.opFormatDiagnostics,
>>>>>>> 5ddb83a4
    sleepSync: __bootstrap.timers.sleepSync,
    listen: __bootstrap.netUnstable.listen,
    connect: __bootstrap.netUnstable.connect,
    listenDatagram: __bootstrap.netUnstable.listenDatagram,
    Listener: __bootstrap.netUnstable.Listener,
    umask: __bootstrap.fs.umask,
    futime: __bootstrap.fs.futime,
    futimeSync: __bootstrap.fs.futimeSync,
    utime: __bootstrap.fs.utime,
    utimeSync: __bootstrap.fs.utimeSync,
    HttpClient: __bootstrap.fetch.HttpClient,
    createHttpClient: __bootstrap.fetch.createHttpClient,
    http: __bootstrap.http,
    dlopen: __bootstrap.ffi.dlopen,
    UnsafePointer: __bootstrap.ffi.UnsafePointer,
    UnsafePointerView: __bootstrap.ffi.UnsafePointerView,
    UnsafeFnPointer: __bootstrap.ffi.UnsafeFnPointer,
    flock: __bootstrap.fs.flock,
    flockSync: __bootstrap.fs.flockSync,
    funlock: __bootstrap.fs.funlock,
    funlockSync: __bootstrap.fs.funlockSync,
    refTimer: __bootstrap.timers.refTimer,
    unrefTimer: __bootstrap.timers.unrefTimer,
    Child: __bootstrap.spawn.Child,
    spawnChild: __bootstrap.spawn.spawnChild,
    spawn: __bootstrap.spawn.spawn,
    spawnSync: __bootstrap.spawn.spawnSync,
  };
})(this);<|MERGE_RESOLUTION|>--- conflicted
+++ resolved
@@ -125,11 +125,6 @@
     systemMemoryInfo: __bootstrap.os.systemMemoryInfo,
     networkInterfaces: __bootstrap.os.networkInterfaces,
     getUid: __bootstrap.os.getUid,
-<<<<<<< HEAD
-    applySourceMap: __bootstrap.errorStack.opApplySourceMap,
-=======
-    formatDiagnostics: __bootstrap.errorStack.opFormatDiagnostics,
->>>>>>> 5ddb83a4
     sleepSync: __bootstrap.timers.sleepSync,
     listen: __bootstrap.netUnstable.listen,
     connect: __bootstrap.netUnstable.connect,
