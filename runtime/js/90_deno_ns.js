// Copyright 2018-2021 the Deno authors. All rights reserved. MIT license.
"use strict";

((window) => {
  const __bootstrap = window.__bootstrap;
  __bootstrap.denoNs = {
    test: __bootstrap.testing.test,
    metrics: __bootstrap.metrics.metrics,
    Process: __bootstrap.process.Process,
    run: __bootstrap.process.run,
    isatty: __bootstrap.tty.isatty,
    writeFileSync: __bootstrap.writeFile.writeFileSync,
    writeFile: __bootstrap.writeFile.writeFile,
    writeTextFileSync: __bootstrap.writeFile.writeTextFileSync,
    writeTextFile: __bootstrap.writeFile.writeTextFile,
    readTextFile: __bootstrap.readFile.readTextFile,
    readTextFileSync: __bootstrap.readFile.readTextFileSync,
    readFile: __bootstrap.readFile.readFile,
    readFileSync: __bootstrap.readFile.readFileSync,
    watchFs: __bootstrap.fsEvents.watchFs,
    chmodSync: __bootstrap.fs.chmodSync,
    chmod: __bootstrap.fs.chmod,
    chown: __bootstrap.fs.chown,
    chownSync: __bootstrap.fs.chownSync,
    copyFileSync: __bootstrap.fs.copyFileSync,
    cwd: __bootstrap.fs.cwd,
    makeTempDirSync: __bootstrap.fs.makeTempDirSync,
    makeTempDir: __bootstrap.fs.makeTempDir,
    makeTempFileSync: __bootstrap.fs.makeTempFileSync,
    makeTempFile: __bootstrap.fs.makeTempFile,
    mkdirSync: __bootstrap.fs.mkdirSync,
    mkdir: __bootstrap.fs.mkdir,
    chdir: __bootstrap.fs.chdir,
    copyFile: __bootstrap.fs.copyFile,
    readDirSync: __bootstrap.fs.readDirSync,
    readDir: __bootstrap.fs.readDir,
    readLinkSync: __bootstrap.fs.readLinkSync,
    readLink: __bootstrap.fs.readLink,
    realPathSync: __bootstrap.fs.realPathSync,
    realPath: __bootstrap.fs.realPath,
    removeSync: __bootstrap.fs.removeSync,
    remove: __bootstrap.fs.remove,
    renameSync: __bootstrap.fs.renameSync,
    rename: __bootstrap.fs.rename,
    version: __bootstrap.version.version,
    build: __bootstrap.build.build,
    statSync: __bootstrap.fs.statSync,
    lstatSync: __bootstrap.fs.lstatSync,
    stat: __bootstrap.fs.stat,
    lstat: __bootstrap.fs.lstat,
    truncateSync: __bootstrap.fs.truncateSync,
    truncate: __bootstrap.fs.truncate,
    ftruncateSync: __bootstrap.fs.ftruncateSync,
    ftruncate: __bootstrap.fs.ftruncate,
    errors: __bootstrap.errors.errors,
    // TODO(kt3k): Remove this export at v2
    // See https://github.com/denoland/deno/issues/9294
    customInspect: __bootstrap.console.customInspect,
    inspect: __bootstrap.console.inspect,
    env: __bootstrap.os.env,
    exit: __bootstrap.os.exit,
    execPath: __bootstrap.os.execPath,
    Buffer: __bootstrap.buffer.Buffer,
    readAll: __bootstrap.buffer.readAll,
    readAllSync: __bootstrap.buffer.readAllSync,
    writeAll: __bootstrap.buffer.writeAll,
    writeAllSync: __bootstrap.buffer.writeAllSync,
    copy: __bootstrap.io.copy,
    iter: __bootstrap.io.iter,
    iterSync: __bootstrap.io.iterSync,
    SeekMode: __bootstrap.io.SeekMode,
    read: __bootstrap.io.read,
    readSync: __bootstrap.io.readSync,
    write: __bootstrap.io.write,
    writeSync: __bootstrap.io.writeSync,
    File: __bootstrap.files.File,
    open: __bootstrap.files.open,
    openSync: __bootstrap.files.openSync,
    create: __bootstrap.files.create,
    createSync: __bootstrap.files.createSync,
    stdin: __bootstrap.files.stdin,
    stdout: __bootstrap.files.stdout,
    stderr: __bootstrap.files.stderr,
    seek: __bootstrap.files.seek,
    seekSync: __bootstrap.files.seekSync,
    connect: __bootstrap.net.connect,
    listen: __bootstrap.net.listen,
    connectTls: __bootstrap.tls.connectTls,
    listenTls: __bootstrap.tls.listenTls,
    shutdown: __bootstrap.net.shutdown,
    fstatSync: __bootstrap.fs.fstatSync,
    fstat: __bootstrap.fs.fstat,
    fsyncSync: __bootstrap.fs.fsyncSync,
    fsync: __bootstrap.fs.fsync,
    fdatasyncSync: __bootstrap.fs.fdatasyncSync,
    fdatasync: __bootstrap.fs.fdatasync,
    symlink: __bootstrap.fs.symlink,
    symlinkSync: __bootstrap.fs.symlinkSync,
    link: __bootstrap.fs.link,
    linkSync: __bootstrap.fs.linkSync,
    permissions: __bootstrap.permissions.permissions,
    Permissions: __bootstrap.permissions.Permissions,
    PermissionStatus: __bootstrap.permissions.PermissionStatus,
    serveHttp: __bootstrap.http.serveHttp,
  };

  __bootstrap.denoNsUnstable = {
    signal: __bootstrap.signals.signal,
    signals: __bootstrap.signals.signals,
    Signal: __bootstrap.signals.Signal,
    SignalStream: __bootstrap.signals.SignalStream,
    emit: __bootstrap.compilerApi.emit,
    kill: __bootstrap.process.kill,
    setRaw: __bootstrap.tty.setRaw,
    consoleSize: __bootstrap.tty.consoleSize,
    DiagnosticCategory: __bootstrap.diagnostics.DiagnosticCategory,
    loadavg: __bootstrap.os.loadavg,
    hostname: __bootstrap.os.hostname,
    osRelease: __bootstrap.os.osRelease,
    systemMemoryInfo: __bootstrap.os.systemMemoryInfo,
    applySourceMap: __bootstrap.errorStack.opApplySourceMap,
    formatDiagnostics: __bootstrap.errorStack.opFormatDiagnostics,
    sleepSync: __bootstrap.timers.sleepSync,
    resolveDns: __bootstrap.net.resolveDns,
    listen: __bootstrap.netUnstable.listen,
    connect: __bootstrap.netUnstable.connect,
    listenDatagram: __bootstrap.netUnstable.listenDatagram,
    startTls: __bootstrap.tls.startTls,
    umask: __bootstrap.fs.umask,
    upgradeWebSocket: __bootstrap.http.upgradeWebSocket,
    futime: __bootstrap.fs.futime,
    futimeSync: __bootstrap.fs.futimeSync,
    utime: __bootstrap.fs.utime,
    utimeSync: __bootstrap.fs.utimeSync,
    HttpClient: __bootstrap.fetch.HttpClient,
    createHttpClient: __bootstrap.fetch.createHttpClient,
    http: __bootstrap.http,
<<<<<<< HEAD
    Command: __bootstrap.command.Command,
    Child: __bootstrap.command.Child,
=======
    dlopen: __bootstrap.ffi.dlopen,
    flock: __bootstrap.fs.flock,
    flockSync: __bootstrap.fs.flockSync,
    funlock: __bootstrap.fs.funlock,
    funlockSync: __bootstrap.fs.funlockSync,
>>>>>>> 1f57cd2c
  };
})(this);<|MERGE_RESOLUTION|>--- conflicted
+++ resolved
@@ -135,15 +135,12 @@
     HttpClient: __bootstrap.fetch.HttpClient,
     createHttpClient: __bootstrap.fetch.createHttpClient,
     http: __bootstrap.http,
-<<<<<<< HEAD
-    Command: __bootstrap.command.Command,
-    Child: __bootstrap.command.Child,
-=======
     dlopen: __bootstrap.ffi.dlopen,
     flock: __bootstrap.fs.flock,
     flockSync: __bootstrap.fs.flockSync,
     funlock: __bootstrap.fs.funlock,
     funlockSync: __bootstrap.fs.funlockSync,
->>>>>>> 1f57cd2c
+    Command: __bootstrap.command.Command,
+    Child: __bootstrap.command.Child,
   };
 })(this);