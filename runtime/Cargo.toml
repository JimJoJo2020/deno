--- conflicted
+++ resolved
@@ -67,17 +67,9 @@
 filetime = "0.2.15"
 fs3 = "0.5.0"
 http = "0.2.4"
-<<<<<<< HEAD
-hyper = { version = "0.14.10", features = ["server", "stream", "http1", "http2", "runtime"] }
-# TODO(lucacasonato): unlock when https://github.com/tkaitchuck/aHash/issues/95 is resolved
-indexmap = "=1.6.2"
+hyper = { version = "0.14.12", features = ["server", "stream", "http1", "http2", "runtime"] }
 ipnet = "2.3.1"
-lazy_static = "1.4.0"
-libc = "0.2.98"
-=======
-hyper = { version = "0.14.12", features = ["server", "stream", "http1", "http2", "runtime"] }
 libc = "0.2.106"
->>>>>>> 4a20435d
 log = "0.4.14"
 lzzzz = '=0.8.0'
 netif = "0.1.1"
