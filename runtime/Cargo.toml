# Copyright 2018-2021 the Deno authors. All rights reserved. MIT license.

[package]
name = "deno_runtime"
version = "0.10.1"
license = "MIT"
authors = ["the Deno authors"]
edition = "2018"
description = "Provides the deno runtime library"
repository = "https://github.com/denoland/deno"

[lib]
name = "deno_runtime"
path = "lib.rs"

[[example]]
name = "hello_runtime"
path = "examples/hello_runtime.rs"

[build-dependencies]
<<<<<<< HEAD
deno_core = { path = "../core", version = "0.82.0" }
deno_console = { path = "../op_crates/console", version = "0.2.0" }
deno_crypto = { path = "../op_crates/crypto", version = "0.16.0" }
deno_fetch = { path = "../op_crates/fetch", version = "0.24.0" }
deno_web = { path = "../op_crates/web", version = "0.32.0" }
deno_url = { path = "../op_crates/url", version = "0.2.0" }
deno_webidl = { path = "../op_crates/webidl", version = "0.2.0" }
deno_websocket = { path = "../op_crates/websocket", version = "0.7.0" }
deno_webgpu = { path = "../op_crates/webgpu", version = "0.3.0" }
deno_webstorage = { path = "../op_crates/webstorage", version = "0.1.0" }
=======
deno_core = { path = "../core", version = "0.83.0" }
deno_console = { path = "../op_crates/console", version = "0.2.1" }
deno_crypto = { path = "../op_crates/crypto", version = "0.16.1" }
deno_fetch = { path = "../op_crates/fetch", version = "0.24.1" }
deno_file = { path = "../op_crates/file", version = "0.1.0" }
deno_web = { path = "../op_crates/web", version = "0.32.1" }
deno_url = { path = "../op_crates/url", version = "0.2.1" }
deno_webidl = { path = "../op_crates/webidl", version = "0.2.1" }
deno_websocket = { path = "../op_crates/websocket", version = "0.7.1" }
deno_webgpu = { path = "../op_crates/webgpu", version = "0.3.1" }
>>>>>>> fd65e6de

[target.'cfg(windows)'.build-dependencies]
winres = "0.1.11"
winapi = "0.3.9"

[dependencies]
<<<<<<< HEAD
deno_core = { path = "../core", version = "0.82.0" }
deno_console = { path = "../op_crates/console", version = "0.2.0" }
deno_crypto = { path = "../op_crates/crypto", version = "0.16.0" }
deno_fetch = { path = "../op_crates/fetch", version = "0.24.0" }
deno_web = { path = "../op_crates/web", version = "0.32.0" }
deno_url = { path = "../op_crates/url", version = "0.2.0" }
deno_webidl = { path = "../op_crates/webidl", version = "0.2.0" }
deno_websocket = { path = "../op_crates/websocket", version = "0.7.0" }
deno_webgpu = { path = "../op_crates/webgpu", version = "0.3.0" }
deno_webstorage = { path = "../op_crates/webstorage", version = "0.1.0" }
=======
deno_core = { path = "../core", version = "0.83.0" }
deno_console = { path = "../op_crates/console", version = "0.2.1" }
deno_crypto = { path = "../op_crates/crypto", version = "0.16.1" }
deno_fetch = { path = "../op_crates/fetch", version = "0.24.1" }
deno_file = { path = "../op_crates/file", version = "0.1.0" }
deno_web = { path = "../op_crates/web", version = "0.32.1" }
deno_url = { path = "../op_crates/url", version = "0.2.1" }
deno_webidl = { path = "../op_crates/webidl", version = "0.2.1" }
deno_websocket = { path = "../op_crates/websocket", version = "0.7.1" }
deno_webgpu = { path = "../op_crates/webgpu", version = "0.3.1" }
>>>>>>> fd65e6de

atty = "0.2.14"
dlopen = "0.1.8"
encoding_rs = "0.8.28"
filetime = "0.2.14"
http = "0.2.3"
hyper = { version = "0.14.4", features = ["server"] }
indexmap = "1.6.1"
lazy_static = "1.4.0"
libc = "0.2.86"
log = "0.4.14"
notify = "5.0.0-pre.4"
percent-encoding = "2.1.0"
regex = "1.4.3"
ring = "0.16.20"
serde = { version = "1.0.123", features = ["derive"] }
sys-info = "0.8.0"
termcolor = "1.1.2"
tokio = { version = "1.4.0", features = ["full"] }
tokio-rustls = "0.22.0"
uuid = { version = "0.8.2", features = ["v4"] }
webpki = "0.21.4"
webpki-roots = "0.21.0"
trust-dns-proto = "0.20.0"
trust-dns-resolver = { version = "0.20.0", features = ["tokio-runtime", "serde-config"] }

[target.'cfg(windows)'.dependencies]
fwdansi = "1.1.0"
winapi = { version = "0.3.9", features = ["knownfolders", "mswsock", "objbase", "shlobj", "tlhelp32", "winbase", "winerror", "winsock2"] }

[target.'cfg(unix)'.dependencies]
nix = "0.20.0"

[dev-dependencies]
# Used in benchmark
test_util = { path = "../test_util" }<|MERGE_RESOLUTION|>--- conflicted
+++ resolved
@@ -18,18 +18,6 @@
 path = "examples/hello_runtime.rs"
 
 [build-dependencies]
-<<<<<<< HEAD
-deno_core = { path = "../core", version = "0.82.0" }
-deno_console = { path = "../op_crates/console", version = "0.2.0" }
-deno_crypto = { path = "../op_crates/crypto", version = "0.16.0" }
-deno_fetch = { path = "../op_crates/fetch", version = "0.24.0" }
-deno_web = { path = "../op_crates/web", version = "0.32.0" }
-deno_url = { path = "../op_crates/url", version = "0.2.0" }
-deno_webidl = { path = "../op_crates/webidl", version = "0.2.0" }
-deno_websocket = { path = "../op_crates/websocket", version = "0.7.0" }
-deno_webgpu = { path = "../op_crates/webgpu", version = "0.3.0" }
-deno_webstorage = { path = "../op_crates/webstorage", version = "0.1.0" }
-=======
 deno_core = { path = "../core", version = "0.83.0" }
 deno_console = { path = "../op_crates/console", version = "0.2.1" }
 deno_crypto = { path = "../op_crates/crypto", version = "0.16.1" }
@@ -40,25 +28,13 @@
 deno_webidl = { path = "../op_crates/webidl", version = "0.2.1" }
 deno_websocket = { path = "../op_crates/websocket", version = "0.7.1" }
 deno_webgpu = { path = "../op_crates/webgpu", version = "0.3.1" }
->>>>>>> fd65e6de
+deno_webstorage = { path = "../op_crates/webstorage", version = "0.1.0" }
 
 [target.'cfg(windows)'.build-dependencies]
 winres = "0.1.11"
 winapi = "0.3.9"
 
 [dependencies]
-<<<<<<< HEAD
-deno_core = { path = "../core", version = "0.82.0" }
-deno_console = { path = "../op_crates/console", version = "0.2.0" }
-deno_crypto = { path = "../op_crates/crypto", version = "0.16.0" }
-deno_fetch = { path = "../op_crates/fetch", version = "0.24.0" }
-deno_web = { path = "../op_crates/web", version = "0.32.0" }
-deno_url = { path = "../op_crates/url", version = "0.2.0" }
-deno_webidl = { path = "../op_crates/webidl", version = "0.2.0" }
-deno_websocket = { path = "../op_crates/websocket", version = "0.7.0" }
-deno_webgpu = { path = "../op_crates/webgpu", version = "0.3.0" }
-deno_webstorage = { path = "../op_crates/webstorage", version = "0.1.0" }
-=======
 deno_core = { path = "../core", version = "0.83.0" }
 deno_console = { path = "../op_crates/console", version = "0.2.1" }
 deno_crypto = { path = "../op_crates/crypto", version = "0.16.1" }
@@ -69,7 +45,7 @@
 deno_webidl = { path = "../op_crates/webidl", version = "0.2.1" }
 deno_websocket = { path = "../op_crates/websocket", version = "0.7.1" }
 deno_webgpu = { path = "../op_crates/webgpu", version = "0.3.1" }
->>>>>>> fd65e6de
+deno_webstorage = { path = "../op_crates/webstorage", version = "0.1.0" }
 
 atty = "0.2.14"
 dlopen = "0.1.8"
