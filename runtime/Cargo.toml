# Copyright 2018-2021 the Deno authors. All rights reserved. MIT license.

[package]
name = "deno_runtime"
version = "0.5.0"
license = "MIT"
authors = ["the Deno authors"]
edition = "2018"
description = "Provides the deno runtime library"
repository = "https://github.com/denoland/deno"

[lib]
name = "deno_runtime"
path = "lib.rs"

[[example]]
name = "hello_runtime"
path = "examples/hello_runtime.rs"

[build-dependencies]
deno_core = { path = "../core", version = "0.75.0" }
deno_crypto = { path = "../op_crates/crypto", version = "0.9.0" }
deno_fetch = { path = "../op_crates/fetch", version = "0.18.0" }
deno_web = { path = "../op_crates/web", version = "0.26.0" }
deno_websocket = { path = "../op_crates/websocket", version = "0.1.0" }

[target.'cfg(windows)'.build-dependencies]
winres = "0.1.11"
winapi = "0.3.9"

[dependencies]
deno_core = { path = "../core", version = "0.75.0" }
deno_crypto = { path = "../op_crates/crypto", version = "0.9.0" }
deno_fetch = { path = "../op_crates/fetch", version = "0.18.0" }
deno_web = { path = "../op_crates/web", version = "0.26.0" }
deno_websocket = { path = "../op_crates/websocket", version = "0.1.0" }

atty = "0.2.14"
dlopen = "0.1.8"
encoding_rs = "0.8.26"
env_logger = "0.8.2"
filetime = "0.2.13"
http = "0.2.3"
hyper = { version = "0.14.2", features = ["server"] }
indexmap = "1.6.1"
lazy_static = "1.4.0"
libc = "0.2.82"
log = "0.4.13"
notify = "5.0.0-pre.4"
percent-encoding = "2.1.0"
regex = "1.4.3"
ring = "0.16.19"
rustyline = { version = "7.1.0", default-features = false }
rustyline-derive = "0.4.0"
serde = { version = "1.0.116", features = ["derive"] }
shell-escape = "0.1.5"
sys-info = "0.7.0"
<<<<<<< HEAD
termcolor = "1.1.0"
tokio = { version = "0.2.22", features = ["full"] }
tokio-rustls = "0.14.1"
uuid = { version = "0.8.1", features = ["v4"] }
hyper = "0.13.9"
webpki = "0.21.3"
webpki-roots = "=0.19.0" # Pinned to v0.19.0 to match 'reqwest'.
trust-dns-proto = "0.20.0"
trust-dns-resolver = { version = "0.20.0", features = ["tokio-runtime", "serde-config"] }
=======
termcolor = "1.1.2"
tokio = { version = "1.0.1", features = ["full"] }
tokio-rustls = "0.22.0"
uuid = { version = "0.8.2", features = ["v4"] }
webpki = "0.21.4"
webpki-roots = "0.21.0"
>>>>>>> 46a072c7

[target.'cfg(windows)'.dependencies]
fwdansi = "1.1.0"
winapi = { version = "0.3.9", features = ["knownfolders", "mswsock", "objbase", "shlobj", "tlhelp32", "winbase", "winerror", "winsock2"] }

[target.'cfg(unix)'.dependencies]
nix = "0.19.1"

[dev-dependencies]
# Used in benchmark
test_util = { path = "../test_util" }<|MERGE_RESOLUTION|>--- conflicted
+++ resolved
@@ -55,24 +55,14 @@
 serde = { version = "1.0.116", features = ["derive"] }
 shell-escape = "0.1.5"
 sys-info = "0.7.0"
-<<<<<<< HEAD
-termcolor = "1.1.0"
-tokio = { version = "0.2.22", features = ["full"] }
-tokio-rustls = "0.14.1"
-uuid = { version = "0.8.1", features = ["v4"] }
-hyper = "0.13.9"
-webpki = "0.21.3"
-webpki-roots = "=0.19.0" # Pinned to v0.19.0 to match 'reqwest'.
-trust-dns-proto = "0.20.0"
-trust-dns-resolver = { version = "0.20.0", features = ["tokio-runtime", "serde-config"] }
-=======
 termcolor = "1.1.2"
 tokio = { version = "1.0.1", features = ["full"] }
 tokio-rustls = "0.22.0"
 uuid = { version = "0.8.2", features = ["v4"] }
 webpki = "0.21.4"
 webpki-roots = "0.21.0"
->>>>>>> 46a072c7
+trust-dns-proto = "0.20.0"
+trust-dns-resolver = { version = "0.20.0", features = ["tokio-runtime", "serde-config"] }
 
 [target.'cfg(windows)'.dependencies]
 fwdansi = "1.1.0"
