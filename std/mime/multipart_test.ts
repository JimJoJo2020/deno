--- conflicted
+++ resolved
@@ -95,13 +95,7 @@
   const mw = new MultipartWriter(buf);
   await mw.writeField("foo", "foo");
   await mw.writeField("bar", "bar");
-<<<<<<< HEAD
-  const f = await open(path.resolve("./multipart/fixtures/sample.txt"), {
-    read: true
-  });
-=======
   const f = await open(path.resolve("./mime/testdata/sample.txt"), "r");
->>>>>>> fe566205
   await mw.writeFile("file", "sample.txt", f);
   await mw.close();
 });
