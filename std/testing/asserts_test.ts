// Copyright 2018-2020 the Deno authors. All rights reserved. MIT license.
import {
  _format,
  assert,
  assertNotEquals,
  assertStringContains,
  assertArrayContains,
  assertMatch,
  assertEquals,
  assertStrictEquals,
  assertThrows,
  assertThrowsAsync,
  AssertionError,
  equal,
  fail,
  unimplemented,
  unreachable,
} from "./asserts.ts";
import { red, green, gray, bold, yellow, stripColor } from "../fmt/colors.ts";

Deno.test("testingEqual", function (): void {
  assert(equal("world", "world"));
  assert(!equal("hello", "world"));
  assert(equal(5, 5));
  assert(!equal(5, 6));
  assert(equal(NaN, NaN));
  assert(equal({ hello: "world" }, { hello: "world" }));
  assert(!equal({ world: "hello" }, { hello: "world" }));
  assert(
    equal(
      { hello: "world", hi: { there: "everyone" } },
      { hello: "world", hi: { there: "everyone" } },
    ),
  );
  assert(
    !equal(
      { hello: "world", hi: { there: "everyone" } },
      { hello: "world", hi: { there: "everyone else" } },
    ),
  );
  assert(equal(/deno/, /deno/));
  assert(!equal(/deno/, /node/));
  assert(equal(new Date(2019, 0, 3), new Date(2019, 0, 3)));
  assert(!equal(new Date(2019, 0, 3), new Date(2019, 1, 3)));
  assert(
    !equal(
      new Date(2019, 0, 3, 4, 20, 1, 10),
      new Date(2019, 0, 3, 4, 20, 1, 20),
    ),
  );
  assert(equal(new Set([1]), new Set([1])));
  assert(!equal(new Set([1]), new Set([2])));
  assert(equal(new Set([1, 2, 3]), new Set([3, 2, 1])));
  assert(equal(new Set([1, new Set([2, 3])]), new Set([new Set([3, 2]), 1])));
  assert(!equal(new Set([1, 2]), new Set([3, 2, 1])));
  assert(!equal(new Set([1, 2, 3]), new Set([4, 5, 6])));
  assert(equal(new Set("denosaurus"), new Set("denosaurussss")));
  assert(equal(new Map(), new Map()));
  assert(
    equal(
      new Map([
        ["foo", "bar"],
        ["baz", "baz"],
      ]),
      new Map([
        ["foo", "bar"],
        ["baz", "baz"],
      ]),
    ),
  );
  assert(
    equal(
      new Map([["foo", new Map([["bar", "baz"]])]]),
      new Map([["foo", new Map([["bar", "baz"]])]]),
    ),
  );
  assert(
    equal(
      new Map([["foo", { bar: "baz" }]]),
      new Map([["foo", { bar: "baz" }]]),
    ),
  );
  assert(
    equal(
      new Map([
        ["foo", "bar"],
        ["baz", "qux"],
      ]),
      new Map([
        ["baz", "qux"],
        ["foo", "bar"],
      ]),
    ),
  );
  assert(equal(new Map([["foo", ["bar"]]]), new Map([["foo", ["bar"]]])));
  assert(!equal(new Map([["foo", "bar"]]), new Map([["bar", "baz"]])));
  assert(
    !equal(
      new Map([["foo", "bar"]]),
      new Map([
        ["foo", "bar"],
        ["bar", "baz"],
      ]),
    ),
  );
  assert(
    !equal(
      new Map([["foo", new Map([["bar", "baz"]])]]),
      new Map([["foo", new Map([["bar", "qux"]])]]),
    ),
  );
  assert(equal(new Map([[{ x: 1 }, true]]), new Map([[{ x: 1 }, true]])));
  assert(!equal(new Map([[{ x: 1 }, true]]), new Map([[{ x: 1 }, false]])));
  assert(!equal(new Map([[{ x: 1 }, true]]), new Map([[{ x: 2 }, true]])));
  assert(equal([1, 2, 3], [1, 2, 3]));
  assert(equal([1, [2, 3]], [1, [2, 3]]));
  assert(!equal([1, 2, 3, 4], [1, 2, 3]));
  assert(!equal([1, 2, 3, 4], [1, 2, 3]));
  assert(!equal([1, 2, 3, 4], [1, 4, 2, 3]));
  assert(equal(new Uint8Array([1, 2, 3, 4]), new Uint8Array([1, 2, 3, 4])));
  assert(!equal(new Uint8Array([1, 2, 3, 4]), new Uint8Array([2, 1, 4, 3])));
  assert(
    equal(new URL("https://example.test"), new URL("https://example.test")),
  );
  assert(
    !equal(
      new URL("https://example.test"),
      new URL("https://example.test/with-path"),
    ),
  );
});

Deno.test("testingNotEquals", function (): void {
  const a = { foo: "bar" };
  const b = { bar: "foo" };
  assertNotEquals(a, b);
  assertNotEquals("Denosaurus", "Tyrannosaurus");
  assertNotEquals(
    new Date(2019, 0, 3, 4, 20, 1, 10),
    new Date(2019, 0, 3, 4, 20, 1, 20),
  );
  let didThrow;
  try {
    assertNotEquals("Raptor", "Raptor");
    didThrow = false;
  } catch (e) {
    assert(e instanceof AssertionError);
    didThrow = true;
  }
  assertEquals(didThrow, true);
});

Deno.test("testingAssertStringContains", function (): void {
  assertStringContains("Denosaurus", "saur");
  assertStringContains("Denosaurus", "Deno");
  assertStringContains("Denosaurus", "rus");
  let didThrow;
  try {
    assertStringContains("Denosaurus", "Raptor");
    didThrow = false;
  } catch (e) {
    assert(e instanceof AssertionError);
    didThrow = true;
  }
  assertEquals(didThrow, true);
});

Deno.test("testingArrayContains", function (): void {
  const fixture = ["deno", "iz", "luv"];
  const fixtureObject = [{ deno: "luv" }, { deno: "Js" }];
  assertArrayContains(fixture, ["deno"]);
  assertArrayContains(fixtureObject, [{ deno: "luv" }]);
  assertArrayContains(
    Uint8Array.from([1, 2, 3, 4]),
    Uint8Array.from([1, 2, 3]),
  );
  assertThrows(
    (): void => assertArrayContains(fixtureObject, [{ deno: "node" }]),
    AssertionError,
    `actual: "[
  {
    deno: "luv",
  },
  {
    deno: "Js",
  },
]" expected to contain: "[
  {
    deno: "node",
  },
]"
missing: [
  {
    deno: "node",
  },
]`,
  );
});

Deno.test("testingAssertStringContainsThrow", function (): void {
  let didThrow = false;
  try {
    assertStringContains("Denosaurus from Jurassic", "Raptor");
  } catch (e) {
    assert(
      e.message ===
        `actual: "Denosaurus from Jurassic" expected to contain: "Raptor"`,
    );
    assert(e instanceof AssertionError);
    didThrow = true;
  }
  assert(didThrow);
});

Deno.test("testingAssertStringMatching", function (): void {
  assertMatch("foobar@deno.com", RegExp(/[a-zA-Z]+@[a-zA-Z]+.com/));
});

Deno.test("testingAssertStringMatchingThrows", function (): void {
  let didThrow = false;
  try {
    assertMatch("Denosaurus from Jurassic", RegExp(/Raptor/));
  } catch (e) {
    assert(
      e.message ===
        `actual: "Denosaurus from Jurassic" expected to match: "/Raptor/"`,
    );
    assert(e instanceof AssertionError);
    didThrow = true;
  }
  assert(didThrow);
});

Deno.test("testingAssertsUnimplemented", function (): void {
  let didThrow = false;
  try {
    unimplemented();
  } catch (e) {
    assert(e.message === "unimplemented");
    assert(e instanceof AssertionError);
    didThrow = true;
  }
  assert(didThrow);
});

Deno.test("testingAssertsUnreachable", function (): void {
  let didThrow = false;
  try {
    unreachable();
  } catch (e) {
    assert(e.message === "unreachable");
    assert(e instanceof AssertionError);
    didThrow = true;
  }
  assert(didThrow);
});

Deno.test("testingAssertFail", function (): void {
  assertThrows(fail, AssertionError, "Failed assertion.");
  assertThrows(
    (): void => {
      fail("foo");
    },
    AssertionError,
    "Failed assertion: foo",
  );
});

Deno.test("testingAssertFailWithWrongErrorClass", function (): void {
  assertThrows(
    (): void => {
      //This next assertThrows will throw an AssertionError due to the wrong
      //expected error class
      assertThrows(
        (): void => {
          fail("foo");
        },
<<<<<<< HEAD
        Error,
        "Failed assertion: foo",
      );
    },
    AssertionError,
    `Expected error to be instance of "Error", but was "AssertionError"`,
=======
        TypeError,
        "Failed assertion: foo"
      );
    },
    AssertionError,
    `Expected error to be instance of "TypeError", but was "AssertionError"`
>>>>>>> 9eca71ca
  );
});

Deno.test("testingAssertThrowsWithReturnType", () => {
  assertThrows(() => {
    throw new Error();
  });
});

Deno.test("testingAssertThrowsAsyncWithReturnType", () => {
  assertThrowsAsync(() => {
    throw new Error();
  });
});

const createHeader = (): string[] => [
  "",
  "",
  `    ${gray(bold("[Diff]"))} ${red(bold("Actual"))} / ${
    green(bold("Expected"))
  }`,
  "",
  "",
];

const added: (s: string) => string = (s: string): string => green(bold(s));
const removed: (s: string) => string = (s: string): string => red(bold(s));

Deno.test({
  name: "pass case",
  fn(): void {
    assertEquals({ a: 10 }, { a: 10 });
    assertEquals(true, true);
    assertEquals(10, 10);
    assertEquals("abc", "abc");
    assertEquals({ a: 10, b: { c: "1" } }, { a: 10, b: { c: "1" } });
  },
});

Deno.test({
  name: "failed with number",
  fn(): void {
    assertThrows(
      (): void => assertEquals(1, 2),
      AssertionError,
      [
        "Values are not equal:",
        ...createHeader(),
        removed(`-   ${yellow("1")}`),
        added(`+   ${yellow("2")}`),
        "",
      ].join("\n"),
    );
  },
});

Deno.test({
  name: "failed with number vs string",
  fn(): void {
    assertThrows(
      (): void => assertEquals(1, "1"),
      AssertionError,
      [
        "Values are not equal:",
        ...createHeader(),
        removed(`-   ${yellow("1")}`),
        added(`+   "1"`),
      ].join("\n"),
    );
  },
});

Deno.test({
  name: "failed with array",
  fn(): void {
    assertThrows(
      (): void => assertEquals([1, "2", 3], ["1", "2", 3]),
      AssertionError,
      `
    [
-     1,
+     "1",
      "2",
      3,
    ]`,
    );
  },
});

Deno.test({
  name: "failed with object",
  fn(): void {
    assertThrows(
      (): void => assertEquals({ a: 1, b: "2", c: 3 }, { a: 1, b: 2, c: [3] }),
      AssertionError,
      `
    {
      a: 1,
+     b: 2,
+     c: [
+       3,
+     ],
-     b: "2",
-     c: 3,
    }`,
    );
  },
});

Deno.test({
  name: "failed with date",
  fn(): void {
    assertThrows(
      (): void =>
        assertEquals(
          new Date(2019, 0, 3, 4, 20, 1, 10),
          new Date(2019, 0, 3, 4, 20, 1, 20),
        ),
      AssertionError,
      [
        "Values are not equal:",
        ...createHeader(),
        removed(`-   ${new Date(2019, 0, 3, 4, 20, 1, 10).toISOString()}`),
        added(`+   ${new Date(2019, 0, 3, 4, 20, 1, 20).toISOString()}`),
        "",
      ].join("\n"),
    );
  },
});

Deno.test({
  name: "strict pass case",
  fn(): void {
    assertStrictEquals(true, true);
    assertStrictEquals(10, 10);
    assertStrictEquals("abc", "abc");

    const xs = [1, false, "foo"];
    const ys = xs;
    assertStrictEquals(xs, ys);

    const x = { a: 1 };
    const y = x;
    assertStrictEquals(x, y);
  },
});

Deno.test({
  name: "strict failed with structure diff",
  fn(): void {
    assertThrows(
      (): void => assertStrictEquals({ a: 1, b: 2 }, { a: 1, c: [3] }),
      AssertionError,
      `
    {
      a: 1,
+     c: [
+       3,
+     ],
-     b: 2,
    }`,
    );
  },
});

Deno.test({
  name: "strict failed with reference diff",
  fn(): void {
    assertThrows(
      (): void => assertStrictEquals({ a: 1, b: 2 }, { a: 1, b: 2 }),
      AssertionError,
      `Values have the same structure but are not reference-equal:

    {
      a: 1,
      b: 2,
    }`,
    );
  },
});

Deno.test({
  name: "assert* functions with specified type paratemeter",
  fn(): void {
    assertEquals<string>("hello", "hello");
    assertNotEquals<number>(1, 2);
    assertArrayContains<boolean>([true, false], [true]);
    const value = { x: 1 };
    assertStrictEquals<typeof value>(value, value);
  },
});

Deno.test("Assert Throws Non-Error Fail", () => {
  assertThrows(
    () => {
      assertThrows(
        () => {
          throw "Panic!";
        },
        String,
        "Panic!",
      );
    },
    AssertionError,
    "A non-Error object was thrown.",
  );

  assertThrows(
    () => {
      assertThrows(() => {
        throw null;
      });
    },
    AssertionError,
    "A non-Error object was thrown.",
  );

  assertThrows(
    () => {
      assertThrows(() => {
        throw undefined;
      });
    },
    AssertionError,
    "A non-Error object was thrown.",
  );
});

Deno.test("Assert Throws Async Non-Error Fail", () => {
  assertThrowsAsync(
    () => {
      return assertThrowsAsync(
        () => {
          return Promise.reject("Panic!");
        },
        String,
        "Panic!",
      );
    },
    AssertionError,
    "A non-Error object was thrown or rejected.",
  );

  assertThrowsAsync(
    () => {
      return assertThrowsAsync(() => {
        return Promise.reject(null);
      });
    },
    AssertionError,
    "A non-Error object was thrown or rejected.",
  );

  assertThrowsAsync(
    () => {
      return assertThrowsAsync(() => {
        return Promise.reject(undefined);
      });
    },
    AssertionError,
    "A non-Error object was thrown or rejected.",
  );

  assertThrowsAsync(
    () => {
      return assertThrowsAsync(() => {
        throw undefined;
      });
    },
    AssertionError,
    "A non-Error object was thrown or rejected.",
  );
});

Deno.test("assertEquals diff for differently ordered objects", () => {
  assertThrows(
    () => {
      assertEquals(
        {
          aaaaaaaaaaaaaaaaaaaaaaaa: 0,
          bbbbbbbbbbbbbbbbbbbbbbbb: 0,
          ccccccccccccccccccccccc: 0,
        },
        {
          ccccccccccccccccccccccc: 1,
          aaaaaaaaaaaaaaaaaaaaaaaa: 0,
          bbbbbbbbbbbbbbbbbbbbbbbb: 0,
        },
      );
    },
    AssertionError,
    `
    {
      aaaaaaaaaaaaaaaaaaaaaaaa: 0,
      bbbbbbbbbbbbbbbbbbbbbbbb: 0,
-     ccccccccccccccccccccccc: 0,
+     ccccccccccccccccccccccc: 1,
    }`,
  );
});

// Check that the diff formatter overrides some default behaviours of
// `Deno.inspect()` which are problematic for diffing.
Deno.test("assert diff formatting", () => {
  // Wraps objects into multiple lines even when they are small. Prints trailing
  // commas.
  assertEquals(
    stripColor(_format({ a: 1, b: 2 })),
    `{
  a: 1,
  b: 2,
}`,
  );

  // Same for nested small objects.
  assertEquals(
    stripColor(_format([{ x: { a: 1, b: 2 }, y: ["a", "b"] }])),
    `[
  {
    x: {
      a: 1,
      b: 2,
    },
    y: [
      "a",
      "b",
    ],
  },
]`,
  );

  // Grouping is disabled.
  assertEquals(
    stripColor(_format(["i", "i", "i", "i", "i", "i", "i"])),
    `[
  "i",
  "i",
  "i",
  "i",
  "i",
  "i",
  "i",
]`,
  );
});

Deno.test("Assert Throws Parent Error", () => {
  assertThrows(
    () => {
      throw new AssertionError("Fail!");
    },
    Error,
    "Fail!"
  );
});

Deno.test("Assert Throws Async Parent Error", () => {
  assertThrowsAsync(
    () => {
      throw new AssertionError("Fail!");
    },
    Error,
    "Fail!"
  );
});<|MERGE_RESOLUTION|>--- conflicted
+++ resolved
@@ -275,21 +275,12 @@
         (): void => {
           fail("foo");
         },
-<<<<<<< HEAD
-        Error,
+        TypeError,
         "Failed assertion: foo",
       );
     },
     AssertionError,
-    `Expected error to be instance of "Error", but was "AssertionError"`,
-=======
-        TypeError,
-        "Failed assertion: foo"
-      );
-    },
-    AssertionError,
-    `Expected error to be instance of "TypeError", but was "AssertionError"`
->>>>>>> 9eca71ca
+    `Expected error to be instance of "TypeError", but was "AssertionError"`,
   );
 });
 
