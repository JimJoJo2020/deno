--- conflicted
+++ resolved
@@ -1,13 +1,8 @@
 import { BufReader, BufWriter } from "../io/bufio.ts";
 import { TextProtoReader } from "../textproto/mod.ts";
 import { assert } from "../testing/asserts.ts";
-<<<<<<< HEAD
-import { encoder, encode } from "../strings/mod.ts";
+import { encoder, encode } from "../encoding/utf8.ts";
 import { ServerResponse, ServerRequest } from "./server.ts";
-=======
-import { encoder } from "../encoding/utf8.ts";
-import { ServerRequest, Response } from "./server.ts";
->>>>>>> c7387979
 import { STATUS_TEXT } from "./http_status.ts";
 import { letTimeout, timeoutReader } from "../util/async.ts";
 import { bytesReader } from "../io/readers.ts";
@@ -391,7 +386,6 @@
 /** Read HTTP/1.1 request line and */
 export async function readRequest(
   conn: Deno.Conn,
-<<<<<<< HEAD
   opts?: {
     r?: BufReader;
     w?: BufWriter;
@@ -464,45 +458,6 @@
   if (req.trailers) {
     await writeTrailers(bufw, headers, await req.trailers());
   }
-=======
-  // The reader and writer buffers may be constructed externally so they can be
-  // shared by requests on the same connection -- see `Server`.
-  reader?: BufReader,
-  writer?: BufWriter
-): Promise<ServerRequest | Deno.EOF> {
-  reader = reader ?? new BufReader(conn);
-  writer = writer ?? new BufWriter(conn);
-  const tp = new TextProtoReader(reader);
-  let firstLine: string | Deno.EOF;
-  let headers: Headers | Deno.EOF;
-  try {
-    firstLine = await tp.readLine(); // e.g. GET /index.html HTTP/1.0
-    if (firstLine == Deno.EOF) {
-      return Deno.EOF;
-    }
-    headers = await tp.readMIMEHeader();
-    if (headers == Deno.EOF) {
-      throw new Deno.errors.UnexpectedEof();
-    }
-  } catch (error) {
-    // An error was thrown while parsing request headers.
-    await writeResponse(writer, {
-      status: 400,
-      body: encoder.encode(`${error.message}\r\n\r\n`),
-    });
-    throw error;
-  }
-
-  const req = new ServerRequest();
-  req.conn = conn;
-  req.r = reader;
-  req.w = writer;
-  [req.method, req.url, req.proto] = firstLine.split(" ", 3);
-  [req.protoMinor, req.protoMajor] = parseHTTPVersion(req.proto);
-  req.headers = headers;
-  fixLength(req);
-  return req;
->>>>>>> c7387979
 }
 
 export function setupBody(
