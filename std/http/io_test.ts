import {
  AssertionError,
  assertThrowsAsync,
  assertEquals,
  assert,
  assertNotEquals,
} from "../testing/asserts.ts";
import {
  bodyReader,
  writeTrailers,
  readTrailers,
  parseHTTPVersion,
  readRequest,
  writeResponse,
  parseKeepAlive,
  KeepAlive,
  writeRequest,
  readResponse,
} from "./io.ts";
import { encode, decode } from "../encoding/utf8.ts";
import { BufReader, ReadLineResult } from "../io/bufio.ts";
import { chunkedBodyReader } from "./io.ts";
<<<<<<< HEAD
import { ServerResponse, ServerRequest } from "./server.ts";
import { StringReader, stringReader, multiReader } from "../io/readers.ts";
import { mockConn } from "./testing.ts";
import { ClientRequest } from "./client.ts";
import { TimeoutError, deferred } from "../util/async.ts";
import { readUntilEOF } from "../io/ioutil.ts";
const { Buffer, test } = Deno;
=======
import { ServerRequest, Response } from "./server.ts";
import { StringReader } from "../io/readers.ts";
import { mockConn } from "./mock.ts";
const { Buffer, test, readAll } = Deno;
>>>>>>> de2c0424

const kBuf = new Uint8Array(1);
test("[http/io] bodyReader", async () => {
  const text = "Hello, Deno";
  const r = bodyReader(text.length, new BufReader(new Buffer(encode(text))));
  assertEquals(decode(await Deno.readAll(r)), text);
  assertEquals(await r.read(kBuf), Deno.EOF);
});
function chunkify(n: number, char: string): string {
  const v = Array.from({ length: n })
    .map(() => `${char}`)
    .join("");
  return `${n.toString(16)}\r\n${v}\r\n`;
}
test("[http/io] chunkedBodyReader", async () => {
  const body = [
    chunkify(3, "a"),
    chunkify(5, "b"),
    chunkify(11, "c"),
    chunkify(22, "d"),
    chunkify(0, ""),
  ].join("");
  const h = new Headers();
  const r = chunkedBodyReader(h, new BufReader(new Buffer(encode(body))));
  let result: number | null;
  // Use small buffer as some chunks exceed buffer size
  const buf = new Uint8Array(5);
  const dest = new Buffer();
  while ((result = await r.read(buf)) !== null) {
    const len = Math.min(buf.byteLength, result);
    await dest.write(buf.subarray(0, len));
  }
  const exp = "aaabbbbbcccccccccccdddddddddddddddddddddd";
<<<<<<< HEAD
  assertEquals(dest.toString(), exp);
  assertEquals(await r.read(kBuf), Deno.EOF);
=======
  assertEquals(new TextDecoder().decode(dest.bytes()), exp);
>>>>>>> de2c0424
});

test("[http/io] chunkedBodyReader with trailers", async () => {
  const body = [
    chunkify(3, "a"),
    chunkify(5, "b"),
    chunkify(11, "c"),
    chunkify(22, "d"),
    chunkify(0, ""),
    "deno: land\r\n",
    "node: js\r\n",
    "\r\n",
  ].join("");
  const h = new Headers({
    trailer: "deno,node",
  });
  const r = chunkedBodyReader(h, new BufReader(new Buffer(encode(body))));
  assertEquals(h.has("trailer"), true);
  assertEquals(h.has("deno"), false);
  assertEquals(h.has("node"), false);
  const act = decode(await Deno.readAll(r));
  const exp = "aaabbbbbcccccccccccdddddddddddddddddddddd";
  assertEquals(act, exp);
  assertEquals(h.has("trailer"), false);
  assertEquals(h.get("deno"), "land");
  assertEquals(h.get("node"), "js");
  assertEquals(await r.read(kBuf), Deno.EOF);
});

test("[http/io] readTrailers", async () => {
  const h = new Headers({
    trailer: "deno,node",
  });
  const trailer = ["deno: land", "node: js", "", ""].join("\r\n");
  await readTrailers(h, new BufReader(new Buffer(encode(trailer))));
  assertEquals(h.has("trailer"), false);
  assertEquals(h.get("deno"), "land");
  assertEquals(h.get("node"), "js");
});

test("[http/io] readTrailer should throw if undeclared headers found in trailer", async () => {
  const patterns = [
    ["deno,node", "deno: land\r\nnode: js\r\ngo: lang\r\n\r\n"],
    ["deno", "node: js\r\n\r\n"],
    ["deno", "node:js\r\ngo: lang\r\n\r\n"],
  ];
  for (const [header, trailer] of patterns) {
    const h = new Headers({
      trailer: header,
    });
    await assertThrowsAsync(
      async () => {
        await readTrailers(h, new BufReader(new Buffer(encode(trailer))));
      },
      Error,
      "Undeclared trailer field"
    );
  }
});

test("[http/io] readTrailer should throw if trailer contains prohibited fields", async () => {
  for (const f of ["content-length", "trailer", "transfer-encoding"]) {
    const h = new Headers({
      trailer: f,
    });
    await assertThrowsAsync(
      async () => {
        await readTrailers(h, new BufReader(new Buffer()));
      },
      Error,
      "Prohibited field for trailer"
    );
  }
});

test("[http/io] writeTrailer", async () => {
  const w = new Buffer();
  await writeTrailers(
    w,
    new Headers({ "transfer-encoding": "chunked", trailer: "deno,node" }),
    new Headers({ deno: "land", node: "js" })
  );
  assertEquals(
    new TextDecoder().decode(w.bytes()),
    "deno: land\r\nnode: js\r\n\r\n"
  );
});

test("[http/io] writeTrailer should throw", async () => {
  const w = new Buffer();
  await assertThrowsAsync(
    () => {
      return writeTrailers(w, new Headers(), new Headers());
    },
    Error,
    'must have "trailer"'
  );
  await assertThrowsAsync(
    () => {
      return writeTrailers(w, new Headers({ trailer: "deno" }), new Headers());
    },
    Error,
    "only allowed"
  );
  for (const f of ["content-length", "trailer", "transfer-encoding"]) {
    await assertThrowsAsync(
      () => {
        return writeTrailers(
          w,
          new Headers({ "transfer-encoding": "chunked", trailer: f }),
          new Headers({ [f]: "1" })
        );
      },
      AssertionError,
      "prohibited"
    );
  }
  await assertThrowsAsync(
    () => {
      return writeTrailers(
        w,
        new Headers({ "transfer-encoding": "chunked", trailer: "deno" }),
        new Headers({ node: "js" })
      );
    },
    AssertionError,
    "Not trailer"
  );
});

// Ported from https://github.com/golang/go/blob/f5c43b9/src/net/http/request_test.go#L535-L565
test("[http/io] parseHttpVersion", (): void => {
  const testCases = [
    { in: "HTTP/0.9", want: [0, 9] },
    { in: "HTTP/1.0", want: [1, 0] },
    { in: "HTTP/1.1", want: [1, 1] },
    { in: "HTTP/3.14", want: [3, 14] },
    { in: "HTTP", err: true },
    { in: "HTTP/one.one", err: true },
    { in: "HTTP/1.1/", err: true },
    { in: "HTTP/-1.0", err: true },
    { in: "HTTP/0.-1", err: true },
    { in: "HTTP/", err: true },
    { in: "HTTP/1,0", err: true },
    { in: "HTTP/1.1000001", err: true },
  ];
  for (const t of testCases) {
    let r, err;
    try {
      r = parseHTTPVersion(t.in);
    } catch (e) {
      err = e;
    }
    if (t.err) {
      assert(err instanceof Error, t.in);
    } else {
      assertEquals(err, undefined);
      assertEquals(r, t.want, t.in);
    }
  }
});

<<<<<<< HEAD
test("[http/io] writeUint8ArrayResponse", async function (): Promise<void> {
=======
test("writeUint8ArrayResponse", async function (): Promise<void> {
>>>>>>> de2c0424
  const shortText = "Hello";

  const body = new TextEncoder().encode(shortText);
  const res: ServerResponse = { body };

  const buf = new Deno.Buffer();
  await writeResponse(buf, res);

  const decoder = new TextDecoder("utf-8");
  const reader = new BufReader(buf);

  let r: ReadLineResult | null = await reader.readLine();
  assert(r !== null);
  assertEquals(decoder.decode(r.line), "HTTP/1.1 200 OK");
  assertEquals(r.more, false);

  r = await reader.readLine();
  assert(r !== null);
  assertEquals(decoder.decode(r.line), `content-length: ${shortText.length}`);
  assertEquals(r.more, false);

  r = await reader.readLine();
  assert(r !== null);
  assertEquals(r.line.byteLength, 0);
  assertEquals(r.more, false);

  r = await reader.readLine();
  assert(r !== null);
  assertEquals(decoder.decode(r.line), shortText);
  assertEquals(r.more, false);

  const eof = await reader.readLine();
  assertEquals(eof, null);
});

<<<<<<< HEAD
test("[http/io] writeStringResponse", async function (): Promise<void> {
=======
test("writeStringResponse", async function (): Promise<void> {
>>>>>>> de2c0424
  const body = "Hello";

  const res: ServerResponse = { body };

  const buf = new Deno.Buffer();
  await writeResponse(buf, res);

  const decoder = new TextDecoder("utf-8");
  const reader = new BufReader(buf);

  let r: ReadLineResult | null = await reader.readLine();
  assert(r !== null);
  assertEquals(decoder.decode(r.line), "HTTP/1.1 200 OK");
  assertEquals(r.more, false);

  r = await reader.readLine();
  assert(r !== null);
  assertEquals(decoder.decode(r.line), `content-length: ${body.length}`);
  assertEquals(r.more, false);

  r = await reader.readLine();
  assert(r !== null);
  assertEquals(r.line.byteLength, 0);
  assertEquals(r.more, false);

  r = await reader.readLine();
  assert(r !== null);
  assertEquals(decoder.decode(r.line), body);
  assertEquals(r.more, false);

  const eof = await reader.readLine();
  assertEquals(eof, null);
});

<<<<<<< HEAD
test("[http/io] writeStringReaderResponse", async function (): Promise<void> {
=======
test("writeStringReaderResponse", async function (): Promise<void> {
>>>>>>> de2c0424
  const shortText = "Hello";

  const body = new StringReader(shortText);
  const res: ServerResponse = { body };

  const buf = new Deno.Buffer();
  await writeResponse(buf, res);

  const decoder = new TextDecoder("utf-8");
  const reader = new BufReader(buf);

  let r: ReadLineResult | null = await reader.readLine();
  assert(r !== null);
  assertEquals(decoder.decode(r.line), "HTTP/1.1 200 OK");
  assertEquals(r.more, false);

  r = await reader.readLine();
  assert(r !== null);
  assertEquals(decoder.decode(r.line), "transfer-encoding: chunked");
  assertEquals(r.more, false);

  r = await reader.readLine();
  assert(r !== null);
  assertEquals(r.line.byteLength, 0);
  assertEquals(r.more, false);

  r = await reader.readLine();
  assert(r !== null);
  assertEquals(decoder.decode(r.line), shortText.length.toString());
  assertEquals(r.more, false);

  r = await reader.readLine();
  assert(r !== null);
  assertEquals(decoder.decode(r.line), shortText);
  assertEquals(r.more, false);

  r = await reader.readLine();
  assert(r !== null);
  assertEquals(decoder.decode(r.line), "0");
  assertEquals(r.more, false);
});

test("[http/io] writeResponse with trailer", async () => {
  const w = new Buffer();
  const body = new StringReader("Hello");
  await writeResponse(w, {
    status: 200,
    headers: new Headers({
      "transfer-encoding": "chunked",
      trailer: "deno,node",
    }),
    body,
    trailers: () => new Headers({ deno: "land", node: "js" }),
  });
  const ret = new TextDecoder().decode(w.bytes());
  const exp = [
    "HTTP/1.1 200 OK",
    "transfer-encoding: chunked",
    "trailer: deno,node",
    "",
    "5",
    "Hello",
    "0",
    "",
    "deno: land",
    "node: js",
    "",
    "",
  ].join("\r\n");
  assertEquals(ret, exp);
});

<<<<<<< HEAD
test("[http/io] readRequestError", async function (): Promise<void> {
=======
test("writeResponseShouldNotModifyOriginHeaders", async () => {
  const headers = new Headers();
  const buf = new Deno.Buffer();

  await writeResponse(buf, { body: "foo", headers });
  assert(decode(await readAll(buf)).includes("content-length: 3"));

  await writeResponse(buf, { body: "hello", headers });
  assert(decode(await readAll(buf)).includes("content-length: 5"));
});

test("readRequestError", async function (): Promise<void> {
>>>>>>> de2c0424
  const input = `GET / HTTP/1.1
malformedHeader
`;
  const reader = new BufReader(new StringReader(input));
  let err;
  try {
    await readRequest(mockConn(), { r: reader });
  } catch (e) {
    err = e;
  }
  assert(err instanceof Error);
  assertEquals(err.message, "malformed MIME header line: malformedHeader");
});

// Ported from Go
// https://github.com/golang/go/blob/go1.12.5/src/net/http/request_test.go#L377-L443
// TODO(zekth) fix tests
<<<<<<< HEAD
test("[http/io] testReadRequestError", async function (): Promise<void> {
=======
test("testReadRequestError", async function (): Promise<void> {
>>>>>>> de2c0424
  const testCases = [
    {
      in: "GET / HTTP/1.1\r\nheader: foo\r\n\r\n",
      headers: [{ key: "header", value: "foo" }],
    },
    {
      in: "GET / HTTP/1.1\r\nheader:foo\r\n",
      err: Deno.errors.UnexpectedEof,
    },
    { in: "", eof: true },
    {
      in: "HEAD / HTTP/1.1\r\nContent-Length:4\r\n\r\n",
      err: "http: method cannot contain a Content-Length",
    },
    {
      in: "HEAD / HTTP/1.1\r\n\r\n",
      headers: [],
    },
    // Multiple Content-Length values should either be
    // deduplicated if same or reject otherwise
    // See Issue 16490.
    {
      in:
        "POST / HTTP/1.1\r\nContent-Length: 10\r\nContent-Length: 0\r\n\r\n" +
        "Gopher hey\r\n",
      err: "cannot contain multiple Content-Length headers",
    },
    {
      in:
        "POST / HTTP/1.1\r\nContent-Length: 10\r\nContent-Length: 6\r\n\r\n" +
        "Gopher\r\n",
      err: "cannot contain multiple Content-Length headers",
    },
    {
      in:
        "PUT / HTTP/1.1\r\nContent-Length: 6 \r\nContent-Length: 6\r\n" +
        "Content-Length:6\r\n\r\nGopher\r\n",
      headers: [{ key: "Content-Length", value: "6" }],
    },
    {
      in: "PUT / HTTP/1.1\r\nContent-Length: 1\r\nContent-Length: 6 \r\n\r\n",
      err: "cannot contain multiple Content-Length headers",
    },
    // Setting an empty header is swallowed by textproto
    // see: readMIMEHeader()
    // {
    //   in: "POST / HTTP/1.1\r\nContent-Length:\r\nContent-Length: 3\r\n\r\n",
    //   err: "cannot contain multiple Content-Length headers"
    // },
    {
      in: "HEAD / HTTP/1.1\r\nContent-Length:0\r\nContent-Length: 0\r\n\r\n",
      headers: [{ key: "Content-Length", value: "0" }],
    },
    {
      in:
        "POST / HTTP/1.1\r\nContent-Length:0\r\ntransfer-encoding: " +
        "chunked\r\n\r\n",
      headers: [],
      err: "http: Transfer-Encoding and Content-Length cannot be send together",
    },
  ];
  for (const test of testCases) {
    const reader = new BufReader(new StringReader(test.in));
    let err;
    let req: ServerRequest | null = null;
    try {
      req = await readRequest(mockConn(), { r: reader });
    } catch (e) {
      err = e;
    }
    if (test.eof) {
      assertEquals(req, null);
    } else if (typeof test.err === "string") {
      assertEquals(err.message, test.err);
    } else if (test.err) {
      assert(err instanceof (test.err as typeof Deno.errors.UnexpectedEof));
    } else {
      assert(req instanceof ServerRequest);
      assert(test.headers);
      assertEquals(err, undefined);
      assertNotEquals(req, null);
      for (const h of test.headers) {
        assertEquals(req.headers.get(h.key), h.value);
      }
    }
  }
});

test({
  name: "[http/io] readRequest read header timeout",
  async fn() {
    const conn = mockConn();
    const d = deferred();
    conn.read = async (_: Uint8Array): Promise<number | Deno.EOF> => {
      await d;
      return Deno.EOF;
    };
    await assertThrowsAsync(async () => {
      await readRequest(conn, { timeout: 100 });
    }, TimeoutError);
    d.resolve();
  },
});

test({
  name: "[http/io] ServerRequest body timeout",
  async fn() {
    const d = deferred();
    const body = {
      async read(_: Uint8Array): Promise<number | Deno.EOF> {
        await d;
        return Deno.EOF;
      },
    };
    const conn = mockConn();
    const head = [
      "POST / HTTP/1.1",
      "host: deno.land",
      "content-length: 20",
      "\r\n",
    ].join("\r\n");
    const r = multiReader(stringReader(head), body);
    conn.read = r.read;
    const req = await readRequest(conn, { timeout: 100 });
    assert(req != Deno.EOF);
    assertEquals(req.headers.get("content-length"), "20");
    assert(req.body != null);
    await assertThrowsAsync(async () => {
      await readUntilEOF(req.body);
    }, TimeoutError);
    d.resolve();
  },
});

const writeRequestCases: Array<{
  title: string;
  exp: string[];
  req: ClientRequest;
  ignore?: boolean;
}> = [
  {
    title: "request_get",
    exp: [
      "GET /index.html?deno=land&msg=gogo HTTP/1.1",
      "content-type: text/plain",
      "host: deno.land",
      "\r\n",
    ],
    req: {
      url: "https://deno.land/index.html?deno=land&msg=gogo",
      method: "GET",
      headers: new Headers({
        "content-type": "text/plain",
      }),
    },
  },
  // FIXME (keroxp)
  {
    title: "request_get_encoded",
    exp: [
      "GET /%F0%9F%A6%96?q=%F0%9F%8E%89 HTTP/1.1",
      "content-type: text/plain",
      "host: deno.land",
      "\r\n",
    ],
    req: {
      url: "https://deno.land/🦖?q=🎉",
      method: "GET",
      headers: new Headers({
        "content-type": "text/plain",
      }),
    },
    // FIXME(keroxp)
    ignore: true,
  },
  {
    title: "request_post",
    exp: [
      "POST /index.html HTTP/1.1",
      "content-type: text/plain",
      "host: deno.land",
      "content-length: 69",
      "",
      "A secure JavaScript/TypeScript runtime built with V8, Rust, and Tokio",
    ],
    req: {
      url: "https://deno.land/index.html",
      method: "POST",
      headers: new Headers({
        "content-type": "text/plain",
      }),
      body:
        "A secure JavaScript/TypeScript runtime built with V8, Rust, and Tokio",
    },
  },
  {
    title: "request_post_chunked",
    exp: [
      "POST /index.html HTTP/1.1",
      "content-type: text/plain",
      "transfer-encoding: chunked",
      "host: deno.land",
      "",
      "45",
      "A secure JavaScript/TypeScript runtime built with V8, Rust, and Tokio",
      "0",
      "\r\n",
    ],
    req: {
      url: "https://deno.land/index.html",
      method: "POST",
      headers: new Headers({
        "content-type": "text/plain",
        "transfer-encoding": "chunked",
      }),
      body:
        "A secure JavaScript/TypeScript runtime built with V8, Rust, and Tokio",
    },
  },
  {
    title: "request_post_chunked_trailers",
    exp: [
      "POST /index.html HTTP/1.1",
      "content-type: text/plain",
      "transfer-encoding: chunked",
      "trailer: x-deno, x-node",
      "host: deno.land",
      "",
      "45",
      "A secure JavaScript/TypeScript runtime built with V8, Rust, and Tokio",
      "0",
      "",
      "x-deno: land",
      "x-node: js",
      "\r\n",
    ],
    req: {
      url: "https://deno.land/index.html",
      method: "POST",
      headers: new Headers({
        "content-type": "text/plain",
        "transfer-encoding": "chunked",
        trailer: "x-deno, x-node",
      }),
      body:
        "A secure JavaScript/TypeScript runtime built with V8, Rust, and Tokio",
      trailers: (): Headers =>
        new Headers({
          "x-deno": "land",
          "x-node": "js",
        }),
    },
  },
];

for (const { title, exp, req, ignore } of writeRequestCases) {
  test({
    name: `[http/io] writeRequest ${title}`,
    ignore,
    async fn() {
      const dest = new Deno.Buffer();
      await writeRequest(dest, req);
      assertEquals(dest.toString(), exp.join("\r\n"));
    },
  });
}

const readResponseCases: Array<[
  string,
  { status: number; headers: Headers; body: string; trailers: Headers }
]> = [
  [
    "response",
    {
      status: 200,
      headers: new Headers({
        "content-type": "text/plain",
        "content-length": "69",
      }),
      body:
        "A secure JavaScript/TypeScript runtime built with V8, Rust, and Tokio",
      trailers: new Headers(),
    },
  ],
  [
    "response_chunked",
    {
      status: 200,
      headers: new Headers({
        "content-type": "text/plain",
        "transfer-encoding": "chunked",
        trailer: "x-deno, x-node",
      }),
      body:
        "A secure JavaScript/TypeScript runtime built with V8, Rust, and Tokio",
      trailers: new Headers({
        "x-deno": "land",
        "x-node": "js",
      }),
    },
  ],
];

for (const [filepath, resp] of readResponseCases) {
  test({
    name: `[http/io] readReponse ${filepath}`,
    async fn() {
      const file = await Deno.open(`http/testdata/${filepath}.txt`);
      const act = await readResponse(file);
      assertEquals(act.status, resp.status);
      for (const [k, v] of resp.headers) {
        assertEquals(act.headers.get(k), v);
      }
      assertEquals(decode(await Deno.readAll(act.body)), resp.body);
      // await act.finalize();
      // console.log([...act.headers.entries()])
      for (const [k, v] of resp.trailers) {
        assertEquals(act.headers.get(k), v);
      }
      file.close();
    },
  });
}

test({
  name: `[http/io] readResponse body timeout`,
  async fn() {
    const head = ["HTTP/1.1 200 OK", "content-length: 20", "\r\n"].join("\r\n");
    const d = deferred();
    const body = {
      async read(_: Uint8Array): Promise<number | Deno.EOF> {
        await d;
        return Deno.EOF;
      },
    };
    const r = multiReader(stringReader(head), body);
    const resp = await readResponse(r, { timeout: 100 });
    assertEquals(resp.headers.get("content-length"), "20");
    await assertThrowsAsync(async () => {
      await readUntilEOF(resp.body);
    }, TimeoutError);
    d.resolve();
  },
});

test({
  name: "[http/io] parseKeepAlive",
  fn() {
    const cases: Array<[string, KeepAlive]> = [
      ["timeout=1, max=1", { timeout: 1, max: 1 }],
      ["timeout=1", { timeout: 1 }],
      ["max=1", { max: 1 }],
      ["", {}],
    ];
    for (const [value, result] of cases) {
      assertEquals(parseKeepAlive(value), result);
    }
  },
});<|MERGE_RESOLUTION|>--- conflicted
+++ resolved
@@ -20,27 +20,20 @@
 import { encode, decode } from "../encoding/utf8.ts";
 import { BufReader, ReadLineResult } from "../io/bufio.ts";
 import { chunkedBodyReader } from "./io.ts";
-<<<<<<< HEAD
 import { ServerResponse, ServerRequest } from "./server.ts";
 import { StringReader, stringReader, multiReader } from "../io/readers.ts";
 import { mockConn } from "./testing.ts";
 import { ClientRequest } from "./client.ts";
 import { TimeoutError, deferred } from "../util/async.ts";
 import { readUntilEOF } from "../io/ioutil.ts";
-const { Buffer, test } = Deno;
-=======
-import { ServerRequest, Response } from "./server.ts";
-import { StringReader } from "../io/readers.ts";
-import { mockConn } from "./mock.ts";
 const { Buffer, test, readAll } = Deno;
->>>>>>> de2c0424
 
 const kBuf = new Uint8Array(1);
 test("[http/io] bodyReader", async () => {
   const text = "Hello, Deno";
   const r = bodyReader(text.length, new BufReader(new Buffer(encode(text))));
   assertEquals(decode(await Deno.readAll(r)), text);
-  assertEquals(await r.read(kBuf), Deno.EOF);
+  assertEquals(await r.read(kBuf), null);
 });
 function chunkify(n: number, char: string): string {
   const v = Array.from({ length: n })
@@ -67,12 +60,8 @@
     await dest.write(buf.subarray(0, len));
   }
   const exp = "aaabbbbbcccccccccccdddddddddddddddddddddd";
-<<<<<<< HEAD
-  assertEquals(dest.toString(), exp);
-  assertEquals(await r.read(kBuf), Deno.EOF);
-=======
   assertEquals(new TextDecoder().decode(dest.bytes()), exp);
->>>>>>> de2c0424
+  assertEquals(await r.read(kBuf), null);
 });
 
 test("[http/io] chunkedBodyReader with trailers", async () => {
@@ -99,7 +88,7 @@
   assertEquals(h.has("trailer"), false);
   assertEquals(h.get("deno"), "land");
   assertEquals(h.get("node"), "js");
-  assertEquals(await r.read(kBuf), Deno.EOF);
+  assertEquals(await r.read(kBuf), null);
 });
 
 test("[http/io] readTrailers", async () => {
@@ -235,11 +224,7 @@
   }
 });
 
-<<<<<<< HEAD
 test("[http/io] writeUint8ArrayResponse", async function (): Promise<void> {
-=======
-test("writeUint8ArrayResponse", async function (): Promise<void> {
->>>>>>> de2c0424
   const shortText = "Hello";
 
   const body = new TextEncoder().encode(shortText);
@@ -275,11 +260,7 @@
   assertEquals(eof, null);
 });
 
-<<<<<<< HEAD
 test("[http/io] writeStringResponse", async function (): Promise<void> {
-=======
-test("writeStringResponse", async function (): Promise<void> {
->>>>>>> de2c0424
   const body = "Hello";
 
   const res: ServerResponse = { body };
@@ -314,11 +295,7 @@
   assertEquals(eof, null);
 });
 
-<<<<<<< HEAD
 test("[http/io] writeStringReaderResponse", async function (): Promise<void> {
-=======
-test("writeStringReaderResponse", async function (): Promise<void> {
->>>>>>> de2c0424
   const shortText = "Hello";
 
   const body = new StringReader(shortText);
@@ -391,9 +368,6 @@
   assertEquals(ret, exp);
 });
 
-<<<<<<< HEAD
-test("[http/io] readRequestError", async function (): Promise<void> {
-=======
 test("writeResponseShouldNotModifyOriginHeaders", async () => {
   const headers = new Headers();
   const buf = new Deno.Buffer();
@@ -406,7 +380,6 @@
 });
 
 test("readRequestError", async function (): Promise<void> {
->>>>>>> de2c0424
   const input = `GET / HTTP/1.1
 malformedHeader
 `;
@@ -424,11 +397,7 @@
 // Ported from Go
 // https://github.com/golang/go/blob/go1.12.5/src/net/http/request_test.go#L377-L443
 // TODO(zekth) fix tests
-<<<<<<< HEAD
 test("[http/io] testReadRequestError", async function (): Promise<void> {
-=======
-test("testReadRequestError", async function (): Promise<void> {
->>>>>>> de2c0424
   const testCases = [
     {
       in: "GET / HTTP/1.1\r\nheader: foo\r\n\r\n",
@@ -522,9 +491,9 @@
   async fn() {
     const conn = mockConn();
     const d = deferred();
-    conn.read = async (_: Uint8Array): Promise<number | Deno.EOF> => {
+    conn.read = async (_: Uint8Array): Promise<number | null> => {
       await d;
-      return Deno.EOF;
+      return null;
     };
     await assertThrowsAsync(async () => {
       await readRequest(conn, { timeout: 100 });
@@ -538,9 +507,9 @@
   async fn() {
     const d = deferred();
     const body = {
-      async read(_: Uint8Array): Promise<number | Deno.EOF> {
+      async read(_: Uint8Array): Promise<number | null> {
         await d;
-        return Deno.EOF;
+        return null;
       },
     };
     const conn = mockConn();
@@ -553,7 +522,7 @@
     const r = multiReader(stringReader(head), body);
     conn.read = r.read;
     const req = await readRequest(conn, { timeout: 100 });
-    assert(req != Deno.EOF);
+    assert(req != null);
     assertEquals(req.headers.get("content-length"), "20");
     assert(req.body != null);
     await assertThrowsAsync(async () => {
@@ -759,9 +728,9 @@
     const head = ["HTTP/1.1 200 OK", "content-length: 20", "\r\n"].join("\r\n");
     const d = deferred();
     const body = {
-      async read(_: Uint8Array): Promise<number | Deno.EOF> {
+      async read(_: Uint8Array): Promise<number | null> {
         await d;
-        return Deno.EOF;
+        return null;
       },
     };
     const r = multiReader(stringReader(head), body);
