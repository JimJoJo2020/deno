// Copyright 2010 The Go Authors. All rights reserved.
// Use of this source code is governed by a BSD-style
// license that can be found in the LICENSE file.

// Ported from
// https://github.com/golang/go/blob/master/src/net/http/responsewrite_test.go

import { TextProtoReader } from "../textproto/mod.ts";
import {
  assert,
  assertEquals,
  assertMatch,
  assertStrContains,
  assertThrowsAsync,
} from "../testing/asserts.ts";
import { Response, ServerRequest, Server, serve } from "./server.ts";
import { BufReader, BufWriter } from "../io/bufio.ts";
import { delay } from "../async/delay.ts";
import { encode, decode } from "../encoding/utf8.ts";
import { mockConn } from "./_mock_conn.ts";

const { Buffer, test } = Deno;

interface ResponseTest {
  response: Response;
  raw: string;
}

const responseTests: ResponseTest[] = [
  // Default response
  {
    response: {},
    raw: "HTTP/1.1 200 OK\r\n" + "content-length: 0" + "\r\n\r\n",
  },
  // Empty body with status
  {
    response: {
      status: 404,
    },
    raw: "HTTP/1.1 404 Not Found\r\n" + "content-length: 0" + "\r\n\r\n",
  },
  // HTTP/1.1, chunked coding; empty trailer; close
  {
    response: {
      status: 200,
      body: new Buffer(new TextEncoder().encode("abcdef")),
    },

    raw:
      "HTTP/1.1 200 OK\r\n" +
      "transfer-encoding: chunked\r\n\r\n" +
      "6\r\nabcdef\r\n0\r\n\r\n",
  },
];

test("responseWrite", async function (): Promise<void> {
  for (const testCase of responseTests) {
    const buf = new Buffer();
    const bufw = new BufWriter(buf);
    const request = new ServerRequest();
    request.w = bufw;

    request.conn = mockConn();

    await request.respond(testCase.response);
    assertEquals(new TextDecoder().decode(buf.bytes()), testCase.raw);
    await request.done;
  }
});

test("requestContentLength", function (): void {
  // Has content length
  {
    const req = new ServerRequest();
    req.headers = new Headers();
    req.headers.set("content-length", "5");
    const buf = new Buffer(encode("Hello"));
    req.r = new BufReader(buf);
    assertEquals(req.contentLength, 5);
  }
  // No content length
  {
    const shortText = "Hello";
    const req = new ServerRequest();
    req.headers = new Headers();
    req.headers.set("transfer-encoding", "chunked");
    let chunksData = "";
    let chunkOffset = 0;
    const maxChunkSize = 70;
    while (chunkOffset < shortText.length) {
      const chunkSize = Math.min(maxChunkSize, shortText.length - chunkOffset);
      chunksData += `${chunkSize.toString(16)}\r\n${shortText.substr(
        chunkOffset,
        chunkSize
      )}\r\n`;
      chunkOffset += chunkSize;
    }
    chunksData += "0\r\n\r\n";
    const buf = new Buffer(encode(chunksData));
    req.r = new BufReader(buf);
    assertEquals(req.contentLength, null);
  }
});

interface TotalReader extends Deno.Reader {
  total: number;
}
function totalReader(r: Deno.Reader): TotalReader {
  let _total = 0;
  async function read(p: Uint8Array): Promise<number | null> {
    const result = await r.read(p);
    if (typeof result === "number") {
      _total += result;
    }
    return result;
  }
  return {
    read,
    get total(): number {
      return _total;
    },
  };
}
test("requestBodyWithContentLength", async function (): Promise<void> {
  {
    const req = new ServerRequest();
    req.headers = new Headers();
    req.headers.set("content-length", "5");
    const buf = new Buffer(encode("Hello"));
    req.r = new BufReader(buf);
    const body = decode(await Deno.readAll(req.body));
    assertEquals(body, "Hello");
  }

  // Larger than internal buf
  {
    const longText = "1234\n".repeat(1000);
    const req = new ServerRequest();
    req.headers = new Headers();
    req.headers.set("Content-Length", "5000");
    const buf = new Buffer(encode(longText));
    req.r = new BufReader(buf);
    const body = decode(await Deno.readAll(req.body));
    assertEquals(body, longText);
  }
  // Handler ignored to consume body
});
test("ServerRequest.finalize() should consume unread body / content-length", async () => {
  const text = "deno.land";
  const req = new ServerRequest();
  req.headers = new Headers();
  req.headers.set("content-length", "" + text.length);
  const tr = totalReader(new Buffer(encode(text)));
  req.r = new BufReader(tr);
  req.w = new BufWriter(new Buffer());
  await req.respond({ status: 200, body: "ok" });
  assertEquals(tr.total, 0);
  await req.finalize();
  assertEquals(tr.total, text.length);
});
test("ServerRequest.finalize() should consume unread body / chunked, trailers", async () => {
  const text = [
    "5",
    "Hello",
    "4",
    "Deno",
    "0",
    "",
    "deno: land",
    "node: js",
    "",
    "",
  ].join("\r\n");
  const req = new ServerRequest();
  req.headers = new Headers();
  req.headers.set("transfer-encoding", "chunked");
  req.headers.set("trailer", "deno,node");
  const body = encode(text);
  const tr = totalReader(new Buffer(body));
  req.r = new BufReader(tr);
  req.w = new BufWriter(new Buffer());
  await req.respond({ status: 200, body: "ok" });
  assertEquals(tr.total, 0);
  assertEquals(req.headers.has("trailer"), true);
  assertEquals(req.headers.has("deno"), false);
  assertEquals(req.headers.has("node"), false);
  await req.finalize();
  assertEquals(tr.total, body.byteLength);
  assertEquals(req.headers.has("trailer"), false);
  assertEquals(req.headers.get("deno"), "land");
  assertEquals(req.headers.get("node"), "js");
});
test("requestBodyWithTransferEncoding", async function (): Promise<void> {
  {
    const shortText = "Hello";
    const req = new ServerRequest();
    req.headers = new Headers();
    req.headers.set("transfer-encoding", "chunked");
    let chunksData = "";
    let chunkOffset = 0;
    const maxChunkSize = 70;
    while (chunkOffset < shortText.length) {
      const chunkSize = Math.min(maxChunkSize, shortText.length - chunkOffset);
      chunksData += `${chunkSize.toString(16)}\r\n${shortText.substr(
        chunkOffset,
        chunkSize
      )}\r\n`;
      chunkOffset += chunkSize;
    }
    chunksData += "0\r\n\r\n";
    const buf = new Buffer(encode(chunksData));
    req.r = new BufReader(buf);
    const body = decode(await Deno.readAll(req.body));
    assertEquals(body, shortText);
  }

  // Larger than internal buf
  {
    const longText = "1234\n".repeat(1000);
    const req = new ServerRequest();
    req.headers = new Headers();
    req.headers.set("transfer-encoding", "chunked");
    let chunksData = "";
    let chunkOffset = 0;
    const maxChunkSize = 70;
    while (chunkOffset < longText.length) {
      const chunkSize = Math.min(maxChunkSize, longText.length - chunkOffset);
      chunksData += `${chunkSize.toString(16)}\r\n${longText.substr(
        chunkOffset,
        chunkSize
      )}\r\n`;
      chunkOffset += chunkSize;
    }
    chunksData += "0\r\n\r\n";
    const buf = new Buffer(encode(chunksData));
    req.r = new BufReader(buf);
    const body = decode(await Deno.readAll(req.body));
    assertEquals(body, longText);
  }
});

test("requestBodyReaderWithContentLength", async function (): Promise<void> {
  {
    const shortText = "Hello";
    const req = new ServerRequest();
    req.headers = new Headers();
    req.headers.set("content-length", "" + shortText.length);
    const buf = new Buffer(encode(shortText));
    req.r = new BufReader(buf);
    const readBuf = new Uint8Array(6);
    let offset = 0;
    while (offset < shortText.length) {
      const nread = await req.body.read(readBuf);
      assert(nread !== null);
      const s = decode(readBuf.subarray(0, nread as number));
      assertEquals(shortText.substr(offset, nread as number), s);
      offset += nread as number;
    }
    const nread = await req.body.read(readBuf);
    assertEquals(nread, null);
  }

  // Larger than given buf
  {
    const longText = "1234\n".repeat(1000);
    const req = new ServerRequest();
    req.headers = new Headers();
    req.headers.set("Content-Length", "5000");
    const buf = new Buffer(encode(longText));
    req.r = new BufReader(buf);
    const readBuf = new Uint8Array(1000);
    let offset = 0;
    while (offset < longText.length) {
      const nread = await req.body.read(readBuf);
      assert(nread !== null);
      const s = decode(readBuf.subarray(0, nread as number));
      assertEquals(longText.substr(offset, nread as number), s);
      offset += nread as number;
    }
    const nread = await req.body.read(readBuf);
    assertEquals(nread, null);
  }
});

test("requestBodyReaderWithTransferEncoding", async function (): Promise<void> {
  {
    const shortText = "Hello";
    const req = new ServerRequest();
    req.headers = new Headers();
    req.headers.set("transfer-encoding", "chunked");
    let chunksData = "";
    let chunkOffset = 0;
    const maxChunkSize = 70;
    while (chunkOffset < shortText.length) {
      const chunkSize = Math.min(maxChunkSize, shortText.length - chunkOffset);
      chunksData += `${chunkSize.toString(16)}\r\n${shortText.substr(
        chunkOffset,
        chunkSize
      )}\r\n`;
      chunkOffset += chunkSize;
    }
    chunksData += "0\r\n\r\n";
    const buf = new Buffer(encode(chunksData));
    req.r = new BufReader(buf);
    const readBuf = new Uint8Array(6);
    let offset = 0;
    while (offset < shortText.length) {
      const nread = await req.body.read(readBuf);
      assert(nread !== null);
      const s = decode(readBuf.subarray(0, nread as number));
      assertEquals(shortText.substr(offset, nread as number), s);
      offset += nread as number;
    }
    const nread = await req.body.read(readBuf);
    assertEquals(nread, null);
  }

  // Larger than internal buf
  {
    const longText = "1234\n".repeat(1000);
    const req = new ServerRequest();
    req.headers = new Headers();
    req.headers.set("transfer-encoding", "chunked");
    let chunksData = "";
    let chunkOffset = 0;
    const maxChunkSize = 70;
    while (chunkOffset < longText.length) {
      const chunkSize = Math.min(maxChunkSize, longText.length - chunkOffset);
      chunksData += `${chunkSize.toString(16)}\r\n${longText.substr(
        chunkOffset,
        chunkSize
      )}\r\n`;
      chunkOffset += chunkSize;
    }
    chunksData += "0\r\n\r\n";
    const buf = new Buffer(encode(chunksData));
    req.r = new BufReader(buf);
    const readBuf = new Uint8Array(1000);
    let offset = 0;
    while (offset < longText.length) {
      const nread = await req.body.read(readBuf);
      assert(nread !== null);
      const s = decode(readBuf.subarray(0, nread as number));
      assertEquals(longText.substr(offset, nread as number), s);
      offset += nread as number;
    }
    const nread = await req.body.read(readBuf);
    assertEquals(nread, null);
  }
});

test({
  name: "destroyed connection",
<<<<<<< HEAD
  ignore: false,
  fn: async (): Promise<void> => {
    // Runs a simple server as another process
    const p = Deno.run({
      cmd: [Deno.execPath(), "run","--allow-net", "http/testdata/simple_server.ts"],
=======
  fn: async (): Promise<void> => {
    // Runs a simple server as another process
    const p = Deno.run({
      cmd: [
        Deno.execPath(),
        "run",
        "--allow-net",
        "http/testdata/simple_server.ts",
      ],
>>>>>>> ce81064e
      stdout: "piped",
    });

    let serverIsRunning = true;
    const statusPromise = p
      .status()
      .then((): void => {
        serverIsRunning = false;
      })
      .catch((_): void => {}); // Ignores the error when closing the process.

    try {
      const r = new TextProtoReader(new BufReader(p.stdout!));
      const s = await r.readLine();
      assert(s !== null && s.includes("server listening"));
      await delay(100);
      // Reqeusts to the server and immediately closes the connection
      const conn = await Deno.connect({ port: 4502 });
      await conn.write(new TextEncoder().encode("GET / HTTP/1.0\n\n"));
      conn.close();
      // Waits for the server to handle the above (broken) request
      await delay(100);
      assert(serverIsRunning);
    } finally {
      // Stops the sever and allows `p.status()` promise to resolve
      Deno.kill(p.pid, Deno.Signal.SIGKILL);
      await statusPromise;
      p.stdout!.close();
      p.close();
    }
  },
});

test({
  name: "serveTLS",
<<<<<<< HEAD
  ignore: false,
=======
>>>>>>> ce81064e
  fn: async (): Promise<void> => {
    // Runs a simple server as another process
    const p = Deno.run({
      cmd: [
        Deno.execPath(),
        "run",
        "--allow-net",
        "--allow-read",
        "http/testdata/simple_https_server.ts",
      ],
      stdout: "piped",
    });

    let serverIsRunning = true;
    const statusPromise = p
      .status()
      .then((): void => {
        serverIsRunning = false;
      })
      .catch((_): void => {}); // Ignores the error when closing the process.

    try {
      const r = new TextProtoReader(new BufReader(p.stdout!));
      const s = await r.readLine();
      assert(
        s !== null && s.includes("server listening"),
        "server must be started"
      );
      // Requests to the server and immediately closes the connection
      const conn = await Deno.connectTls({
        hostname: "localhost",
        port: 4503,
        certFile: "http/testdata/tls/RootCA.pem",
      });
      await Deno.writeAll(
        conn,
        new TextEncoder().encode("GET / HTTP/1.0\r\n\r\n")
      );
      const res = new Uint8Array(100);
      const nread = await conn.read(res);
      assert(nread !== null);
      conn.close();
      const resStr = new TextDecoder().decode(res.subarray(0, nread));
      assert(resStr.includes("Hello HTTPS"));
      assert(serverIsRunning);
    } finally {
      // Stops the sever and allows `p.status()` promise to resolve
      Deno.kill(p.pid, Deno.Signal.SIGKILL);
      await statusPromise;
      p.stdout!.close();
      p.close();
    }
  },
});

test("close server while iterating", async (): Promise<void> => {
  const server = serve(":8123");
  const nextWhileClosing = server[Symbol.asyncIterator]().next();
  server.close();
  assertEquals(await nextWhileClosing, { value: undefined, done: true });

  const nextAfterClosing = server[Symbol.asyncIterator]().next();
  assertEquals(await nextAfterClosing, { value: undefined, done: true });
});

test({
  name: "[http] close server while connection is open",
  async fn(): Promise<void> {
    async function iteratorReq(server: Server): Promise<void> {
      for await (const req of server) {
        await req.respond({ body: new TextEncoder().encode(req.url) });
      }
    }

    const server = serve(":8123");
    const p = iteratorReq(server);
    const conn = await Deno.connect({ hostname: "127.0.0.1", port: 8123 });
    await Deno.writeAll(
      conn,
      new TextEncoder().encode("GET /hello HTTP/1.1\r\n\r\n")
    );
    const res = new Uint8Array(100);
    const nread = await conn.read(res);
    assert(nread !== null);
    const resStr = new TextDecoder().decode(res.subarray(0, nread));
    assertStrContains(resStr, "/hello");
    server.close();
    await p;
    // Client connection should still be open, verify that
    // it's visible in resource table.
    const resources = Deno.resources();
    assertEquals(resources[conn.rid], "tcpStream");
    conn.close();
  },
});

test({
  name: "respond error closes connection",
  async fn(): Promise<void> {
    const serverRoutine = async (): Promise<void> => {
      const server = serve(":8124");
      // @ts-ignore
      for await (const req of server) {
        await assertThrowsAsync(async () => {
          await req.respond({
            status: 12345,
            body: new TextEncoder().encode("Hello World"),
          });
        }, Deno.errors.InvalidData);
        // The connection should be destroyed
        assert(!(req.conn.rid in Deno.resources()));
        server.close();
      }
    };
    const p = serverRoutine();
    const conn = await Deno.connect({
      hostname: "127.0.0.1",
      port: 8124,
    });
    await Deno.writeAll(
      conn,
      new TextEncoder().encode("GET / HTTP/1.1\r\n\r\n")
    );
    conn.close();
    await p;
  },
});

test({
  name: "[http] request error gets 400 response",
  async fn(): Promise<void> {
    const server = serve(":8124");
    const entry = server[Symbol.asyncIterator]().next();
    const conn = await Deno.connect({
      hostname: "127.0.0.1",
      port: 8124,
    });
    await Deno.writeAll(
      conn,
      encode("GET / HTTP/1.1\r\nmalformedHeader\r\n\r\n\r\n\r\n")
    );
    const responseString = decode(await Deno.readAll(conn));
    assertMatch(
      responseString,
      /^HTTP\/1\.1 400 Bad Request\r\ncontent-length: \d+\r\n\r\n.*\r\n\r\n$/ms
    );
    conn.close();
    server.close();
    assert((await entry).done);
  },
});<|MERGE_RESOLUTION|>--- conflicted
+++ resolved
@@ -351,13 +351,6 @@
 
 test({
   name: "destroyed connection",
-<<<<<<< HEAD
-  ignore: false,
-  fn: async (): Promise<void> => {
-    // Runs a simple server as another process
-    const p = Deno.run({
-      cmd: [Deno.execPath(), "run","--allow-net", "http/testdata/simple_server.ts"],
-=======
   fn: async (): Promise<void> => {
     // Runs a simple server as another process
     const p = Deno.run({
@@ -367,7 +360,6 @@
         "--allow-net",
         "http/testdata/simple_server.ts",
       ],
->>>>>>> ce81064e
       stdout: "piped",
     });
 
@@ -403,10 +395,6 @@
 
 test({
   name: "serveTLS",
-<<<<<<< HEAD
-  ignore: false,
-=======
->>>>>>> ce81064e
   fn: async (): Promise<void> => {
     // Runs a simple server as another process
     const p = Deno.run({
