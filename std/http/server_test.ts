// Copyright 2010 The Go Authors. All rights reserved.
// Use of this source code is governed by a BSD-style
// license that can be found in the LICENSE file.

// Ported from
// https://github.com/golang/go/blob/master/src/net/http/responsewrite_test.go

const { Buffer } = Deno;
<<<<<<< HEAD
import { assert, assertEquals, assertNotEquals } from "../testing/asserts.ts";
=======
import { TextProtoReader } from "../textproto/mod.ts";
import { test, runIfMain } from "../testing/mod.ts";
import {
  assert,
  assertEquals,
  assertNotEquals,
  assertThrowsAsync,
  AssertionError
} from "../testing/asserts.ts";
>>>>>>> a3bfbcce
import {
  Response,
  ServerRequest,
  writeResponse,
  serve,
  readRequest,
  parseHTTPVersion,
  writeTrailers
} from "./server.ts";
import {
  BufReader,
  BufWriter,
  ReadLineResult,
  UnexpectedEOFError
} from "../io/bufio.ts";
import { delay, deferred } from "../util/async.ts";
import { StringReader } from "../io/readers.ts";

function assertNotEOF<T extends {}>(val: T | Deno.EOF): T {
  assertNotEquals(val, Deno.EOF);
  return val as T;
}

interface ResponseTest {
  response: Response;
  raw: string;
}

const enc = new TextEncoder();
const dec = new TextDecoder();

type Handler = () => void;

const mockConn = {
  localAddr: {
    transport: "tcp",
    hostname: "",
    port: 0
  },
  remoteAddr: {
    transport: "tcp",
    hostname: "",
    port: 0
  },
  rid: -1,
  closeRead: (): void => {},
  closeWrite: (): void => {},
  read: async (): Promise<number | Deno.EOF> => {
    return 0;
  },
  write: async (): Promise<number> => {
    return -1;
  },
  close: (): void => {}
};

const responseTests: ResponseTest[] = [
  // Default response
  {
    response: {},
    raw: "HTTP/1.1 200 OK\r\n" + "content-length: 0" + "\r\n\r\n"
  },
  // Empty body with status
  {
    response: {
      status: 404
    },
    raw: "HTTP/1.1 404 Not Found\r\n" + "content-length: 0" + "\r\n\r\n"
  },
  // HTTP/1.1, chunked coding; empty trailer; close
  {
    response: {
      status: 200,
      body: new Buffer(new TextEncoder().encode("abcdef"))
    },

    raw:
      "HTTP/1.1 200 OK\r\n" +
      "transfer-encoding: chunked\r\n\r\n" +
      "6\r\nabcdef\r\n0\r\n\r\n"
  }
];

Deno.test(async function responseWrite(): Promise<void> {
  for (const testCase of responseTests) {
    const buf = new Buffer();
    const bufw = new BufWriter(buf);
    const request = new ServerRequest();
    request.w = bufw;

    request.conn = mockConn as Deno.Conn;

    await request.respond(testCase.response);
    assertEquals(buf.toString(), testCase.raw);
    await request.done;
  }
});

Deno.test(async function requestContentLength(): Promise<void> {
  // Has content length
  {
    const req = new ServerRequest();
    req.headers = new Headers();
    req.headers.set("content-length", "5");
    const buf = new Buffer(enc.encode("Hello"));
    req.r = new BufReader(buf);
    assertEquals(req.contentLength, 5);
  }
  // No content length
  {
    const shortText = "Hello";
    const req = new ServerRequest();
    req.headers = new Headers();
    req.headers.set("transfer-encoding", "chunked");
    let chunksData = "";
    let chunkOffset = 0;
    const maxChunkSize = 70;
    while (chunkOffset < shortText.length) {
      const chunkSize = Math.min(maxChunkSize, shortText.length - chunkOffset);
      chunksData += `${chunkSize.toString(16)}\r\n${shortText.substr(
        chunkOffset,
        chunkSize
      )}\r\n`;
      chunkOffset += chunkSize;
    }
    chunksData += "0\r\n\r\n";
    const buf = new Buffer(enc.encode(chunksData));
    req.r = new BufReader(buf);
    assertEquals(req.contentLength, null);
  }
});

Deno.test(async function requestBodyWithContentLength(): Promise<void> {
  {
    const req = new ServerRequest();
    req.headers = new Headers();
    req.headers.set("content-length", "5");
    const buf = new Buffer(enc.encode("Hello"));
    req.r = new BufReader(buf);
    const body = dec.decode(await Deno.readAll(req.body));
    assertEquals(body, "Hello");
  }

  // Larger than internal buf
  {
    const longText = "1234\n".repeat(1000);
    const req = new ServerRequest();
    req.headers = new Headers();
    req.headers.set("Content-Length", "5000");
    const buf = new Buffer(enc.encode(longText));
    req.r = new BufReader(buf);
    const body = dec.decode(await Deno.readAll(req.body));
    assertEquals(body, longText);
  }
});

Deno.test(async function requestBodyWithTransferEncoding(): Promise<void> {
  {
    const shortText = "Hello";
    const req = new ServerRequest();
    req.headers = new Headers();
    req.headers.set("transfer-encoding", "chunked");
    let chunksData = "";
    let chunkOffset = 0;
    const maxChunkSize = 70;
    while (chunkOffset < shortText.length) {
      const chunkSize = Math.min(maxChunkSize, shortText.length - chunkOffset);
      chunksData += `${chunkSize.toString(16)}\r\n${shortText.substr(
        chunkOffset,
        chunkSize
      )}\r\n`;
      chunkOffset += chunkSize;
    }
    chunksData += "0\r\n\r\n";
    const buf = new Buffer(enc.encode(chunksData));
    req.r = new BufReader(buf);
    const body = dec.decode(await Deno.readAll(req.body));
    assertEquals(body, shortText);
  }

  // Larger than internal buf
  {
    const longText = "1234\n".repeat(1000);
    const req = new ServerRequest();
    req.headers = new Headers();
    req.headers.set("transfer-encoding", "chunked");
    let chunksData = "";
    let chunkOffset = 0;
    const maxChunkSize = 70;
    while (chunkOffset < longText.length) {
      const chunkSize = Math.min(maxChunkSize, longText.length - chunkOffset);
      chunksData += `${chunkSize.toString(16)}\r\n${longText.substr(
        chunkOffset,
        chunkSize
      )}\r\n`;
      chunkOffset += chunkSize;
    }
    chunksData += "0\r\n\r\n";
    const buf = new Buffer(enc.encode(chunksData));
    req.r = new BufReader(buf);
    const body = dec.decode(await Deno.readAll(req.body));
    assertEquals(body, longText);
  }
});

Deno.test(async function requestBodyReaderWithContentLength(): Promise<void> {
  {
    const shortText = "Hello";
    const req = new ServerRequest();
    req.headers = new Headers();
    req.headers.set("content-length", "" + shortText.length);
    const buf = new Buffer(enc.encode(shortText));
    req.r = new BufReader(buf);
    const readBuf = new Uint8Array(6);
    let offset = 0;
    while (offset < shortText.length) {
      const nread = await req.body.read(readBuf);
      assertNotEOF(nread);
      const s = dec.decode(readBuf.subarray(0, nread as number));
      assertEquals(shortText.substr(offset, nread as number), s);
      offset += nread as number;
    }
    const nread = await req.body.read(readBuf);
    assertEquals(nread, Deno.EOF);
  }

  // Larger than given buf
  {
    const longText = "1234\n".repeat(1000);
    const req = new ServerRequest();
    req.headers = new Headers();
    req.headers.set("Content-Length", "5000");
    const buf = new Buffer(enc.encode(longText));
    req.r = new BufReader(buf);
    const readBuf = new Uint8Array(1000);
    let offset = 0;
    while (offset < longText.length) {
      const nread = await req.body.read(readBuf);
      assertNotEOF(nread);
      const s = dec.decode(readBuf.subarray(0, nread as number));
      assertEquals(longText.substr(offset, nread as number), s);
      offset += nread as number;
    }
    const nread = await req.body.read(readBuf);
    assertEquals(nread, Deno.EOF);
  }
});

Deno.test(async function requestBodyReaderWithTransferEncoding(): Promise<
  void
> {
  {
    const shortText = "Hello";
    const req = new ServerRequest();
    req.headers = new Headers();
    req.headers.set("transfer-encoding", "chunked");
    let chunksData = "";
    let chunkOffset = 0;
    const maxChunkSize = 70;
    while (chunkOffset < shortText.length) {
      const chunkSize = Math.min(maxChunkSize, shortText.length - chunkOffset);
      chunksData += `${chunkSize.toString(16)}\r\n${shortText.substr(
        chunkOffset,
        chunkSize
      )}\r\n`;
      chunkOffset += chunkSize;
    }
    chunksData += "0\r\n\r\n";
    const buf = new Buffer(enc.encode(chunksData));
    req.r = new BufReader(buf);
    const readBuf = new Uint8Array(6);
    let offset = 0;
    while (offset < shortText.length) {
      const nread = await req.body.read(readBuf);
      assertNotEOF(nread);
      const s = dec.decode(readBuf.subarray(0, nread as number));
      assertEquals(shortText.substr(offset, nread as number), s);
      offset += nread as number;
    }
    const nread = await req.body.read(readBuf);
    assertEquals(nread, Deno.EOF);
  }

  // Larger than internal buf
  {
    const longText = "1234\n".repeat(1000);
    const req = new ServerRequest();
    req.headers = new Headers();
    req.headers.set("transfer-encoding", "chunked");
    let chunksData = "";
    let chunkOffset = 0;
    const maxChunkSize = 70;
    while (chunkOffset < longText.length) {
      const chunkSize = Math.min(maxChunkSize, longText.length - chunkOffset);
      chunksData += `${chunkSize.toString(16)}\r\n${longText.substr(
        chunkOffset,
        chunkSize
      )}\r\n`;
      chunkOffset += chunkSize;
    }
    chunksData += "0\r\n\r\n";
    const buf = new Buffer(enc.encode(chunksData));
    req.r = new BufReader(buf);
    const readBuf = new Uint8Array(1000);
    let offset = 0;
    while (offset < longText.length) {
      const nread = await req.body.read(readBuf);
      assertNotEOF(nread);
      const s = dec.decode(readBuf.subarray(0, nread as number));
      assertEquals(longText.substr(offset, nread as number), s);
      offset += nread as number;
    }
    const nread = await req.body.read(readBuf);
    assertEquals(nread, Deno.EOF);
  }
});

Deno.test(async function writeUint8ArrayResponse(): Promise<void> {
  const shortText = "Hello";

  const body = new TextEncoder().encode(shortText);
  const res: Response = { body };

  const buf = new Deno.Buffer();
  await writeResponse(buf, res);

  const decoder = new TextDecoder("utf-8");
  const reader = new BufReader(buf);

  let r: ReadLineResult;
  r = assertNotEOF(await reader.readLine());
  assertEquals(decoder.decode(r.line), "HTTP/1.1 200 OK");
  assertEquals(r.more, false);

  r = assertNotEOF(await reader.readLine());
  assertEquals(decoder.decode(r.line), `content-length: ${shortText.length}`);
  assertEquals(r.more, false);

  r = assertNotEOF(await reader.readLine());
  assertEquals(r.line.byteLength, 0);
  assertEquals(r.more, false);

  r = assertNotEOF(await reader.readLine());
  assertEquals(decoder.decode(r.line), shortText);
  assertEquals(r.more, false);

  const eof = await reader.readLine();
  assertEquals(eof, Deno.EOF);
});

Deno.test(async function writeStringResponse(): Promise<void> {
  const body = "Hello";

  const res: Response = { body };

  const buf = new Deno.Buffer();
  await writeResponse(buf, res);

  const decoder = new TextDecoder("utf-8");
  const reader = new BufReader(buf);

  let r: ReadLineResult;
  r = assertNotEOF(await reader.readLine());
  assertEquals(decoder.decode(r.line), "HTTP/1.1 200 OK");
  assertEquals(r.more, false);

  r = assertNotEOF(await reader.readLine());
  assertEquals(decoder.decode(r.line), `content-length: ${body.length}`);
  assertEquals(r.more, false);

  r = assertNotEOF(await reader.readLine());
  assertEquals(r.line.byteLength, 0);
  assertEquals(r.more, false);

  r = assertNotEOF(await reader.readLine());
  assertEquals(decoder.decode(r.line), body);
  assertEquals(r.more, false);

  const eof = await reader.readLine();
  assertEquals(eof, Deno.EOF);
});

Deno.test(async function writeStringReaderResponse(): Promise<void> {
  const shortText = "Hello";

  const body = new StringReader(shortText);
  const res: Response = { body };

  const buf = new Deno.Buffer();
  await writeResponse(buf, res);

  const decoder = new TextDecoder("utf-8");
  const reader = new BufReader(buf);

  let r: ReadLineResult;
  r = assertNotEOF(await reader.readLine());
  assertEquals(decoder.decode(r.line), "HTTP/1.1 200 OK");
  assertEquals(r.more, false);

  r = assertNotEOF(await reader.readLine());
  assertEquals(decoder.decode(r.line), "transfer-encoding: chunked");
  assertEquals(r.more, false);

  r = assertNotEOF(await reader.readLine());
  assertEquals(r.line.byteLength, 0);
  assertEquals(r.more, false);

  r = assertNotEOF(await reader.readLine());
  assertEquals(decoder.decode(r.line), shortText.length.toString());
  assertEquals(r.more, false);

  r = assertNotEOF(await reader.readLine());
  assertEquals(decoder.decode(r.line), shortText);
  assertEquals(r.more, false);

  r = assertNotEOF(await reader.readLine());
  assertEquals(decoder.decode(r.line), "0");
  assertEquals(r.more, false);
});

<<<<<<< HEAD
Deno.test(async function readRequestError(): Promise<void> {
=======
test("writeResponse with trailer", async () => {
  const w = new Buffer();
  const body = new StringReader("Hello");
  await writeResponse(w, {
    status: 200,
    headers: new Headers({
      "transfer-encoding": "chunked",
      trailer: "deno,node"
    }),
    body,
    trailers: () => new Headers({ deno: "land", node: "js" })
  });
  const ret = w.toString();
  const exp = [
    "HTTP/1.1 200 OK",
    "transfer-encoding: chunked",
    "trailer: deno,node",
    "",
    "5",
    "Hello",
    "0",
    "",
    "deno: land",
    "node: js",
    ""
  ].join("\r\n");
  assertEquals(ret, exp);
});

test(async function readRequestError(): Promise<void> {
>>>>>>> a3bfbcce
  const input = `GET / HTTP/1.1
malformedHeader
`;
  const reader = new BufReader(new StringReader(input));
  let err;
  try {
    await readRequest(mockConn as Deno.Conn, reader);
  } catch (e) {
    err = e;
  }
  assert(err instanceof Error);
  assertEquals(err.message, "malformed MIME header line: malformedHeader");
});

// Ported from Go
// https://github.com/golang/go/blob/go1.12.5/src/net/http/request_test.go#L377-L443
// TODO(zekth) fix tests
Deno.test(async function testReadRequestError(): Promise<void> {
  const testCases = [
    {
      in: "GET / HTTP/1.1\r\nheader: foo\r\n\r\n",
      headers: [{ key: "header", value: "foo" }]
    },
    {
      in: "GET / HTTP/1.1\r\nheader:foo\r\n",
      err: UnexpectedEOFError
    },
    { in: "", err: Deno.EOF },
    {
      in: "HEAD / HTTP/1.1\r\nContent-Length:4\r\n\r\n",
      err: "http: method cannot contain a Content-Length"
    },
    {
      in: "HEAD / HTTP/1.1\r\n\r\n",
      headers: []
    },
    // Multiple Content-Length values should either be
    // deduplicated if same or reject otherwise
    // See Issue 16490.
    {
      in:
        "POST / HTTP/1.1\r\nContent-Length: 10\r\nContent-Length: 0\r\n\r\n" +
        "Gopher hey\r\n",
      err: "cannot contain multiple Content-Length headers"
    },
    {
      in:
        "POST / HTTP/1.1\r\nContent-Length: 10\r\nContent-Length: 6\r\n\r\n" +
        "Gopher\r\n",
      err: "cannot contain multiple Content-Length headers"
    },
    {
      in:
        "PUT / HTTP/1.1\r\nContent-Length: 6 \r\nContent-Length: 6\r\n" +
        "Content-Length:6\r\n\r\nGopher\r\n",
      headers: [{ key: "Content-Length", value: "6" }]
    },
    {
      in: "PUT / HTTP/1.1\r\nContent-Length: 1\r\nContent-Length: 6 \r\n\r\n",
      err: "cannot contain multiple Content-Length headers"
    },
    // Setting an empty header is swallowed by textproto
    // see: readMIMEHeader()
    // {
    //   in: "POST / HTTP/1.1\r\nContent-Length:\r\nContent-Length: 3\r\n\r\n",
    //   err: "cannot contain multiple Content-Length headers"
    // },
    {
      in: "HEAD / HTTP/1.1\r\nContent-Length:0\r\nContent-Length: 0\r\n\r\n",
      headers: [{ key: "Content-Length", value: "0" }]
    },
    {
      in:
        "POST / HTTP/1.1\r\nContent-Length:0\r\ntransfer-encoding: " +
        "chunked\r\n\r\n",
      headers: [],
      err: "http: Transfer-Encoding and Content-Length cannot be send together"
    }
  ];
  for (const test of testCases) {
    const reader = new BufReader(new StringReader(test.in));
    let err;
    let req: ServerRequest | Deno.EOF;
    try {
      req = await readRequest(mockConn as Deno.Conn, reader);
    } catch (e) {
      err = e;
    }
    if (test.err === Deno.EOF) {
      assertEquals(req, Deno.EOF);
    } else if (typeof test.err === "string") {
      assertEquals(err.message, test.err);
    } else if (test.err) {
      assert(err instanceof (test.err as typeof UnexpectedEOFError));
    } else {
      assert(req instanceof ServerRequest);
      assert(test.headers != null);
      assertEquals(err, undefined);
      assertNotEquals(req, Deno.EOF);
      for (const h of test.headers) {
        assertEquals(req.headers.get(h.key), h.value);
      }
    }
  }
});

// Ported from https://github.com/golang/go/blob/f5c43b9/src/net/http/request_test.go#L535-L565
Deno.test({
  name: "[http] parseHttpVersion",
  fn(): void {
    const testCases = [
      { in: "HTTP/0.9", want: [0, 9] },
      { in: "HTTP/1.0", want: [1, 0] },
      { in: "HTTP/1.1", want: [1, 1] },
      { in: "HTTP/3.14", want: [3, 14] },
      { in: "HTTP", err: true },
      { in: "HTTP/one.one", err: true },
      { in: "HTTP/1.1/", err: true },
      { in: "HTTP/-1.0", err: true },
      { in: "HTTP/0.-1", err: true },
      { in: "HTTP/", err: true },
      { in: "HTTP/1,0", err: true }
    ];
    for (const t of testCases) {
      let r, err;
      try {
        r = parseHTTPVersion(t.in);
      } catch (e) {
        err = e;
      }
      if (t.err) {
        assert(err instanceof Error, t.in);
      } else {
        assertEquals(err, undefined);
        assertEquals(r, t.want, t.in);
      }
    }
  }
});

<<<<<<< HEAD
/* TODO(bartlomieju): after removing std/installer/ it hangs, fix and reenable
Deno.test({
=======
test({
>>>>>>> a3bfbcce
  name: "[http] destroyed connection",
  async fn(): Promise<void> {
    // Runs a simple server as another process
    const p = Deno.run({
      args: [Deno.execPath(), "--allow-net", "http/testdata/simple_server.ts"],
      stdout: "piped"
    });

    try {
      const r = new TextProtoReader(new BufReader(p.stdout!));
      const s = await r.readLine();
      assert(s !== Deno.EOF && s.includes("server listening"));

      let serverIsRunning = true;
      p.status()
        .then((): void => {
          serverIsRunning = false;
        })
        .catch((_): void => {}); // Ignores the error when closing the process.

      await delay(100);

      // Reqeusts to the server and immediately closes the connection
      const conn = await Deno.connect({ port: 4502 });
      await conn.write(new TextEncoder().encode("GET / HTTP/1.0\n\n"));
      conn.close();

      // Waits for the server to handle the above (broken) request
      await delay(100);

      assert(serverIsRunning);
    } finally {
      // Stops the sever.
      p.close();
    }
  }
});

<<<<<<< HEAD
/* TODO(bartlomieju): after removing std/installer/ it hangs, fix and reenable
Deno.test({
=======
test({
>>>>>>> a3bfbcce
  name: "[http] serveTLS",
  async fn(): Promise<void> {
    // Runs a simple server as another process
    const p = Deno.run({
      args: [
        Deno.execPath(),
        "--allow-net",
        "--allow-read",
        "http/testdata/simple_https_server.ts"
      ],
      stdout: "piped"
    });

    try {
      const r = new TextProtoReader(new BufReader(p.stdout!));
      const s = await r.readLine();
      assert(s !== Deno.EOF && s.includes("server listening"));

      let serverIsRunning = true;
      p.status()
        .then((): void => {
          serverIsRunning = false;
        })
        .catch((_): void => {}); // Ignores the error when closing the process.

      // Requests to the server and immediately closes the connection
      const conn = await Deno.connectTLS({
        hostname: "localhost",
        port: 4503,
        certFile: "http/testdata/tls/RootCA.pem"
      });
      await Deno.writeAll(
        conn,
        new TextEncoder().encode("GET / HTTP/1.0\r\n\r\n")
      );
      const res = new Uint8Array(100);
      const nread = assertNotEOF(await conn.read(res));
      conn.close();
      const resStr = new TextDecoder().decode(res.subarray(0, nread));
      assert(resStr.includes("Hello HTTPS"));
      assert(serverIsRunning);
    } finally {
      // Stops the sever.
      p.close();
    }
  }
});

<<<<<<< HEAD
/* TODO(bartlomieju): after removing std/installer/ it hangs, fix and reenable
Deno.test({
=======
test({
>>>>>>> a3bfbcce
  name: "[http] close server while iterating",
  async fn(): Promise<void> {
    const server = serve(":8123");
    const nextWhileClosing = server[Symbol.asyncIterator]().next();
    server.close();
    assertEquals(await nextWhileClosing, { value: undefined, done: true });

    const nextAfterClosing = server[Symbol.asyncIterator]().next();
    assertEquals(await nextAfterClosing, { value: undefined, done: true });
  }
});

// TODO(kevinkassimo): create a test that works on Windows.
// The following test is to ensure that if an error occurs during respond
// would result in connection closed. (such that fd/resource is freed).
// On *nix, a delayed second attempt to write to a CLOSE_WAIT connection would
// receive a RST and thus trigger an error during response for us to test.
// We need to find a way to similarly trigger an error on Windows so that
// we can test if connection is closed.
if (Deno.build.os !== "win") {
  Deno.test({
    name: "[http] respond error handling",
    async fn(): Promise<void> {
      const connClosedPromise = deferred();
      const serverRoutine = async (): Promise<void> => {
        let reqCount = 0;
        const server = serve(":8124");
        const serverRid = server.listener["rid"];
        let connRid = -1;
        for await (const req of server) {
          connRid = req.conn.rid;
          reqCount++;
          await Deno.readAll(req.body);
          await connClosedPromise;
          try {
            await req.respond({
              body: new TextEncoder().encode("Hello World")
            });
            await delay(100);
            req.done = deferred();
            // This duplicate respond is to ensure we get a write failure from the
            // other side. Our client would enter CLOSE_WAIT stage after close(),
            // meaning first server .send (.respond) after close would still work.
            // However, a second send would fail under RST, which is similar
            // to the scenario where a failure happens during .respond
            await req.respond({
              body: new TextEncoder().encode("Hello World")
            });
          } catch {
            break;
          }
        }
        server.close();
        const resources = Deno.resources();
        assert(reqCount === 1);
        // Server should be gone
        assert(!(serverRid in resources));
        // The connection should be destroyed
        assert(!(connRid in resources));
      };
      const p = serverRoutine();
      const conn = await Deno.connect({
        hostname: "127.0.0.1",
        port: 8124
      });
      await Deno.writeAll(
        conn,
        new TextEncoder().encode("GET / HTTP/1.1\r\n\r\n")
      );
      conn.close(); // abruptly closing connection before response.
      // conn on server side enters CLOSE_WAIT state.
      connClosedPromise.resolve();
      await p;
    }
  });
}
<<<<<<< HEAD
*/
=======

test("writeTrailer", async () => {
  const w = new Buffer();
  await writeTrailers(
    w,
    new Headers({ "transfer-encoding": "chunked", trailer: "deno,node" }),
    new Headers({ deno: "land", node: "js" })
  );
  assertEquals(w.toString(), "deno: land\r\nnode: js\r\n");
});

test("writeTrailer should throw", async () => {
  const w = new Buffer();
  await assertThrowsAsync(
    () => {
      return writeTrailers(w, new Headers(), new Headers());
    },
    Error,
    'must have "trailer"'
  );
  await assertThrowsAsync(
    () => {
      return writeTrailers(w, new Headers({ trailer: "deno" }), new Headers());
    },
    Error,
    "only allowed"
  );
  for (const f of ["content-length", "trailer", "transfer-encoding"]) {
    await assertThrowsAsync(
      () => {
        return writeTrailers(
          w,
          new Headers({ "transfer-encoding": "chunked", trailer: f }),
          new Headers({ [f]: "1" })
        );
      },
      AssertionError,
      "prohibited"
    );
  }
  await assertThrowsAsync(
    () => {
      return writeTrailers(
        w,
        new Headers({ "transfer-encoding": "chunked", trailer: "deno" }),
        new Headers({ node: "js" })
      );
    },
    AssertionError,
    "Not trailer"
  );
});

runIfMain(import.meta);
>>>>>>> a3bfbcce
<|MERGE_RESOLUTION|>--- conflicted
+++ resolved
@@ -5,12 +5,8 @@
 // Ported from
 // https://github.com/golang/go/blob/master/src/net/http/responsewrite_test.go
 
-const { Buffer } = Deno;
-<<<<<<< HEAD
-import { assert, assertEquals, assertNotEquals } from "../testing/asserts.ts";
-=======
+const { Buffer, test } = Deno;
 import { TextProtoReader } from "../textproto/mod.ts";
-import { test, runIfMain } from "../testing/mod.ts";
 import {
   assert,
   assertEquals,
@@ -18,7 +14,6 @@
   assertThrowsAsync,
   AssertionError
 } from "../testing/asserts.ts";
->>>>>>> a3bfbcce
 import {
   Response,
   ServerRequest,
@@ -102,7 +97,7 @@
   }
 ];
 
-Deno.test(async function responseWrite(): Promise<void> {
+test(async function responseWrite(): Promise<void> {
   for (const testCase of responseTests) {
     const buf = new Buffer();
     const bufw = new BufWriter(buf);
@@ -117,7 +112,7 @@
   }
 });
 
-Deno.test(async function requestContentLength(): Promise<void> {
+test(async function requestContentLength(): Promise<void> {
   // Has content length
   {
     const req = new ServerRequest();
@@ -151,7 +146,7 @@
   }
 });
 
-Deno.test(async function requestBodyWithContentLength(): Promise<void> {
+test(async function requestBodyWithContentLength(): Promise<void> {
   {
     const req = new ServerRequest();
     req.headers = new Headers();
@@ -175,7 +170,7 @@
   }
 });
 
-Deno.test(async function requestBodyWithTransferEncoding(): Promise<void> {
+test(async function requestBodyWithTransferEncoding(): Promise<void> {
   {
     const shortText = "Hello";
     const req = new ServerRequest();
@@ -224,7 +219,7 @@
   }
 });
 
-Deno.test(async function requestBodyReaderWithContentLength(): Promise<void> {
+test(async function requestBodyReaderWithContentLength(): Promise<void> {
   {
     const shortText = "Hello";
     const req = new ServerRequest();
@@ -267,7 +262,7 @@
   }
 });
 
-Deno.test(async function requestBodyReaderWithTransferEncoding(): Promise<
+test(async function requestBodyReaderWithTransferEncoding(): Promise<
   void
 > {
   {
@@ -336,7 +331,7 @@
   }
 });
 
-Deno.test(async function writeUint8ArrayResponse(): Promise<void> {
+test(async function writeUint8ArrayResponse(): Promise<void> {
   const shortText = "Hello";
 
   const body = new TextEncoder().encode(shortText);
@@ -369,7 +364,7 @@
   assertEquals(eof, Deno.EOF);
 });
 
-Deno.test(async function writeStringResponse(): Promise<void> {
+test(async function writeStringResponse(): Promise<void> {
   const body = "Hello";
 
   const res: Response = { body };
@@ -401,7 +396,7 @@
   assertEquals(eof, Deno.EOF);
 });
 
-Deno.test(async function writeStringReaderResponse(): Promise<void> {
+test(async function writeStringReaderResponse(): Promise<void> {
   const shortText = "Hello";
 
   const body = new StringReader(shortText);
@@ -439,9 +434,6 @@
   assertEquals(r.more, false);
 });
 
-<<<<<<< HEAD
-Deno.test(async function readRequestError(): Promise<void> {
-=======
 test("writeResponse with trailer", async () => {
   const w = new Buffer();
   const body = new StringReader("Hello");
@@ -472,7 +464,6 @@
 });
 
 test(async function readRequestError(): Promise<void> {
->>>>>>> a3bfbcce
   const input = `GET / HTTP/1.1
 malformedHeader
 `;
@@ -490,7 +481,7 @@
 // Ported from Go
 // https://github.com/golang/go/blob/go1.12.5/src/net/http/request_test.go#L377-L443
 // TODO(zekth) fix tests
-Deno.test(async function testReadRequestError(): Promise<void> {
+test(async function testReadRequestError(): Promise<void> {
   const testCases = [
     {
       in: "GET / HTTP/1.1\r\nheader: foo\r\n\r\n",
@@ -580,7 +571,7 @@
 });
 
 // Ported from https://github.com/golang/go/blob/f5c43b9/src/net/http/request_test.go#L535-L565
-Deno.test({
+test({
   name: "[http] parseHttpVersion",
   fn(): void {
     const testCases = [
@@ -613,12 +604,7 @@
   }
 });
 
-<<<<<<< HEAD
-/* TODO(bartlomieju): after removing std/installer/ it hangs, fix and reenable
-Deno.test({
-=======
 test({
->>>>>>> a3bfbcce
   name: "[http] destroyed connection",
   async fn(): Promise<void> {
     // Runs a simple server as another process
@@ -657,12 +643,7 @@
   }
 });
 
-<<<<<<< HEAD
-/* TODO(bartlomieju): after removing std/installer/ it hangs, fix and reenable
-Deno.test({
-=======
 test({
->>>>>>> a3bfbcce
   name: "[http] serveTLS",
   async fn(): Promise<void> {
     // Runs a simple server as another process
@@ -711,12 +692,7 @@
   }
 });
 
-<<<<<<< HEAD
-/* TODO(bartlomieju): after removing std/installer/ it hangs, fix and reenable
-Deno.test({
-=======
 test({
->>>>>>> a3bfbcce
   name: "[http] close server while iterating",
   async fn(): Promise<void> {
     const server = serve(":8123");
@@ -737,7 +713,7 @@
 // We need to find a way to similarly trigger an error on Windows so that
 // we can test if connection is closed.
 if (Deno.build.os !== "win") {
-  Deno.test({
+  test({
     name: "[http] respond error handling",
     async fn(): Promise<void> {
       const connClosedPromise = deferred();
@@ -793,9 +769,7 @@
     }
   });
 }
-<<<<<<< HEAD
 */
-=======
 
 test("writeTrailer", async () => {
   const w = new Buffer();
@@ -848,6 +822,3 @@
     "Not trailer"
   );
 });
-
-runIfMain(import.meta);
->>>>>>> a3bfbcce
