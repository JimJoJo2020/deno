// Copyright 2018-2020 the Deno authors. All rights reserved. MIT license.

import { DateTimeFormatter } from "./formatter.ts";

export const SECOND = 1e3;
export const MINUTE = SECOND * 60;
export const HOUR = MINUTE * 60;
export const DAY = HOUR * 24;
export const WEEK = DAY * 7;
const DAYS_PER_WEEK = 7;

enum Day {
  Sun,
  Mon,
  Tue,
  Wed,
  Thu,
  Fri,
  Sat,
}

/**
 * Parse date from string using format string
 * @param dateString Date string
 * @param format Format string
 * @return Parsed date
 */
export function parse(dateString: string, formatString: string): Date {
  const formatter = new DateTimeFormatter(formatString);
  const parts = formatter.parseToParts(dateString);
  return formatter.partsToDate(parts);
}

/**
 * Format date using format string
 * @param date Date
 * @param format Format string
 * @return formatted date string
 */
<<<<<<< HEAD
export function format(date: Date, formatString: string): string {
  const formatter = new DateTimeFormatter(formatString);
  return formatter.format(date);
=======
export function parseDateTime(
  datetimeStr: string,
  format: DateTimeFormat,
): Date {
  let m, d, y, ho, mi: string;
  let datePattern: RegExp;

  switch (format) {
    case "mm-dd-yyyy hh:mm":
      datePattern = /^(\d{2})-(\d{2})-(\d{4}) (\d{2}):(\d{2})$/;
      [, m, d, y, ho, mi] = execForce(datePattern, datetimeStr);
      break;
    case "dd-mm-yyyy hh:mm":
      datePattern = /^(\d{2})-(\d{2})-(\d{4}) (\d{2}):(\d{2})$/;
      [, d, m, y, ho, mi] = execForce(datePattern, datetimeStr);
      break;
    case "yyyy-mm-dd hh:mm":
      datePattern = /^(\d{4})-(\d{2})-(\d{2}) (\d{2}):(\d{2})$/;
      [, y, m, d, ho, mi] = execForce(datePattern, datetimeStr);
      break;
    case "hh:mm mm-dd-yyyy":
      datePattern = /^(\d{2}):(\d{2}) (\d{2})-(\d{2})-(\d{4})$/;
      [, ho, mi, m, d, y] = execForce(datePattern, datetimeStr);
      break;
    case "hh:mm dd-mm-yyyy":
      datePattern = /^(\d{2}):(\d{2}) (\d{2})-(\d{2})-(\d{4})$/;
      [, ho, mi, d, m, y] = execForce(datePattern, datetimeStr);
      break;
    case "hh:mm yyyy-mm-dd":
      datePattern = /^(\d{2}):(\d{2}) (\d{4})-(\d{2})-(\d{2})$/;
      [, ho, mi, y, m, d] = execForce(datePattern, datetimeStr);
      break;
    default:
      throw new Error("Invalid datetime format!");
  }

  return new Date(Number(y), Number(m) - 1, Number(d), Number(ho), Number(mi));
>>>>>>> cde4dbb3
}

/**
 * Get number of the day in the year
 * @return Number of the day in year
 */
export function dayOfYear(date: Date): number {
  const yearStart = new Date(date.getFullYear(), 0, 0);
  const diff = date.getTime() -
    yearStart.getTime() +
    (yearStart.getTimezoneOffset() - date.getTimezoneOffset()) * 60 * 1000;
  return Math.floor(diff / DAY);
}

/**
 * Get number of current day in year
 * @return Number of current day in year
 */
export function currentDayOfYear(): number {
  return dayOfYear(new Date());
}

/**
 * Get number of the week in the year (ISO-8601)
 * @return Number of the week in year
 */
export function weekOfYear(date: Date): number {
  const workingDate = new Date(
    Date.UTC(date.getFullYear(), date.getMonth(), date.getDate()),
  );

  const day = workingDate.getUTCDay();

  const nearestThursday = workingDate.getUTCDate() +
    Day.Thu -
    (day === Day.Sun ? DAYS_PER_WEEK : day);

  workingDate.setUTCDate(nearestThursday);

  // Get first day of year
  const yearStart = new Date(Date.UTC(workingDate.getUTCFullYear(), 0, 1));

  // return the calculated full weeks to nearest Thursday
  return Math.ceil((workingDate.getTime() - yearStart.getTime() + DAY) / WEEK);
}

/**
 * Parse a date to return a IMF formated string date
 * RFC: https://tools.ietf.org/html/rfc7231#section-7.1.1.1
 * IMF is the time format to use when generating times in HTTP
 * headers. The time being formatted must be in UTC for Format to
 * generate the correct format.
 * @param date Date to parse
 * @return IMF date formated string
 */
export function toIMF(date: Date): string {
  function dtPad(v: string, lPad = 2): string {
    return v.padStart(lPad, "0");
  }
  const d = dtPad(date.getUTCDate().toString());
  const h = dtPad(date.getUTCHours().toString());
  const min = dtPad(date.getUTCMinutes().toString());
  const s = dtPad(date.getUTCSeconds().toString());
  const y = date.getUTCFullYear();
  const days = ["Sun", "Mon", "Tue", "Wed", "Thu", "Fri", "Sat"];
  const months = [
    "Jan",
    "Feb",
    "Mar",
    "Apr",
    "May",
    "Jun",
    "Jul",
    "Aug",
    "Sep",
    "Oct",
    "Nov",
    "Dec",
  ];
  return `${days[date.getUTCDay()]}, ${d} ${
    months[date.getUTCMonth()]
  } ${y} ${h}:${min}:${s} GMT`;
}

/**
 * Check given year is a leap year or not.
 * based on : https://docs.microsoft.com/en-us/office/troubleshoot/excel/determine-a-leap-year
 * @param year year in number or Date format
 */
export function isLeap(year: Date | number): boolean {
  const yearNumber = year instanceof Date ? year.getFullYear() : year;
  return (
    (yearNumber % 4 === 0 && yearNumber % 100 !== 0) || yearNumber % 400 === 0
  );
}

export type Unit =
  | "miliseconds"
  | "seconds"
  | "minutes"
  | "hours"
  | "days"
  | "weeks"
  | "months"
  | "quarters"
  | "years";

export type DifferenceFormat = Partial<Record<Unit, number>>;

export type DifferenceOptions = {
  units?: Unit[];
};

/**
 * Calculate difference between two dates.
 * @param from Year to calculate difference
 * @param to Year to calculate difference with
 * @param options Options for determining how to respond
 *
 * example :
 *
 * ```typescript
 * datetime.difference(new Date("2020/1/1"),new Date("2020/2/2"),{ units : ["days","months"] })
 * ```
 */
export function difference(
  from: Date,
  to: Date,
  options?: DifferenceOptions,
): DifferenceFormat {
  const uniqueUnits = options?.units ? [...new Set(options?.units)] : [
    "miliseconds",
    "seconds",
    "minutes",
    "hours",
    "days",
    "weeks",
    "months",
    "quarters",
    "years",
  ];

  const bigger = Math.max(from.getTime(), to.getTime());
  const smaller = Math.min(from.getTime(), to.getTime());
  const differenceInMs = bigger - smaller;

  const differences: DifferenceFormat = {};

  for (const uniqueUnit of uniqueUnits) {
    switch (uniqueUnit) {
      case "miliseconds":
        differences.miliseconds = differenceInMs;
        break;
      case "seconds":
        differences.seconds = Math.floor(differenceInMs / SECOND);
        break;
      case "minutes":
        differences.minutes = Math.floor(differenceInMs / MINUTE);
        break;
      case "hours":
        differences.hours = Math.floor(differenceInMs / HOUR);
        break;
      case "days":
        differences.days = Math.floor(differenceInMs / DAY);
        break;
      case "weeks":
        differences.weeks = Math.floor(differenceInMs / WEEK);
        break;
      case "months":
        differences.months = calculateMonthsDifference(bigger, smaller);
        break;
      case "quarters":
        differences.quarters = Math.floor(
          (typeof differences.months !== "undefined" &&
            differences.months / 4) ||
            calculateMonthsDifference(bigger, smaller) / 4,
        );
        break;
      case "years":
        differences.years = Math.floor(
          (typeof differences.months !== "undefined" &&
            differences.months / 12) ||
            calculateMonthsDifference(bigger, smaller) / 12,
        );
        break;
    }
  }

  return differences;
}

function calculateMonthsDifference(bigger: number, smaller: number): number {
  const biggerDate = new Date(bigger);
  const smallerDate = new Date(smaller);
  const yearsDiff = biggerDate.getFullYear() - smallerDate.getFullYear();
  const monthsDiff = biggerDate.getMonth() - smallerDate.getMonth();
  const calendarDiffrences = Math.abs(yearsDiff * 12 + monthsDiff);
  const compareResult = biggerDate > smallerDate ? 1 : -1;
  biggerDate.setMonth(
    biggerDate.getMonth() - compareResult * calendarDiffrences,
  );
  const isLastMonthNotFull = biggerDate > smallerDate
    ? 1
    : -1 === -compareResult
    ? 1
    : 0;
  const months = compareResult * (calendarDiffrences - isLastMonthNotFull);
  return months === 0 ? 0 : months;
}<|MERGE_RESOLUTION|>--- conflicted
+++ resolved
@@ -37,49 +37,9 @@
  * @param format Format string
  * @return formatted date string
  */
-<<<<<<< HEAD
 export function format(date: Date, formatString: string): string {
   const formatter = new DateTimeFormatter(formatString);
   return formatter.format(date);
-=======
-export function parseDateTime(
-  datetimeStr: string,
-  format: DateTimeFormat,
-): Date {
-  let m, d, y, ho, mi: string;
-  let datePattern: RegExp;
-
-  switch (format) {
-    case "mm-dd-yyyy hh:mm":
-      datePattern = /^(\d{2})-(\d{2})-(\d{4}) (\d{2}):(\d{2})$/;
-      [, m, d, y, ho, mi] = execForce(datePattern, datetimeStr);
-      break;
-    case "dd-mm-yyyy hh:mm":
-      datePattern = /^(\d{2})-(\d{2})-(\d{4}) (\d{2}):(\d{2})$/;
-      [, d, m, y, ho, mi] = execForce(datePattern, datetimeStr);
-      break;
-    case "yyyy-mm-dd hh:mm":
-      datePattern = /^(\d{4})-(\d{2})-(\d{2}) (\d{2}):(\d{2})$/;
-      [, y, m, d, ho, mi] = execForce(datePattern, datetimeStr);
-      break;
-    case "hh:mm mm-dd-yyyy":
-      datePattern = /^(\d{2}):(\d{2}) (\d{2})-(\d{2})-(\d{4})$/;
-      [, ho, mi, m, d, y] = execForce(datePattern, datetimeStr);
-      break;
-    case "hh:mm dd-mm-yyyy":
-      datePattern = /^(\d{2}):(\d{2}) (\d{2})-(\d{2})-(\d{4})$/;
-      [, ho, mi, d, m, y] = execForce(datePattern, datetimeStr);
-      break;
-    case "hh:mm yyyy-mm-dd":
-      datePattern = /^(\d{2}):(\d{2}) (\d{4})-(\d{2})-(\d{2})$/;
-      [, ho, mi, y, m, d] = execForce(datePattern, datetimeStr);
-      break;
-    default:
-      throw new Error("Invalid datetime format!");
-  }
-
-  return new Date(Number(y), Number(m) - 1, Number(d), Number(ho), Number(mi));
->>>>>>> cde4dbb3
 }
 
 /**
