// Copyright 2018-2020 the Deno authors. All rights reserved. MIT license.

<<<<<<< HEAD
import { DateTimeFormatter, Options } from "./_formatter.ts";
=======
import { DateTimeFormatter } from "./_formatter.ts";
>>>>>>> c9fc5def

export const SECOND = 1e3;
export const MINUTE = SECOND * 60;
export const HOUR = MINUTE * 60;
export const DAY = HOUR * 24;
export const WEEK = DAY * 7;
const DAYS_PER_WEEK = 7;

enum Day {
  Sun,
  Mon,
  Tue,
  Wed,
  Thu,
  Fri,
  Sat,
}

/**
 * Parse date from string using format string
 * @param dateString Date string
 * @param format Format string
 * @return Parsed date
 */
export function parse(dateString: string, formatString: string): Date {
  const formatter = new DateTimeFormatter(formatString);
  const parts = formatter.parseToParts(dateString);
  return formatter.partsToDate(parts);
}

/**
 * Format date using format string
 * @param date Date
 * @param format Format string
 * @return formatted date string
 */
export function format(date: Date, formatString: string): string {
  const formatter = new DateTimeFormatter(formatString);
  return formatter.format(date);
}

/**
 * Get number of the day in the year
 * @return Number of the day in year
 */
export function dayOfYear(date: Date): number {
  // Values from 0 to 99 map to the years 1900 to 1999. All other values are the actual year. (https://developer.mozilla.org/en-US/docs/Web/JavaScript/Reference/Global_Objects/Date/Date)
  // Using setFullYear as a workaround

  const yearStart = new Date(date);

  yearStart.setUTCFullYear(date.getUTCFullYear(), 0, 0);
  const diff = date.getTime() -
    yearStart.getTime() +
    (yearStart.getTimezoneOffset() - date.getTimezoneOffset()) * 60 * 1000;

  return Math.floor(diff / DAY);
}
/**
 * Get number of the week in the year (ISO-8601)
 * @return Number of the week in year
 */
export function weekOfYear(date: Date): number {
  const workingDate = new Date(
    Date.UTC(date.getFullYear(), date.getMonth(), date.getDate()),
  );

  const day = workingDate.getUTCDay();

  const nearestThursday = workingDate.getUTCDate() +
    Day.Thu -
    (day === Day.Sun ? DAYS_PER_WEEK : day);

  workingDate.setUTCDate(nearestThursday);

  // Get first day of year
  const yearStart = new Date(Date.UTC(workingDate.getUTCFullYear(), 0, 1));

  // return the calculated full weeks to nearest Thursday
  return Math.ceil((workingDate.getTime() - yearStart.getTime() + DAY) / WEEK);
}

/**
 * Parse a date to return a IMF formated string date
 * RFC: https://tools.ietf.org/html/rfc7231#section-7.1.1.1
 * IMF is the time format to use when generating times in HTTP
 * headers. The time being formatted must be in UTC for Format to
 * generate the correct format.
 * @param date Date to parse
 * @return IMF date formated string
 */
export function toIMF(date: Date): string {
  function dtPad(v: string, lPad = 2): string {
    return v.padStart(lPad, "0");
  }
  const d = dtPad(date.getUTCDate().toString());
  const h = dtPad(date.getUTCHours().toString());
  const min = dtPad(date.getUTCMinutes().toString());
  const s = dtPad(date.getUTCSeconds().toString());
  const y = date.getUTCFullYear();
  const days = ["Sun", "Mon", "Tue", "Wed", "Thu", "Fri", "Sat"];
  const months = [
    "Jan",
    "Feb",
    "Mar",
    "Apr",
    "May",
    "Jun",
    "Jul",
    "Aug",
    "Sep",
    "Oct",
    "Nov",
    "Dec",
  ];
  return `${days[date.getUTCDay()]}, ${d} ${
    months[date.getUTCMonth()]
  } ${y} ${h}:${min}:${s} GMT`;
}

/**
 * Check given year is a leap year or not.
 * based on : https://docs.microsoft.com/en-us/office/troubleshoot/excel/determine-a-leap-year
 * @param year year in number or Date format
 */
export function isLeap(year: Date | number): boolean {
  const yearNumber = year instanceof Date ? year.getFullYear() : year;
  return (
    (yearNumber % 4 === 0 && yearNumber % 100 !== 0) || yearNumber % 400 === 0
  );
}

export type Unit =
  | "milliseconds"
  | "seconds"
  | "minutes"
  | "hours"
  | "days"
  | "weeks"
  | "months"
  | "quarters"
  | "years";

export type DifferenceFormat = Partial<Record<Unit, number>>;

export type DifferenceOptions = {
  units?: Unit[];
};

/**
 * Calculate difference between two dates.
 * @param from Year to calculate difference
 * @param to Year to calculate difference with
 * @param options Options for determining how to respond
 *
 * example :
 *
 * ```typescript
 * datetime.difference(new Date("2020/1/1"),new Date("2020/2/2"),{ units : ["days","months"] })
 * ```
 */
export function difference(
  from: Date,
  to: Date,
  options?: DifferenceOptions,
): DifferenceFormat {
  const uniqueUnits = options?.units ? [...new Set(options?.units)] : [
    "milliseconds",
    "seconds",
    "minutes",
    "hours",
    "days",
    "weeks",
    "months",
    "quarters",
    "years",
  ];

  const bigger = Math.max(from.getTime(), to.getTime());
  const smaller = Math.min(from.getTime(), to.getTime());
  const differenceInMs = bigger - smaller;

  const differences: DifferenceFormat = {};

  for (const uniqueUnit of uniqueUnits) {
    switch (uniqueUnit) {
      case "milliseconds":
        differences.milliseconds = differenceInMs;
        break;
      case "seconds":
        differences.seconds = Math.floor(differenceInMs / SECOND);
        break;
      case "minutes":
        differences.minutes = Math.floor(differenceInMs / MINUTE);
        break;
      case "hours":
        differences.hours = Math.floor(differenceInMs / HOUR);
        break;
      case "days":
        differences.days = Math.floor(differenceInMs / DAY);
        break;
      case "weeks":
        differences.weeks = Math.floor(differenceInMs / WEEK);
        break;
      case "months":
        differences.months = calculateMonthsDifference(bigger, smaller);
        break;
      case "quarters":
        differences.quarters = Math.floor(
          (typeof differences.months !== "undefined" &&
            differences.months / 4) ||
            calculateMonthsDifference(bigger, smaller) / 4,
        );
        break;
      case "years":
        differences.years = Math.floor(
          (typeof differences.months !== "undefined" &&
            differences.months / 12) ||
            calculateMonthsDifference(bigger, smaller) / 12,
        );
        break;
    }
  }

  return differences;
}

function calculateMonthsDifference(bigger: number, smaller: number): number {
  const biggerDate = new Date(bigger);
  const smallerDate = new Date(smaller);
  const yearsDiff = biggerDate.getFullYear() - smallerDate.getFullYear();
  const monthsDiff = biggerDate.getMonth() - smallerDate.getMonth();
  const calendarDiffrences = Math.abs(yearsDiff * 12 + monthsDiff);
  const compareResult = biggerDate > smallerDate ? 1 : -1;
  biggerDate.setMonth(
    biggerDate.getMonth() - compareResult * calendarDiffrences,
  );
  const isLastMonthNotFull = biggerDate > smallerDate
    ? 1
    : -1 === -compareResult
    ? 1
    : 0;
  const months = compareResult * (calendarDiffrences - isLastMonthNotFull);
  return months === 0 ? 0 : months;
}<|MERGE_RESOLUTION|>--- conflicted
+++ resolved
@@ -1,10 +1,6 @@
 // Copyright 2018-2020 the Deno authors. All rights reserved. MIT license.
 
-<<<<<<< HEAD
-import { DateTimeFormatter, Options } from "./_formatter.ts";
-=======
 import { DateTimeFormatter } from "./_formatter.ts";
->>>>>>> c9fc5def
 
 export const SECOND = 1e3;
 export const MINUTE = SECOND * 60;
