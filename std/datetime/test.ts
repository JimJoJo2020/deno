// Copyright 2018-2020 the Deno authors. All rights reserved. MIT license.
import { assert, assertEquals, assertThrows } from "../testing/asserts.ts";
import * as datetime from "./mod.ts";

Deno.test({
  name: "[std/datetime] parse",
  fn: () => {
    assertEquals(
<<<<<<< HEAD
      datetime.parse("01-03-2019 16:30", "MM-dd-yyyy hh:mm"),
      new Date(2019, 0, 3, 16, 30)
    );
    assertEquals(
      datetime.parse("01.03.2019 16:30", "MM.dd.yyyy hh:mm"),
      new Date(2019, 0, 3, 16, 30)
    );
    assertEquals(
      datetime.parse("03-01-2019 16:31", "dd-MM-yyyy hh:mm"),
      new Date(2019, 0, 3, 16, 31)
    );
    assertEquals(
      datetime.parse("2019-01-03 16:32", "yyyy-MM-dd hh:mm"),
      new Date(2019, 0, 3, 16, 32)
    );
    assertEquals(
      datetime.parse("16:33 01-03-2019", "hh:mm MM-dd-yyyy"),
      new Date(2019, 0, 3, 16, 33)
    );
    assertEquals(
      datetime.parse("01-03-2019 16:33:23.123", "MM-dd-yyyy hh:mm:ss.SSS"),
      new Date(2019, 0, 3, 16, 33, 23, 123)
    );
    assertEquals(
      datetime.parse("01-03-2019 09:33 PM", "MM-dd-yyyy hh:mm a"),
      new Date(2019, 0, 3, 21, 33)
    );
    assertEquals(
      datetime.parse("16:34 03-01-2019", "hh:mm dd-MM-yyyy"),
      new Date(2019, 0, 3, 16, 34)
    );
    assertEquals(
      datetime.parse("16:35 2019-01-03", "hh:mm yyyy-MM-dd"),
      new Date(2019, 0, 3, 16, 35)
=======
      datetime.parseDateTime("01-03-2019 16:30", "mm-dd-yyyy hh:mm"),
      new Date(2019, 0, 3, 16, 30),
    );
    assertEquals(
      datetime.parseDateTime("03-01-2019 16:31", "dd-mm-yyyy hh:mm"),
      new Date(2019, 0, 3, 16, 31),
    );
    assertEquals(
      datetime.parseDateTime("2019-01-03 16:32", "yyyy-mm-dd hh:mm"),
      new Date(2019, 0, 3, 16, 32),
    );
    assertEquals(
      datetime.parseDateTime("16:33 01-03-2019", "hh:mm mm-dd-yyyy"),
      new Date(2019, 0, 3, 16, 33),
    );
    assertEquals(
      datetime.parseDateTime("16:34 03-01-2019", "hh:mm dd-mm-yyyy"),
      new Date(2019, 0, 3, 16, 34),
    );
    assertEquals(
      datetime.parseDateTime("16:35 2019-01-03", "hh:mm yyyy-mm-dd"),
      new Date(2019, 0, 3, 16, 35),
>>>>>>> cde4dbb3
    );
    assertEquals(
      datetime.parse("01-03-2019", "MM-dd-yyyy"),
      new Date(2019, 0, 3)
    );
    assertEquals(
      datetime.parse("03-01-2019", "dd-MM-yyyy"),
      new Date(2019, 0, 3)
    );
    assertEquals(
      datetime.parse("2019-01-03", "yyyy-MM-dd"),
      new Date(2019, 0, 3)
    );
  },
});

Deno.test({
  name: "[std/datetime] invalidParseDateTimeFormatThrows",
  fn: () => {
<<<<<<< HEAD
    assertThrows((): void => {
      // eslint-disable-next-line @typescript-eslint/no-explicit-any
      (datetime as any).parse("2019-01-01 00:00", "x-y-z");
    }, Error);
    assertThrows((): void => {
      // eslint-disable-next-line @typescript-eslint/no-explicit-any
      (datetime as any).parse("2019-01-01", "x-y-z");
    }, Error);
=======
    assertThrows(
      (): void => {
        // eslint-disable-next-line @typescript-eslint/no-explicit-any
        (datetime as any).parseDateTime("2019-01-01 00:00", "x-y-z");
      },
      Error,
      "Invalid datetime format!",
    );
>>>>>>> cde4dbb3
  },
});

Deno.test({
  name: "[std/datetime] format",
  fn: () => {
    assertEquals(
<<<<<<< HEAD
      "2019-01-01",
      datetime.format(new Date("2019-01-01T03:24:00"), "yyyy-MM-dd")
    );
    assertEquals(
      "01.01.2019",
      datetime.format(new Date("2019-01-01T03:24:00"), "dd.MM.yyyy")
    );
    assertEquals(
      "03:24:00",
      datetime.format(new Date("2019-01-01T03:24:00"), "hh:mm:ss")
    );
    assertEquals(
      "03:24:00.532",
      datetime.format(new Date("2019-01-01T03:24:00.532"), "hh:mm:ss.SSS")
    );
    assertEquals(
      "03:24:00 AM",
      datetime.format(new Date("2019-01-01T03:24:00"), "hh:mm:ss a")
    );
    assertEquals(
      "09:24:00 PM",
      datetime.format(new Date("2019-01-01T21:24:00"), "hh:mm:ss a")
    );
    assertEquals(
      datetime.format(new Date(2019, 0, 20), "'today:' yyyy-MM-dd"),
      "today: 2019-01-20"
=======
      datetime.parseDate("01-03-2019", "mm-dd-yyyy"),
      new Date(2019, 0, 3),
    );
    assertEquals(
      datetime.parseDate("03-01-2019", "dd-mm-yyyy"),
      new Date(2019, 0, 3),
    );
    assertEquals(
      datetime.parseDate("2019-01-03", "yyyy-mm-dd"),
      new Date(2019, 0, 3),
    );
  },
});

Deno.test({
  name: "[std/datetime] invalidParseDateFormatThrows",
  fn: () => {
    assertThrows(
      (): void => {
        // eslint-disable-next-line @typescript-eslint/no-explicit-any
        (datetime as any).parseDate("2019-01-01", "x-y-z");
      },
      Error,
      "Invalid date format!",
>>>>>>> cde4dbb3
    );
  },
});

Deno.test({
  name: "[std/datetime] dayOfYear",
  fn: () => {
    assertEquals(datetime.dayOfYear(new Date("2019-01-01T03:24:00")), 1);
    assertEquals(datetime.dayOfYear(new Date("2019-03-11T03:24:00")), 70);
    assertEquals(datetime.dayOfYear(new Date("2019-12-31T03:24:00")), 365);
  },
});

Deno.test({
  name: "[std/datetime] currentDayOfYear",
  fn: () => {
    assertEquals(datetime.dayOfYear(new Date()), datetime.currentDayOfYear());
  },
});

Deno.test({
  name: "[std/datetime] weekOfYear",
  fn: () => {
    assertEquals(datetime.weekOfYear(new Date("2020-01-05T03:24:00")), 1);
    assertEquals(datetime.weekOfYear(new Date("2020-12-28T03:24:00")), 53); // 53 weeks in 2020
    assertEquals(datetime.weekOfYear(new Date("2020-06-28T03:24:00")), 26);

    // iso weeks year starting sunday
    assertEquals(datetime.weekOfYear(new Date(2012, 0, 1)), 52);
    assertEquals(datetime.weekOfYear(new Date(2012, 0, 2)), 1);
    assertEquals(datetime.weekOfYear(new Date(2012, 0, 8)), 1);
    assertEquals(datetime.weekOfYear(new Date(2012, 0, 9)), 2);
    assertEquals(datetime.weekOfYear(new Date(2012, 0, 15)), 2);

    // iso weeks year starting monday
    assertEquals(datetime.weekOfYear(new Date(2007, 0, 1)), 1);
    assertEquals(datetime.weekOfYear(new Date(2007, 0, 7)), 1);
    assertEquals(datetime.weekOfYear(new Date(2007, 0, 8)), 2);
    assertEquals(datetime.weekOfYear(new Date(2007, 0, 14)), 2);
    assertEquals(datetime.weekOfYear(new Date(2007, 0, 15)), 3);

    // iso weeks year starting tuesday
    assertEquals(datetime.weekOfYear(new Date(2007, 11, 31)), 1);
    assertEquals(datetime.weekOfYear(new Date(2008, 0, 1)), 1);
    assertEquals(datetime.weekOfYear(new Date(2008, 0, 6)), 1);
    assertEquals(datetime.weekOfYear(new Date(2008, 0, 7)), 2);
    assertEquals(datetime.weekOfYear(new Date(2008, 0, 13)), 2);
    assertEquals(datetime.weekOfYear(new Date(2008, 0, 14)), 3);

    // iso weeks year starting wednesday
    assertEquals(datetime.weekOfYear(new Date(2002, 11, 30)), 1);
    assertEquals(datetime.weekOfYear(new Date(2003, 0, 1)), 1);
    assertEquals(datetime.weekOfYear(new Date(2003, 0, 5)), 1);
    assertEquals(datetime.weekOfYear(new Date(2003, 0, 6)), 2);
    assertEquals(datetime.weekOfYear(new Date(2003, 0, 12)), 2);
    assertEquals(datetime.weekOfYear(new Date(2003, 0, 13)), 3);

    // iso weeks year starting thursday
    assertEquals(datetime.weekOfYear(new Date(2008, 11, 29)), 1);
    assertEquals(datetime.weekOfYear(new Date(2009, 0, 1)), 1);
    assertEquals(datetime.weekOfYear(new Date(2009, 0, 4)), 1);
    assertEquals(datetime.weekOfYear(new Date(2009, 0, 5)), 2);
    assertEquals(datetime.weekOfYear(new Date(2009, 0, 11)), 2);
    assertEquals(datetime.weekOfYear(new Date(2009, 0, 13)), 3);

    // iso weeks year starting friday
    assertEquals(datetime.weekOfYear(new Date(2009, 11, 28)), 53);
    assertEquals(datetime.weekOfYear(new Date(2010, 0, 1)), 53);
    assertEquals(datetime.weekOfYear(new Date(2010, 0, 3)), 53);
    assertEquals(datetime.weekOfYear(new Date(2010, 0, 4)), 1);
    assertEquals(datetime.weekOfYear(new Date(2010, 0, 10)), 1);
    assertEquals(datetime.weekOfYear(new Date(2010, 0, 11)), 2);

    // iso weeks year starting saturday
    assertEquals(datetime.weekOfYear(new Date(2010, 11, 27)), 52);
    assertEquals(datetime.weekOfYear(new Date(2011, 0, 1)), 52);
    assertEquals(datetime.weekOfYear(new Date(2011, 0, 2)), 52);
    assertEquals(datetime.weekOfYear(new Date(2011, 0, 3)), 1);
    assertEquals(datetime.weekOfYear(new Date(2011, 0, 9)), 1);
    assertEquals(datetime.weekOfYear(new Date(2011, 0, 10)), 2);
  },
});

Deno.test({
  name: "[std/datetime] to IMF",
  fn(): void {
    const actual = datetime.toIMF(new Date(Date.UTC(1994, 3, 5, 15, 32)));
    const expected = "Tue, 05 Apr 1994 15:32:00 GMT";
    assertEquals(actual, expected);
  },
});

Deno.test({
  name: "[std/datetime] to IMF 0",
  fn(): void {
    const actual = datetime.toIMF(new Date(0));
    const expected = "Thu, 01 Jan 1970 00:00:00 GMT";
    assertEquals(actual, expected);
  },
});

Deno.test({
  name: "[std/datetime] isLeap",
  fn(): void {
    assert(datetime.isLeap(1992));
    assert(datetime.isLeap(2000));
    assert(!datetime.isLeap(2003));
    assert(!datetime.isLeap(2007));
  },
});

Deno.test({
  name: "[std/datetime] difference",
  fn(): void {
    const denoInit = new Date("2018/5/14");
    const denoRelaseV1 = new Date("2020/5/13");
    let difference = datetime.difference(denoRelaseV1, denoInit, {
      units: ["days", "months", "years"],
    });
    assertEquals(difference.days, 730);
    assertEquals(difference.months, 23);
    assertEquals(difference.years, 1);

    const birth = new Date("1998/2/23 10:10:10");
    const old = new Date("1998/2/23 11:11:11");
    difference = datetime.difference(birth, old, {
      units: ["miliseconds", "minutes", "seconds", "hours"],
    });
    assertEquals(difference.miliseconds, 3661000);
    assertEquals(difference.seconds, 3661);
    assertEquals(difference.minutes, 61);
    assertEquals(difference.hours, 1);
  },
});<|MERGE_RESOLUTION|>--- conflicted
+++ resolved
@@ -6,7 +6,6 @@
   name: "[std/datetime] parse",
   fn: () => {
     assertEquals(
-<<<<<<< HEAD
       datetime.parse("01-03-2019 16:30", "MM-dd-yyyy hh:mm"),
       new Date(2019, 0, 3, 16, 30)
     );
@@ -41,30 +40,6 @@
     assertEquals(
       datetime.parse("16:35 2019-01-03", "hh:mm yyyy-MM-dd"),
       new Date(2019, 0, 3, 16, 35)
-=======
-      datetime.parseDateTime("01-03-2019 16:30", "mm-dd-yyyy hh:mm"),
-      new Date(2019, 0, 3, 16, 30),
-    );
-    assertEquals(
-      datetime.parseDateTime("03-01-2019 16:31", "dd-mm-yyyy hh:mm"),
-      new Date(2019, 0, 3, 16, 31),
-    );
-    assertEquals(
-      datetime.parseDateTime("2019-01-03 16:32", "yyyy-mm-dd hh:mm"),
-      new Date(2019, 0, 3, 16, 32),
-    );
-    assertEquals(
-      datetime.parseDateTime("16:33 01-03-2019", "hh:mm mm-dd-yyyy"),
-      new Date(2019, 0, 3, 16, 33),
-    );
-    assertEquals(
-      datetime.parseDateTime("16:34 03-01-2019", "hh:mm dd-mm-yyyy"),
-      new Date(2019, 0, 3, 16, 34),
-    );
-    assertEquals(
-      datetime.parseDateTime("16:35 2019-01-03", "hh:mm yyyy-mm-dd"),
-      new Date(2019, 0, 3, 16, 35),
->>>>>>> cde4dbb3
     );
     assertEquals(
       datetime.parse("01-03-2019", "MM-dd-yyyy"),
@@ -84,7 +59,6 @@
 Deno.test({
   name: "[std/datetime] invalidParseDateTimeFormatThrows",
   fn: () => {
-<<<<<<< HEAD
     assertThrows((): void => {
       // eslint-disable-next-line @typescript-eslint/no-explicit-any
       (datetime as any).parse("2019-01-01 00:00", "x-y-z");
@@ -93,16 +67,6 @@
       // eslint-disable-next-line @typescript-eslint/no-explicit-any
       (datetime as any).parse("2019-01-01", "x-y-z");
     }, Error);
-=======
-    assertThrows(
-      (): void => {
-        // eslint-disable-next-line @typescript-eslint/no-explicit-any
-        (datetime as any).parseDateTime("2019-01-01 00:00", "x-y-z");
-      },
-      Error,
-      "Invalid datetime format!",
-    );
->>>>>>> cde4dbb3
   },
 });
 
@@ -110,7 +74,6 @@
   name: "[std/datetime] format",
   fn: () => {
     assertEquals(
-<<<<<<< HEAD
       "2019-01-01",
       datetime.format(new Date("2019-01-01T03:24:00"), "yyyy-MM-dd")
     );
@@ -137,32 +100,6 @@
     assertEquals(
       datetime.format(new Date(2019, 0, 20), "'today:' yyyy-MM-dd"),
       "today: 2019-01-20"
-=======
-      datetime.parseDate("01-03-2019", "mm-dd-yyyy"),
-      new Date(2019, 0, 3),
-    );
-    assertEquals(
-      datetime.parseDate("03-01-2019", "dd-mm-yyyy"),
-      new Date(2019, 0, 3),
-    );
-    assertEquals(
-      datetime.parseDate("2019-01-03", "yyyy-mm-dd"),
-      new Date(2019, 0, 3),
-    );
-  },
-});
-
-Deno.test({
-  name: "[std/datetime] invalidParseDateFormatThrows",
-  fn: () => {
-    assertThrows(
-      (): void => {
-        // eslint-disable-next-line @typescript-eslint/no-explicit-any
-        (datetime as any).parseDate("2019-01-01", "x-y-z");
-      },
-      Error,
-      "Invalid date format!",
->>>>>>> cde4dbb3
     );
   },
 });
