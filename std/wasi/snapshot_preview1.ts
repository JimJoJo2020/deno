<<<<<<< HEAD
Skip to content
Search or jump to…

Pull requests
Issues
Marketplace
Explore
 
@iammack 
iammack
/
deno
forked from denoland/deno
0
0
3.7k
Code
Pull requests
Actions
Projects
Security
Insights
Settings
Try out GitHub Discussions! Beta
Discussions allows community members to start conversations and ask questions without opening issues. Get started by toggling Discussions under Features.

deno/std/wasi/snapshot_preview1.ts /
@iammack
iammack Commit to adapt the feature to denoland#8710 and denoland#8622
Latest commit 60bf234 7 minutes ago
 History
 5 contributors
@caspervonb@iammack@magurotuna@tokiedokie@dsherret
1695 lines (1400 sloc)  43.3 KB
 
// Copyright 2018-2020 the Deno authors. All rights reserved. MIT license.
=======
// Copyright 2018-2021 the Deno authors. All rights reserved. MIT license.
>>>>>>> 2823c02e

import { resolvePath } from "../fs/mod.ts";
import { relative } from "../path/mod.ts";

const CLOCKID_REALTIME = 0;
const CLOCKID_MONOTONIC = 1;
const CLOCKID_PROCESS_CPUTIME_ID = 2;
const CLOCKID_THREAD_CPUTIME_ID = 3;

const ERRNO_SUCCESS = 0;
const _ERRNO_2BIG = 1;
const ERRNO_ACCES = 2;
const ERRNO_ADDRINUSE = 3;
const ERRNO_ADDRNOTAVAIL = 4;
const _ERRNO_AFNOSUPPORT = 5;
const _ERRNO_AGAIN = 6;
const _ERRNO_ALREADY = 7;
const ERRNO_BADF = 8;
const _ERRNO_BADMSG = 9;
const ERRNO_BUSY = 10;
const _ERRNO_CANCELED = 11;
const _ERRNO_CHILD = 12;
const ERRNO_CONNABORTED = 13;
const ERRNO_CONNREFUSED = 14;
const ERRNO_CONNRESET = 15;
const _ERRNO_DEADLK = 16;
const _ERRNO_DESTADDRREQ = 17;
const _ERRNO_DOM = 18;
const _ERRNO_DQUOT = 19;
const _ERRNO_EXIST = 20;
const _ERRNO_FAULT = 21;
const _ERRNO_FBIG = 22;
const _ERRNO_HOSTUNREACH = 23;
const _ERRNO_IDRM = 24;
const _ERRNO_ILSEQ = 25;
const _ERRNO_INPROGRESS = 26;
const ERRNO_INTR = 27;
const ERRNO_INVAL = 28;
const _ERRNO_IO = 29;
const _ERRNO_ISCONN = 30;
const _ERRNO_ISDIR = 31;
const _ERRNO_LOOP = 32;
const _ERRNO_MFILE = 33;
const _ERRNO_MLINK = 34;
const _ERRNO_MSGSIZE = 35;
const _ERRNO_MULTIHOP = 36;
const _ERRNO_NAMETOOLONG = 37;
const _ERRNO_NETDOWN = 38;
const _ERRNO_NETRESET = 39;
const _ERRNO_NETUNREACH = 40;
const _ERRNO_NFILE = 41;
const _ERRNO_NOBUFS = 42;
const _ERRNO_NODEV = 43;
const ERRNO_NOENT = 44;
const _ERRNO_NOEXEC = 45;
const _ERRNO_NOLCK = 46;
const _ERRNO_NOLINK = 47;
const _ERRNO_NOMEM = 48;
const _ERRNO_NOMSG = 49;
const _ERRNO_NOPROTOOPT = 50;
const _ERRNO_NOSPC = 51;
const ERRNO_NOSYS = 52;
const ERRNO_NOTCONN = 53;
const ERRNO_NOTDIR = 54;
const _ERRNO_NOTEMPTY = 55;
const _ERRNO_NOTRECOVERABLE = 56;
const _ERRNO_NOTSOCK = 57;
const _ERRNO_NOTSUP = 58;
const _ERRNO_NOTTY = 59;
const _ERRNO_NXIO = 60;
const _ERRNO_OVERFLOW = 61;
const _ERRNO_OWNERDEAD = 62;
const _ERRNO_PERM = 63;
const ERRNO_PIPE = 64;
const _ERRNO_PROTO = 65;
const _ERRNO_PROTONOSUPPORT = 66;
const _ERRNO_PROTOTYPE = 67;
const _ERRNO_RANGE = 68;
const _ERRNO_ROFS = 69;
const _ERRNO_SPIPE = 70;
const _ERRNO_SRCH = 71;
const _ERRNO_STALE = 72;
const ERRNO_TIMEDOUT = 73;
const _ERRNO_TXTBSY = 74;
const _ERRNO_XDEV = 75;
const ERRNO_NOTCAPABLE = 76;

const RIGHTS_FD_DATASYNC = 0x0000000000000001n;
const RIGHTS_FD_READ = 0x0000000000000002n;
const _RIGHTS_FD_SEEK = 0x0000000000000004n;
const _RIGHTS_FD_FDSTAT_SET_FLAGS = 0x0000000000000008n;
const _RIGHTS_FD_SYNC = 0x0000000000000010n;
const _RIGHTS_FD_TELL = 0x0000000000000020n;
const RIGHTS_FD_WRITE = 0x0000000000000040n;
const _RIGHTS_FD_ADVISE = 0x0000000000000080n;
const RIGHTS_FD_ALLOCATE = 0x0000000000000100n;
const _RIGHTS_PATH_CREATE_DIRECTORY = 0x0000000000000200n;
const _RIGHTS_PATH_CREATE_FILE = 0x0000000000000400n;
const _RIGHTS_PATH_LINK_SOURCE = 0x0000000000000800n;
const _RIGHTS_PATH_LINK_TARGET = 0x0000000000001000n;
const _RIGHTS_PATH_OPEN = 0x0000000000002000n;
const RIGHTS_FD_READDIR = 0x0000000000004000n;
const _RIGHTS_PATH_READLINK = 0x0000000000008000n;
const _RIGHTS_PATH_RENAME_SOURCE = 0x0000000000010000n;
const _RIGHTS_PATH_RENAME_TARGET = 0x0000000000020000n;
const _RIGHTS_PATH_FILESTAT_GET = 0x0000000000040000n;
const _RIGHTS_PATH_FILESTAT_SET_SIZE = 0x0000000000080000n;
const _RIGHTS_PATH_FILESTAT_SET_TIMES = 0x0000000000100000n;
const _RIGHTS_FD_FILESTAT_GET = 0x0000000000200000n;
const RIGHTS_FD_FILESTAT_SET_SIZE = 0x0000000000400000n;
const _RIGHTS_FD_FILESTAT_SET_TIMES = 0x0000000000800000n;
const _RIGHTS_PATH_SYMLINK = 0x0000000001000000n;
const _RIGHTS_PATH_REMOVE_DIRECTORY = 0x0000000002000000n;
const _RIGHTS_PATH_UNLINK_FILE = 0x0000000004000000n;
const _RIGHTS_POLL_FD_READWRITE = 0x0000000008000000n;
const _RIGHTS_SOCK_SHUTDOWN = 0x0000000010000000n;

const _WHENCE_SET = 0;
const _WHENCE_CUR = 1;
const _WHENCE_END = 2;

const FILETYPE_UNKNOWN = 0;
const _FILETYPE_BLOCK_DEVICE = 1;
const FILETYPE_CHARACTER_DEVICE = 2;
const FILETYPE_DIRECTORY = 3;
const FILETYPE_REGULAR_FILE = 4;
const _FILETYPE_SOCKET_DGRAM = 5;
const _FILETYPE_SOCKET_STREAM = 6;
const FILETYPE_SYMBOLIC_LINK = 7;

const _ADVICE_NORMAL = 0;
const _ADVICE_SEQUENTIAL = 1;
const _ADVICE_RANDOM = 2;
const _ADVICE_WILLNEED = 3;
const _ADVICE_DONTNEED = 4;
const _ADVICE_NOREUSE = 5;

const FDFLAGS_APPEND = 0x0001;
const FDFLAGS_DSYNC = 0x0002;
const FDFLAGS_NONBLOCK = 0x0004;
const FDFLAGS_RSYNC = 0x0008;
const FDFLAGS_SYNC = 0x0010;

const _FSTFLAGS_ATIM = 0x0001;
const FSTFLAGS_ATIM_NOW = 0x0002;
const _FSTFLAGS_MTIM = 0x0004;
const FSTFLAGS_MTIM_NOW = 0x0008;

const LOOKUPFLAGS_SYMLINK_FOLLOW = 0x0001;

const OFLAGS_CREAT = 0x0001;
const OFLAGS_DIRECTORY = 0x0002;
const OFLAGS_EXCL = 0x0004;
const OFLAGS_TRUNC = 0x0008;

const _EVENTTYPE_CLOCK = 0;
const _EVENTTYPE_FD_READ = 1;
const _EVENTTYPE_FD_WRITE = 2;

const _EVENTRWFLAGS_FD_READWRITE_HANGUP = 1;
const _SUBCLOCKFLAGS_SUBSCRIPTION_CLOCK_ABSTIME = 1;

const _SIGNAL_NONE = 0;
const _SIGNAL_HUP = 1;
const _SIGNAL_INT = 2;
const _SIGNAL_QUIT = 3;
const _SIGNAL_ILL = 4;
const _SIGNAL_TRAP = 5;
const _SIGNAL_ABRT = 6;
const _SIGNAL_BUS = 7;
const _SIGNAL_FPE = 8;
const _SIGNAL_KILL = 9;
const _SIGNAL_USR1 = 10;
const _SIGNAL_SEGV = 11;
const _SIGNAL_USR2 = 12;
const _SIGNAL_PIPE = 13;
const _SIGNAL_ALRM = 14;
const _SIGNAL_TERM = 15;
const _SIGNAL_CHLD = 16;
const _SIGNAL_CONT = 17;
const _SIGNAL_STOP = 18;
const _SIGNAL_TSTP = 19;
const _SIGNAL_TTIN = 20;
const _SIGNAL_TTOU = 21;
const _SIGNAL_URG = 22;
const _SIGNAL_XCPU = 23;
const _SIGNAL_XFSZ = 24;
const _SIGNAL_VTALRM = 25;
const _SIGNAL_PROF = 26;
const _SIGNAL_WINCH = 27;
const _SIGNAL_POLL = 28;
const _SIGNAL_PWR = 29;
const _SIGNAL_SYS = 30;

const _RIFLAGS_RECV_PEEK = 0x0001;
const _RIFLAGS_RECV_WAITALL = 0x0002;

const _ROFLAGS_RECV_DATA_TRUNCATED = 0x0001;

const _SDFLAGS_RD = 0x0001;
const _SDFLAGS_WR = 0x0002;

const PREOPENTYPE_DIR = 0;

function syscall<T extends CallableFunction>(target: T) {
  return function (...args: unknown[]) {
    try {
      return target(...args);
    } catch (err) {
      if (err instanceof ExitStatus) {
        throw err;
      }

      switch (err.name) {
        case "NotFound":
          return ERRNO_NOENT;

        case "PermissionDenied":
          return ERRNO_ACCES;

        case "ConnectionRefused":
          return ERRNO_CONNREFUSED;

        case "ConnectionReset":
          return ERRNO_CONNRESET;

        case "ConnectionAborted":
          return ERRNO_CONNABORTED;

        case "NotConnected":
          return ERRNO_NOTCONN;

        case "AddrInUse":
          return ERRNO_ADDRINUSE;

        case "AddrNotAvailable":
          return ERRNO_ADDRNOTAVAIL;

        case "BrokenPipe":
          return ERRNO_PIPE;

        case "InvalidData":
          return ERRNO_INVAL;

        case "TimedOut":
          return ERRNO_TIMEDOUT;

        case "Interrupted":
          return ERRNO_INTR;

        case "BadResource":
          return ERRNO_BADF;

        case "Busy":
          return ERRNO_BUSY;

        default:
          return ERRNO_INVAL;
      }
    }
  };
}

interface FileDescriptor {
  rid?: number;
  type?: number;
  flags?: number;
  path?: string;
  vpath?: string;
  entries?: Deno.DirEntry[];
}

class ExitStatus {
  code: number;

  constructor(code: number) {
    this.code = code;
  }
}

export interface ContextOptions {
  /**
   * An array of strings that the WebAssembly instance will see as command-line
   * arguments.
   *
   * The first argument is the virtual path to the command itself.
   */
  args?: string[];

  /**
   * An object of string keys mapped to string values that the WebAssembly module will see as its environment.
   */
  env?: { [key: string]: string | undefined };

  /**
   * An object of string keys mapped to string values that the WebAssembly module will see as it's filesystem.
   *
   * The string keys of are treated as directories within the sandboxed
   * filesystem, the values are the real paths to those directories on the host
   * machine.
   *
   */
  preopens?: { [key: string]: string };

  /**
   * Determines if calls to exit from within the WebAssembly module will terminate the proess or return.
   */
  exitOnReturn?: boolean;

  /**
   * The resource descriptor used as standard input in the WebAssembly module.
   */
  stdin?: number;

  /**
   * The resource descriptor used as standard output in the WebAssembly module.
   */
  stdout?: number;

  /**
   * The resource descriptor used as standard error in the WebAssembly module.
   */
  stderr?: number;
}

/**
 * The Context class provides the environment required to run WebAssembly
 * modules compiled to run with the WebAssembly System Interface.
 *
 * Each context represents a distinct sandboxed environment and must have its
 * command-line arguments, environment variables, and pre-opened directory
 * structure configured explicitly.
 */
export default class Context {
  #args: string[];
  #env: { [key: string]: string | undefined };
  #exitOnReturn: boolean;
  #memory: WebAssembly.Memory;
  #fds: FileDescriptor[];
  #started: boolean;

  exports: Record<string, WebAssembly.ImportValue>;

  constructor(options: ContextOptions) {
    this.#args = options.args ?? [];
    this.#env = options.env ?? {};
    this.#exitOnReturn = options.exitOnReturn ?? true;
    this.#memory = null!;

    this.#fds = [
      {
        rid: options.stdin ?? Deno.stdin.rid,
        type: FILETYPE_CHARACTER_DEVICE,
        flags: FDFLAGS_APPEND,
      },
      {
        rid: options.stdout ?? Deno.stdout.rid,
        type: FILETYPE_CHARACTER_DEVICE,
        flags: FDFLAGS_APPEND,
      },
      {
        rid: options.stderr ?? Deno.stderr.rid,
        type: FILETYPE_CHARACTER_DEVICE,
        flags: FDFLAGS_APPEND,
      },
    ];

    if (options.preopens) {
      for (const [vpath, path] of Object.entries(options.preopens)) {
        const type = FILETYPE_DIRECTORY;
        const entries = Array.from(Deno.readDirSync(path));

        const entry = {
          type,
          entries,
          path,
          vpath,
        };

        this.#fds.push(entry);
      }
    }

    this.exports = {
      "args_get": syscall((
        argvOffset: number,
        argvBufferOffset: number,
      ): number => {
        const args = this.#args;
        const textEncoder = new TextEncoder();
        const memoryData = new Uint8Array(this.#memory.buffer);
        const memoryView = new DataView(this.#memory.buffer);

        for (const arg of args) {
          memoryView.setUint32(argvOffset, argvBufferOffset, true);
          argvOffset += 4;

          const data = textEncoder.encode(`${arg}\0`);
          memoryData.set(data, argvBufferOffset);
          argvBufferOffset += data.length;
        }

        return ERRNO_SUCCESS;
      }),

      "args_sizes_get": syscall((
        argcOffset: number,
        argvBufferSizeOffset: number,
      ): number => {
        const args = this.#args;
        const textEncoder = new TextEncoder();
        const memoryView = new DataView(this.#memory.buffer);

        memoryView.setUint32(argcOffset, args.length, true);
        memoryView.setUint32(
          argvBufferSizeOffset,
          args.reduce(function (acc, arg) {
            return acc + textEncoder.encode(`${arg}\0`).length;
          }, 0),
          true,
        );

        return ERRNO_SUCCESS;
      }),

      "environ_get": syscall((
        environOffset: number,
        environBufferOffset: number,
      ): number => {
        const entries = Object.entries(this.#env);
        const textEncoder = new TextEncoder();
        const memoryData = new Uint8Array(this.#memory.buffer);
        const memoryView = new DataView(this.#memory.buffer);

        for (const [key, value] of entries) {
          memoryView.setUint32(environOffset, environBufferOffset, true);
          environOffset += 4;

          const data = textEncoder.encode(`${key}=${value}\0`);
          memoryData.set(data, environBufferOffset);
          environBufferOffset += data.length;
        }

        return ERRNO_SUCCESS;
      }),

      "environ_sizes_get": syscall((
        environcOffset: number,
        environBufferSizeOffset: number,
      ): number => {
        const entries = Object.entries(this.#env);
        const textEncoder = new TextEncoder();
        const memoryView = new DataView(this.#memory.buffer);

        memoryView.setUint32(environcOffset, entries.length, true);
        memoryView.setUint32(
          environBufferSizeOffset,
          entries.reduce(function (acc, [key, value]) {
            return acc + textEncoder.encode(`${key}=${value}\0`).length;
          }, 0),
          true,
        );

        return ERRNO_SUCCESS;
      }),

      "clock_res_get": syscall((
        id: number,
        resolutionOffset: number,
      ): number => {
        const memoryView = new DataView(this.#memory.buffer);

        switch (id) {
          case CLOCKID_REALTIME: {
            const resolution = BigInt(1e6);

            memoryView.setBigUint64(
              resolutionOffset,
              resolution,
              true,
            );
            break;
          }

          case CLOCKID_MONOTONIC:
          case CLOCKID_PROCESS_CPUTIME_ID:
          case CLOCKID_THREAD_CPUTIME_ID: {
            const resolution = BigInt(1e3);
            memoryView.setBigUint64(resolutionOffset, resolution, true);
            break;
          }

          default:
            return ERRNO_INVAL;
        }

        return ERRNO_SUCCESS;
      }),

      "clock_time_get": syscall((
        id: number,
        precision: bigint,
        timeOffset: number,
      ): number => {
        const memoryView = new DataView(this.#memory.buffer);

        switch (id) {
          case CLOCKID_REALTIME: {
            const time = BigInt(Date.now()) * BigInt(1e6);
            memoryView.setBigUint64(timeOffset, time, true);
            break;
          }

          case CLOCKID_MONOTONIC:
          case CLOCKID_PROCESS_CPUTIME_ID:
          case CLOCKID_THREAD_CPUTIME_ID: {
            const t = performance.now();
            const s = Math.trunc(t);
            const ms = Math.floor((t - s) * 1e3);

            const time = BigInt(s) * BigInt(1e9) + BigInt(ms) * BigInt(1e6);

            memoryView.setBigUint64(timeOffset, time, true);
            break;
          }

          default:
            return ERRNO_INVAL;
        }

        return ERRNO_SUCCESS;
      }),

      "fd_advise": syscall((
        _fd: number,
        _offset: bigint,
        _length: bigint,
        _advice: number,
      ): number => {
        return ERRNO_NOSYS;
      }),

      "fd_allocate": syscall((
        _fd: number,
        _offset: bigint,
        _length: bigint,
      ): number => {
        return ERRNO_NOSYS;
      }),

      "fd_close": syscall((
        fd: number,
      ): number => {
        const entry = this.#fds[fd];
        if (!entry) {
          return ERRNO_BADF;
        }

        if (entry.rid) {
          Deno.close(entry.rid);
        }

        delete this.#fds[fd];

        return ERRNO_SUCCESS;
      }),

      "fd_datasync": syscall((
        fd: number,
      ): number => {
        const entry = this.#fds[fd];
        if (!entry) {
          return ERRNO_BADF;
        }

        Deno.fdatasyncSync(entry.rid!);

        return ERRNO_SUCCESS;
      }),

      "fd_fdstat_get": syscall((
        fd: number,
        offset: number,
      ): number => {
        const entry = this.#fds[fd];
        if (!entry) {
          return ERRNO_BADF;
        }

        const memoryView = new DataView(this.#memory.buffer);
        memoryView.setUint8(offset, entry.type!);
        memoryView.setUint16(offset + 2, entry.flags!, true);
        // TODO(bartlomieju)
        memoryView.setBigUint64(offset + 8, 0n, true);
        // TODO(bartlomieju)
        memoryView.setBigUint64(offset + 16, 0n, true);

        return ERRNO_SUCCESS;
      }),

      "fd_fdstat_set_flags": syscall((
        _fd: number,
        _flags: number,
      ): number => {
        return ERRNO_NOSYS;
      }),

      "fd_fdstat_set_rights": syscall((
        _fd: number,
        _rightsBase: bigint,
        _rightsInheriting: bigint,
      ): number => {
        return ERRNO_NOSYS;
      }),

      "fd_filestat_get": syscall((
        fd: number,
        offset: number,
      ): number => {
        const entry = this.#fds[fd];
        if (!entry) {
          return ERRNO_BADF;
        }

        const memoryView = new DataView(this.#memory.buffer);

        const info = Deno.fstatSync(entry.rid!);

        if (entry.type === undefined) {
          switch (true) {
            case info.isFile:
              entry.type = FILETYPE_REGULAR_FILE;
              break;

            case info.isDirectory:
              entry.type = FILETYPE_DIRECTORY;
              break;

            case info.isSymlink:
              entry.type = FILETYPE_SYMBOLIC_LINK;
              break;

            default:
              entry.type = FILETYPE_UNKNOWN;
              break;
          }
        }

        memoryView.setBigUint64(offset, BigInt(info.dev ? info.dev : 0), true);
        offset += 8;

        memoryView.setBigUint64(offset, BigInt(info.ino ? info.ino : 0), true);
        offset += 8;

        memoryView.setUint8(offset, entry.type);
        offset += 8;

        memoryView.setUint32(offset, Number(info.nlink), true);
        offset += 8;

        memoryView.setBigUint64(offset, BigInt(info.size), true);
        offset += 8;

        memoryView.setBigUint64(
          offset,
          BigInt(info.atime ? info.atime.getTime() * 1e6 : 0),
          true,
        );
        offset += 8;

        memoryView.setBigUint64(
          offset,
          BigInt(info.mtime ? info.mtime.getTime() * 1e6 : 0),
          true,
        );
        offset += 8;

        memoryView.setBigUint64(
          offset,
          BigInt(info.birthtime ? info.birthtime.getTime() * 1e6 : 0),
          true,
        );
        offset += 8;

        return ERRNO_SUCCESS;
      }),

      "fd_filestat_set_size": syscall((
        fd: number,
        size: bigint,
      ): number => {
        const entry = this.#fds[fd];
        if (!entry) {
          return ERRNO_BADF;
        }

        Deno.ftruncateSync(entry.rid!, Number(size));

        return ERRNO_SUCCESS;
      }),

      "fd_filestat_set_times": syscall((
        fd: number,
        atim: bigint,
        mtim: bigint,
        flags: number,
      ): number => {
        const entry = this.#fds[fd];
        if (!entry) {
          return ERRNO_BADF;
        }

        if (!entry.path) {
          return ERRNO_INVAL;
        }

        if ((flags & FSTFLAGS_ATIM_NOW) == FSTFLAGS_ATIM_NOW) {
          atim = BigInt(Date.now() * 1e6);
        }

        if ((flags & FSTFLAGS_MTIM_NOW) == FSTFLAGS_MTIM_NOW) {
          mtim = BigInt(Date.now() * 1e6);
        }

        Deno.utimeSync(entry.path!, Number(atim), Number(mtim));

        return ERRNO_SUCCESS;
      }),

      "fd_pread": syscall((
        fd: number,
        iovsOffset: number,
        iovsLength: number,
        offset: bigint,
        nreadOffset: number,
      ): number => {
        const entry = this.#fds[fd];
        if (entry == null) {
          return ERRNO_BADF;
        }

        const seek = Deno.seekSync(entry.rid!, 0, Deno.SeekMode.Current);
        const memoryView = new DataView(this.#memory.buffer);

        let nread = 0;
        for (let i = 0; i < iovsLength; i++) {
          const dataOffset = memoryView.getUint32(iovsOffset, true);
          iovsOffset += 4;

          const dataLength = memoryView.getUint32(iovsOffset, true);
          iovsOffset += 4;

          const data = new Uint8Array(
            this.#memory.buffer,
            dataOffset,
            dataLength,
          );
          nread += Deno.readSync(entry.rid!, data) as number;
        }

        Deno.seekSync(entry.rid!, seek, Deno.SeekMode.Start);
        memoryView.setUint32(nreadOffset, nread, true);

        return ERRNO_SUCCESS;
      }),

      "fd_prestat_get": syscall((
        fd: number,
        prestatOffset: number,
      ): number => {
        const entry = this.#fds[fd];
        if (!entry) {
          return ERRNO_BADF;
        }

        if (!entry.vpath) {
          return ERRNO_BADF;
        }

        const memoryView = new DataView(this.#memory.buffer);
        memoryView.setUint8(prestatOffset, PREOPENTYPE_DIR);
        memoryView.setUint32(
          prestatOffset + 4,
          new TextEncoder().encode(entry.vpath).byteLength,
          true,
        );

        return ERRNO_SUCCESS;
      }),

      "fd_prestat_dir_name": syscall((
        fd: number,
        pathOffset: number,
        pathLength: number,
      ): number => {
        const entry = this.#fds[fd];
        if (!entry) {
          return ERRNO_BADF;
        }

        if (!entry.vpath) {
          return ERRNO_BADF;
        }

        const data = new Uint8Array(
          this.#memory.buffer,
          pathOffset,
          pathLength,
        );
        data.set(new TextEncoder().encode(entry.vpath));

        return ERRNO_SUCCESS;
      }),

      "fd_pwrite": syscall((
        fd: number,
        iovsOffset: number,
        iovsLength: number,
        offset: bigint,
        nwrittenOffset: number,
      ): number => {
        const entry = this.#fds[fd];
        if (!entry) {
          return ERRNO_BADF;
        }

        const seek = Deno.seekSync(entry.rid!, 0, Deno.SeekMode.Current);
        const memoryView = new DataView(this.#memory.buffer);

        let nwritten = 0;
        for (let i = 0; i < iovsLength; i++) {
          const dataOffset = memoryView.getUint32(iovsOffset, true);
          iovsOffset += 4;

          const dataLength = memoryView.getUint32(iovsOffset, true);
          iovsOffset += 4;

          const data = new Uint8Array(
            this.#memory.buffer,
            dataOffset,
            dataLength,
          );
          nwritten += Deno.writeSync(entry.rid!, data) as number;
        }

        Deno.seekSync(entry.rid!, seek, Deno.SeekMode.Start);
        memoryView.setUint32(nwrittenOffset, nwritten, true);

        return ERRNO_SUCCESS;
      }),

      "fd_read": syscall((
        fd: number,
        iovsOffset: number,
        iovsLength: number,
        nreadOffset: number,
      ): number => {
        const entry = this.#fds[fd];
        if (!entry) {
          return ERRNO_BADF;
        }

        const memoryView = new DataView(this.#memory.buffer);

        let nread = 0;
        for (let i = 0; i < iovsLength; i++) {
          const dataOffset = memoryView.getUint32(iovsOffset, true);
          iovsOffset += 4;

          const dataLength = memoryView.getUint32(iovsOffset, true);
          iovsOffset += 4;

          const data = new Uint8Array(
            this.#memory.buffer,
            dataOffset,
            dataLength,
          );
          nread += Deno.readSync(entry.rid!, data) as number;
        }

        memoryView.setUint32(nreadOffset, nread, true);

        return ERRNO_SUCCESS;
      }),

      "fd_readdir": syscall((
        fd: number,
        bufferOffset: number,
        bufferLength: number,
        cookie: bigint,
        bufferUsedOffset: number,
      ): number => {
        const entry = this.#fds[fd];
        if (!entry) {
          return ERRNO_BADF;
        }

        const memoryData = new Uint8Array(this.#memory.buffer);
        const memoryView = new DataView(this.#memory.buffer);

        let bufferUsed = 0;

        const entries = Array.from(Deno.readDirSync(entry.path!));
        for (let i = Number(cookie); i < entries.length; i++) {
          const nameData = new TextEncoder().encode(entries[i].name);

          const entryInfo = Deno.statSync(
            resolvePath(entry.path!, entries[i].name),
          );
          const entryData = new Uint8Array(24 + nameData.byteLength);
          const entryView = new DataView(entryData.buffer);

          entryView.setBigUint64(0, BigInt(i + 1), true);
          entryView.setBigUint64(
            8,
            BigInt(entryInfo.ino ? entryInfo.ino : 0),
            true,
          );
          entryView.setUint32(16, nameData.byteLength, true);

          let type: number;
          switch (true) {
            case entries[i].isFile:
              type = FILETYPE_REGULAR_FILE;
              break;

            case entries[i].isDirectory:
              type = FILETYPE_REGULAR_FILE;
              break;

            case entries[i].isSymlink:
              type = FILETYPE_SYMBOLIC_LINK;
              break;

            default:
              type = FILETYPE_REGULAR_FILE;
              break;
          }

          entryView.setUint8(20, type);
          entryData.set(nameData, 24);

          const data = entryData.slice(
            0,
            Math.min(entryData.length, bufferLength - bufferUsed),
          );
          memoryData.set(data, bufferOffset + bufferUsed);
          bufferUsed += data.byteLength;
        }

        memoryView.setUint32(bufferUsedOffset, bufferUsed, true);

        return ERRNO_SUCCESS;
      }),

      "fd_renumber": syscall((
        fd: number,
        to: number,
      ): number => {
        if (!this.#fds[fd]) {
          return ERRNO_BADF;
        }

        if (!this.#fds[to]) {
          return ERRNO_BADF;
        }

        if (this.#fds[to].rid) {
          Deno.close(this.#fds[to].rid!);
        }

        this.#fds[to] = this.#fds[fd];
        delete this.#fds[fd];

        return ERRNO_SUCCESS;
      }),

      "fd_seek": syscall((
        fd: number,
        offset: bigint,
        whence: number,
        newOffsetOffset: number,
      ): number => {
        const entry = this.#fds[fd];
        if (!entry) {
          return ERRNO_BADF;
        }

        const memoryView = new DataView(this.#memory.buffer);

        // FIXME Deno does not support seeking with big integers
        const newOffset = Deno.seekSync(entry.rid!, Number(offset), whence);
        memoryView.setBigUint64(newOffsetOffset, BigInt(newOffset), true);

        return ERRNO_SUCCESS;
      }),

      "fd_sync": syscall((
        fd: number,
      ): number => {
        const entry = this.#fds[fd];
        if (!entry) {
          return ERRNO_BADF;
        }

        Deno.fsyncSync(entry.rid!);

        return ERRNO_SUCCESS;
      }),

      "fd_tell": syscall((
        fd: number,
        offsetOffset: number,
      ): number => {
        const entry = this.#fds[fd];
        if (!entry) {
          return ERRNO_BADF;
        }

        const memoryView = new DataView(this.#memory.buffer);

        const offset = Deno.seekSync(entry.rid!, 0, Deno.SeekMode.Current);
        memoryView.setBigUint64(offsetOffset, BigInt(offset), true);

        return ERRNO_SUCCESS;
      }),

      "fd_write": syscall((
        fd: number,
        iovsOffset: number,
        iovsLength: number,
        nwrittenOffset: number,
      ): number => {
        const entry = this.#fds[fd];
        if (!entry) {
          return ERRNO_BADF;
        }

        const memoryView = new DataView(this.#memory.buffer);

        let nwritten = 0;
        for (let i = 0; i < iovsLength; i++) {
          const dataOffset = memoryView.getUint32(iovsOffset, true);
          iovsOffset += 4;

          const dataLength = memoryView.getUint32(iovsOffset, true);
          iovsOffset += 4;

          const data = new Uint8Array(
            this.#memory.buffer,
            dataOffset,
            dataLength,
          );
          nwritten += Deno.writeSync(entry.rid!, data) as number;
        }

        memoryView.setUint32(nwrittenOffset, nwritten, true);

        return ERRNO_SUCCESS;
      }),

      "path_create_directory": syscall((
        fd: number,
        pathOffset: number,
        pathLength: number,
      ): number => {
        const entry = this.#fds[fd];
        if (!entry) {
          return ERRNO_BADF;
        }

        if (!entry.path) {
          return ERRNO_INVAL;
        }

        const textDecoder = new TextDecoder();
<<<<<<< HEAD
        const data = new Uint8Array(this.memory.buffer, pathOffset, pathLength);
        const path = resolvePath(entry.path!, textDecoder.decode(data));
=======
        const data = new Uint8Array(
          this.#memory.buffer,
          pathOffset,
          pathLength,
        );
        const path = resolve(entry.path!, textDecoder.decode(data));
>>>>>>> 2823c02e

        Deno.mkdirSync(path);

        return ERRNO_SUCCESS;
      }),

      "path_filestat_get": syscall((
        fd: number,
        flags: number,
        pathOffset: number,
        pathLength: number,
        bufferOffset: number,
      ): number => {
        const entry = this.#fds[fd];
        if (!entry) {
          return ERRNO_BADF;
        }

        if (!entry.path) {
          return ERRNO_INVAL;
        }

        const textDecoder = new TextDecoder();
<<<<<<< HEAD
        const data = new Uint8Array(this.memory.buffer, pathOffset, pathLength);
        const path = resolvePath(entry.path!, textDecoder.decode(data));
=======
        const data = new Uint8Array(
          this.#memory.buffer,
          pathOffset,
          pathLength,
        );
        const path = resolve(entry.path!, textDecoder.decode(data));
>>>>>>> 2823c02e

        const memoryView = new DataView(this.#memory.buffer);

        const info = (flags & LOOKUPFLAGS_SYMLINK_FOLLOW) != 0
          ? Deno.statSync(path)
          : Deno.lstatSync(path);

        memoryView.setBigUint64(
          bufferOffset,
          BigInt(info.dev ? info.dev : 0),
          true,
        );
        bufferOffset += 8;

        memoryView.setBigUint64(
          bufferOffset,
          BigInt(info.ino ? info.ino : 0),
          true,
        );
        bufferOffset += 8;

        switch (true) {
          case info.isFile:
            memoryView.setUint8(bufferOffset, FILETYPE_REGULAR_FILE);
            bufferOffset += 8;
            break;

          case info.isDirectory:
            memoryView.setUint8(bufferOffset, FILETYPE_DIRECTORY);
            bufferOffset += 8;
            break;

          case info.isSymlink:
            memoryView.setUint8(bufferOffset, FILETYPE_SYMBOLIC_LINK);
            bufferOffset += 8;
            break;

          default:
            memoryView.setUint8(bufferOffset, FILETYPE_UNKNOWN);
            bufferOffset += 8;
            break;
        }

        memoryView.setUint32(bufferOffset, Number(info.nlink), true);
        bufferOffset += 8;

        memoryView.setBigUint64(bufferOffset, BigInt(info.size), true);
        bufferOffset += 8;

        memoryView.setBigUint64(
          bufferOffset,
          BigInt(info.atime ? info.atime.getTime() * 1e6 : 0),
          true,
        );
        bufferOffset += 8;

        memoryView.setBigUint64(
          bufferOffset,
          BigInt(info.mtime ? info.mtime.getTime() * 1e6 : 0),
          true,
        );
        bufferOffset += 8;

        memoryView.setBigUint64(
          bufferOffset,
          BigInt(info.birthtime ? info.birthtime.getTime() * 1e6 : 0),
          true,
        );
        bufferOffset += 8;

        return ERRNO_SUCCESS;
      }),

      "path_filestat_set_times": syscall((
        fd: number,
        flags: number,
        pathOffset: number,
        pathLength: number,
        atim: bigint,
        mtim: bigint,
        fstflags: number,
      ): number => {
        const entry = this.#fds[fd];
        if (!entry) {
          return ERRNO_BADF;
        }

        if (!entry.path) {
          return ERRNO_INVAL;
        }

        const textDecoder = new TextDecoder();
<<<<<<< HEAD
        const data = new Uint8Array(this.memory.buffer, pathOffset, pathLength);
        const path = resolvePath(entry.path!, textDecoder.decode(data));
=======
        const data = new Uint8Array(
          this.#memory.buffer,
          pathOffset,
          pathLength,
        );
        const path = resolve(entry.path!, textDecoder.decode(data));
>>>>>>> 2823c02e

        if ((fstflags & FSTFLAGS_ATIM_NOW) == FSTFLAGS_ATIM_NOW) {
          atim = BigInt(Date.now()) * BigInt(1e6);
        }

        if ((fstflags & FSTFLAGS_MTIM_NOW) == FSTFLAGS_MTIM_NOW) {
          mtim = BigInt(Date.now()) * BigInt(1e6);
        }

        Deno.utimeSync(path, Number(atim), Number(mtim));

        return ERRNO_SUCCESS;
      }),

      "path_link": syscall((
        oldFd: number,
        oldFlags: number,
        oldPathOffset: number,
        oldPathLength: number,
        newFd: number,
        newPathOffset: number,
        newPathLength: number,
      ): number => {
        const oldEntry = this.#fds[oldFd];
        const newEntry = this.#fds[newFd];
        if (!oldEntry || !newEntry) {
          return ERRNO_BADF;
        }

        if (!oldEntry.path || !newEntry.path) {
          return ERRNO_INVAL;
        }

        const textDecoder = new TextDecoder();
        const oldData = new Uint8Array(
          this.#memory.buffer,
          oldPathOffset,
          oldPathLength,
        );
        const oldPath = resolvePath(oldEntry.path!, textDecoder.decode(oldData));
        const newData = new Uint8Array(
          this.#memory.buffer,
          newPathOffset,
          newPathLength,
        );
        const newPath = resolvePath(newEntry.path!, textDecoder.decode(newData));

        Deno.linkSync(oldPath, newPath);

        return ERRNO_SUCCESS;
      }),

      "path_open": syscall((
        fd: number,
        dirflags: number,
        pathOffset: number,
        pathLength: number,
        oflags: number,
        rightsBase: bigint,
        rightsInheriting: bigint,
        fdflags: number,
        openedFdOffset: number,
      ): number => {
        const entry = this.#fds[fd];
        if (!entry) {
          return ERRNO_BADF;
        }

        if (!entry.path) {
          return ERRNO_INVAL;
        }

        const textDecoder = new TextDecoder();
        const pathData = new Uint8Array(
          this.#memory.buffer,
          pathOffset,
          pathLength,
        );
        const resolvedPath = resolvePath(
          entry.path!,
          textDecoder.decode(pathData),
        );

        if (relative(entry.path, resolvedPath).startsWith("..")) {
          return ERRNO_NOTCAPABLE;
        }

        let path;
        if (
          (dirflags & LOOKUPFLAGS_SYMLINK_FOLLOW) == LOOKUPFLAGS_SYMLINK_FOLLOW
        ) {
          try {
            path = Deno.realPathSync(resolvedPath);
            if (relative(entry.path, path).startsWith("..")) {
              return ERRNO_NOTCAPABLE;
            }
          } catch (_err) {
            path = resolvedPath;
          }
        } else {
          path = resolvedPath;
        }

        if ((oflags & OFLAGS_DIRECTORY) !== 0) {
          // XXX (caspervonb) this isn't ideal as we can't get a rid for the
          // directory this way so there's no native fstat but Deno.open
          // doesn't work with directories on windows so we'll have to work
          // around it for now.
          const entries = Array.from(Deno.readDirSync(path));
          const openedFd = this.#fds.push({
            flags: fdflags,
            path,
            entries,
          }) - 1;

          const memoryView = new DataView(this.#memory.buffer);
          memoryView.setUint32(openedFdOffset, openedFd, true);

          return ERRNO_SUCCESS;
        }

        const options = {
          read: false,
          write: false,
          append: false,
          truncate: false,
          create: false,
          createNew: false,
        };

        if ((oflags & OFLAGS_CREAT) !== 0) {
          options.create = true;
          options.write = true;
        }

        if ((oflags & OFLAGS_EXCL) !== 0) {
          options.createNew = true;
        }

        if ((oflags & OFLAGS_TRUNC) !== 0) {
          options.truncate = true;
          options.write = true;
        }

        const read = (
          RIGHTS_FD_READ |
          RIGHTS_FD_READDIR
        );

        if ((rightsBase & read) != 0n) {
          options.read = true;
        }

        const write = (
          RIGHTS_FD_DATASYNC |
          RIGHTS_FD_WRITE |
          RIGHTS_FD_ALLOCATE |
          RIGHTS_FD_FILESTAT_SET_SIZE
        );

        if ((rightsBase & write) != 0n) {
          options.write = true;
        }

        if ((fdflags & FDFLAGS_APPEND) != 0) {
          options.append = true;
        }

        if ((fdflags & FDFLAGS_DSYNC) != 0) {
          // TODO(caspervonb): review if we can emulate this.
        }

        if ((fdflags & FDFLAGS_NONBLOCK) != 0) {
          // TODO(caspervonb): review if we can emulate this.
        }

        if ((fdflags & FDFLAGS_RSYNC) != 0) {
          // TODO(caspervonb): review if we can emulate this.
        }

        if ((fdflags & FDFLAGS_SYNC) != 0) {
          // TODO(caspervonb): review if we can emulate this.
        }

        if (!options.read && !options.write && !options.truncate) {
          options.read = true;
        }

        const { rid } = Deno.openSync(path, options);
        const openedFd = this.#fds.push({
          rid,
          flags: fdflags,
          path,
        }) - 1;

        const memoryView = new DataView(this.#memory.buffer);
        memoryView.setUint32(openedFdOffset, openedFd, true);

        return ERRNO_SUCCESS;
      }),

      "path_readlink": syscall((
        fd: number,
        pathOffset: number,
        pathLength: number,
        bufferOffset: number,
        bufferLength: number,
        bufferUsedOffset: number,
      ): number => {
        const entry = this.#fds[fd];
        if (!entry) {
          return ERRNO_BADF;
        }

        if (!entry.path) {
          return ERRNO_INVAL;
        }

        const memoryData = new Uint8Array(this.#memory.buffer);
        const memoryView = new DataView(this.#memory.buffer);

        const pathData = new Uint8Array(
          this.#memory.buffer,
          pathOffset,
          pathLength,
        );
        const path = resolvePath(
          entry.path!,
          new TextDecoder().decode(pathData),
        );

        const link = Deno.readLinkSync(path);
        const linkData = new TextEncoder().encode(link);
        memoryData.set(new Uint8Array(linkData, 0, bufferLength), bufferOffset);

        const bufferUsed = Math.min(linkData.byteLength, bufferLength);
        memoryView.setUint32(bufferUsedOffset, bufferUsed, true);

        return ERRNO_SUCCESS;
      }),

      "path_remove_directory": syscall((
        fd: number,
        pathOffset: number,
        pathLength: number,
      ): number => {
        const entry = this.#fds[fd];
        if (!entry) {
          return ERRNO_BADF;
        }

        if (!entry.path) {
          return ERRNO_INVAL;
        }

        const textDecoder = new TextDecoder();
<<<<<<< HEAD
        const data = new Uint8Array(this.memory.buffer, pathOffset, pathLength);
        const path = resolvePath(entry.path!, textDecoder.decode(data));
=======
        const data = new Uint8Array(
          this.#memory.buffer,
          pathOffset,
          pathLength,
        );
        const path = resolve(entry.path!, textDecoder.decode(data));
>>>>>>> 2823c02e

        if (!Deno.statSync(path).isDirectory) {
          return ERRNO_NOTDIR;
        }

        Deno.removeSync(path);

        return ERRNO_SUCCESS;
      }),

      "path_rename": syscall((
        fd: number,
        oldPathOffset: number,
        oldPathLength: number,
        newFd: number,
        newPathOffset: number,
        newPathLength: number,
      ): number => {
        const oldEntry = this.#fds[fd];
        const newEntry = this.#fds[newFd];
        if (!oldEntry || !newEntry) {
          return ERRNO_BADF;
        }

        if (!oldEntry.path || !newEntry.path) {
          return ERRNO_INVAL;
        }

        const textDecoder = new TextDecoder();
        const oldData = new Uint8Array(
          this.#memory.buffer,
          oldPathOffset,
          oldPathLength,
        );
        const oldPath = resolvePath(oldEntry.path!, textDecoder.decode(oldData));
        const newData = new Uint8Array(
          this.#memory.buffer,
          newPathOffset,
          newPathLength,
        );
        const newPath = resolvePath(newEntry.path!, textDecoder.decode(newData));

        Deno.renameSync(oldPath, newPath);

        return ERRNO_SUCCESS;
      }),

      "path_symlink": syscall((
        oldPathOffset: number,
        oldPathLength: number,
        fd: number,
        newPathOffset: number,
        newPathLength: number,
      ): number => {
        const entry = this.#fds[fd];
        if (!entry) {
          return ERRNO_BADF;
        }

        if (!entry.path) {
          return ERRNO_INVAL;
        }

        const textDecoder = new TextDecoder();
        const oldData = new Uint8Array(
          this.#memory.buffer,
          oldPathOffset,
          oldPathLength,
        );
        const oldPath = textDecoder.decode(oldData);
        const newData = new Uint8Array(
          this.#memory.buffer,
          newPathOffset,
          newPathLength,
        );
        const newPath = resolvePath(entry.path!, textDecoder.decode(newData));

        Deno.symlinkSync(oldPath, newPath);

        return ERRNO_SUCCESS;
      }),

      "path_unlink_file": syscall((
        fd: number,
        pathOffset: number,
        pathLength: number,
      ): number => {
        const entry = this.#fds[fd];
        if (!entry) {
          return ERRNO_BADF;
        }

        if (!entry.path) {
          return ERRNO_INVAL;
        }

        const textDecoder = new TextDecoder();
<<<<<<< HEAD
        const data = new Uint8Array(this.memory.buffer, pathOffset, pathLength);
        const path = resolvePath(entry.path!, textDecoder.decode(data));
=======
        const data = new Uint8Array(
          this.#memory.buffer,
          pathOffset,
          pathLength,
        );
        const path = resolve(entry.path!, textDecoder.decode(data));
>>>>>>> 2823c02e

        Deno.removeSync(path);

        return ERRNO_SUCCESS;
      }),

      "poll_oneoff": syscall((
        _inOffset: number,
        _outOffset: number,
        _nsubscriptions: number,
        _neventsOffset: number,
      ): number => {
        return ERRNO_NOSYS;
      }),

      "proc_exit": syscall((
        rval: number,
      ): never => {
        if (this.#exitOnReturn) {
          Deno.exit(rval);
        }

        throw new ExitStatus(rval);
      }),

      "proc_raise": syscall((
        _sig: number,
      ): number => {
        return ERRNO_NOSYS;
      }),

      "sched_yield": syscall((): number => {
        return ERRNO_SUCCESS;
      }),

      "random_get": syscall((
        bufferOffset: number,
        bufferLength: number,
      ): number => {
        const buffer = new Uint8Array(
          this.#memory.buffer,
          bufferOffset,
          bufferLength,
        );
        crypto.getRandomValues(buffer);

        return ERRNO_SUCCESS;
      }),

      "sock_recv": syscall((
        _fd: number,
        _riDataOffset: number,
        _riDataLength: number,
        _riFlags: number,
        _roDataLengthOffset: number,
        _roFlagsOffset: number,
      ): number => {
        return ERRNO_NOSYS;
      }),

      "sock_send": syscall((
        _fd: number,
        _siDataOffset: number,
        _siDataLength: number,
        _siFlags: number,
        _soDataLengthOffset: number,
      ): number => {
        return ERRNO_NOSYS;
      }),

      "sock_shutdown": syscall((
        _fd: number,
        _how: number,
      ): number => {
        return ERRNO_NOSYS;
      }),
    };

    this.#started = false;
  }

  /**
   * Attempt to begin execution of instance as a command by invoking its
   * _start() export.
   *
   * If the instance does not contain a _start() export, or if the instance
   * contains an _initialize export an error will be thrown.
   *
   * The instance must also have a WebAssembly.Memory export named "memory"
   * which will be used as the address space, if it does not an error will be
   * thrown.
   */
  start(instance: WebAssembly.Instance): null | number | never {
    if (this.#started) {
      throw new Error("WebAssembly.Instance has already started");
    }

    this.#started = true;

    const { _start, _initialize, memory } = instance.exports;

    if (!(memory instanceof WebAssembly.Memory)) {
      throw new TypeError("WebAsembly.instance must provide a memory export");
    }

    this.#memory = memory;

    if (typeof _initialize == "function") {
      throw new TypeError(
        "WebAsembly.instance export _initialize must not be a function",
      );
    }

    if (typeof _start != "function") {
      throw new TypeError(
        "WebAssembly.Instance export _start must be a function",
      );
    }

    try {
      _start();
    } catch (err) {
      if (err instanceof ExitStatus) {
        return err.code;
      }

      throw err;
    }

    return null;
  }

  /**
   * Attempt to initialize instance as a reactor by invoking its _initialize() export.
   *
   * If instance contains a _start() export, then an exception is thrown.
   *
   * The instance must also have a WebAssembly.Memory export named "memory"
   * which will be used as the address space, if it does not an error will be
   * thrown.
   */
  initialize(instance: WebAssembly.Instance) {
    if (this.#started) {
      throw new Error("WebAssembly.Instance has already started");
    }

    this.#started = true;

    const { _start, _initialize, memory } = instance.exports;

    if (!(memory instanceof WebAssembly.Memory)) {
      throw new TypeError("WebAsembly.instance must provide a memory export");
    }

    this.#memory = memory;

    if (typeof _start == "function") {
      throw new TypeError(
        "WebAssembly.Instance export _start must not be a function",
      );
    }

    if (typeof _initialize != "function") {
      throw new TypeError(
        "WebAsembly.instance export _initialize must be a function",
      );
    }

    _initialize();
  }
}
© 2020 GitHub, Inc.
Terms
Privacy
Security
Status
Help
Contact GitHub
Pricing
API
Training
Blog
About<|MERGE_RESOLUTION|>--- conflicted
+++ resolved
@@ -1,43 +1,4 @@
-<<<<<<< HEAD
-Skip to content
-Search or jump to…
-
-Pull requests
-Issues
-Marketplace
-Explore
- 
-@iammack 
-iammack
-/
-deno
-forked from denoland/deno
-0
-0
-3.7k
-Code
-Pull requests
-Actions
-Projects
-Security
-Insights
-Settings
-Try out GitHub Discussions! Beta
-Discussions allows community members to start conversations and ask questions without opening issues. Get started by toggling Discussions under Features.
-
-deno/std/wasi/snapshot_preview1.ts /
-@iammack
-iammack Commit to adapt the feature to denoland#8710 and denoland#8622
-Latest commit 60bf234 7 minutes ago
- History
- 5 contributors
-@caspervonb@iammack@magurotuna@tokiedokie@dsherret
-1695 lines (1400 sloc)  43.3 KB
- 
-// Copyright 2018-2020 the Deno authors. All rights reserved. MIT license.
-=======
 // Copyright 2018-2021 the Deno authors. All rights reserved. MIT license.
->>>>>>> 2823c02e
 
 import { resolvePath } from "../fs/mod.ts";
 import { relative } from "../path/mod.ts";
@@ -1114,17 +1075,12 @@
         }
 
         const textDecoder = new TextDecoder();
-<<<<<<< HEAD
-        const data = new Uint8Array(this.memory.buffer, pathOffset, pathLength);
-        const path = resolvePath(entry.path!, textDecoder.decode(data));
-=======
         const data = new Uint8Array(
           this.#memory.buffer,
           pathOffset,
           pathLength,
         );
-        const path = resolve(entry.path!, textDecoder.decode(data));
->>>>>>> 2823c02e
+        const path = resolvePath(entry.path!, textDecoder.decode(data));
 
         Deno.mkdirSync(path);
 
@@ -1148,17 +1104,12 @@
         }
 
         const textDecoder = new TextDecoder();
-<<<<<<< HEAD
-        const data = new Uint8Array(this.memory.buffer, pathOffset, pathLength);
-        const path = resolvePath(entry.path!, textDecoder.decode(data));
-=======
         const data = new Uint8Array(
           this.#memory.buffer,
           pathOffset,
           pathLength,
         );
-        const path = resolve(entry.path!, textDecoder.decode(data));
->>>>>>> 2823c02e
+        const path = resolvePath(entry.path!, textDecoder.decode(data));
 
         const memoryView = new DataView(this.#memory.buffer);
 
@@ -1251,17 +1202,12 @@
         }
 
         const textDecoder = new TextDecoder();
-<<<<<<< HEAD
-        const data = new Uint8Array(this.memory.buffer, pathOffset, pathLength);
-        const path = resolvePath(entry.path!, textDecoder.decode(data));
-=======
         const data = new Uint8Array(
           this.#memory.buffer,
           pathOffset,
           pathLength,
         );
-        const path = resolve(entry.path!, textDecoder.decode(data));
->>>>>>> 2823c02e
+        const path = resolvePath(entry.path!, textDecoder.decode(data));
 
         if ((fstflags & FSTFLAGS_ATIM_NOW) == FSTFLAGS_ATIM_NOW) {
           atim = BigInt(Date.now()) * BigInt(1e6);
@@ -1340,10 +1286,7 @@
           pathOffset,
           pathLength,
         );
-        const resolvedPath = resolvePath(
-          entry.path!,
-          textDecoder.decode(pathData),
-        );
+        const resolvedPath = resolvePath(entry.path!, textDecoder.decode(pathData));
 
         if (relative(entry.path, resolvedPath).startsWith("..")) {
           return ERRNO_NOTCAPABLE;
@@ -1488,10 +1431,7 @@
           pathOffset,
           pathLength,
         );
-        const path = resolvePath(
-          entry.path!,
-          new TextDecoder().decode(pathData),
-        );
+        const path = resolvePath(entry.path!, new TextDecoder().decode(pathData));
 
         const link = Deno.readLinkSync(path);
         const linkData = new TextEncoder().encode(link);
@@ -1518,17 +1458,12 @@
         }
 
         const textDecoder = new TextDecoder();
-<<<<<<< HEAD
-        const data = new Uint8Array(this.memory.buffer, pathOffset, pathLength);
-        const path = resolvePath(entry.path!, textDecoder.decode(data));
-=======
         const data = new Uint8Array(
           this.#memory.buffer,
           pathOffset,
           pathLength,
         );
-        const path = resolve(entry.path!, textDecoder.decode(data));
->>>>>>> 2823c02e
+        const path = resolvePath(entry.path!, textDecoder.decode(data));
 
         if (!Deno.statSync(path).isDirectory) {
           return ERRNO_NOTDIR;
@@ -1626,17 +1561,12 @@
         }
 
         const textDecoder = new TextDecoder();
-<<<<<<< HEAD
-        const data = new Uint8Array(this.memory.buffer, pathOffset, pathLength);
-        const path = resolvePath(entry.path!, textDecoder.decode(data));
-=======
         const data = new Uint8Array(
           this.#memory.buffer,
           pathOffset,
           pathLength,
         );
-        const path = resolve(entry.path!, textDecoder.decode(data));
->>>>>>> 2823c02e
+        const path = resolvePath(entry.path!, textDecoder.decode(data));
 
         Deno.removeSync(path);
 
@@ -1807,16 +1737,4 @@
 
     _initialize();
   }
-}
-© 2020 GitHub, Inc.
-Terms
-Privacy
-Security
-Status
-Help
-Contact GitHub
-Pricing
-API
-Training
-Blog
-About+}