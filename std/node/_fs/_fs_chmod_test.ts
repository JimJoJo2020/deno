--- conflicted
+++ resolved
@@ -1,10 +1,5 @@
-<<<<<<< HEAD
-// Copyright 2018-2020 the Deno authors. All rights reserved. MIT license.
+// Copyright 2018-2021 the Deno authors. All rights reserved. MIT license.
 import { assert, assertStringIncludes, fail } from "../../testing/asserts.ts";
-=======
-// Copyright 2018-2021 the Deno authors. All rights reserved. MIT license.
-import { assert, fail } from "../../testing/asserts.ts";
->>>>>>> 36ff7bdf
 import { chmod, chmodSync } from "./_fs_chmod.ts";
 
 Deno.test({
