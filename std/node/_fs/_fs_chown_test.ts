--- conflicted
+++ resolved
@@ -1,15 +1,10 @@
-<<<<<<< HEAD
-// Copyright 2018-2020 the Deno authors. All rights reserved. MIT license.
+// Copyright 2018-2021 the Deno authors. All rights reserved. MIT license.
 import {
   assert,
   assertEquals,
   assertStringIncludes,
   fail,
 } from "../../testing/asserts.ts";
-=======
-// Copyright 2018-2021 the Deno authors. All rights reserved. MIT license.
-import { assertEquals, fail } from "../../testing/asserts.ts";
->>>>>>> 36ff7bdf
 import { chown, chownSync } from "./_fs_chown.ts";
 
 // chown is difficult to test.  Best we can do is set the existing user id/group
