<<<<<<< HEAD
// Copyright 2018-2020 the Deno authors. All rights reserved. MIT license.
import {
  assert,
  assertStringIncludes,
  assertThrows,
  fail,
} from "../../testing/asserts.ts";
=======
// Copyright 2018-2021 the Deno authors. All rights reserved. MIT license.
import { assert, assertThrows, fail } from "../../testing/asserts.ts";
>>>>>>> 36ff7bdf
import { close, closeSync } from "./_fs_close.ts";

Deno.test({
  name: "ASYNC: File is closed",
  async fn() {
    const tempFile: string = await Deno.makeTempFile();
    const file: Deno.File = await Deno.open(tempFile);

    assert(Deno.resources()[file.rid]);
    await new Promise<void>((resolve, reject) => {
      close(file.rid, (err) => {
        if (err !== null) reject();
        else resolve();
      });
    })
      .then(() => {
        assert(!Deno.resources()[file.rid]);
      }, () => {
        fail("No error expected");
      })
      .finally(async () => {
        await Deno.remove(tempFile);
      });
  },
});

Deno.test({
  name: "ASYNC: Invalid fd",
  async fn() {
    await new Promise<void>((resolve, reject) => {
      close(-1, (err) => {
        if (err !== null) return resolve();
        reject();
      });
    });
  },
});

Deno.test({
  name: "close callback should be asynchronous",
  async fn() {
    const tempFile: string = Deno.makeTempFileSync();
    const file: Deno.File = Deno.openSync(tempFile);

    let foo: string;
    const promise = new Promise<void>((resolve) => {
      close(file.rid, () => {
        assert(foo === "bar");
        resolve();
      });
      foo = "bar";
    });

    await promise;
    Deno.removeSync(tempFile);
  },
});

Deno.test({
  name: "SYNC: File is closed",
  fn() {
    const tempFile: string = Deno.makeTempFileSync();
    const file: Deno.File = Deno.openSync(tempFile);

    assert(Deno.resources()[file.rid]);
    closeSync(file.rid);
    assert(!Deno.resources()[file.rid]);
    Deno.removeSync(tempFile);
  },
});

Deno.test({
  name: "SYNC: Invalid fd",
  fn() {
    assertThrows(() => closeSync(-1));
  },
});

Deno.test("[std/node/fs] close callback isn't called twice if error is thrown", async () => {
  // The correct behaviour is not to catch any errors thrown,
  // but that means there'll be an uncaught error and the test will fail.
  // So the only way to test this is to spawn a subprocess, and succeed if it has a non-zero exit code.
  // (assertThrowsAsync won't work because there's no way to catch the error.)
  const tempFile = await Deno.makeTempFile();
  const p = Deno.run({
    cmd: [
      Deno.execPath(),
      "eval",
      "--no-check",
      `
      import { close } from "${
        new URL("./_fs_close.ts", import.meta.url).href
      }";

      const file = await Deno.open(${JSON.stringify(tempFile)});

      close(file.rid, (err) => {
        // If the bug is present and the callback is called again with an error,
        // don't throw another error, so if the subprocess fails we know it had the correct behaviour.
        if (!err) throw new Error("success");
      });`,
    ],
    stderr: "piped",
  });
  const status = await p.status();
  const stderr = new TextDecoder().decode(await Deno.readAll(p.stderr));
  p.close();
  p.stderr.close();
  await Deno.remove(tempFile);
  assert(!status.success);
  assertStringIncludes(stderr, "Error: success");
});<|MERGE_RESOLUTION|>--- conflicted
+++ resolved
@@ -1,15 +1,10 @@
-<<<<<<< HEAD
-// Copyright 2018-2020 the Deno authors. All rights reserved. MIT license.
+// Copyright 2018-2021 the Deno authors. All rights reserved. MIT license.
 import {
   assert,
   assertStringIncludes,
   assertThrows,
   fail,
 } from "../../testing/asserts.ts";
-=======
-// Copyright 2018-2021 the Deno authors. All rights reserved. MIT license.
-import { assert, assertThrows, fail } from "../../testing/asserts.ts";
->>>>>>> 36ff7bdf
 import { close, closeSync } from "./_fs_close.ts";
 
 Deno.test({
