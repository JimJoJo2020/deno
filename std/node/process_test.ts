--- conflicted
+++ resolved
@@ -3,11 +3,8 @@
 
 import "./global.ts";
 import { assert, assertEquals, assertThrows } from "../testing/asserts.ts";
-<<<<<<< HEAD
 import { resolvePath } from "../fs/mod.ts";
-=======
 import { stripColor } from "../fmt/colors.ts";
->>>>>>> 2823c02e
 import * as path from "../path/mod.ts";
 import { delay } from "../async/delay.ts";
 import { env } from "./process.ts";
@@ -19,17 +16,12 @@
 
     const currentDir = Deno.cwd();
 
-<<<<<<< HEAD
-    const moduleDir = path.dirname(path.fromFileUrl(import.meta.url));
-    process.chdir(resolvePath(moduleDir, ".."));
-=======
     const tempDir = Deno.makeTempDirSync();
     process.chdir(tempDir);
     assertEquals(
       Deno.realPathSync(process.cwd()),
       Deno.realPathSync(tempDir),
     );
->>>>>>> 2823c02e
 
     process.chdir(currentDir);
   },
