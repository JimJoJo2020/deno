--- conflicted
+++ resolved
@@ -42,19 +42,14 @@
   glob: string,
   { extended = false, globstar = true }: GlobToRegExpOptions = {}
 ): RegExp {
-<<<<<<< HEAD
-  const result = globrex(glob, { ...options, strict: false, filepath: true });
-  assert(result.path != null);
-  return result.path.regex;
-=======
   const result = globrex(glob, {
     extended,
     globstar,
     strict: false,
     filepath: true
   });
-  return result.path!.regex;
->>>>>>> ea6179f7
+  assert(result.path != null);
+  return result.path.regex;
 }
 
 /** Test whether the given string is a glob */
