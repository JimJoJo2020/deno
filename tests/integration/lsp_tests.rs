--- conflicted
+++ resolved
@@ -5072,11 +5072,7 @@
     json!({ "triggerKind": 1 }),
   );
   assert!(!list.is_incomplete);
-<<<<<<< HEAD
-  assert_eq!(list.items.len(), 268);
-=======
-  assert_eq!(list.items.len(), 262);
->>>>>>> 2dc37f41
+  assert_eq!(list.items.len(), 269);
   let item = list.items.iter().find(|i| i.label == "add").unwrap();
   assert_eq!(&item.label, "add");
   assert_eq!(
@@ -5156,11 +5152,7 @@
     json!({ "triggerKind": 1 }),
   );
   assert!(!list.is_incomplete);
-<<<<<<< HEAD
-  assert_eq!(list.items.len(), 268);
-=======
-  assert_eq!(list.items.len(), 262);
->>>>>>> 2dc37f41
+  assert_eq!(list.items.len(), 269);
   let item = list.items.iter().find(|i| i.label == "add").unwrap();
   assert_eq!(&item.label, "add");
   assert_eq!(json!(&item.label_details), json!({ "description": "add" }));
