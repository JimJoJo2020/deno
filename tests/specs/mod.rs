// Copyright 2018-2024 the Deno authors. All rights reserved. MIT license.

<<<<<<< HEAD
use std::collections::HashMap;
=======
use std::cell::RefCell;
>>>>>>> 6f5a86ce
use std::collections::HashSet;
use std::panic::AssertUnwindSafe;
use std::rc::Rc;
use std::sync::Arc;

use deno_core::anyhow::Context;
use deno_core::parking_lot::Mutex;
use deno_core::serde_json;
use deno_terminal::colors;
use serde::Deserialize;
use test_util::tests_path;
use test_util::PathRef;
use test_util::TestContextBuilder;

pub fn main() {
  let maybe_filter = parse_cli_arg_filter();
  let categories = filter(collect_tests(), maybe_filter.as_deref());
  let total_tests = categories.iter().map(|c| c.tests.len()).sum::<usize>();
  let mut failures = Vec::new();
  let _http_guard = test_util::http_server();
  // todo(dsherret): the output should be changed to be terse
  // when it passes, but verbose on failure
  for category in &categories {
    eprintln!();
    eprintln!("     {} {}", colors::green_bold("Running"), category.name);
    eprintln!();
    for test in &category.tests {
      eprint!("test {} ... ", test.name);
      let diagnostic_logger = Rc::new(RefCell::new(Vec::<u8>::new()));
      let panic_message = Arc::new(Mutex::new(Vec::<u8>::new()));
      std::panic::set_hook({
        let panic_message = panic_message.clone();
        Box::new(move |info| {
          panic_message
            .lock()
            .extend(format!("{}", info).into_bytes());
        })
      });
      let result = std::panic::catch_unwind(AssertUnwindSafe(|| {
        run_test(test, diagnostic_logger.clone())
      }));
      let success = result.is_ok();
      if !success {
        let mut output = diagnostic_logger.borrow().clone();
        output.push(b'\n');
        output.extend(panic_message.lock().iter());
        failures.push((test, output));
      }
      eprintln!(
        "{}",
        if success {
          colors::green("ok")
        } else {
          colors::red("fail")
        },
      );
    }
  }

  eprintln!();
  if !failures.is_empty() {
    eprintln!("spec failures:");
    eprintln!();
    for (failure, output) in &failures {
      eprintln!("---- {} ----", failure.name);
      eprintln!("{}", String::from_utf8_lossy(output));
      eprintln!("Test file: {}", failure.manifest_file());
      eprintln!();
    }
    panic!("{} failed of {}", failures.len(), total_tests);
  } else {
    eprintln!("{} tests passed", total_tests);
  }
  eprintln!();
}

fn parse_cli_arg_filter() -> Option<String> {
  let args: Vec<String> = std::env::args().collect();
  let maybe_filter =
    args.get(1).filter(|s| !s.starts_with('-') && !s.is_empty());
  maybe_filter.cloned()
}

fn run_test(test: &Test, diagnostic_logger: Rc<RefCell<Vec<u8>>>) {
  let metadata = &test.metadata;
  let mut builder = TestContextBuilder::new();
  builder = builder.logging_capture(diagnostic_logger);
  let cwd = &test.cwd;

  if test.metadata.temp_dir {
    builder = builder.use_temp_cwd();
  } else {
    builder = builder.cwd(cwd.to_string_lossy());
  }

  if let Some(base) = &metadata.base {
    match base.as_str() {
      "npm" => {
        builder = builder.add_npm_env_vars();
      }
      "jsr" => {
        builder = builder.add_jsr_env_vars().add_npm_env_vars();
      }
      _ => panic!("Unknown test base: {}", base),
    }
  }

  let context = builder.build();

  if test.metadata.temp_dir {
    // copy all the files in the cwd to a temp directory
    // excluding the metadata and assertion files
    let temp_dir = context.temp_dir().path();
    let assertion_paths = test.resolve_test_and_assertion_files();
    cwd.copy_to_recursive_with_exclusions(temp_dir, &assertion_paths);
  }

  for step in &metadata.steps {
    if step.clean_deno_dir {
      context.deno_dir().path().remove_dir_all();
    }

    let expected_output = if step.output.ends_with(".out") {
      let test_output_path = cwd.join(&step.output);
      test_output_path.read_to_string()
    } else {
      step.output.clone()
    };
    let command = context.new_command().envs(&step.envs);
    let command = match &step.args {
      VecOrString::Vec(args) => command.args_vec(args),
      VecOrString::String(text) => command.args(text),
    };
    let output = command.run();
    output.assert_matches_text(expected_output);
    output.assert_exit_code(step.exit_code);
  }
}

#[derive(Clone, Deserialize)]
#[serde(untagged)]
enum VecOrString {
  Vec(Vec<String>),
  String(String),
}

#[derive(Clone, Deserialize)]
#[serde(deny_unknown_fields, rename_all = "camelCase")]
struct MultiTestMetaData {
  /// Whether to copy all the non-assertion files in the current
  /// test directory to a temporary directory before running the
  /// steps.
  #[serde(default)]
  pub temp_dir: bool,
  /// The base environment to use for the test.
  #[serde(default)]
  pub base: Option<String>,
  pub steps: Vec<StepMetaData>,
}

#[derive(Clone, Deserialize)]
#[serde(deny_unknown_fields, rename_all = "camelCase")]
struct SingleTestMetaData {
  #[serde(default)]
  pub base: Option<String>,
  #[serde(default)]
  pub temp_dir: bool,
  #[serde(flatten)]
  pub step: StepMetaData,
}

impl SingleTestMetaData {
  pub fn into_multi(self) -> MultiTestMetaData {
    MultiTestMetaData {
      base: self.base,
      temp_dir: self.temp_dir,
      steps: vec![self.step],
    }
  }
}

#[derive(Clone, Deserialize)]
#[serde(deny_unknown_fields, rename_all = "camelCase")]
struct StepMetaData {
  /// Whether to clean the deno_dir before running the step.
  #[serde(default)]
  pub clean_deno_dir: bool,
  pub args: VecOrString,
  #[serde(default)]
  pub envs: HashMap<String, String>,
  pub output: String,
  #[serde(default)]
  pub exit_code: i32,
}

#[derive(Clone)]
struct Test {
  pub name: String,
  pub cwd: PathRef,
  pub metadata: MultiTestMetaData,
}

impl Test {
  pub fn manifest_file(&self) -> PathRef {
    self.cwd.join("__test__.json")
  }
}

impl Test {
  pub fn resolve_test_and_assertion_files(&self) -> HashSet<PathRef> {
    let mut result = HashSet::with_capacity(self.metadata.steps.len() + 1);
    result.insert(self.manifest_file());
    result.extend(
      self
        .metadata
        .steps
        .iter()
        .map(|step| self.cwd.join(&step.output)),
    );
    result
  }
}

struct TestCategory {
  pub name: String,
  pub tests: Vec<Test>,
}

fn filter(
  categories: Vec<TestCategory>,
  maybe_filter: Option<&str>,
) -> Vec<TestCategory> {
  if categories.iter().all(|c| c.tests.is_empty()) {
    panic!("no tests found");
  }
  match maybe_filter {
    Some(filter) => categories
      .into_iter()
      .map(|mut c| {
        c.tests.retain(|t| t.name.contains(filter));
        c
      })
      .collect(),
    None => categories,
  }
}

fn collect_tests() -> Vec<TestCategory> {
  let specs_dir = tests_path().join("specs");
  let mut result = Vec::new();
  for entry in specs_dir.read_dir() {
    let entry = entry.unwrap();
    let file_type = entry
      .file_type()
      .context(entry.path().to_string_lossy().to_string())
      .unwrap();
    if !file_type.is_dir() {
      continue;
    }

    let mut category = TestCategory {
      name: format!("specs::{}", entry.file_name().to_string_lossy()),
      tests: Vec::new(),
    };

    let category_path = PathRef::new(entry.path());
    for entry in category_path.read_dir() {
      let entry = entry.unwrap();
      let file_type = entry
        .file_type()
        .context(entry.path().to_string_lossy().to_string())
        .unwrap();
      if !file_type.is_dir() {
        continue;
      }

      let test_dir = PathRef::new(entry.path());
      let metadata_path = test_dir.join("__test__.json");
      let metadata_value = metadata_path.read_jsonc_value();
      // checking for "steps" leads to a more targeted error message
      // instead of when deserializing an untagged enum
      let metadata = if metadata_value
        .as_object()
        .and_then(|o| o.get("steps"))
        .is_some()
      {
        serde_json::from_value::<MultiTestMetaData>(metadata_value)
      } else {
        serde_json::from_value::<SingleTestMetaData>(metadata_value)
          .map(|s| s.into_multi())
      }
      .with_context(|| format!("Failed to parse {}", metadata_path))
      .unwrap();
      category.tests.push(Test {
        name: format!(
          "{}::{}",
          category.name,
          entry.file_name().to_string_lossy()
        ),
        cwd: test_dir,
        metadata,
      });
    }
    result.push(category);
  }
  result
}<|MERGE_RESOLUTION|>--- conflicted
+++ resolved
@@ -1,10 +1,7 @@
 // Copyright 2018-2024 the Deno authors. All rights reserved. MIT license.
 
-<<<<<<< HEAD
+use std::cell::RefCell;
 use std::collections::HashMap;
-=======
-use std::cell::RefCell;
->>>>>>> 6f5a86ce
 use std::collections::HashSet;
 use std::panic::AssertUnwindSafe;
 use std::rc::Rc;
