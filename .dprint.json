{
  "typescript": {
    "deno": true
  },
  "markdown": {
    "deno": true
  },
  "json": {
    "deno": true
  },
  "exec": {
    "commands": [{
      "command": "rustfmt --config imports_granularity=item",
      "exts": ["rs"]
    }]
  },
  "excludes": [
    ".cargo_home",
    ".git",
    "cli/bench/testdata/express-router.js",
    "cli/bench/testdata/npm/",
    "cli/tsc/dts/lib.d.ts",
    "cli/tsc/dts/lib.scripthost.d.ts",
    "cli/tsc/dts/lib.decorators*.d.ts",
    "cli/tsc/dts/lib.webworker*.d.ts",
    "cli/tsc/dts/lib.dom*.d.ts",
    "cli/tsc/dts/lib.es*.d.ts",
    "cli/tsc/dts/typescript.d.ts",
    "cli/tests/node_compat/test",
    "cli/tests/testdata/file_extensions/ts_with_js_extension.js",
    "cli/tests/testdata/fmt/badly_formatted.json",
    "cli/tests/testdata/fmt/badly_formatted.md",
    "cli/tests/testdata/byte_order_mark.ts",
    "cli/tests/testdata/encoding",
    "cli/tests/testdata/fmt/",
    "cli/tests/testdata/lint/glob/",
    "cli/tests/testdata/test/glob/",
    "cli/tests/testdata/import_attributes/json_with_shebang.json",
    "cli/tests/testdata/run/error_syntax_empty_trailing_line.mjs",
    "cli/tests/testdata/run/inline_js_source_map*",
    "cli/tests/testdata/malformed_config/",
    "cli/tests/testdata/npm/registry/",
    "cli/tests/testdata/test/markdown_windows.md",
    "cli/tsc/*typescript.js",
    "gh-pages",
    "target",
    "test_ffi/tests/test.js",
    "test_util/std",
    "test_util/wpt",
    "third_party",
    "tools/node_compat/TODO.md",
    "tools/node_compat/node",
    "tools/wpt/expectation.json",
    "tools/wpt/manifest.json",
    "ext/websocket/autobahn/reports"
  ],
  "plugins": [
<<<<<<< HEAD
    "https://plugins.dprint.dev/typescript-0.88.2.wasm",
=======
    "https://plugins.dprint.dev/typescript-0.88.3.wasm",
>>>>>>> 093b3eee
    "https://plugins.dprint.dev/json-0.19.0.wasm",
    "https://plugins.dprint.dev/markdown-0.16.2.wasm",
    "https://plugins.dprint.dev/toml-0.5.4.wasm",
    "https://plugins.dprint.dev/exec-0.4.3.json@42343548b8022c99b1d750be6b894fe6b6c7ee25f72ae9f9082226dd2e515072"
  ]
}<|MERGE_RESOLUTION|>--- conflicted
+++ resolved
@@ -55,11 +55,7 @@
     "ext/websocket/autobahn/reports"
   ],
   "plugins": [
-<<<<<<< HEAD
-    "https://plugins.dprint.dev/typescript-0.88.2.wasm",
-=======
     "https://plugins.dprint.dev/typescript-0.88.3.wasm",
->>>>>>> 093b3eee
     "https://plugins.dprint.dev/json-0.19.0.wasm",
     "https://plugins.dprint.dev/markdown-0.16.2.wasm",
     "https://plugins.dprint.dev/toml-0.5.4.wasm",
