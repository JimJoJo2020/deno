// Copyright 2018-2022 the Deno authors. All rights reserved. MIT license.
"use strict";

((window) => {
  const {
    Error,
    RangeError,
    ReferenceError,
    SyntaxError,
    TypeError,
    URIError,
    Map,
    Array,
    ArrayPrototypeFill,
    ArrayPrototypeMap,
    ErrorCaptureStackTrace,
    Promise,
    ObjectEntries,
    ObjectFromEntries,
    MapPrototypeGet,
    MapPrototypeDelete,
    MapPrototypeSet,
    PromisePrototypeThen,
    PromisePrototypeFinally,
    StringPrototypeSlice,
    ObjectAssign,
    SymbolFor,
  } = window.__bootstrap.primordials;
  const ops = window.Deno.core.ops;
  const opIds = Object.keys(ops).reduce((a, v, i) => ({ ...a, [v]: i }), {});

<<<<<<< HEAD
=======
  // Available on start due to bindings.
  const { opcallSync, opcallAsync, refOp_, unrefOp_ } = window.Deno.core;

  let opsCache = {};
>>>>>>> 09ae512c
  const errorMap = {};
  // Builtin v8 / JS errors
  registerErrorClass("Error", Error);
  registerErrorClass("RangeError", RangeError);
  registerErrorClass("ReferenceError", ReferenceError);
  registerErrorClass("SyntaxError", SyntaxError);
  registerErrorClass("TypeError", TypeError);
  registerErrorClass("URIError", URIError);

  let nextPromiseId = 1;
  const promiseMap = new Map();
  const RING_SIZE = 4 * 1024;
  const NO_PROMISE = null; // Alias to null is faster than plain nulls
  const promiseRing = ArrayPrototypeFill(new Array(RING_SIZE), NO_PROMISE);
  // TODO(bartlomieju): it future use `v8::Private` so it's not visible
  // to users. Currently missing bindings.
  const promiseIdSymbol = SymbolFor("Deno.core.internalPromiseId");

  let opCallTracingEnabled = false;
  const opCallTraces = new Map();

  function enableOpCallTracing() {
    opCallTracingEnabled = true;
  }

  function isOpCallTracingEnabled() {
    return opCallTracingEnabled;
  }

  function setPromise(promiseId) {
    const idx = promiseId % RING_SIZE;
    // Move old promise from ring to map
    const oldPromise = promiseRing[idx];
    if (oldPromise !== NO_PROMISE) {
      const oldPromiseId = promiseId - RING_SIZE;
      MapPrototypeSet(promiseMap, oldPromiseId, oldPromise);
    }
    // Set new promise
    return promiseRing[idx] = newPromise();
  }

  function getPromise(promiseId) {
    // Check if out of ring bounds, fallback to map
    const outOfBounds = promiseId < nextPromiseId - RING_SIZE;
    if (outOfBounds) {
      const promise = MapPrototypeGet(promiseMap, promiseId);
      MapPrototypeDelete(promiseMap, promiseId);
      return promise;
    }
    // Otherwise take from ring
    const idx = promiseId % RING_SIZE;
    const promise = promiseRing[idx];
    promiseRing[idx] = NO_PROMISE;
    return promise;
  }

  function newPromise() {
    let resolve, reject;
    const promise = new Promise((resolve_, reject_) => {
      resolve = resolve_;
      reject = reject_;
    });
    promise.resolve = resolve;
    promise.reject = reject;
    return promise;
  }

<<<<<<< HEAD
=======
  function hasPromise(promiseId) {
    // Check if out of ring bounds, fallback to map
    const outOfBounds = promiseId < nextPromiseId - RING_SIZE;
    if (outOfBounds) {
      return MapPrototypeHas(promiseMap, promiseId);
    }
    // Otherwise check it in ring
    const idx = promiseId % RING_SIZE;
    return promiseRing[idx] != NO_PROMISE;
  }

  function ops() {
    return opsCache;
  }

  function syncOpsCache() {
    // op id 0 is a special value to retrieve the map of registered ops.
    opsCache = ObjectFreeze(ObjectFromEntries(opcallSync(0)));
  }

>>>>>>> 09ae512c
  function opresolve() {
    for (let i = 0; i < arguments.length; i += 2) {
      const promiseId = arguments[i];
      const res = arguments[i + 1];
      const promise = getPromise(promiseId);
      promise.resolve(res);
    }
  }

  function registerErrorClass(className, errorClass) {
    registerErrorBuilder(className, (msg) => new errorClass(msg));
  }

  function registerErrorBuilder(className, errorBuilder) {
    if (typeof errorMap[className] !== "undefined") {
      throw new TypeError(`Error class for "${className}" already registered`);
    }
    errorMap[className] = errorBuilder;
  }

  function unwrapOpResult(res) {
    // .$err_class_name is a special key that should only exist on errors
    if (res?.$err_class_name) {
      const className = res.$err_class_name;
      const errorBuilder = errorMap[className];
      const err = errorBuilder ? errorBuilder(res.message) : new Error(
        `Unregistered error class: "${className}"\n  ${res.message}\n  Classes of errors returned from ops should be registered via Deno.core.registerErrorClass().`,
      );
      // Set .code if error was a known OS error, see error_codes.rs
      if (res.code) {
        err.code = res.code;
      }
      // Strip unwrapOpResult() and errorBuilder() calls from stack trace
      ErrorCaptureStackTrace(err, unwrapOpResult);
      throw err;
    }
    return res;
  }

  function opAsync(opName, arg1 = null, arg2 = null) {
    const promiseId = nextPromiseId++;
    const maybeError = ops[opName](opIds[opName], promiseId, arg1, arg2);
    // Handle sync error (e.g: error parsing args)
    if (maybeError) return unwrapOpResult(maybeError);
    let p = PromisePrototypeThen(setPromise(promiseId), unwrapOpResult);
    if (opCallTracingEnabled) {
      // Capture a stack trace by creating a new `Error` object. We remove the
      // first 6 characters (the `Error\n` prefix) to get just the stack trace.
      const stack = StringPrototypeSlice(new Error().stack, 6);
      MapPrototypeSet(opCallTraces, promiseId, { opName, stack });
      p = PromisePrototypeFinally(
        p,
        () => MapPrototypeDelete(opCallTraces, promiseId),
      );
    }
    // Save the id on the promise so it can later be ref'ed or unref'ed
    p[promiseIdSymbol] = promiseId;
    return p;
  }

  function opSync(opName, arg1, arg2) {
    return unwrapOpResult(ops[opName](opIds[opName], null, arg1, arg2));
  }

  function refOp(promiseId) {
    if (!hasPromise(promiseId)) {
      return;
    }
    refOp_(promiseId);
  }

  function unrefOp(promiseId) {
    if (!hasPromise(promiseId)) {
      return;
    }
    unrefOp_(promiseId);
  }

  function resources() {
    return ObjectFromEntries(opSync("op_resources"));
  }

  function read(rid, buf) {
    return opAsync("op_read", rid, buf);
  }

  function write(rid, buf) {
    return opAsync("op_write", rid, buf);
  }

  function shutdown(rid) {
    return opAsync("op_shutdown", rid);
  }

  function close(rid) {
    opSync("op_close", rid);
  }

  function tryClose(rid) {
    opSync("op_try_close", rid);
  }

  function print(str, isErr = false) {
    opSync("op_print", str, isErr);
  }

  function metrics() {
    const [aggregate, perOps] = opSync("op_metrics");
    aggregate.ops = ObjectFromEntries(ArrayPrototypeMap(
      ObjectEntries(opIds),
      ([opName, opId]) => [opName, perOps[opId]],
    ));
    return aggregate;
  }

  // Some "extensions" rely on "BadResource" and "Interrupted" errors in the
  // JS code (eg. "deno_net") so they are provided in "Deno.core" but later
  // reexported on "Deno.errors"
  class BadResource extends Error {
    constructor(msg) {
      super(msg);
      this.name = "BadResource";
    }
  }
  const BadResourcePrototype = BadResource.prototype;

  class Interrupted extends Error {
    constructor(msg) {
      super(msg);
      this.name = "Interrupted";
    }
  }
  const InterruptedPrototype = Interrupted.prototype;

  // Extra Deno.core.* exports
  const core = ObjectAssign(globalThis.Deno.core, {
    opAsync,
    opSync,
    ops,
    close,
    tryClose,
    read,
    write,
    shutdown,
    print,
    resources,
    metrics,
    registerErrorBuilder,
    registerErrorClass,
    opresolve,
    BadResource,
    BadResourcePrototype,
    Interrupted,
    InterruptedPrototype,
    enableOpCallTracing,
    isOpCallTracingEnabled,
    opCallTraces,
    refOp,
    unrefOp,
  });

  ObjectAssign(globalThis.__bootstrap, { core });
  ObjectAssign(globalThis.Deno, { core });
})(globalThis);<|MERGE_RESOLUTION|>--- conflicted
+++ resolved
@@ -29,13 +29,9 @@
   const ops = window.Deno.core.ops;
   const opIds = Object.keys(ops).reduce((a, v, i) => ({ ...a, [v]: i }), {});
 
-<<<<<<< HEAD
-=======
   // Available on start due to bindings.
-  const { opcallSync, opcallAsync, refOp_, unrefOp_ } = window.Deno.core;
-
-  let opsCache = {};
->>>>>>> 09ae512c
+  const { refOp_, unrefOp_ } = window.Deno.core;
+
   const errorMap = {};
   // Builtin v8 / JS errors
   registerErrorClass("Error", Error);
@@ -103,8 +99,6 @@
     return promise;
   }
 
-<<<<<<< HEAD
-=======
   function hasPromise(promiseId) {
     // Check if out of ring bounds, fallback to map
     const outOfBounds = promiseId < nextPromiseId - RING_SIZE;
@@ -116,16 +110,6 @@
     return promiseRing[idx] != NO_PROMISE;
   }
 
-  function ops() {
-    return opsCache;
-  }
-
-  function syncOpsCache() {
-    // op id 0 is a special value to retrieve the map of registered ops.
-    opsCache = ObjectFreeze(ObjectFromEntries(opcallSync(0)));
-  }
-
->>>>>>> 09ae512c
   function opresolve() {
     for (let i = 0; i < arguments.length; i += 2) {
       const promiseId = arguments[i];
@@ -264,7 +248,6 @@
   const core = ObjectAssign(globalThis.Deno.core, {
     opAsync,
     opSync,
-    ops,
     close,
     tryClose,
     read,
