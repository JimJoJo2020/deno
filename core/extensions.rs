--- conflicted
+++ resolved
@@ -190,11 +190,7 @@
     $(, ops = [ $( $(#[$m:meta])* $( $op:ident )::+ $( < $( $op_param:ident ),* > )?  ),+ $(,)? ] )?
     $(, esm_entry_point = $esm_entry_point:literal )?
     $(, esm = [ $( dir $dir_esm:literal , )? $( $esm:literal ),* $(,)? ] )?
-<<<<<<< HEAD
     $(, esm_with_specifiers = [ $( dir $dir_esm2:literal , )? $( ($esm_specifier:literal, $esm_file:literal) ),* $(,)? ] )?
-    $(, esm_setup_script = $esm_setup_script:expr )?
-=======
->>>>>>> b9c0e7cd
     $(, js = [ $( dir $dir_js:literal , )? $( $js:literal ),* $(,)? ] )?
     $(, options = { $( $options_id:ident : $options_type:ty ),* $(,)? } )?
     $(, middleware = $middleware_fn:expr )?
