--- conflicted
+++ resolved
@@ -231,11 +231,7 @@
     "setWasmStreamingCallback",
     set_wasm_streaming_callback,
   );
-<<<<<<< HEAD
-
-=======
   set_func(scope, core_val, "abortWasmStreaming", abort_wasm_streaming);
->>>>>>> bb3387de
   // Direct bindings on `window`.
   set_func(scope, global, "queueMicrotask", queue_microtask);
 
