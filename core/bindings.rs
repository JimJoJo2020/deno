// Copyright 2018-2022 the Deno authors. All rights reserved. MIT license.

use crate::error::is_instance_of_error;
use crate::extensions::OpDecl;
use crate::modules::get_module_type_from_assertions;
use crate::modules::parse_import_assertions;
use crate::modules::validate_import_assertions;
use crate::modules::ImportAssertionsKind;
use crate::modules::ModuleMap;
#[cfg(feature = "napi")]
use crate::napi::napi_open_func;
use crate::resolve_url_or_path;
use crate::JsRuntime;
use crate::OpState;
use crate::PromiseId;
use crate::ZeroCopyBuf;
use anyhow::Error;
use log::debug;
use serde::Deserialize;
use serde::Serialize;
use serde_v8::to_v8;
use std::cell::RefCell;
use std::option::Option;
use std::os::raw::c_void;
<<<<<<< HEAD
=======
use std::rc::Rc;
>>>>>>> c5270aba
use url::Url;
use v8::HandleScope;
use v8::Local;
use v8::MapFnTo;
use v8::SharedArrayBuffer;
use v8::ValueDeserializerHelper;
use v8::ValueSerializerHelper;

<<<<<<< HEAD
const UNDEFINED_OP_ID_MSG: &str =
  "invalid op id: received `undefined` instead of an integer.
This error is often caused by a typo in an op name, or not calling
JsRuntime::sync_ops_cache() after JsRuntime initialization.";

pub fn external_references(isolate_ptr: *mut c_void) -> v8::ExternalReferences {
  v8::ExternalReferences::new(&[
    v8::ExternalReference {
      pointer: isolate_ptr,
    },
    v8::ExternalReference {
      function: opcall_async.map_fn_to(),
    },
    v8::ExternalReference {
      function: opcall_sync.map_fn_to(),
    },
    v8::ExternalReference {
      function: ref_op.map_fn_to(),
    },
    v8::ExternalReference {
      function: unref_op.map_fn_to(),
    },
    v8::ExternalReference {
      function: set_macrotask_callback.map_fn_to(),
    },
    v8::ExternalReference {
      function: set_nexttick_callback.map_fn_to(),
    },
    v8::ExternalReference {
      function: set_promise_reject_callback.map_fn_to(),
    },
    v8::ExternalReference {
      function: set_uncaught_exception_callback.map_fn_to(),
    },
    v8::ExternalReference {
      function: run_microtasks.map_fn_to(),
    },
    v8::ExternalReference {
      function: has_tick_scheduled.map_fn_to(),
    },
    v8::ExternalReference {
      function: set_has_tick_scheduled.map_fn_to(),
    },
    v8::ExternalReference {
      function: eval_context.map_fn_to(),
    },
    v8::ExternalReference {
      function: queue_microtask.map_fn_to(),
    },
    v8::ExternalReference {
      function: create_host_object.map_fn_to(),
    },
    v8::ExternalReference {
      function: encode.map_fn_to(),
    },
    v8::ExternalReference {
      function: decode.map_fn_to(),
    },
    v8::ExternalReference {
      function: serialize.map_fn_to(),
    },
    v8::ExternalReference {
      function: deserialize.map_fn_to(),
    },
    v8::ExternalReference {
      function: get_promise_details.map_fn_to(),
    },
    v8::ExternalReference {
      function: get_proxy_details.map_fn_to(),
    },
    v8::ExternalReference {
      function: is_proxy.map_fn_to(),
    },
    v8::ExternalReference {
      function: memory_usage.map_fn_to(),
    },
    v8::ExternalReference {
      function: call_console.map_fn_to(),
    },
    v8::ExternalReference {
      function: set_wasm_streaming_callback.map_fn_to(),
    },
    #[cfg(feature = "napi")]
    v8::ExternalReference {
      function: napi_open_func.map_fn_to(),
    },
  ])
}
=======
pub static EXTERNAL_REFERENCES: Lazy<v8::ExternalReferences> =
  Lazy::new(|| {
    v8::ExternalReferences::new(&[
      v8::ExternalReference {
        function: ref_op.map_fn_to(),
      },
      v8::ExternalReference {
        function: unref_op.map_fn_to(),
      },
      v8::ExternalReference {
        function: set_macrotask_callback.map_fn_to(),
      },
      v8::ExternalReference {
        function: set_nexttick_callback.map_fn_to(),
      },
      v8::ExternalReference {
        function: set_promise_reject_callback.map_fn_to(),
      },
      v8::ExternalReference {
        function: set_uncaught_exception_callback.map_fn_to(),
      },
      v8::ExternalReference {
        function: run_microtasks.map_fn_to(),
      },
      v8::ExternalReference {
        function: has_tick_scheduled.map_fn_to(),
      },
      v8::ExternalReference {
        function: set_has_tick_scheduled.map_fn_to(),
      },
      v8::ExternalReference {
        function: eval_context.map_fn_to(),
      },
      v8::ExternalReference {
        function: queue_microtask.map_fn_to(),
      },
      v8::ExternalReference {
        function: create_host_object.map_fn_to(),
      },
      v8::ExternalReference {
        function: encode.map_fn_to(),
      },
      v8::ExternalReference {
        function: decode.map_fn_to(),
      },
      v8::ExternalReference {
        function: serialize.map_fn_to(),
      },
      v8::ExternalReference {
        function: deserialize.map_fn_to(),
      },
      v8::ExternalReference {
        function: get_promise_details.map_fn_to(),
      },
      v8::ExternalReference {
        function: get_proxy_details.map_fn_to(),
      },
      v8::ExternalReference {
        function: is_proxy.map_fn_to(),
      },
      v8::ExternalReference {
        function: memory_usage.map_fn_to(),
      },
      v8::ExternalReference {
        function: call_console.map_fn_to(),
      },
      v8::ExternalReference {
        function: set_wasm_streaming_callback.map_fn_to(),
      },
    ])
  });

>>>>>>> c5270aba
pub fn script_origin<'a>(
  s: &mut v8::HandleScope<'a>,
  resource_name: v8::Local<'a, v8::String>,
) -> v8::ScriptOrigin<'a> {
  let source_map_url = v8::String::new(s, "").unwrap();
  v8::ScriptOrigin::new(
    s,
    resource_name.into(),
    0,
    0,
    false,
    123,
    source_map_url.into(),
    true,
    false,
    false,
  )
}

pub fn module_origin<'a>(
  s: &mut v8::HandleScope<'a>,
  resource_name: v8::Local<'a, v8::String>,
) -> v8::ScriptOrigin<'a> {
  let source_map_url = v8::String::new(s, "").unwrap();
  v8::ScriptOrigin::new(
    s,
    resource_name.into(),
    0,
    0,
    false,
    123,
    source_map_url.into(),
    true,
    false,
    true,
  )
}

pub fn initialize_context<'s>(
  isolate_ptr: Option<*mut v8::OwnedIsolate>,
  scope: &mut v8::HandleScope<'s, ()>,
  ops: &[OpDecl],
  snapshot_loaded: bool,
  op_state: Rc<RefCell<OpState>>,
) -> v8::Local<'s, v8::Context> {
  let scope = &mut v8::EscapableHandleScope::new(scope);

  let context = v8::Context::new(scope);
  let global = context.global(scope);

  let scope = &mut v8::ContextScope::new(scope, context);

  // Snapshot already registered `Deno.core.ops` but
  // extensions may provide ops that aren't part of the snapshot.
  //
  // TODO(@littledivy): This is extra complexity for
  // a really weird usecase. Remove this once all
  // tsc ops are static at snapshot time.
  if snapshot_loaded {
    // Grab Deno.core.ops object
    let ops_obj = JsRuntime::grab_global::<v8::Object>(scope, "Deno.core.ops")
      .expect("Deno.core.ops to exist");

    let raw_op_state = Rc::as_ptr(&op_state) as *const c_void;
    for op in ops {
      set_func_raw(scope, ops_obj, op.name, op.v8_fn_ptr, raw_op_state);
    }
    return scope.escape(context);
  }

  // global.Deno = { core: { } };
  let core_val = JsRuntime::ensure_objs(scope, global, "Deno.core").unwrap();

  // Bind functions to Deno.core.*
  set_func(scope, core_val, "refOp_", ref_op);
  set_func(scope, core_val, "unrefOp_", unref_op);
  set_func(
    scope,
    core_val,
    "setMacrotaskCallback",
    set_macrotask_callback,
  );
  set_func(
    scope,
    core_val,
    "setNextTickCallback",
    set_nexttick_callback,
  );
  set_func(
    scope,
    core_val,
    "setPromiseRejectCallback",
    set_promise_reject_callback,
  );
  set_func(
    scope,
    core_val,
    "setUncaughtExceptionCallback",
    set_uncaught_exception_callback,
  );
  set_func(scope, core_val, "runMicrotasks", run_microtasks);
  set_func(scope, core_val, "hasTickScheduled", has_tick_scheduled);
  set_func(
    scope,
    core_val,
    "setHasTickScheduled",
    set_has_tick_scheduled,
  );
  set_func(scope, core_val, "evalContext", eval_context);
  set_func(scope, core_val, "encode", encode);
  set_func(scope, core_val, "decode", decode);
  set_func(scope, core_val, "serialize", serialize);
  set_func(scope, core_val, "deserialize", deserialize);
  set_func(scope, core_val, "getPromiseDetails", get_promise_details);
  set_func(scope, core_val, "getProxyDetails", get_proxy_details);
  set_func(scope, core_val, "isProxy", is_proxy);
  set_func(scope, core_val, "memoryUsage", memory_usage);
  set_func(scope, core_val, "callConsole", call_console);
  set_func(scope, core_val, "createHostObject", create_host_object);
  set_func(
    scope,
    core_val,
    "setWasmStreamingCallback",
    set_wasm_streaming_callback,
  );

  if let Some(isolate_ptr) = isolate_ptr {
    #[cfg(feature = "napi")]
    set_func_with_external(
      scope,
      core_val,
      "napiOpen",
      napi_open_func,
      isolate_ptr,
    );
  }

  // Direct bindings on `window`.
  set_func(scope, global, "queueMicrotask", queue_microtask);

  // Bind functions to Deno.core.ops.*
  let ops_val = JsRuntime::ensure_objs(scope, global, "Deno.core.ops").unwrap();
  let raw_op_state = Rc::as_ptr(&op_state) as *const c_void;
  for op in ops {
    set_func_raw(scope, ops_val, op.name, op.v8_fn_ptr, raw_op_state);
  }
  scope.escape(context)
}

<<<<<<< HEAD
#[inline(always)]
pub fn set_func_with_external<T>(
  scope: &mut v8::HandleScope<'_>,
  obj: v8::Local<v8::Object>,
  name: &'static str,
  callback: impl v8::MapFnTo<v8::FunctionCallback>,
  data: *mut T,
) {
  let key = v8::String::new(scope, name).unwrap();
  let external = v8::External::new(scope, data as *mut _);
  let tmpl = v8::FunctionTemplate::builder(callback)
    .data(external.into())
    .build(scope);
  let val = tmpl.get_function(scope).unwrap();
  val.set_name(key);
  obj.set(scope, key.into(), val.into());
}

#[inline(always)]
=======
>>>>>>> c5270aba
pub fn set_func(
  scope: &mut v8::HandleScope<'_>,
  obj: v8::Local<v8::Object>,
  name: &'static str,
  callback: impl v8::MapFnTo<v8::FunctionCallback>,
) {
  let key = v8::String::new(scope, name).unwrap();
  let val = v8::Function::new(scope, callback).unwrap();
  val.set_name(key);
  obj.set(scope, key.into(), val.into());
}

// Register a raw v8::FunctionCallback
// with some external data.
pub fn set_func_raw(
  scope: &mut v8::HandleScope<'_>,
  obj: v8::Local<v8::Object>,
  name: &'static str,
  callback: v8::FunctionCallback,
  external_data: *const c_void,
) {
  let key = v8::String::new(scope, name).unwrap();
  let external = v8::External::new(scope, external_data as *mut c_void);
  let val = v8::Function::builder_raw(callback)
    .data(external.into())
    .build(scope)
    .unwrap();
  val.set_name(key);
  obj.set(scope, key.into(), val.into());
}

pub extern "C" fn host_import_module_dynamically_callback(
  context: v8::Local<v8::Context>,
  _host_defined_options: v8::Local<v8::Data>,
  resource_name: v8::Local<v8::Value>,
  specifier: v8::Local<v8::String>,
  import_assertions: v8::Local<v8::FixedArray>,
) -> *mut v8::Promise {
  let scope = &mut unsafe { v8::CallbackScope::new(context) };

  // NOTE(bartlomieju): will crash for non-UTF-8 specifier
  let specifier_str = specifier
    .to_string(scope)
    .unwrap()
    .to_rust_string_lossy(scope);
  let referrer_name_str = resource_name
    .to_string(scope)
    .unwrap()
    .to_rust_string_lossy(scope);

  let resolver = v8::PromiseResolver::new(scope).unwrap();
  let promise = resolver.get_promise(scope);

  let assertions = parse_import_assertions(
    scope,
    import_assertions,
    ImportAssertionsKind::DynamicImport,
  );

  {
    let tc_scope = &mut v8::TryCatch::new(scope);
    validate_import_assertions(tc_scope, &assertions);
    if tc_scope.has_caught() {
      let e = tc_scope.exception().unwrap();
      resolver.reject(tc_scope, e);
    }
  }
  let module_type = get_module_type_from_assertions(&assertions);

  let resolver_handle = v8::Global::new(scope, resolver);
  {
    let state_rc = JsRuntime::state(scope);
    let module_map_rc = JsRuntime::module_map(scope);

    debug!(
      "dyn_import specifier {} referrer {} ",
      specifier_str, referrer_name_str
    );
    ModuleMap::load_dynamic_import(
      module_map_rc,
      &specifier_str,
      &referrer_name_str,
      module_type,
      resolver_handle,
    );
    state_rc.borrow_mut().notify_new_dynamic_import();
  }

  // Map errors from module resolution (not JS errors from module execution) to
  // ones rethrown from this scope, so they include the call stack of the
  // dynamic import site. Error objects without any stack frames are assumed to
  // be module resolution errors, other exception values are left as they are.
  let map_err = |scope: &mut v8::HandleScope,
                 args: v8::FunctionCallbackArguments,
                 _rv: v8::ReturnValue| {
    let arg = args.get(0);
    if is_instance_of_error(scope, arg) {
      let e: crate::error::NativeJsError =
        serde_v8::from_v8(scope, arg).unwrap();
      let name = e.name.unwrap_or_else(|| "Error".to_string());
      let message = v8::Exception::create_message(scope, arg);
      if message.get_stack_trace(scope).unwrap().get_frame_count() == 0 {
        let arg: v8::Local<v8::Object> = arg.try_into().unwrap();
        let message_key = v8::String::new(scope, "message").unwrap();
        let message = arg.get(scope, message_key.into()).unwrap();
        let exception = match name.as_str() {
          "RangeError" => {
            v8::Exception::range_error(scope, message.try_into().unwrap())
          }
          "TypeError" => {
            v8::Exception::type_error(scope, message.try_into().unwrap())
          }
          "SyntaxError" => {
            v8::Exception::syntax_error(scope, message.try_into().unwrap())
          }
          "ReferenceError" => {
            v8::Exception::reference_error(scope, message.try_into().unwrap())
          }
          _ => v8::Exception::error(scope, message.try_into().unwrap()),
        };
        let code_key = v8::String::new(scope, "code").unwrap();
        let code_value =
          v8::String::new(scope, "ERR_MODULE_NOT_FOUND").unwrap();
        let exception_obj = exception.to_object(scope).unwrap();
        exception_obj.set(scope, code_key.into(), code_value.into());
        scope.throw_exception(exception);
        return;
      }
    }
    scope.throw_exception(arg);
  };
  let map_err = v8::FunctionTemplate::new(scope, map_err);
  let map_err = map_err.get_function(scope).unwrap();
  let promise = promise.catch(scope, map_err).unwrap();

  &*promise as *const _ as *mut _
}

pub extern "C" fn host_initialize_import_meta_object_callback(
  context: v8::Local<v8::Context>,
  module: v8::Local<v8::Module>,
  meta: v8::Local<v8::Object>,
) {
  let scope = &mut unsafe { v8::CallbackScope::new(context) };
  let module_map_rc = JsRuntime::module_map(scope);
  let module_map = module_map_rc.borrow();

  let module_global = v8::Global::new(scope, module);
  let info = module_map
    .get_info(&module_global)
    .expect("Module not found");

  let url_key = v8::String::new(scope, "url").unwrap();
  let url_val = v8::String::new(scope, &info.name).unwrap();
  meta.create_data_property(scope, url_key.into(), url_val.into());

  let main_key = v8::String::new(scope, "main").unwrap();
  let main_val = v8::Boolean::new(scope, info.main);
  meta.create_data_property(scope, main_key.into(), main_val.into());
}

pub extern "C" fn promise_reject_callback(message: v8::PromiseRejectMessage) {
  use v8::PromiseRejectEvent::*;

  let scope = &mut unsafe { v8::CallbackScope::new(&message) };

  let state_rc = JsRuntime::state(scope);
  let mut state = state_rc.borrow_mut();

  // Node compat: perform synchronous process.emit("unhandledRejection").
  //
  // Note the callback follows the (type, promise, reason) signature of Node's
  // internal promiseRejectHandler from lib/internal/process/promises.js, not
  // the (promise, reason) signature of the "unhandledRejection" event listener.
  //
  // Short-circuits Deno's regular unhandled rejection logic because that's
  // a) asynchronous, and b) always terminates.
  if let Some(js_promise_reject_cb) = state.js_promise_reject_cb.clone() {
    let js_uncaught_exception_cb = state.js_uncaught_exception_cb.clone();
    drop(state); // Drop borrow, callbacks can call back into runtime.

    let tc_scope = &mut v8::TryCatch::new(scope);
    let undefined: v8::Local<v8::Value> = v8::undefined(tc_scope).into();
    let type_ = v8::Integer::new(tc_scope, message.get_event() as i32);
    let promise = message.get_promise();

    let reason = match message.get_event() {
      PromiseRejectWithNoHandler
      | PromiseRejectAfterResolved
      | PromiseResolveAfterResolved => message.get_value().unwrap_or(undefined),
      PromiseHandlerAddedAfterReject => undefined,
    };

    let args = &[type_.into(), promise.into(), reason];
    js_promise_reject_cb
      .open(tc_scope)
      .call(tc_scope, undefined, args);

    if let Some(exception) = tc_scope.exception() {
      if let Some(js_uncaught_exception_cb) = js_uncaught_exception_cb {
        tc_scope.reset(); // Cancel pending exception.
        js_uncaught_exception_cb.open(tc_scope).call(
          tc_scope,
          undefined,
          &[exception],
        );
      }
    }

    if tc_scope.has_caught() {
      // If we get here, an exception was thrown by the unhandledRejection
      // handler and there is ether no uncaughtException handler or the
      // handler threw an exception of its own.
      //
      // TODO(bnoordhuis) Node terminates the process or worker thread
      // but we don't really have that option. The exception won't bubble
      // up either because V8 cancels it when this function returns.
      let exception = tc_scope
        .stack_trace()
        .or_else(|| tc_scope.exception())
        .map(|value| value.to_rust_string_lossy(tc_scope))
        .unwrap_or_else(|| "no exception".into());
      eprintln!("Unhandled exception: {}", exception);
    }
  } else {
    let promise = message.get_promise();
    let promise_global = v8::Global::new(scope, promise);

    match message.get_event() {
      PromiseRejectWithNoHandler => {
        let error = message.get_value().unwrap();
        let error_global = v8::Global::new(scope, error);
        state
          .pending_promise_exceptions
          .insert(promise_global, error_global);
      }
      PromiseHandlerAddedAfterReject => {
        state.pending_promise_exceptions.remove(&promise_global);
      }
      PromiseRejectAfterResolved => {}
      PromiseResolveAfterResolved => {
        // Should not warn. See #1272
      }
    }
  }
}

<<<<<<< HEAD
fn opcall_sync<'s>(
  scope: &mut v8::HandleScope<'s>,
  args: v8::FunctionCallbackArguments,
  mut rv: v8::ReturnValue,
) {
  let state_rc = JsRuntime::state(scope);
  let state = state_rc.borrow();

  let op_id = match v8::Local::<v8::Integer>::try_from(args.get(0))
    .map(|l| l.value() as OpId)
    .map_err(Error::from)
  {
    Ok(op_id) => op_id,
    Err(err) => {
      let msg = if args.get(0).is_undefined() {
        UNDEFINED_OP_ID_MSG.to_string()
      } else {
        format!("invalid op id: {}", err)
      };
      throw_type_error(scope, msg);
      return;
    }
  };

  // opcall(0) returns obj of all ops, handle as special case
  if op_id == 0 {
    // TODO: Serialize as HashMap when serde_v8 supports maps ...
    let ops = OpTable::op_entries(state.op_state.clone());
    rv.set(to_v8(scope, ops).unwrap());
    return;
  }

  // Deserializable args (may be structured args or ZeroCopyBuf)
  let a = args.get(1);
  let b = args.get(2);

  let payload = OpPayload {
    scope,
    a,
    b,
    op_id,
    promise_id: 0,
  };
  let op = OpTable::route_op(op_id, state.op_state.clone(), payload);
  match op {
    Op::Sync(result) => {
      state.op_state.borrow().tracker.track_sync(op_id);
      rv.set(result.to_v8(scope).unwrap());
    }
    Op::NotFound => {
      throw_type_error(scope, format!("Unknown op id: {}", op_id));
    }
    // Async ops (ref or unref)
    _ => {
      throw_type_error(
        scope,
        format!("Can not call an async op [{}] with opSync()", op_id),
      );
    }
  }
}

fn opcall_async<'s>(
  scope: &mut v8::HandleScope<'s>,
  args: v8::FunctionCallbackArguments,
  mut rv: v8::ReturnValue,
) {
  let state_rc = JsRuntime::state(scope);
  let mut state = state_rc.borrow_mut();

  let op_id = match v8::Local::<v8::Integer>::try_from(args.get(0))
    .map(|l| l.value() as OpId)
    .map_err(Error::from)
  {
    Ok(op_id) => op_id,
    Err(err) => {
      let msg = if args.get(0).is_undefined() {
        UNDEFINED_OP_ID_MSG.to_string()
      } else {
        format!("invalid op id: {}", err)
      };
      throw_type_error(scope, msg);
      return;
    }
  };

  // PromiseId
  let arg1 = args.get(1);
  let promise_id = v8::Local::<v8::Integer>::try_from(arg1)
    .map(|l| l.value() as PromiseId)
    .map_err(Error::from);
  // Fail if promise id invalid (not an int)
  let promise_id: PromiseId = match promise_id {
    Ok(promise_id) => promise_id,
    Err(err) => {
      throw_type_error(scope, format!("invalid promise id: {}", err));
      return;
    }
  };

  // Deserializable args (may be structured args or ZeroCopyBuf)
  let a = args.get(2);
  let b = args.get(3);

  let payload = OpPayload {
    scope,
    a,
    b,
    op_id,
    promise_id,
  };
  let op = OpTable::route_op(op_id, state.op_state.clone(), payload);
  match op {
    Op::Sync(result) => match result {
      OpResult::Ok(_) => throw_type_error(
        scope,
        format!("Can not call a sync op [{}] with opAsync()", op_id),
      ),
      OpResult::Err(_) => rv.set(result.to_v8(scope).unwrap()),
    },
    Op::Async(fut) => {
      state.op_state.borrow().tracker.track_async(op_id);
      state.pending_ops.push(fut);
      state.have_unpolled_ops = true;
    }
    Op::NotFound => {
      throw_type_error(scope, format!("Unknown op id: {}", op_id));
    }
  }
}

=======
>>>>>>> c5270aba
fn ref_op<'s>(
  scope: &mut v8::HandleScope<'s>,
  args: v8::FunctionCallbackArguments,
  _rv: v8::ReturnValue,
) {
  let state_rc = JsRuntime::state(scope);
  let mut state = state_rc.borrow_mut();

  let promise_id = match v8::Local::<v8::Integer>::try_from(args.get(0))
    .map(|l| l.value() as PromiseId)
    .map_err(Error::from)
  {
    Ok(promise_id) => promise_id,
    Err(err) => {
      throw_type_error(scope, format!("invalid promise id: {}", err));
      return;
    }
  };

  state.unrefed_ops.remove(&promise_id);
}

fn unref_op<'s>(
  scope: &mut v8::HandleScope<'s>,
  args: v8::FunctionCallbackArguments,
  _rv: v8::ReturnValue,
) {
  let state_rc = JsRuntime::state(scope);
  let mut state = state_rc.borrow_mut();

  let promise_id = match v8::Local::<v8::Integer>::try_from(args.get(0))
    .map(|l| l.value() as PromiseId)
    .map_err(Error::from)
  {
    Ok(promise_id) => promise_id,
    Err(err) => {
      throw_type_error(scope, format!("invalid promise id: {}", err));
      return;
    }
  };

  state.unrefed_ops.insert(promise_id);
}

fn has_tick_scheduled(
  scope: &mut v8::HandleScope,
  _args: v8::FunctionCallbackArguments,
  mut rv: v8::ReturnValue,
) {
  let state_rc = JsRuntime::state(scope);
  let state = state_rc.borrow();
  rv.set(to_v8(scope, state.has_tick_scheduled).unwrap());
}

fn set_has_tick_scheduled(
  scope: &mut v8::HandleScope,
  args: v8::FunctionCallbackArguments,
  _rv: v8::ReturnValue,
) {
  let state_rc = JsRuntime::state(scope);
  let mut state = state_rc.borrow_mut();

  state.has_tick_scheduled = args.get(0).is_true();
}

fn run_microtasks(
  scope: &mut v8::HandleScope,
  _args: v8::FunctionCallbackArguments,
  _rv: v8::ReturnValue,
) {
  scope.perform_microtask_checkpoint();
}

fn set_nexttick_callback(
  scope: &mut v8::HandleScope,
  args: v8::FunctionCallbackArguments,
  _rv: v8::ReturnValue,
) {
  if let Ok(cb) = arg0_to_cb(scope, args) {
    JsRuntime::state(scope)
      .borrow_mut()
      .js_nexttick_cbs
      .push(cb);
  }
}

fn set_macrotask_callback(
  scope: &mut v8::HandleScope,
  args: v8::FunctionCallbackArguments,
  _rv: v8::ReturnValue,
) {
  if let Ok(cb) = arg0_to_cb(scope, args) {
    JsRuntime::state(scope)
      .borrow_mut()
      .js_macrotask_cbs
      .push(cb);
  }
}

fn set_promise_reject_callback(
  scope: &mut v8::HandleScope,
  args: v8::FunctionCallbackArguments,
  mut rv: v8::ReturnValue,
) {
  if let Ok(new) = arg0_to_cb(scope, args) {
    if let Some(old) = JsRuntime::state(scope)
      .borrow_mut()
      .js_promise_reject_cb
      .replace(new)
    {
      let old = v8::Local::new(scope, old);
      rv.set(old.into());
    }
  }
}

fn set_uncaught_exception_callback(
  scope: &mut v8::HandleScope,
  args: v8::FunctionCallbackArguments,
  mut rv: v8::ReturnValue,
) {
  if let Ok(new) = arg0_to_cb(scope, args) {
    if let Some(old) = JsRuntime::state(scope)
      .borrow_mut()
      .js_uncaught_exception_cb
      .replace(new)
    {
      let old = v8::Local::new(scope, old);
      rv.set(old.into());
    }
  }
}

fn arg0_to_cb(
  scope: &mut v8::HandleScope,
  args: v8::FunctionCallbackArguments,
) -> Result<v8::Global<v8::Function>, ()> {
  v8::Local::<v8::Function>::try_from(args.get(0))
    .map(|cb| v8::Global::new(scope, cb))
    .map_err(|err| throw_type_error(scope, err.to_string()))
}

fn eval_context(
  scope: &mut v8::HandleScope,
  args: v8::FunctionCallbackArguments,
  mut rv: v8::ReturnValue,
) {
  let source = match v8::Local::<v8::String>::try_from(args.get(0)) {
    Ok(s) => s,
    Err(_) => {
      throw_type_error(scope, "Missing first argument");
      return;
    }
  };

  let url = match v8::Local::<v8::String>::try_from(args.get(1)) {
    Ok(s) => match resolve_url_or_path(&s.to_rust_string_lossy(scope)) {
      Ok(s) => Some(s),
      Err(err) => {
        throw_type_error(scope, &format!("Invalid specifier: {}", err));
        return;
      }
    },
    Err(_) => None,
  };

  #[derive(Serialize)]
  struct Output<'s>(Option<serde_v8::Value<'s>>, Option<ErrInfo<'s>>);

  #[derive(Serialize)]
  #[serde(rename_all = "camelCase")]
  struct ErrInfo<'s> {
    thrown: serde_v8::Value<'s>,
    is_native_error: bool,
    is_compile_error: bool,
  }

  let tc_scope = &mut v8::TryCatch::new(scope);
  let name = v8::String::new(
    tc_scope,
    url.as_ref().map_or(crate::DUMMY_SPECIFIER, Url::as_str),
  )
  .unwrap();
  let origin = script_origin(tc_scope, name);
  let maybe_script = v8::Script::compile(tc_scope, source, Some(&origin));

  if maybe_script.is_none() {
    assert!(tc_scope.has_caught());
    let exception = tc_scope.exception().unwrap();
    let output = Output(
      None,
      Some(ErrInfo {
        thrown: exception.into(),
        is_native_error: is_instance_of_error(tc_scope, exception),
        is_compile_error: true,
      }),
    );
    rv.set(to_v8(tc_scope, output).unwrap());
    return;
  }

  let result = maybe_script.unwrap().run(tc_scope);

  if result.is_none() {
    assert!(tc_scope.has_caught());
    let exception = tc_scope.exception().unwrap();
    let output = Output(
      None,
      Some(ErrInfo {
        thrown: exception.into(),
        is_native_error: is_instance_of_error(tc_scope, exception),
        is_compile_error: false,
      }),
    );
    rv.set(to_v8(tc_scope, output).unwrap());
    return;
  }

  let output = Output(Some(result.unwrap().into()), None);
  rv.set(to_v8(tc_scope, output).unwrap());
}

/// This binding should be used if there's a custom console implementation
/// available. Using it will make sure that proper stack frames are displayed
/// in the inspector console.
///
/// Each method on console object should be bound to this function, eg:
/// ```ignore
/// function wrapConsole(consoleFromDeno, consoleFromV8) {
///   const callConsole = core.callConsole;
///
///   for (const key of Object.keys(consoleFromV8)) {
///     if (consoleFromDeno.hasOwnProperty(key)) {
///       consoleFromDeno[key] = callConsole.bind(
///         consoleFromDeno,
///         consoleFromV8[key],
///         consoleFromDeno[key],
///       );
///     }
///   }
/// }
/// ```
///
/// Inspired by:
/// https://github.com/nodejs/node/blob/1317252dfe8824fd9cfee125d2aaa94004db2f3b/src/inspector_js_api.cc#L194-L222
fn call_console(
  scope: &mut v8::HandleScope,
  args: v8::FunctionCallbackArguments,
  _rv: v8::ReturnValue,
) {
  if args.length() < 2
    || !args.get(0).is_function()
    || !args.get(1).is_function()
  {
    return throw_type_error(scope, "Invalid arguments");
  }

  let mut call_args = vec![];
  for i in 2..args.length() {
    call_args.push(args.get(i));
  }

  let receiver = args.this();
  let inspector_console_method =
    v8::Local::<v8::Function>::try_from(args.get(0)).unwrap();
  let deno_console_method =
    v8::Local::<v8::Function>::try_from(args.get(1)).unwrap();

  inspector_console_method.call(scope, receiver.into(), &call_args);
  deno_console_method.call(scope, receiver.into(), &call_args);
}

fn set_wasm_streaming_callback(
  scope: &mut v8::HandleScope,
  args: v8::FunctionCallbackArguments,
  _rv: v8::ReturnValue,
) {
  use crate::ops_builtin::WasmStreamingResource;

  let cb = match arg0_to_cb(scope, args) {
    Ok(cb) => cb,
    Err(()) => return,
  };

  let state_rc = JsRuntime::state(scope);
  let mut state = state_rc.borrow_mut();

  // The callback to pass to the v8 API has to be a unit type, so it can't
  // borrow or move any local variables. Therefore, we're storing the JS
  // callback in a JsRuntimeState slot.
  if let slot @ None = &mut state.js_wasm_streaming_cb {
    slot.replace(cb);
  } else {
    return throw_type_error(
      scope,
      "Deno.core.setWasmStreamingCallback() already called",
    );
  }

  scope.set_wasm_streaming_callback(|scope, arg, wasm_streaming| {
    let (cb_handle, streaming_rid) = {
      let state_rc = JsRuntime::state(scope);
      let state = state_rc.borrow();
      let cb_handle = state.js_wasm_streaming_cb.as_ref().unwrap().clone();
      let streaming_rid = state
        .op_state
        .borrow_mut()
        .resource_table
        .add(WasmStreamingResource(RefCell::new(wasm_streaming)));
      (cb_handle, streaming_rid)
    };

    let undefined = v8::undefined(scope);
    let rid = serde_v8::to_v8(scope, streaming_rid).unwrap();
    cb_handle
      .open(scope)
      .call(scope, undefined.into(), &[arg, rid]);
  });
}

fn encode(
  scope: &mut v8::HandleScope,
  args: v8::FunctionCallbackArguments,
  mut rv: v8::ReturnValue,
) {
  let text = match v8::Local::<v8::String>::try_from(args.get(0)) {
    Ok(s) => s,
    Err(_) => {
      throw_type_error(scope, "Invalid argument");
      return;
    }
  };
  let text_str = text.to_rust_string_lossy(scope);
  let zbuf: ZeroCopyBuf = text_str.into_bytes().into();

  rv.set(to_v8(scope, zbuf).unwrap())
}

fn decode(
  scope: &mut v8::HandleScope,
  args: v8::FunctionCallbackArguments,
  mut rv: v8::ReturnValue,
) {
  let zero_copy: ZeroCopyBuf = match serde_v8::from_v8(scope, args.get(0)) {
    Ok(zbuf) => zbuf,
    Err(_) => {
      throw_type_error(scope, "Invalid argument");
      return;
    }
  };
  let buf = &zero_copy;

  // Strip BOM
  let buf =
    if buf.len() >= 3 && buf[0] == 0xef && buf[1] == 0xbb && buf[2] == 0xbf {
      &buf[3..]
    } else {
      buf
    };

  // If `String::new_from_utf8()` returns `None`, this means that the
  // length of the decoded string would be longer than what V8 can
  // handle. In this case we return `RangeError`.
  //
  // For more details see:
  // - https://encoding.spec.whatwg.org/#dom-textdecoder-decode
  // - https://github.com/denoland/deno/issues/6649
  // - https://github.com/v8/v8/blob/d68fb4733e39525f9ff0a9222107c02c28096e2a/include/v8.h#L3277-L3278
  match v8::String::new_from_utf8(scope, buf, v8::NewStringType::Normal) {
    Some(text) => rv.set(text.into()),
    None => {
      let msg = v8::String::new(scope, "string too long").unwrap();
      let exception = v8::Exception::range_error(scope, msg);
      scope.throw_exception(exception);
    }
  };
}

struct SerializeDeserialize<'a> {
  host_objects: Option<v8::Local<'a, v8::Array>>,
}

impl<'a> v8::ValueSerializerImpl for SerializeDeserialize<'a> {
  #[allow(unused_variables)]
  fn throw_data_clone_error<'s>(
    &mut self,
    scope: &mut v8::HandleScope<'s>,
    message: v8::Local<'s, v8::String>,
  ) {
    let error = v8::Exception::type_error(scope, message);
    scope.throw_exception(error);
  }

  fn get_shared_array_buffer_id<'s>(
    &mut self,
    scope: &mut HandleScope<'s>,
    shared_array_buffer: Local<'s, SharedArrayBuffer>,
  ) -> Option<u32> {
    let state_rc = JsRuntime::state(scope);
    let state = state_rc.borrow_mut();
    if let Some(shared_array_buffer_store) = &state.shared_array_buffer_store {
      let backing_store = shared_array_buffer.get_backing_store();
      let id = shared_array_buffer_store.insert(backing_store);
      Some(id)
    } else {
      None
    }
  }

  fn get_wasm_module_transfer_id(
    &mut self,
    scope: &mut HandleScope<'_>,
    module: Local<v8::WasmModuleObject>,
  ) -> Option<u32> {
    let state_rc = JsRuntime::state(scope);
    let state = state_rc.borrow_mut();
    if let Some(compiled_wasm_module_store) = &state.compiled_wasm_module_store
    {
      let compiled_wasm_module = module.get_compiled_module();
      let id = compiled_wasm_module_store.insert(compiled_wasm_module);
      Some(id)
    } else {
      None
    }
  }

  fn write_host_object<'s>(
    &mut self,
    scope: &mut v8::HandleScope<'s>,
    object: v8::Local<'s, v8::Object>,
    value_serializer: &mut dyn v8::ValueSerializerHelper,
  ) -> Option<bool> {
    if let Some(host_objects) = self.host_objects {
      for i in 0..host_objects.length() {
        let value = host_objects.get_index(scope, i).unwrap();
        if value == object {
          value_serializer.write_uint32(i);
          return Some(true);
        }
      }
    }
    let message = v8::String::new(scope, "Unsupported object type").unwrap();
    self.throw_data_clone_error(scope, message);
    None
  }
}

impl<'a> v8::ValueDeserializerImpl for SerializeDeserialize<'a> {
  fn get_shared_array_buffer_from_id<'s>(
    &mut self,
    scope: &mut HandleScope<'s>,
    transfer_id: u32,
  ) -> Option<Local<'s, SharedArrayBuffer>> {
    let state_rc = JsRuntime::state(scope);
    let state = state_rc.borrow_mut();
    if let Some(shared_array_buffer_store) = &state.shared_array_buffer_store {
      let backing_store = shared_array_buffer_store.take(transfer_id)?;
      let shared_array_buffer =
        v8::SharedArrayBuffer::with_backing_store(scope, &backing_store);
      Some(shared_array_buffer)
    } else {
      None
    }
  }

  fn get_wasm_module_from_id<'s>(
    &mut self,
    scope: &mut HandleScope<'s>,
    clone_id: u32,
  ) -> Option<Local<'s, v8::WasmModuleObject>> {
    let state_rc = JsRuntime::state(scope);
    let state = state_rc.borrow_mut();
    if let Some(compiled_wasm_module_store) = &state.compiled_wasm_module_store
    {
      let compiled_module = compiled_wasm_module_store.take(clone_id)?;
      v8::WasmModuleObject::from_compiled_module(scope, &compiled_module)
    } else {
      None
    }
  }

  fn read_host_object<'s>(
    &mut self,
    scope: &mut v8::HandleScope<'s>,
    value_deserializer: &mut dyn v8::ValueDeserializerHelper,
  ) -> Option<v8::Local<'s, v8::Object>> {
    if let Some(host_objects) = self.host_objects {
      let mut i = 0;
      if !value_deserializer.read_uint32(&mut i) {
        return None;
      }
      let maybe_value = host_objects.get_index(scope, i);
      if let Some(value) = maybe_value {
        return value.to_object(scope);
      }
    }

    let message =
      v8::String::new(scope, "Failed to deserialize host object").unwrap();
    let error = v8::Exception::error(scope, message);
    scope.throw_exception(error);
    None
  }
}

fn serialize(
  scope: &mut v8::HandleScope,
  args: v8::FunctionCallbackArguments,
  mut rv: v8::ReturnValue,
) {
  let value = args.get(0);

  let options: Option<SerializeDeserializeOptions> =
    match serde_v8::from_v8(scope, args.get(1)) {
      Ok(opts) => opts,
      Err(_) => {
        throw_type_error(scope, "Invalid argument 2");
        return;
      }
    };

  let options = options.unwrap_or(SerializeDeserializeOptions {
    host_objects: None,
    transfered_array_buffers: None,
  });

  let host_objects = match options.host_objects {
    Some(value) => match v8::Local::<v8::Array>::try_from(value.v8_value) {
      Ok(host_objects) => Some(host_objects),
      Err(_) => {
        throw_type_error(scope, "host_objects not an array");
        return;
      }
    },
    None => None,
  };

  let transfered_array_buffers = match options.transfered_array_buffers {
    Some(value) => match v8::Local::<v8::Array>::try_from(value.v8_value) {
      Ok(transfered_array_buffers) => Some(transfered_array_buffers),
      Err(_) => {
        throw_type_error(scope, "transfered_array_buffers not an array");
        return;
      }
    },
    None => None,
  };

  let serialize_deserialize = Box::new(SerializeDeserialize { host_objects });
  let mut value_serializer =
    v8::ValueSerializer::new(scope, serialize_deserialize);

  value_serializer.write_header();

  if let Some(transfered_array_buffers) = transfered_array_buffers {
    let state_rc = JsRuntime::state(scope);
    let state = state_rc.borrow_mut();
    for i in 0..transfered_array_buffers.length() {
      let i = v8::Number::new(scope, i as f64).into();
      let buf = transfered_array_buffers.get(scope, i).unwrap();
      let buf = match v8::Local::<v8::ArrayBuffer>::try_from(buf) {
        Ok(buf) => buf,
        Err(_) => {
          throw_type_error(
            scope,
            "item in transfered_array_buffers not an ArrayBuffer",
          );
          return;
        }
      };
      if let Some(shared_array_buffer_store) = &state.shared_array_buffer_store
      {
        // TODO(lucacasonato): we need to check here that the buffer is not
        // already detached. We can not do that because V8 does not provide
        // a way to check if a buffer is already detached.
        if !buf.is_detachable() {
          throw_type_error(
            scope,
            "item in transfered_array_buffers is not transferable",
          );
          return;
        }
        let backing_store = buf.get_backing_store();
        buf.detach();
        let id = shared_array_buffer_store.insert(backing_store);
        value_serializer.transfer_array_buffer(id, buf);
        let id = v8::Number::new(scope, id as f64).into();
        transfered_array_buffers.set(scope, i, id);
      }
    }
  }

  let must_throw = {
    let scope = &mut v8::TryCatch::new(scope);
    let ret = value_serializer.write_value(scope.get_current_context(), value);
    if scope.has_caught() || scope.has_terminated() {
      scope.rethrow();
      false
    } else if let Some(true) = ret {
      let vector = value_serializer.release();
      let zbuf: ZeroCopyBuf = vector.into();
      rv.set(to_v8(scope, zbuf).unwrap());
      false
    } else {
      // We throw the TypeError outside of the v8::TryCatch scope.
      true
    }
  };

  if must_throw {
    throw_type_error(scope, "Failed to serialize response");
  }
}

#[derive(Deserialize)]
#[serde(rename_all = "camelCase")]
struct SerializeDeserializeOptions<'a> {
  host_objects: Option<serde_v8::Value<'a>>,
  transfered_array_buffers: Option<serde_v8::Value<'a>>,
}

fn deserialize(
  scope: &mut v8::HandleScope,
  args: v8::FunctionCallbackArguments,
  mut rv: v8::ReturnValue,
) {
  let zero_copy: ZeroCopyBuf = match serde_v8::from_v8(scope, args.get(0)) {
    Ok(zbuf) => zbuf,
    Err(_) => {
      throw_type_error(scope, "Invalid argument 1");
      return;
    }
  };

  let options: Option<SerializeDeserializeOptions> =
    match serde_v8::from_v8(scope, args.get(1)) {
      Ok(opts) => opts,
      Err(_) => {
        throw_type_error(scope, "Invalid argument 2");
        return;
      }
    };

  let options = options.unwrap_or(SerializeDeserializeOptions {
    host_objects: None,
    transfered_array_buffers: None,
  });

  let host_objects = match options.host_objects {
    Some(value) => match v8::Local::<v8::Array>::try_from(value.v8_value) {
      Ok(host_objects) => Some(host_objects),
      Err(_) => {
        throw_type_error(scope, "host_objects not an array");
        return;
      }
    },
    None => None,
  };

  let transfered_array_buffers = match options.transfered_array_buffers {
    Some(value) => match v8::Local::<v8::Array>::try_from(value.v8_value) {
      Ok(transfered_array_buffers) => Some(transfered_array_buffers),
      Err(_) => {
        throw_type_error(scope, "transfered_array_buffers not an array");
        return;
      }
    },
    None => None,
  };

  let serialize_deserialize = Box::new(SerializeDeserialize { host_objects });
  let mut value_deserializer =
    v8::ValueDeserializer::new(scope, serialize_deserialize, &zero_copy);

  let parsed_header = value_deserializer
    .read_header(scope.get_current_context())
    .unwrap_or_default();
  if !parsed_header {
    let msg = v8::String::new(scope, "could not deserialize value").unwrap();
    let exception = v8::Exception::range_error(scope, msg);
    scope.throw_exception(exception);
    return;
  }

  if let Some(transfered_array_buffers) = transfered_array_buffers {
    let state_rc = JsRuntime::state(scope);
    let state = state_rc.borrow_mut();
    if let Some(shared_array_buffer_store) = &state.shared_array_buffer_store {
      for i in 0..transfered_array_buffers.length() {
        let i = v8::Number::new(scope, i as f64).into();
        let id_val = transfered_array_buffers.get(scope, i).unwrap();
        let id = match id_val.number_value(scope) {
          Some(id) => id as u32,
          None => {
            throw_type_error(
              scope,
              "item in transfered_array_buffers not number",
            );
            return;
          }
        };
        if let Some(backing_store) = shared_array_buffer_store.take(id) {
          let array_buffer =
            v8::ArrayBuffer::with_backing_store(scope, &backing_store);
          value_deserializer.transfer_array_buffer(id, array_buffer);
          transfered_array_buffers.set(scope, id_val, array_buffer.into());
        } else {
          throw_type_error(
            scope,
            "transfered array buffer not present in shared_array_buffer_store",
          );
          return;
        }
      }
    }
  }

  let value = value_deserializer.read_value(scope.get_current_context());

  match value {
    Some(deserialized) => rv.set(deserialized),
    None => {
      let msg = v8::String::new(scope, "could not deserialize value").unwrap();
      let exception = v8::Exception::range_error(scope, msg);
      scope.throw_exception(exception);
    }
  };
}

fn queue_microtask(
  scope: &mut v8::HandleScope,
  args: v8::FunctionCallbackArguments,
  _rv: v8::ReturnValue,
) {
  match v8::Local::<v8::Function>::try_from(args.get(0)) {
    Ok(f) => scope.enqueue_microtask(f),
    Err(_) => {
      throw_type_error(scope, "Invalid argument");
    }
  };
}

fn create_host_object(
  scope: &mut v8::HandleScope,
  _args: v8::FunctionCallbackArguments,
  mut rv: v8::ReturnValue,
) {
  let template = v8::ObjectTemplate::new(scope);
  template.set_internal_field_count(1);
  if let Some(obj) = template.new_instance(scope) {
    rv.set(obj.into());
  };
}

/// Called by V8 during `JsRuntime::instantiate_module`.
///
/// This function borrows `ModuleMap` from the isolate slot,
/// so it is crucial to ensure there are no existing borrows
/// of `ModuleMap` when `JsRuntime::instantiate_module` is called.
pub fn module_resolve_callback<'s>(
  context: v8::Local<'s, v8::Context>,
  specifier: v8::Local<'s, v8::String>,
  import_assertions: v8::Local<'s, v8::FixedArray>,
  referrer: v8::Local<'s, v8::Module>,
) -> Option<v8::Local<'s, v8::Module>> {
  let scope = &mut unsafe { v8::CallbackScope::new(context) };

  let module_map_rc = JsRuntime::module_map(scope);
  let module_map = module_map_rc.borrow();

  let referrer_global = v8::Global::new(scope, referrer);

  let referrer_info = module_map
    .get_info(&referrer_global)
    .expect("ModuleInfo not found");
  let referrer_name = referrer_info.name.to_string();

  let specifier_str = specifier.to_rust_string_lossy(scope);

  let assertions = parse_import_assertions(
    scope,
    import_assertions,
    ImportAssertionsKind::StaticImport,
  );
  let maybe_module = module_map.resolve_callback(
    scope,
    &specifier_str,
    &referrer_name,
    assertions,
  );
  if let Some(module) = maybe_module {
    return Some(module);
  }

  let msg = format!(
    r#"Cannot resolve module "{}" from "{}""#,
    specifier_str, referrer_name
  );
  throw_type_error(scope, msg);
  None
}

// Returns promise details or throw TypeError, if argument passed isn't a Promise.
// Promise details is a js_two elements array.
// promise_details = [State, Result]
// State = enum { Pending = 0, Fulfilled = 1, Rejected = 2}
// Result = PromiseResult<T> | PromiseError
fn get_promise_details(
  scope: &mut v8::HandleScope,
  args: v8::FunctionCallbackArguments,
  mut rv: v8::ReturnValue,
) {
  let promise = match v8::Local::<v8::Promise>::try_from(args.get(0)) {
    Ok(val) => val,
    Err(_) => {
      throw_type_error(scope, "Invalid argument");
      return;
    }
  };

  #[derive(Serialize)]
  struct PromiseDetails<'s>(u32, Option<serde_v8::Value<'s>>);

  match promise.state() {
    v8::PromiseState::Pending => {
      rv.set(to_v8(scope, PromiseDetails(0, None)).unwrap());
    }
    v8::PromiseState::Fulfilled => {
      let promise_result = promise.result(scope);
      rv.set(
        to_v8(scope, PromiseDetails(1, Some(promise_result.into()))).unwrap(),
      );
    }
    v8::PromiseState::Rejected => {
      let promise_result = promise.result(scope);
      rv.set(
        to_v8(scope, PromiseDetails(2, Some(promise_result.into()))).unwrap(),
      );
    }
  }
}

// Based on https://github.com/nodejs/node/blob/1e470510ff74391d7d4ec382909ea8960d2d2fbc/src/node_util.cc
// Copyright Joyent, Inc. and other Node contributors.
//
// Permission is hereby granted, free of charge, to any person obtaining a
// copy of this software and associated documentation files (the
// "Software"), to deal in the Software without restriction, including
// without limitation the rights to use, copy, modify, merge, publish,
// distribute, sublicense, and/or sell copies of the Software, and to permit
// persons to whom the Software is furnished to do so, subject to the
// following conditions:
//
// The above copyright notice and this permission notice shall be included
// in all copies or substantial portions of the Software.
//
// THE SOFTWARE IS PROVIDED "AS IS", WITHOUT WARRANTY OF ANY KIND, EXPRESS
// OR IMPLIED, INCLUDING BUT NOT LIMITED TO THE WARRANTIES OF
// MERCHANTABILITY, FITNESS FOR A PARTICULAR PURPOSE AND NONINFRINGEMENT. IN
// NO EVENT SHALL THE AUTHORS OR COPYRIGHT HOLDERS BE LIABLE FOR ANY CLAIM,
// DAMAGES OR OTHER LIABILITY, WHETHER IN AN ACTION OF CONTRACT, TORT OR
// OTHERWISE, ARISING FROM, OUT OF OR IN CONNECTION WITH THE SOFTWARE OR THE
// USE OR OTHER DEALINGS IN THE SOFTWARE.
fn get_proxy_details(
  scope: &mut v8::HandleScope,
  args: v8::FunctionCallbackArguments,
  mut rv: v8::ReturnValue,
) {
  // Return undefined if it's not a proxy.
  let proxy = match v8::Local::<v8::Proxy>::try_from(args.get(0)) {
    Ok(val) => val,
    Err(_) => {
      return;
    }
  };

  let target = proxy.get_target(scope);
  let handler = proxy.get_handler(scope);
  let p: (serde_v8::Value, serde_v8::Value) = (target.into(), handler.into());
  rv.set(to_v8(scope, p).unwrap());
}

fn is_proxy(
  scope: &mut v8::HandleScope,
  args: v8::FunctionCallbackArguments,
  mut rv: v8::ReturnValue,
) {
  rv.set(v8::Boolean::new(scope, args.get(0).is_proxy()).into())
}

pub fn throw_type_error(scope: &mut v8::HandleScope, message: impl AsRef<str>) {
  let message = v8::String::new(scope, message.as_ref()).unwrap();
  let exception = v8::Exception::type_error(scope, message);
  scope.throw_exception(exception);
}

fn memory_usage(
  scope: &mut v8::HandleScope,
  _args: v8::FunctionCallbackArguments,
  mut rv: v8::ReturnValue,
) {
  let stats = get_memory_usage(scope);
  rv.set(to_v8(scope, stats).unwrap());
}

// HeapStats stores values from a isolate.get_heap_statistics() call
#[derive(Serialize)]
#[serde(rename_all = "camelCase")]
struct MemoryUsage {
  rss: usize,
  heap_total: usize,
  heap_used: usize,
  external: usize,
  // TODO: track ArrayBuffers, would require using a custom allocator to track
  // but it's otherwise a subset of external so can be indirectly tracked
  // array_buffers: usize,
}
fn get_memory_usage(isolate: &mut v8::Isolate) -> MemoryUsage {
  let mut s = v8::HeapStatistics::default();
  isolate.get_heap_statistics(&mut s);

  MemoryUsage {
    rss: s.total_physical_size(),
    heap_total: s.total_heap_size(),
    heap_used: s.used_heap_size(),
    external: s.external_memory(),
  }
}<|MERGE_RESOLUTION|>--- conflicted
+++ resolved
@@ -16,16 +16,14 @@
 use crate::ZeroCopyBuf;
 use anyhow::Error;
 use log::debug;
+use once_cell::sync::Lazy;
 use serde::Deserialize;
 use serde::Serialize;
 use serde_v8::to_v8;
 use std::cell::RefCell;
 use std::option::Option;
 use std::os::raw::c_void;
-<<<<<<< HEAD
-=======
 use std::rc::Rc;
->>>>>>> c5270aba
 use url::Url;
 use v8::HandleScope;
 use v8::Local;
@@ -34,96 +32,6 @@
 use v8::ValueDeserializerHelper;
 use v8::ValueSerializerHelper;
 
-<<<<<<< HEAD
-const UNDEFINED_OP_ID_MSG: &str =
-  "invalid op id: received `undefined` instead of an integer.
-This error is often caused by a typo in an op name, or not calling
-JsRuntime::sync_ops_cache() after JsRuntime initialization.";
-
-pub fn external_references(isolate_ptr: *mut c_void) -> v8::ExternalReferences {
-  v8::ExternalReferences::new(&[
-    v8::ExternalReference {
-      pointer: isolate_ptr,
-    },
-    v8::ExternalReference {
-      function: opcall_async.map_fn_to(),
-    },
-    v8::ExternalReference {
-      function: opcall_sync.map_fn_to(),
-    },
-    v8::ExternalReference {
-      function: ref_op.map_fn_to(),
-    },
-    v8::ExternalReference {
-      function: unref_op.map_fn_to(),
-    },
-    v8::ExternalReference {
-      function: set_macrotask_callback.map_fn_to(),
-    },
-    v8::ExternalReference {
-      function: set_nexttick_callback.map_fn_to(),
-    },
-    v8::ExternalReference {
-      function: set_promise_reject_callback.map_fn_to(),
-    },
-    v8::ExternalReference {
-      function: set_uncaught_exception_callback.map_fn_to(),
-    },
-    v8::ExternalReference {
-      function: run_microtasks.map_fn_to(),
-    },
-    v8::ExternalReference {
-      function: has_tick_scheduled.map_fn_to(),
-    },
-    v8::ExternalReference {
-      function: set_has_tick_scheduled.map_fn_to(),
-    },
-    v8::ExternalReference {
-      function: eval_context.map_fn_to(),
-    },
-    v8::ExternalReference {
-      function: queue_microtask.map_fn_to(),
-    },
-    v8::ExternalReference {
-      function: create_host_object.map_fn_to(),
-    },
-    v8::ExternalReference {
-      function: encode.map_fn_to(),
-    },
-    v8::ExternalReference {
-      function: decode.map_fn_to(),
-    },
-    v8::ExternalReference {
-      function: serialize.map_fn_to(),
-    },
-    v8::ExternalReference {
-      function: deserialize.map_fn_to(),
-    },
-    v8::ExternalReference {
-      function: get_promise_details.map_fn_to(),
-    },
-    v8::ExternalReference {
-      function: get_proxy_details.map_fn_to(),
-    },
-    v8::ExternalReference {
-      function: is_proxy.map_fn_to(),
-    },
-    v8::ExternalReference {
-      function: memory_usage.map_fn_to(),
-    },
-    v8::ExternalReference {
-      function: call_console.map_fn_to(),
-    },
-    v8::ExternalReference {
-      function: set_wasm_streaming_callback.map_fn_to(),
-    },
-    #[cfg(feature = "napi")]
-    v8::ExternalReference {
-      function: napi_open_func.map_fn_to(),
-    },
-  ])
-}
-=======
 pub static EXTERNAL_REFERENCES: Lazy<v8::ExternalReferences> =
   Lazy::new(|| {
     v8::ExternalReferences::new(&[
@@ -193,10 +101,13 @@
       v8::ExternalReference {
         function: set_wasm_streaming_callback.map_fn_to(),
       },
+      #[cfg(feature = "napi")]
+      v8::ExternalReference {
+        function: napi_open_func.map_fn_to(),
+      },
     ])
   });
 
->>>>>>> c5270aba
 pub fn script_origin<'a>(
   s: &mut v8::HandleScope<'a>,
   resource_name: v8::Local<'a, v8::String>,
@@ -346,7 +257,6 @@
   scope.escape(context)
 }
 
-<<<<<<< HEAD
 #[inline(always)]
 pub fn set_func_with_external<T>(
   scope: &mut v8::HandleScope<'_>,
@@ -366,8 +276,6 @@
 }
 
 #[inline(always)]
-=======
->>>>>>> c5270aba
 pub fn set_func(
   scope: &mut v8::HandleScope<'_>,
   obj: v8::Local<v8::Object>,
@@ -615,140 +523,6 @@
   }
 }
 
-<<<<<<< HEAD
-fn opcall_sync<'s>(
-  scope: &mut v8::HandleScope<'s>,
-  args: v8::FunctionCallbackArguments,
-  mut rv: v8::ReturnValue,
-) {
-  let state_rc = JsRuntime::state(scope);
-  let state = state_rc.borrow();
-
-  let op_id = match v8::Local::<v8::Integer>::try_from(args.get(0))
-    .map(|l| l.value() as OpId)
-    .map_err(Error::from)
-  {
-    Ok(op_id) => op_id,
-    Err(err) => {
-      let msg = if args.get(0).is_undefined() {
-        UNDEFINED_OP_ID_MSG.to_string()
-      } else {
-        format!("invalid op id: {}", err)
-      };
-      throw_type_error(scope, msg);
-      return;
-    }
-  };
-
-  // opcall(0) returns obj of all ops, handle as special case
-  if op_id == 0 {
-    // TODO: Serialize as HashMap when serde_v8 supports maps ...
-    let ops = OpTable::op_entries(state.op_state.clone());
-    rv.set(to_v8(scope, ops).unwrap());
-    return;
-  }
-
-  // Deserializable args (may be structured args or ZeroCopyBuf)
-  let a = args.get(1);
-  let b = args.get(2);
-
-  let payload = OpPayload {
-    scope,
-    a,
-    b,
-    op_id,
-    promise_id: 0,
-  };
-  let op = OpTable::route_op(op_id, state.op_state.clone(), payload);
-  match op {
-    Op::Sync(result) => {
-      state.op_state.borrow().tracker.track_sync(op_id);
-      rv.set(result.to_v8(scope).unwrap());
-    }
-    Op::NotFound => {
-      throw_type_error(scope, format!("Unknown op id: {}", op_id));
-    }
-    // Async ops (ref or unref)
-    _ => {
-      throw_type_error(
-        scope,
-        format!("Can not call an async op [{}] with opSync()", op_id),
-      );
-    }
-  }
-}
-
-fn opcall_async<'s>(
-  scope: &mut v8::HandleScope<'s>,
-  args: v8::FunctionCallbackArguments,
-  mut rv: v8::ReturnValue,
-) {
-  let state_rc = JsRuntime::state(scope);
-  let mut state = state_rc.borrow_mut();
-
-  let op_id = match v8::Local::<v8::Integer>::try_from(args.get(0))
-    .map(|l| l.value() as OpId)
-    .map_err(Error::from)
-  {
-    Ok(op_id) => op_id,
-    Err(err) => {
-      let msg = if args.get(0).is_undefined() {
-        UNDEFINED_OP_ID_MSG.to_string()
-      } else {
-        format!("invalid op id: {}", err)
-      };
-      throw_type_error(scope, msg);
-      return;
-    }
-  };
-
-  // PromiseId
-  let arg1 = args.get(1);
-  let promise_id = v8::Local::<v8::Integer>::try_from(arg1)
-    .map(|l| l.value() as PromiseId)
-    .map_err(Error::from);
-  // Fail if promise id invalid (not an int)
-  let promise_id: PromiseId = match promise_id {
-    Ok(promise_id) => promise_id,
-    Err(err) => {
-      throw_type_error(scope, format!("invalid promise id: {}", err));
-      return;
-    }
-  };
-
-  // Deserializable args (may be structured args or ZeroCopyBuf)
-  let a = args.get(2);
-  let b = args.get(3);
-
-  let payload = OpPayload {
-    scope,
-    a,
-    b,
-    op_id,
-    promise_id,
-  };
-  let op = OpTable::route_op(op_id, state.op_state.clone(), payload);
-  match op {
-    Op::Sync(result) => match result {
-      OpResult::Ok(_) => throw_type_error(
-        scope,
-        format!("Can not call a sync op [{}] with opAsync()", op_id),
-      ),
-      OpResult::Err(_) => rv.set(result.to_v8(scope).unwrap()),
-    },
-    Op::Async(fut) => {
-      state.op_state.borrow().tracker.track_async(op_id);
-      state.pending_ops.push(fut);
-      state.have_unpolled_ops = true;
-    }
-    Op::NotFound => {
-      throw_type_error(scope, format!("Unknown op id: {}", op_id));
-    }
-  }
-}
-
-=======
->>>>>>> c5270aba
 fn ref_op<'s>(
   scope: &mut v8::HandleScope<'s>,
   args: v8::FunctionCallbackArguments,
