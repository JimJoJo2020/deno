// Copyright 2018-2020 the Deno authors. All rights reserved. MIT license.

use crate::CoreIsolate;
use crate::EsIsolate;
use crate::JSError;
use crate::ZeroCopyBuf;

use rusty_v8 as v8;
use v8::MapFnTo;

use smallvec::SmallVec;
use std::cell::Cell;
use std::convert::TryFrom;
use std::option::Option;
use url::Url;

lazy_static! {
  pub static ref EXTERNAL_REFERENCES: v8::ExternalReferences =
    v8::ExternalReferences::new(&[
      v8::ExternalReference {
        function: print.map_fn_to()
      },
      v8::ExternalReference {
        function: recv.map_fn_to()
      },
      v8::ExternalReference {
        function: send.map_fn_to()
      },
      v8::ExternalReference {
        function: set_macrotask_callback.map_fn_to()
      },
      v8::ExternalReference {
        function: eval_context.map_fn_to()
      },
      v8::ExternalReference {
        function: format_error.map_fn_to()
      },
      v8::ExternalReference {
        getter: shared_getter.map_fn_to()
      },
      v8::ExternalReference {
        function: queue_microtask.map_fn_to()
      },
      v8::ExternalReference {
        function: encode.map_fn_to()
      },
      v8::ExternalReference {
        function: decode.map_fn_to()
      },
      v8::ExternalReference {
        function: get_promise_details.map_fn_to(),
      }
    ]);
}

pub fn script_origin<'a>(
  s: &mut v8::HandleScope<'a>,
  resource_name: v8::Local<'a, v8::String>,
) -> v8::ScriptOrigin<'a> {
  let resource_line_offset = v8::Integer::new(s, 0);
  let resource_column_offset = v8::Integer::new(s, 0);
  let resource_is_shared_cross_origin = v8::Boolean::new(s, false);
  let script_id = v8::Integer::new(s, 123);
  let source_map_url = v8::String::new(s, "").unwrap();
  let resource_is_opaque = v8::Boolean::new(s, true);
  let is_wasm = v8::Boolean::new(s, false);
  let is_module = v8::Boolean::new(s, false);
  v8::ScriptOrigin::new(
    resource_name.into(),
    resource_line_offset,
    resource_column_offset,
    resource_is_shared_cross_origin,
    script_id,
    source_map_url.into(),
    resource_is_opaque,
    is_wasm,
    is_module,
  )
}

pub fn module_origin<'a>(
  s: &mut v8::HandleScope<'a>,
  resource_name: v8::Local<'a, v8::String>,
) -> v8::ScriptOrigin<'a> {
  let resource_line_offset = v8::Integer::new(s, 0);
  let resource_column_offset = v8::Integer::new(s, 0);
  let resource_is_shared_cross_origin = v8::Boolean::new(s, false);
  let script_id = v8::Integer::new(s, 123);
  let source_map_url = v8::String::new(s, "").unwrap();
  let resource_is_opaque = v8::Boolean::new(s, true);
  let is_wasm = v8::Boolean::new(s, false);
  let is_module = v8::Boolean::new(s, true);
  v8::ScriptOrigin::new(
    resource_name.into(),
    resource_line_offset,
    resource_column_offset,
    resource_is_shared_cross_origin,
    script_id,
    source_map_url.into(),
    resource_is_opaque,
    is_wasm,
    is_module,
  )
}

pub fn initialize_context<'s>(
  scope: &mut v8::HandleScope<'s, ()>,
) -> v8::Local<'s, v8::Context> {
  let scope = &mut v8::EscapableHandleScope::new(scope);

  let context = v8::Context::new(scope);
  let global = context.global(scope);

  let scope = &mut v8::ContextScope::new(scope, context);

  let deno_key = v8::String::new(scope, "Deno").unwrap();
  let deno_val = v8::Object::new(scope);
  global.set(scope, deno_key.into(), deno_val.into());

  let core_key = v8::String::new(scope, "core").unwrap();
  let core_val = v8::Object::new(scope);
  deno_val.set(scope, core_key.into(), core_val.into());

  let print_key = v8::String::new(scope, "print").unwrap();
  let print_tmpl = v8::FunctionTemplate::new(scope, print);
  let print_val = print_tmpl.get_function(scope).unwrap();
  core_val.set(scope, print_key.into(), print_val.into());

  let recv_key = v8::String::new(scope, "recv").unwrap();
  let recv_tmpl = v8::FunctionTemplate::new(scope, recv);
  let recv_val = recv_tmpl.get_function(scope).unwrap();
  core_val.set(scope, recv_key.into(), recv_val.into());

  let send_key = v8::String::new(scope, "send").unwrap();
  let send_tmpl = v8::FunctionTemplate::new(scope, send);
  let send_val = send_tmpl.get_function(scope).unwrap();
  core_val.set(scope, send_key.into(), send_val.into());

  let set_macrotask_callback_key =
    v8::String::new(scope, "setMacrotaskCallback").unwrap();
  let set_macrotask_callback_tmpl =
    v8::FunctionTemplate::new(scope, set_macrotask_callback);
  let set_macrotask_callback_val =
    set_macrotask_callback_tmpl.get_function(scope).unwrap();
  core_val.set(
    scope,
    set_macrotask_callback_key.into(),
    set_macrotask_callback_val.into(),
  );

  let eval_context_key = v8::String::new(scope, "evalContext").unwrap();
  let eval_context_tmpl = v8::FunctionTemplate::new(scope, eval_context);
  let eval_context_val = eval_context_tmpl.get_function(scope).unwrap();
  core_val.set(scope, eval_context_key.into(), eval_context_val.into());

  let format_error_key = v8::String::new(scope, "formatError").unwrap();
  let format_error_tmpl = v8::FunctionTemplate::new(scope, format_error);
  let format_error_val = format_error_tmpl.get_function(scope).unwrap();
  core_val.set(scope, format_error_key.into(), format_error_val.into());

  let encode_key = v8::String::new(scope, "encode").unwrap();
  let encode_tmpl = v8::FunctionTemplate::new(scope, encode);
  let encode_val = encode_tmpl.get_function(scope).unwrap();
  core_val.set(scope, encode_key.into(), encode_val.into());

  let decode_key = v8::String::new(scope, "decode").unwrap();
  let decode_tmpl = v8::FunctionTemplate::new(scope, decode);
  let decode_val = decode_tmpl.get_function(scope).unwrap();
  core_val.set(scope, decode_key.into(), decode_val.into());

  let get_promise_details_key =
    v8::String::new(scope, "getPromiseDetails").unwrap();
  let get_promise_details_tmpl =
    v8::FunctionTemplate::new(scope, get_promise_details);
  let get_promise_details_val =
    get_promise_details_tmpl.get_function(scope).unwrap();
  core_val.set(
    scope,
    get_promise_details_key.into(),
    get_promise_details_val.into(),
  );

  let shared_key = v8::String::new(scope, "shared").unwrap();
  core_val.set_accessor(scope, shared_key.into(), shared_getter);

  // Direct bindings on `window`.
  let queue_microtask_key = v8::String::new(scope, "queueMicrotask").unwrap();
  let queue_microtask_tmpl = v8::FunctionTemplate::new(scope, queue_microtask);
  let queue_microtask_val = queue_microtask_tmpl.get_function(scope).unwrap();
  global.set(
    scope,
    queue_microtask_key.into(),
    queue_microtask_val.into(),
  );

  scope.escape(context)
}

pub fn boxed_slice_to_uint8array<'sc>(
  scope: &mut v8::HandleScope<'sc>,
  buf: Box<[u8]>,
) -> v8::Local<'sc, v8::Uint8Array> {
  assert!(!buf.is_empty());
  let buf_len = buf.len();
  let backing_store = v8::ArrayBuffer::new_backing_store_from_boxed_slice(buf);
  let backing_store_shared = backing_store.make_shared();
  let ab = v8::ArrayBuffer::with_backing_store(scope, &backing_store_shared);
  v8::Uint8Array::new(scope, ab, 0, buf_len)
    .expect("Failed to create UintArray8")
}

pub extern "C" fn host_import_module_dynamically_callback(
  context: v8::Local<v8::Context>,
  referrer: v8::Local<v8::ScriptOrModule>,
  specifier: v8::Local<v8::String>,
) -> *mut v8::Promise {
  let scope = &mut unsafe { v8::CallbackScope::new(context) };

  // NOTE(bartlomieju): will crash for non-UTF-8 specifier
  let specifier_str = specifier
    .to_string(scope)
    .unwrap()
    .to_rust_string_lossy(scope);
  let referrer_name = referrer.get_resource_name();
  let referrer_name_str = referrer_name
    .to_string(scope)
    .unwrap()
    .to_rust_string_lossy(scope);

  // TODO(ry) I'm not sure what HostDefinedOptions is for or if we're ever going
  // to use it. For now we check that it is not used. This check may need to be
  // changed in the future.
  let host_defined_options = referrer.get_host_defined_options();
  assert_eq!(host_defined_options.length(), 0);

  let resolver = v8::PromiseResolver::new(scope).unwrap();
  let promise = resolver.get_promise(scope);

  let mut resolver_handle = v8::Global::new();
  resolver_handle.set(scope, resolver);

  {
    let state_rc = EsIsolate::state(scope);
    let mut state = state_rc.borrow_mut();
    state.dyn_import_cb(resolver_handle, &specifier_str, &referrer_name_str);
  }

  &*promise as *const _ as *mut _
}

pub extern "C" fn host_initialize_import_meta_object_callback(
  context: v8::Local<v8::Context>,
  module: v8::Local<v8::Module>,
  meta: v8::Local<v8::Object>,
) {
  let scope = &mut unsafe { v8::CallbackScope::new(context) };
  let state_rc = EsIsolate::state(scope);
  let state = state_rc.borrow();

  let id = module.get_identity_hash();
  assert_ne!(id, 0);

  let info = state.modules.get_info(id).expect("Module not found");

  let url_key = v8::String::new(scope, "url").unwrap();
  let url_val = v8::String::new(scope, &info.name).unwrap();
  meta.create_data_property(scope, url_key.into(), url_val.into());

  let main_key = v8::String::new(scope, "main").unwrap();
  let main_val = v8::Boolean::new(scope, info.main);
  meta.create_data_property(scope, main_key.into(), main_val.into());
}

pub extern "C" fn promise_reject_callback(message: v8::PromiseRejectMessage) {
  let scope = &mut unsafe { v8::CallbackScope::new(&message) };

  let state_rc = CoreIsolate::state(scope);
  let mut state = state_rc.borrow_mut();

  let promise = message.get_promise();
  let promise_id = promise.get_identity_hash();

  match message.get_event() {
    v8::PromiseRejectEvent::PromiseRejectWithNoHandler => {
      let error = message.get_value();
      let mut error_global = v8::Global::<v8::Value>::new();
      error_global.set(scope, error);
      state
        .pending_promise_exceptions
        .insert(promise_id, error_global);
    }
    v8::PromiseRejectEvent::PromiseHandlerAddedAfterReject => {
      if let Some(mut handle) =
        state.pending_promise_exceptions.remove(&promise_id)
      {
        handle.reset(scope);
      }
    }
    v8::PromiseRejectEvent::PromiseRejectAfterResolved => {}
    v8::PromiseRejectEvent::PromiseResolveAfterResolved => {
      // Should not warn. See #1272
    }
  };
}

pub(crate) unsafe fn get_backing_store_slice(
  backing_store: &v8::SharedRef<v8::BackingStore>,
  byte_offset: usize,
  byte_length: usize,
) -> &[u8] {
  let cells: *const [Cell<u8>] =
    &backing_store[byte_offset..byte_offset + byte_length];
  let bytes = cells as *const [u8];
  &*bytes
}

#[allow(clippy::mut_from_ref)]
pub(crate) unsafe fn get_backing_store_slice_mut(
  backing_store: &v8::SharedRef<v8::BackingStore>,
  byte_offset: usize,
  byte_length: usize,
) -> &mut [u8] {
  let cells: *const [Cell<u8>] =
    &backing_store[byte_offset..byte_offset + byte_length];
  let bytes = cells as *const _ as *mut [u8];
  &mut *bytes
}

fn print(
  scope: &mut v8::HandleScope,
  args: v8::FunctionCallbackArguments,
  _rv: v8::ReturnValue,
) {
  let arg_len = args.length();
  assert!(arg_len >= 0 && arg_len <= 2);

  let obj = args.get(0);
  let is_err_arg = args.get(1);

  let mut is_err = false;
  if arg_len == 2 {
    let int_val = is_err_arg
      .integer_value(scope)
      .expect("Unable to convert to integer");
    is_err = int_val != 0;
  };
  let tc_scope = &mut v8::TryCatch::new(scope);
  let str_ = match obj.to_string(tc_scope) {
    Some(s) => s,
    None => v8::String::new(tc_scope, "").unwrap(),
  };
  if is_err {
    eprint!("{}", str_.to_rust_string_lossy(tc_scope));
  } else {
    print!("{}", str_.to_rust_string_lossy(tc_scope));
  }
}

fn recv(
  scope: &mut v8::HandleScope,
  args: v8::FunctionCallbackArguments,
  _rv: v8::ReturnValue,
) {
  let state_rc = CoreIsolate::state(scope);
  let mut state = state_rc.borrow_mut();

  if !state.js_recv_cb.is_empty() {
    let msg = v8::String::new(scope, "Deno.core.recv already called.").unwrap();
    scope.throw_exception(msg.into());
    return;
  }

  let recv_fn = v8::Local::<v8::Function>::try_from(args.get(0)).unwrap();
  state.js_recv_cb.set(scope, recv_fn);
}

fn send(
  scope: &mut v8::HandleScope,
  args: v8::FunctionCallbackArguments,
  mut rv: v8::ReturnValue,
) {
  let op_id = match v8::Local::<v8::Uint32>::try_from(args.get(0)) {
    Ok(op_id) => op_id.value() as u32,
    Err(err) => {
      let msg = format!("invalid op id: {}", err);
      let msg = v8::String::new(scope, &msg).unwrap();
      scope.throw_exception(msg.into());
      return;
    }
  };

<<<<<<< HEAD
  let state_rc = CoreIsolate::state(scope.isolate());
=======
  let control_backing_store: v8::SharedRef<v8::BackingStore>;
  let control = match v8::Local::<v8::ArrayBufferView>::try_from(args.get(1)) {
    Ok(view) => unsafe {
      control_backing_store = view.buffer(scope).unwrap().get_backing_store();
      get_backing_store_slice(
        &control_backing_store,
        view.byte_offset(),
        view.byte_length(),
      )
    },
    Err(_) => &[],
  };

  let state_rc = CoreIsolate::state(scope);
>>>>>>> 538504f5
  let mut state = state_rc.borrow_mut();
  assert!(!state.global_context.is_empty());

  let buf_iter = (1..args.length()).map(|idx| {
    v8::Local::<v8::ArrayBufferView>::try_from(args.get(idx))
      .map(|view| ZeroCopyBuf::new(scope, view))
      .map_err(|err| {
        let msg = format!("Invalid argument at position {}: {}", idx, err);
        let msg = v8::String::new(scope, &msg).unwrap();
        v8::Exception::type_error(scope, msg)
      })
  });

  // If response is empty then it's either async op or exception was thrown.
  let maybe_response =
    match buf_iter.collect::<Result<SmallVec<[ZeroCopyBuf; 2]>, _>>() {
      Ok(mut bufs) => state.dispatch_op(scope, op_id, &mut bufs),
      Err(exc) => {
        scope.isolate().throw_exception(exc);
        return;
      }
<<<<<<< HEAD
    };
=======
      Err(err) => Err(err),
    },
    _ => match buf_iter.collect::<Result<Vec<_>, _>>() {
      Ok(v) => {
        buf_vec = v;
        Ok(&mut buf_vec[..])
      }
      Err(err) => Err(err),
    },
  };

  // If response is empty then it's either async op or exception was thrown
  let maybe_response = match buf_iter_result {
    Ok(bufs) => state.dispatch_op(scope, op_id, control, bufs),
    Err(exc) => {
      scope.throw_exception(exc);
      return;
    }
  };
>>>>>>> 538504f5

  if let Some(response) = maybe_response {
    // Synchronous response.
    // Note op_id is not passed back in the case of synchronous response.
    let (_op_id, buf) = response;

    if !buf.is_empty() {
      let ui8 = boxed_slice_to_uint8array(scope, buf);
      rv.set(ui8.into());
    }
  }
}

fn set_macrotask_callback(
  scope: &mut v8::HandleScope,
  args: v8::FunctionCallbackArguments,
  _rv: v8::ReturnValue,
) {
  let state_rc = CoreIsolate::state(scope);
  let mut state = state_rc.borrow_mut();

  if !state.js_macrotask_cb.is_empty() {
    let msg =
      v8::String::new(scope, "Deno.core.setMacrotaskCallback already called.")
        .unwrap();
    scope.throw_exception(msg.into());
    return;
  }

  let macrotask_cb_fn =
    v8::Local::<v8::Function>::try_from(args.get(0)).unwrap();
  state.js_macrotask_cb.set(scope, macrotask_cb_fn);
}

fn eval_context(
  scope: &mut v8::HandleScope,
  args: v8::FunctionCallbackArguments,
  mut rv: v8::ReturnValue,
) {
  let source = match v8::Local::<v8::String>::try_from(args.get(0)) {
    Ok(s) => s,
    Err(_) => {
      let msg = v8::String::new(scope, "Invalid argument").unwrap();
      let exception = v8::Exception::type_error(scope, msg);
      scope.throw_exception(exception);
      return;
    }
  };

  let url = v8::Local::<v8::String>::try_from(args.get(1))
    .map(|n| Url::from_file_path(n.to_rust_string_lossy(scope)).unwrap());

  let output = v8::Array::new(scope, 2);
  /*
   output[0] = result
   output[1] = ErrorInfo | null
     ErrorInfo = {
       thrown: Error | any,
       isNativeError: boolean,
       isCompileError: boolean,
     }
  */
  let tc_scope = &mut v8::TryCatch::new(scope);
  let name =
    v8::String::new(tc_scope, url.as_ref().map_or("<unknown>", Url::as_str))
      .unwrap();
  let origin = script_origin(tc_scope, name);
  let maybe_script = v8::Script::compile(tc_scope, source, Some(&origin));

  if maybe_script.is_none() {
    assert!(tc_scope.has_caught());
    let exception = tc_scope.exception().unwrap();

    let js_zero = v8::Integer::new(tc_scope, 0);
    let js_null = v8::null(tc_scope);
    output.set(tc_scope, js_zero.into(), js_null.into());

    let errinfo_obj = v8::Object::new(tc_scope);

    let is_compile_error_key =
      v8::String::new(tc_scope, "isCompileError").unwrap();
    let is_compile_error_val = v8::Boolean::new(tc_scope, true);
    errinfo_obj.set(
      tc_scope,
      is_compile_error_key.into(),
      is_compile_error_val.into(),
    );

    let is_native_error_key =
      v8::String::new(tc_scope, "isNativeError").unwrap();
    let is_native_error_val =
      v8::Boolean::new(tc_scope, exception.is_native_error());
    errinfo_obj.set(
      tc_scope,
      is_native_error_key.into(),
      is_native_error_val.into(),
    );

    let thrown_key = v8::String::new(tc_scope, "thrown").unwrap();
    errinfo_obj.set(tc_scope, thrown_key.into(), exception);

    let js_one = v8::Integer::new(tc_scope, 1);
    output.set(tc_scope, js_one.into(), errinfo_obj.into());

    rv.set(output.into());
    return;
  }

  let result = maybe_script.unwrap().run(tc_scope);

  if result.is_none() {
    assert!(tc_scope.has_caught());
    let exception = tc_scope.exception().unwrap();

    let js_zero = v8::Integer::new(tc_scope, 0);
    let js_null = v8::null(tc_scope);
    output.set(tc_scope, js_zero.into(), js_null.into());

    let errinfo_obj = v8::Object::new(tc_scope);

    let is_compile_error_key =
      v8::String::new(tc_scope, "isCompileError").unwrap();
    let is_compile_error_val = v8::Boolean::new(tc_scope, false);
    errinfo_obj.set(
      tc_scope,
      is_compile_error_key.into(),
      is_compile_error_val.into(),
    );

    let is_native_error_key =
      v8::String::new(tc_scope, "isNativeError").unwrap();
    let is_native_error_val =
      v8::Boolean::new(tc_scope, exception.is_native_error());
    errinfo_obj.set(
      tc_scope,
      is_native_error_key.into(),
      is_native_error_val.into(),
    );

    let thrown_key = v8::String::new(tc_scope, "thrown").unwrap();
    errinfo_obj.set(tc_scope, thrown_key.into(), exception);

    let js_one = v8::Integer::new(tc_scope, 1);
    output.set(tc_scope, js_one.into(), errinfo_obj.into());

    rv.set(output.into());
    return;
  }

  let js_zero = v8::Integer::new(tc_scope, 0);
  let js_one = v8::Integer::new(tc_scope, 1);
  let js_null = v8::null(tc_scope);
  output.set(tc_scope, js_zero.into(), result.unwrap());
  output.set(tc_scope, js_one.into(), js_null.into());
  rv.set(output.into());
}

fn format_error(
  scope: &mut v8::HandleScope,
  args: v8::FunctionCallbackArguments,
  mut rv: v8::ReturnValue,
) {
  let e = JSError::from_v8_exception(scope, args.get(0));
  let state_rc = CoreIsolate::state(scope);
  let state = state_rc.borrow();
  let e = (state.js_error_create_fn)(e);
  let e = e.to_string();
  let e = v8::String::new(scope, &e).unwrap();
  rv.set(e.into())
}

fn encode(
  scope: &mut v8::HandleScope,
  args: v8::FunctionCallbackArguments,
  mut rv: v8::ReturnValue,
) {
  let text = match v8::Local::<v8::String>::try_from(args.get(0)) {
    Ok(s) => s,
    Err(_) => {
      let msg = v8::String::new(scope, "Invalid argument").unwrap();
      let exception = v8::Exception::type_error(scope, msg);
      scope.throw_exception(exception);
      return;
    }
  };
  let text_str = text.to_rust_string_lossy(scope);
  let text_bytes = text_str.as_bytes().to_vec().into_boxed_slice();

  let buf = if text_bytes.is_empty() {
    let ab = v8::ArrayBuffer::new(scope, 0);
    v8::Uint8Array::new(scope, ab, 0, 0).expect("Failed to create UintArray8")
  } else {
    let buf_len = text_bytes.len();
    let backing_store =
      v8::ArrayBuffer::new_backing_store_from_boxed_slice(text_bytes);
    let backing_store_shared = backing_store.make_shared();
    let ab = v8::ArrayBuffer::with_backing_store(scope, &backing_store_shared);
    v8::Uint8Array::new(scope, ab, 0, buf_len)
      .expect("Failed to create UintArray8")
  };

  rv.set(buf.into())
}

fn decode(
  scope: &mut v8::HandleScope,
  args: v8::FunctionCallbackArguments,
  mut rv: v8::ReturnValue,
) {
  let view = match v8::Local::<v8::ArrayBufferView>::try_from(args.get(0)) {
    Ok(view) => view,
    Err(_) => {
      let msg = v8::String::new(scope, "Invalid argument").unwrap();
      let exception = v8::Exception::type_error(scope, msg);
      scope.throw_exception(exception);
      return;
    }
  };

  let backing_store = view.buffer(scope).unwrap().get_backing_store();
  let buf = unsafe {
    get_backing_store_slice(
      &backing_store,
      view.byte_offset(),
      view.byte_length(),
    )
  };

  let text_str =
    v8::String::new_from_utf8(scope, &buf, v8::NewStringType::Normal).unwrap();
  rv.set(text_str.into())
}

fn queue_microtask(
  scope: &mut v8::HandleScope,
  args: v8::FunctionCallbackArguments,
  _rv: v8::ReturnValue,
) {
  match v8::Local::<v8::Function>::try_from(args.get(0)) {
    Ok(f) => scope.enqueue_microtask(f),
    Err(_) => {
      let msg = v8::String::new(scope, "Invalid argument").unwrap();
      let exception = v8::Exception::type_error(scope, msg);
      scope.throw_exception(exception);
    }
  };
}

fn shared_getter(
  scope: &mut v8::HandleScope,
  _name: v8::Local<v8::Name>,
  _args: v8::PropertyCallbackArguments,
  mut rv: v8::ReturnValue,
) {
  let state_rc = CoreIsolate::state(scope);
  let mut state = state_rc.borrow_mut();

  // Lazily initialize the persistent external ArrayBuffer.
  if state.shared_ab.is_empty() {
    let ab = v8::SharedArrayBuffer::with_backing_store(
      scope,
      state.shared.get_backing_store(),
    );
    state.shared_ab.set(scope, ab);
  }

  let shared_ab = state.shared_ab.get(scope).unwrap();
  rv.set(shared_ab.into());
}

pub fn module_resolve_callback<'s>(
  context: v8::Local<'s, v8::Context>,
  specifier: v8::Local<'s, v8::String>,
  referrer: v8::Local<'s, v8::Module>,
) -> Option<v8::Local<'s, v8::Module>> {
  let scope = &mut unsafe { v8::CallbackScope::new(context) };

  let state_rc = EsIsolate::state(scope);
  let mut state = state_rc.borrow_mut();

  let referrer_id = referrer.get_identity_hash();
  let referrer_name = state
    .modules
    .get_info(referrer_id)
    .expect("ModuleInfo not found")
    .name
    .to_string();
  let len_ = referrer.get_module_requests_length();

  let specifier_str = specifier.to_rust_string_lossy(scope);

  for i in 0..len_ {
    let req = referrer.get_module_request(i);
    let req_str = req.to_rust_string_lossy(scope);

    if req_str == specifier_str {
      let id = state.module_resolve_cb(&req_str, referrer_id);
      let maybe_info = state.modules.get_info(id);

      if maybe_info.is_none() {
        let msg = format!(
          "Cannot resolve module \"{}\" from \"{}\"",
          req_str, referrer_name
        );
        let msg = v8::String::new(scope, &msg).unwrap();
        scope.throw_exception(msg.into());
        break;
      }

      return maybe_info.and_then(|i| i.handle.get(scope));
    }
  }

  None
}

// Returns promise details or throw TypeError, if argument passed isn't a Promise.
// Promise details is a js_two elements array.
// promise_details = [State, Result]
// State = enum { Pending = 0, Fulfilled = 1, Rejected = 2}
// Result = PromiseResult<T> | PromiseError
fn get_promise_details(
  scope: &mut v8::HandleScope,
  args: v8::FunctionCallbackArguments,
  mut rv: v8::ReturnValue,
) {
  let promise = match v8::Local::<v8::Promise>::try_from(args.get(0)) {
    Ok(val) => val,
    Err(_) => {
      let msg = v8::String::new(scope, "Invalid argument").unwrap();
      let exception = v8::Exception::type_error(scope, msg);
      scope.throw_exception(exception);
      return;
    }
  };

  let promise_details = v8::Array::new(scope, 2);

  match promise.state() {
    v8::PromiseState::Pending => {
      let js_zero = v8::Integer::new(scope, 0);
      promise_details.set(scope, js_zero.into(), js_zero.into());
      rv.set(promise_details.into());
    }
    v8::PromiseState::Fulfilled => {
      let js_zero = v8::Integer::new(scope, 0);
      let js_one = v8::Integer::new(scope, 1);
      let promise_result = promise.result(scope);
      promise_details.set(scope, js_zero.into(), js_one.into());
      promise_details.set(scope, js_one.into(), promise_result);
      rv.set(promise_details.into());
    }
    v8::PromiseState::Rejected => {
      let js_zero = v8::Integer::new(scope, 0);
      let js_one = v8::Integer::new(scope, 1);
      let js_two = v8::Integer::new(scope, 2);
      let promise_result = promise.result(scope);
      promise_details.set(scope, js_zero.into(), js_two.into());
      promise_details.set(scope, js_one.into(), promise_result);
      rv.set(promise_details.into());
    }
  }
}<|MERGE_RESOLUTION|>--- conflicted
+++ resolved
@@ -389,24 +389,7 @@
     }
   };
 
-<<<<<<< HEAD
-  let state_rc = CoreIsolate::state(scope.isolate());
-=======
-  let control_backing_store: v8::SharedRef<v8::BackingStore>;
-  let control = match v8::Local::<v8::ArrayBufferView>::try_from(args.get(1)) {
-    Ok(view) => unsafe {
-      control_backing_store = view.buffer(scope).unwrap().get_backing_store();
-      get_backing_store_slice(
-        &control_backing_store,
-        view.byte_offset(),
-        view.byte_length(),
-      )
-    },
-    Err(_) => &[],
-  };
-
   let state_rc = CoreIsolate::state(scope);
->>>>>>> 538504f5
   let mut state = state_rc.borrow_mut();
   assert!(!state.global_context.is_empty());
 
@@ -425,32 +408,10 @@
     match buf_iter.collect::<Result<SmallVec<[ZeroCopyBuf; 2]>, _>>() {
       Ok(mut bufs) => state.dispatch_op(scope, op_id, &mut bufs),
       Err(exc) => {
-        scope.isolate().throw_exception(exc);
+        scope.throw_exception(exc);
         return;
       }
-<<<<<<< HEAD
     };
-=======
-      Err(err) => Err(err),
-    },
-    _ => match buf_iter.collect::<Result<Vec<_>, _>>() {
-      Ok(v) => {
-        buf_vec = v;
-        Ok(&mut buf_vec[..])
-      }
-      Err(err) => Err(err),
-    },
-  };
-
-  // If response is empty then it's either async op or exception was thrown
-  let maybe_response = match buf_iter_result {
-    Ok(bufs) => state.dispatch_op(scope, op_id, control, bufs),
-    Err(exc) => {
-      scope.throw_exception(exc);
-      return;
-    }
-  };
->>>>>>> 538504f5
 
   if let Some(response) = maybe_response {
     // Synchronous response.
