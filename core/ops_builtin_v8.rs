--- conflicted
+++ resolved
@@ -793,26 +793,7 @@
 
 #[op(v8)]
 fn op_event_loop_has_more_work(scope: &mut v8::HandleScope) -> bool {
-<<<<<<< HEAD
-  let state_rc = JsRuntime::state(scope);
-  let module_map_rc = JsRuntime::module_map(scope);
-  let state = state_rc.borrow_mut();
-  let module_map = module_map_rc.borrow();
-
-  let has_pending_refed_ops = state.pending_ops.len() > state.unrefed_ops.len();
-  let has_pending_dyn_imports = module_map.has_pending_dynamic_imports();
-  let has_pending_dyn_module_evaluation =
-    !state.pending_dyn_mod_evaluate.is_empty();
-  let has_pending_module_evaluation = state.pending_mod_evaluate.is_some();
-  let has_pending_background_tasks = scope.has_pending_background_tasks();
-  let has_tick_scheduled = state.has_tick_scheduled;
-
-  has_pending_refed_ops
-    || has_pending_dyn_imports
-    || has_pending_dyn_module_evaluation
-    || has_pending_module_evaluation
-    || has_pending_background_tasks
-    || has_tick_scheduled
+  JsRuntime::event_loop_pending_state(scope).is_pending()
 }
 
 #[op(v8)]
@@ -858,7 +839,4 @@
   state
     .pending_promise_exceptions
     .contains_key(&promise_global)
-=======
-  JsRuntime::event_loop_pending_state(scope).is_pending()
->>>>>>> 7e06d33b
 }