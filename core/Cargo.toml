--- conflicted
+++ resolved
@@ -31,12 +31,8 @@
 serde_v8 = { version = "0.54.0", path = "../serde_v8" }
 sourcemap = "=6.0.1"
 url = { version = "2.2.2", features = ["serde"] }
-<<<<<<< HEAD
-# v8 = { version = "0.44.3", default-features = false }
+# v8 = { version = "0.46.0", default-features = false }
 v8 = { path = "../../rusty_v8" }
-=======
-v8 = { version = "0.46.0", default-features = false }
->>>>>>> 22a4998e
 
 [[example]]
 name = "http_bench_json_ops"
