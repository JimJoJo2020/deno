--- conflicted
+++ resolved
@@ -34,11 +34,7 @@
 serde_v8 = { version = "0.65.0", path = "../serde_v8" }
 sourcemap = "6.1"
 url = { version = "2.3.1", features = ["serde", "expose_internals"] }
-<<<<<<< HEAD
 v8 = { path = "../../rusty_v8", default-features = false }
-=======
-v8 = { version = "0.52.0", default-features = false }
->>>>>>> afcea6c2
 
 [[example]]
 name = "http_bench_json_ops"
