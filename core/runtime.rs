// Copyright 2018-2021 the Deno authors. All rights reserved. MIT license.

use rusty_v8 as v8;

use crate::bindings;
use crate::error::attach_handle_to_error;
use crate::error::generic_error;
use crate::error::AnyError;
use crate::error::ErrWithV8Handle;
use crate::error::JsError;
use crate::futures::FutureExt;
use crate::module_specifier::ModuleSpecifier;
use crate::modules::LoadState;
use crate::modules::ModuleId;
use crate::modules::ModuleLoadId;
use crate::modules::ModuleLoader;
use crate::modules::ModuleMap;
use crate::modules::ModuleSource;
use crate::modules::NoopModuleLoader;
use crate::modules::PrepareLoadFuture;
use crate::modules::RecursiveModuleLoad;
use crate::ops::*;
use crate::OpPayload;
use crate::OpResponse;
use crate::OpState;
use crate::PromiseId;
use crate::ZeroCopyBuf;
use futures::channel::mpsc;
use futures::future::poll_fn;
use futures::stream::FuturesUnordered;
use futures::stream::StreamExt;
use futures::stream::StreamFuture;
use futures::task::AtomicWaker;
use futures::Future;
use log::debug;
use std::any::Any;
use std::cell::RefCell;
use std::collections::HashMap;
use std::convert::TryFrom;
use std::ffi::c_void;
use std::mem::forget;
use std::option::Option;
use std::pin::Pin;
use std::rc::Rc;
use std::sync::Once;
use std::task::Context;
use std::task::Poll;

type PendingOpFuture = Pin<Box<dyn Future<Output = (PromiseId, OpResponse)>>>;

pub enum Snapshot {
  Static(&'static [u8]),
  JustCreated(v8::StartupData),
  Boxed(Box<[u8]>),
}

pub type JsErrorCreateFn = dyn Fn(JsError) -> AnyError;

pub type GetErrorClassFn =
  &'static dyn for<'e> Fn(&'e AnyError) -> &'static str;

/// Objects that need to live as long as the isolate
#[derive(Default)]
struct IsolateAllocations {
  near_heap_limit_callback_data:
    Option<(Box<RefCell<dyn Any>>, v8::NearHeapLimitCallback)>,
}

/// A single execution context of JavaScript. Corresponds roughly to the "Web
/// Worker" concept in the DOM. A JsRuntime is a Future that can be used with
/// an event loop (Tokio, async_std).
////
/// The JsRuntime future completes when there is an error or when all
/// pending ops have completed.
///
/// Ops are created in JavaScript by calling Deno.core.dispatch(), and in Rust
/// by implementing dispatcher function that takes control buffer and optional zero copy buffer
/// as arguments. An async Op corresponds exactly to a Promise in JavaScript.
pub struct JsRuntime {
  // This is an Option<OwnedIsolate> instead of just OwnedIsolate to workaround
  // an safety issue with SnapshotCreator. See JsRuntime::drop.
  v8_isolate: Option<v8::OwnedIsolate>,
  snapshot_creator: Option<v8::SnapshotCreator>,
  has_snapshotted: bool,
  allocations: IsolateAllocations,
}

struct DynImportModEvaluate {
  module_id: ModuleId,
  promise: v8::Global<v8::Promise>,
  module: v8::Global<v8::Module>,
}

struct ModEvaluate {
  promise: v8::Global<v8::Promise>,
  sender: mpsc::Sender<Result<(), AnyError>>,
}

/// Internal state for JsRuntime which is stored in one of v8::Isolate's
/// embedder slots.
pub(crate) struct JsRuntimeState {
  pub global_context: Option<v8::Global<v8::Context>>,
  pub(crate) js_recv_cb: Option<v8::Global<v8::Function>>,
  pub(crate) js_macrotask_cb: Option<v8::Global<v8::Function>>,
  pub(crate) pending_promise_exceptions:
    HashMap<v8::Global<v8::Promise>, v8::Global<v8::Value>>,
  pending_dyn_mod_evaluate: HashMap<ModuleLoadId, DynImportModEvaluate>,
  pending_mod_evaluate: Option<ModEvaluate>,
  pub(crate) js_error_create_fn: Rc<JsErrorCreateFn>,
  pub(crate) pending_ops: FuturesUnordered<PendingOpFuture>,
  pub(crate) pending_unref_ops: FuturesUnordered<PendingOpFuture>,
  pub(crate) have_unpolled_ops: bool,
  pub(crate) op_state: Rc<RefCell<OpState>>,
  pub loader: Rc<dyn ModuleLoader>,
  pub module_map: ModuleMap,
  pub(crate) dyn_import_map:
    HashMap<ModuleLoadId, v8::Global<v8::PromiseResolver>>,
  preparing_dyn_imports: FuturesUnordered<Pin<Box<PrepareLoadFuture>>>,
  pending_dyn_imports: FuturesUnordered<StreamFuture<RecursiveModuleLoad>>,
  waker: AtomicWaker,
}

impl Drop for JsRuntime {
  fn drop(&mut self) {
    if let Some(creator) = self.snapshot_creator.take() {
      // TODO(ry): in rusty_v8, `SnapShotCreator::get_owned_isolate()` returns
      // a `struct OwnedIsolate` which is not actually owned, hence the need
      // here to leak the `OwnedIsolate` in order to avoid a double free and
      // the segfault that it causes.
      let v8_isolate = self.v8_isolate.take().unwrap();
      forget(v8_isolate);

      // TODO(ry) V8 has a strange assert which prevents a SnapshotCreator from
      // being deallocated if it hasn't created a snapshot yet.
      // https://github.com/v8/v8/blob/73212783fbd534fac76cc4b66aac899c13f71fc8/src/api.cc#L603
      // If that assert is removed, this if guard could be removed.
      // WARNING: There may be false positive LSAN errors here.
      if self.has_snapshotted {
        drop(creator);
      }
    }
  }
}

fn v8_init(v8_platform: Option<v8::UniquePtr<v8::Platform>>) {
  // Include 10MB ICU data file.
  #[repr(C, align(16))]
  struct IcuData([u8; 10413584]);
  static ICU_DATA: IcuData = IcuData(*include_bytes!("icudtl.dat"));
  v8::icu::set_common_data(&ICU_DATA.0).unwrap();

  let v8_platform = v8_platform
    .unwrap_or_else(v8::new_default_platform)
    .unwrap();
  v8::V8::initialize_platform(v8_platform);
  v8::V8::initialize();

  let flags = concat!(
<<<<<<< HEAD
    " --wasm-test-streaming",
=======
>>>>>>> 262ee785
    // TODO(ry) This makes WASM compile synchronously. Eventually we should
    // remove this to make it work asynchronously too. But that requires getting
    // PumpMessageLoop and RunMicrotasks setup correctly.
    // See https://github.com/denoland/deno/issues/2544
    " --experimental-wasm-threads",
    " --no-wasm-async-compilation",
    " --harmony-top-level-await",
    " --harmony-import-assertions",
    " --no-validate-asm",
  );
  v8::V8::set_flags_from_string(flags);
}

#[derive(Default)]
pub struct RuntimeOptions {
  /// Allows a callback to be set whenever a V8 exception is made. This allows
  /// the caller to wrap the JsError into an error. By default this callback
  /// is set to `JsError::create()`.
  pub js_error_create_fn: Option<Rc<JsErrorCreateFn>>,

  /// Allows to map error type to a string "class" used to represent
  /// error in JavaScript.
  pub get_error_class_fn: Option<GetErrorClassFn>,

  /// Implementation of `ModuleLoader` which will be
  /// called when V8 requests to load ES modules.
  ///
  /// If not provided runtime will error if code being
  /// executed tries to load modules.
  pub module_loader: Option<Rc<dyn ModuleLoader>>,

  /// V8 snapshot that should be loaded on startup.
  ///
  /// Currently can't be used with `will_snapshot`.
  pub startup_snapshot: Option<Snapshot>,

  /// Prepare runtime to take snapshot of loaded code.
  ///
  /// Currently can't be used with `startup_snapshot`.
  pub will_snapshot: bool,

  /// Isolate creation parameters.
  pub create_params: Option<v8::CreateParams>,

  /// V8 platform instance to use. Used when Deno initializes V8
  /// (which it only does once), otherwise it's silenty dropped.
  pub v8_platform: Option<v8::UniquePtr<v8::Platform>>,
}

impl JsRuntime {
  /// Only constructor, configuration is done through `options`.
  pub fn new(mut options: RuntimeOptions) -> Self {
    let v8_platform = options.v8_platform.take();

    static DENO_INIT: Once = Once::new();
    DENO_INIT.call_once(move || v8_init(v8_platform));

    let has_startup_snapshot = options.startup_snapshot.is_some();

    let global_context;
    let (mut isolate, maybe_snapshot_creator) = if options.will_snapshot {
      // TODO(ry) Support loading snapshots before snapshotting.
      assert!(options.startup_snapshot.is_none());
      let mut creator =
        v8::SnapshotCreator::new(Some(&bindings::EXTERNAL_REFERENCES));
      let isolate = unsafe { creator.get_owned_isolate() };
      let mut isolate = JsRuntime::setup_isolate(isolate);
      {
        let scope = &mut v8::HandleScope::new(&mut isolate);
        let context = bindings::initialize_context(scope);
        global_context = v8::Global::new(scope, context);
        creator.set_default_context(context);
      }
      (isolate, Some(creator))
    } else {
      let mut params = options
        .create_params
        .take()
        .unwrap_or_else(v8::Isolate::create_params)
        .external_references(&**bindings::EXTERNAL_REFERENCES);
      let snapshot_loaded = if let Some(snapshot) = options.startup_snapshot {
        params = match snapshot {
          Snapshot::Static(data) => params.snapshot_blob(data),
          Snapshot::JustCreated(data) => params.snapshot_blob(data),
          Snapshot::Boxed(data) => params.snapshot_blob(data),
        };
        true
      } else {
        false
      };

      let isolate = v8::Isolate::new(params);
      let mut isolate = JsRuntime::setup_isolate(isolate);
      {
        let scope = &mut v8::HandleScope::new(&mut isolate);
        let context = if snapshot_loaded {
          v8::Context::new(scope)
        } else {
          // If no snapshot is provided, we initialize the context with empty
          // main source code and source maps.
          bindings::initialize_context(scope)
        };
        global_context = v8::Global::new(scope, context);
      }
      (isolate, None)
    };

    let loader = options
      .module_loader
      .unwrap_or_else(|| Rc::new(NoopModuleLoader));

    let js_error_create_fn = options
      .js_error_create_fn
      .unwrap_or_else(|| Rc::new(JsError::create));
    let mut op_state = OpState::new();

    if let Some(get_error_class_fn) = options.get_error_class_fn {
      op_state.get_error_class_fn = get_error_class_fn;
    }

    isolate.set_slot(Rc::new(RefCell::new(JsRuntimeState {
      global_context: Some(global_context),
      pending_promise_exceptions: HashMap::new(),
      pending_dyn_mod_evaluate: HashMap::new(),
      pending_mod_evaluate: None,
      js_recv_cb: None,
      js_macrotask_cb: None,
      js_error_create_fn,
      pending_ops: FuturesUnordered::new(),
      pending_unref_ops: FuturesUnordered::new(),
      op_state: Rc::new(RefCell::new(op_state)),
      have_unpolled_ops: false,
      module_map: ModuleMap::new(),
      loader,
      dyn_import_map: HashMap::new(),
      preparing_dyn_imports: FuturesUnordered::new(),
      pending_dyn_imports: FuturesUnordered::new(),
      waker: AtomicWaker::new(),
    })));

    let mut js_runtime = Self {
      v8_isolate: Some(isolate),
      snapshot_creator: maybe_snapshot_creator,
      has_snapshotted: false,
      allocations: IsolateAllocations::default(),
    };

    if !has_startup_snapshot {
      js_runtime.js_init();
    }

    if !options.will_snapshot {
      js_runtime.core_js_init();
    }

    js_runtime
  }

  pub fn global_context(&mut self) -> v8::Global<v8::Context> {
    let state = Self::state(self.v8_isolate());
    let state = state.borrow();
    state.global_context.clone().unwrap()
  }

  pub fn v8_isolate(&mut self) -> &mut v8::OwnedIsolate {
    self.v8_isolate.as_mut().unwrap()
  }

  fn setup_isolate(mut isolate: v8::OwnedIsolate) -> v8::OwnedIsolate {
    isolate.set_capture_stack_trace_for_uncaught_exceptions(true, 10);
    isolate.set_promise_reject_callback(bindings::promise_reject_callback);
    isolate.set_host_initialize_import_meta_object_callback(
      bindings::host_initialize_import_meta_object_callback,
    );
    isolate.set_host_import_module_dynamically_callback(
      bindings::host_import_module_dynamically_callback,
    );
    isolate
  }

  pub(crate) fn state(isolate: &v8::Isolate) -> Rc<RefCell<JsRuntimeState>> {
    let s = isolate.get_slot::<Rc<RefCell<JsRuntimeState>>>().unwrap();
    s.clone()
  }

  /// Executes a JavaScript code to provide Deno.core and error reporting.
  ///
  /// This function can be called during snapshotting.
  fn js_init(&mut self) {
    self
      .execute("deno:core/core.js", include_str!("core.js"))
      .unwrap();
    self
      .execute("deno:core/error.js", include_str!("error.js"))
      .unwrap();
  }

  /// Executes JavaScript code to initialize core.js,
  /// specifically the js_recv_cb setter
  ///
  /// This function mustn't be called during snapshotting.
  fn core_js_init(&mut self) {
    self
      .execute("deno:core/init.js", "Deno.core.init()")
      .unwrap();
  }

  /// Returns the runtime's op state, which can be used to maintain ops
  /// and access resources between op calls.
  pub fn op_state(&mut self) -> Rc<RefCell<OpState>> {
    let state_rc = Self::state(self.v8_isolate());
    let state = state_rc.borrow();
    state.op_state.clone()
  }

  /// Executes traditional JavaScript code (traditional = not ES modules)
  ///
  /// The execution takes place on the current global context, so it is possible
  /// to maintain local JS state and invoke this method multiple times.
  ///
  /// `AnyError` can be downcast to a type that exposes additional information
  /// about the V8 exception. By default this type is `JsError`, however it may
  /// be a different type if `RuntimeOptions::js_error_create_fn` has been set.
  pub fn execute(
    &mut self,
    js_filename: &str,
    js_source: &str,
  ) -> Result<(), AnyError> {
    let context = self.global_context();

    let scope = &mut v8::HandleScope::with_context(self.v8_isolate(), context);

    let source = v8::String::new(scope, js_source).unwrap();
    let name = v8::String::new(scope, js_filename).unwrap();
    let origin = bindings::script_origin(scope, name);

    let tc_scope = &mut v8::TryCatch::new(scope);

    let script = match v8::Script::compile(tc_scope, source, Some(&origin)) {
      Some(script) => script,
      None => {
        let exception = tc_scope.exception().unwrap();
        return exception_to_err_result(tc_scope, exception, false);
      }
    };

    match script.run(tc_scope) {
      Some(_) => Ok(()),
      None => {
        assert!(tc_scope.has_caught());
        let exception = tc_scope.exception().unwrap();
        exception_to_err_result(tc_scope, exception, false)
      }
    }
  }

  /// Takes a snapshot. The isolate should have been created with will_snapshot
  /// set to true.
  ///
  /// `AnyError` can be downcast to a type that exposes additional information
  /// about the V8 exception. By default this type is `JsError`, however it may
  /// be a different type if `RuntimeOptions::js_error_create_fn` has been set.
  pub fn snapshot(&mut self) -> v8::StartupData {
    assert!(self.snapshot_creator.is_some());
    let state = Self::state(self.v8_isolate());

    // Note: create_blob() method must not be called from within a HandleScope.
    // TODO(piscisaureus): The rusty_v8 type system should enforce this.
    state.borrow_mut().global_context.take();

    std::mem::take(&mut state.borrow_mut().module_map);

    let snapshot_creator = self.snapshot_creator.as_mut().unwrap();
    let snapshot = snapshot_creator
      .create_blob(v8::FunctionCodeHandling::Keep)
      .unwrap();
    self.has_snapshotted = true;

    snapshot
  }

  /// Registers an op that can be called from JavaScript.
  ///
  /// The _op_ mechanism allows to expose Rust functions to the JS runtime,
  /// which can be called using the provided `name`.
  ///
  /// This function provides byte-level bindings. To pass data via JSON, the
  /// following functions can be passed as an argument for `op_fn`:
  /// * [op_sync()](fn.op_sync.html)
  /// * [op_async()](fn.op_async.html)
  pub fn register_op<F>(&mut self, name: &str, op_fn: F) -> OpId
  where
    F: Fn(Rc<RefCell<OpState>>, OpPayload, Option<ZeroCopyBuf>) -> Op + 'static,
  {
    Self::state(self.v8_isolate())
      .borrow_mut()
      .op_state
      .borrow_mut()
      .op_table
      .register_op(name, op_fn)
  }

  /// Registers a callback on the isolate when the memory limits are approached.
  /// Use this to prevent V8 from crashing the process when reaching the limit.
  ///
  /// Calls the closure with the current heap limit and the initial heap limit.
  /// The return value of the closure is set as the new limit.
  pub fn add_near_heap_limit_callback<C>(&mut self, cb: C)
  where
    C: FnMut(usize, usize) -> usize + 'static,
  {
    let boxed_cb = Box::new(RefCell::new(cb));
    let data = boxed_cb.as_ptr() as *mut c_void;

    let prev = self
      .allocations
      .near_heap_limit_callback_data
      .replace((boxed_cb, near_heap_limit_callback::<C>));
    if let Some((_, prev_cb)) = prev {
      self
        .v8_isolate()
        .remove_near_heap_limit_callback(prev_cb, 0);
    }

    self
      .v8_isolate()
      .add_near_heap_limit_callback(near_heap_limit_callback::<C>, data);
  }

  pub fn remove_near_heap_limit_callback(&mut self, heap_limit: usize) {
    if let Some((_, cb)) = self.allocations.near_heap_limit_callback_data.take()
    {
      self
        .v8_isolate()
        .remove_near_heap_limit_callback(cb, heap_limit);
    }
  }

  /// Runs event loop to completion
  ///
  /// This future resolves when:
  ///  - there are no more pending dynamic imports
  ///  - there are no more pending ops
  pub async fn run_event_loop(&mut self) -> Result<(), AnyError> {
    poll_fn(|cx| self.poll_event_loop(cx)).await
  }

  /// Runs a single tick of event loop
  pub fn poll_event_loop(
    &mut self,
    cx: &mut Context,
  ) -> Poll<Result<(), AnyError>> {
    let state_rc = Self::state(self.v8_isolate());
    {
      let state = state_rc.borrow();
      state.waker.register(cx.waker());
    }

    // Ops
    {
      let async_responses = self.poll_pending_ops(cx);
      self.async_op_response(async_responses)?;
      self.drain_macrotasks()?;
      self.check_promise_exceptions()?;
    }

    // Dynamic module loading - ie. modules loaded using "import()"
    {
      let poll_imports = self.prepare_dyn_imports(cx)?;
      assert!(poll_imports.is_ready());

      let poll_imports = self.poll_dyn_imports(cx)?;
      assert!(poll_imports.is_ready());

      self.evaluate_dyn_imports();

      self.check_promise_exceptions()?;
    }

    // Top level module
    self.evaluate_pending_module();

    let state = state_rc.borrow();
    let has_pending_ops = !state.pending_ops.is_empty();

    let has_pending_dyn_imports = !{
      state.preparing_dyn_imports.is_empty()
        && state.pending_dyn_imports.is_empty()
    };
    let has_pending_dyn_module_evaluation =
      !state.pending_dyn_mod_evaluate.is_empty();
    let has_pending_module_evaluation = state.pending_mod_evaluate.is_some();

    if !has_pending_ops
      && !has_pending_dyn_imports
      && !has_pending_dyn_module_evaluation
      && !has_pending_module_evaluation
    {
      return Poll::Ready(Ok(()));
    }

    // Check if more async ops have been dispatched
    // during this turn of event loop.
    if state.have_unpolled_ops {
      state.waker.wake();
    }

    if has_pending_module_evaluation {
      if has_pending_ops
        || has_pending_dyn_imports
        || has_pending_dyn_module_evaluation
      {
        // pass, will be polled again
      } else {
        let msg = "Module evaluation is still pending but there are no pending ops or dynamic imports. This situation is often caused by unresolved promise.";
        return Poll::Ready(Err(generic_error(msg)));
      }
    }

    if has_pending_dyn_module_evaluation {
      if has_pending_ops || has_pending_dyn_imports {
        // pass, will be polled again
      } else {
        let msg = "Dynamically imported module evaluation is still pending but there are no pending ops. This situation is often caused by unresolved promise.";
        return Poll::Ready(Err(generic_error(msg)));
      }
    }

    Poll::Pending
  }
}

extern "C" fn near_heap_limit_callback<F>(
  data: *mut c_void,
  current_heap_limit: usize,
  initial_heap_limit: usize,
) -> usize
where
  F: FnMut(usize, usize) -> usize,
{
  let callback = unsafe { &mut *(data as *mut F) };
  callback(current_heap_limit, initial_heap_limit)
}

impl JsRuntimeState {
  // Called by V8 during `Isolate::mod_instantiate`.
  pub fn dyn_import_cb(
    &mut self,
    resolver_handle: v8::Global<v8::PromiseResolver>,
    specifier: &str,
    referrer: &str,
  ) {
    debug!("dyn_import specifier {} referrer {} ", specifier, referrer);

    let load = RecursiveModuleLoad::dynamic_import(
      self.op_state.clone(),
      specifier,
      referrer,
      self.loader.clone(),
    );
    self.dyn_import_map.insert(load.id, resolver_handle);
    self.waker.wake();
    let fut = load.prepare().boxed_local();
    self.preparing_dyn_imports.push(fut);
  }
}

pub(crate) fn exception_to_err_result<'s, T>(
  scope: &mut v8::HandleScope<'s>,
  exception: v8::Local<v8::Value>,
  in_promise: bool,
) -> Result<T, AnyError> {
  let is_terminating_exception = scope.is_execution_terminating();
  let mut exception = exception;

  if is_terminating_exception {
    // TerminateExecution was called. Cancel exception termination so that the
    // exception can be created..
    scope.cancel_terminate_execution();

    // Maybe make a new exception object.
    if exception.is_null_or_undefined() {
      let message = v8::String::new(scope, "execution terminated").unwrap();
      exception = v8::Exception::error(scope, message);
    }
  }

  let mut js_error = JsError::from_v8_exception(scope, exception);
  if in_promise {
    js_error.message = format!(
      "Uncaught (in promise) {}",
      js_error.message.trim_start_matches("Uncaught ")
    );
  }

  let state_rc = JsRuntime::state(scope);
  let state = state_rc.borrow();
  let js_error = (state.js_error_create_fn)(js_error);

  if is_terminating_exception {
    // Re-enable exception termination.
    scope.terminate_execution();
  }

  Err(js_error)
}

// Related to module loading
impl JsRuntime {
  /// Low-level module creation.
  ///
  /// Called during module loading or dynamic import loading.
  fn mod_new(
    &mut self,
    main: bool,
    name: &str,
    source: &str,
  ) -> Result<ModuleId, AnyError> {
    let state_rc = Self::state(self.v8_isolate());
    let context = self.global_context();
    let scope = &mut v8::HandleScope::with_context(self.v8_isolate(), context);

    let name_str = v8::String::new(scope, name).unwrap();
    let source_str = v8::String::new(scope, source).unwrap();

    let origin = bindings::module_origin(scope, name_str);
    let source = v8::script_compiler::Source::new(source_str, Some(&origin));

    let tc_scope = &mut v8::TryCatch::new(scope);

    let maybe_module = v8::script_compiler::compile_module(tc_scope, source);

    if tc_scope.has_caught() {
      assert!(maybe_module.is_none());
      let e = tc_scope.exception().unwrap();
      return exception_to_err_result(tc_scope, e, false);
    }

    let module = maybe_module.unwrap();

    let mut import_specifiers: Vec<ModuleSpecifier> = vec![];
    let module_requests = module.get_module_requests();
    for i in 0..module_requests.length() {
      let module_request = v8::Local::<v8::ModuleRequest>::try_from(
        module_requests.get(tc_scope, i).unwrap(),
      )
      .unwrap();
      let import_specifier = module_request
        .get_specifier()
        .to_rust_string_lossy(tc_scope);
      let state = state_rc.borrow();
      let module_specifier = state.loader.resolve(
        state.op_state.clone(),
        &import_specifier,
        name,
        false,
      )?;
      import_specifiers.push(module_specifier);
    }

    let id = state_rc.borrow_mut().module_map.register(
      name,
      main,
      v8::Global::<v8::Module>::new(tc_scope, module),
      import_specifiers,
    );

    Ok(id)
  }

  /// Instantiates a ES module
  ///
  /// `AnyError` can be downcast to a type that exposes additional information
  /// about the V8 exception. By default this type is `JsError`, however it may
  /// be a different type if `RuntimeOptions::js_error_create_fn` has been set.
  fn mod_instantiate(&mut self, id: ModuleId) -> Result<(), AnyError> {
    let state_rc = Self::state(self.v8_isolate());
    let context = self.global_context();

    let scope = &mut v8::HandleScope::with_context(self.v8_isolate(), context);
    let tc_scope = &mut v8::TryCatch::new(scope);

    let module = state_rc
      .borrow()
      .module_map
      .get_handle(id)
      .map(|handle| v8::Local::new(tc_scope, handle))
      .expect("ModuleInfo not found");

    if module.get_status() == v8::ModuleStatus::Errored {
      let exception = module.get_exception();
      exception_to_err_result(tc_scope, exception, false)
        .map_err(|err| attach_handle_to_error(tc_scope, err, exception))
    } else {
      let instantiate_result =
        module.instantiate_module(tc_scope, bindings::module_resolve_callback);
      match instantiate_result {
        Some(_) => Ok(()),
        None => {
          let exception = tc_scope.exception().unwrap();
          exception_to_err_result(tc_scope, exception, false)
            .map_err(|err| attach_handle_to_error(tc_scope, err, exception))
        }
      }
    }
  }

  /// Evaluates an already instantiated ES module.
  ///
  /// `AnyError` can be downcast to a type that exposes additional information
  /// about the V8 exception. By default this type is `JsError`, however it may
  /// be a different type if `RuntimeOptions::js_error_create_fn` has been set.
  pub fn dyn_mod_evaluate(
    &mut self,
    load_id: ModuleLoadId,
    id: ModuleId,
  ) -> Result<(), AnyError> {
    let state_rc = Self::state(self.v8_isolate());
    let context = self.global_context();
    let context1 = self.global_context();

    let module_handle = state_rc
      .borrow()
      .module_map
      .get_handle(id)
      .expect("ModuleInfo not found");

    let status = {
      let scope =
        &mut v8::HandleScope::with_context(self.v8_isolate(), context);
      let module = module_handle.get(scope);
      module.get_status()
    };

    match status {
      v8::ModuleStatus::Instantiated | v8::ModuleStatus::Evaluated => {}
      _ => return Ok(()),
    }

    // IMPORTANT: Top-level-await is enabled, which means that return value
    // of module evaluation is a promise.
    //
    // This promise is internal, and not the same one that gets returned to
    // the user. We add an empty `.catch()` handler so that it does not result
    // in an exception if it rejects. That will instead happen for the other
    // promise if not handled by the user.
    //
    // For more details see:
    // https://github.com/denoland/deno/issues/4908
    // https://v8.dev/features/top-level-await#module-execution-order
    let scope = &mut v8::HandleScope::with_context(self.v8_isolate(), context1);
    let module = v8::Local::new(scope, &module_handle);
    let maybe_value = module.evaluate(scope);

    // Update status after evaluating.
    let status = module.get_status();

    if let Some(value) = maybe_value {
      assert!(
        status == v8::ModuleStatus::Evaluated
          || status == v8::ModuleStatus::Errored
      );
      let promise = v8::Local::<v8::Promise>::try_from(value)
        .expect("Expected to get promise as module evaluation result");
      let empty_fn = |_scope: &mut v8::HandleScope,
                      _args: v8::FunctionCallbackArguments,
                      _rv: v8::ReturnValue| {};
      let empty_fn = v8::FunctionTemplate::new(scope, empty_fn);
      let empty_fn = empty_fn.get_function(scope).unwrap();
      promise.catch(scope, empty_fn);
      let mut state = state_rc.borrow_mut();
      let promise_global = v8::Global::new(scope, promise);
      let module_global = v8::Global::new(scope, module);

      let dyn_import_mod_evaluate = DynImportModEvaluate {
        module_id: id,
        promise: promise_global,
        module: module_global,
      };

      state
        .pending_dyn_mod_evaluate
        .insert(load_id, dyn_import_mod_evaluate);
    } else {
      assert!(status == v8::ModuleStatus::Errored);
    }

    Ok(())
  }

  // TODO(bartlomieju): make it return `ModuleEvaluationFuture`?
  /// Evaluates an already instantiated ES module.
  ///
  /// Returns a receiver handle that resolves when module promise resolves.
  /// Implementors must manually call `run_event_loop()` to drive module
  /// evaluation future.
  ///
  /// `AnyError` can be downcast to a type that exposes additional information
  /// about the V8 exception. By default this type is `JsError`, however it may
  /// be a different type if `RuntimeOptions::js_error_create_fn` has been set.
  ///
  /// This function panics if module has not been instantiated.
  pub fn mod_evaluate(
    &mut self,
    id: ModuleId,
  ) -> mpsc::Receiver<Result<(), AnyError>> {
    let state_rc = Self::state(self.v8_isolate());
    let context = self.global_context();

    let scope = &mut v8::HandleScope::with_context(self.v8_isolate(), context);

    let module = state_rc
      .borrow()
      .module_map
      .get_handle(id)
      .map(|handle| v8::Local::new(scope, handle))
      .expect("ModuleInfo not found");
    let mut status = module.get_status();
    assert_eq!(status, v8::ModuleStatus::Instantiated);

    let (sender, receiver) = mpsc::channel(1);

    // IMPORTANT: Top-level-await is enabled, which means that return value
    // of module evaluation is a promise.
    //
    // Because that promise is created internally by V8, when error occurs during
    // module evaluation the promise is rejected, and since the promise has no rejection
    // handler it will result in call to `bindings::promise_reject_callback` adding
    // the promise to pending promise rejection table - meaning JsRuntime will return
    // error on next poll().
    //
    // This situation is not desirable as we want to manually return error at the
    // end of this function to handle it further. It means we need to manually
    // remove this promise from pending promise rejection table.
    //
    // For more details see:
    // https://github.com/denoland/deno/issues/4908
    // https://v8.dev/features/top-level-await#module-execution-order
    let maybe_value = module.evaluate(scope);

    // Update status after evaluating.
    status = module.get_status();

    if let Some(value) = maybe_value {
      assert!(
        status == v8::ModuleStatus::Evaluated
          || status == v8::ModuleStatus::Errored
      );
      let promise = v8::Local::<v8::Promise>::try_from(value)
        .expect("Expected to get promise as module evaluation result");
      let promise_global = v8::Global::new(scope, promise);
      let mut state = state_rc.borrow_mut();
      state.pending_promise_exceptions.remove(&promise_global);
      let promise_global = v8::Global::new(scope, promise);
      assert!(
        state.pending_mod_evaluate.is_none(),
        "There is already pending top level module evaluation"
      );

      state.pending_mod_evaluate = Some(ModEvaluate {
        promise: promise_global,
        sender,
      });
      scope.perform_microtask_checkpoint();
    } else {
      assert!(status == v8::ModuleStatus::Errored);
    }

    receiver
  }

  fn dyn_import_error(&mut self, id: ModuleLoadId, err: AnyError) {
    let state_rc = Self::state(self.v8_isolate());
    let context = self.global_context();

    let scope = &mut v8::HandleScope::with_context(self.v8_isolate(), context);

    let resolver_handle = state_rc
      .borrow_mut()
      .dyn_import_map
      .remove(&id)
      .expect("Invalid dyn import id");
    let resolver = resolver_handle.get(scope);

    let exception = err
      .downcast_ref::<ErrWithV8Handle>()
      .map(|err| err.get_handle(scope))
      .unwrap_or_else(|| {
        let message = err.to_string();
        let message = v8::String::new(scope, &message).unwrap();
        v8::Exception::type_error(scope, message)
      });

    resolver.reject(scope, exception).unwrap();
    scope.perform_microtask_checkpoint();
  }

  fn dyn_import_done(&mut self, id: ModuleLoadId, mod_id: ModuleId) {
    let state_rc = Self::state(self.v8_isolate());
    let context = self.global_context();

    debug!("dyn_import_done {} {:?}", id, mod_id);
    let scope = &mut v8::HandleScope::with_context(self.v8_isolate(), context);

    let resolver_handle = state_rc
      .borrow_mut()
      .dyn_import_map
      .remove(&id)
      .expect("Invalid dyn import id");
    let resolver = resolver_handle.get(scope);

    let module = {
      let state = state_rc.borrow();
      state
        .module_map
        .get_handle(mod_id)
        .map(|handle| v8::Local::new(scope, handle))
        .expect("Dyn import module info not found")
    };
    // Resolution success
    assert_eq!(module.get_status(), v8::ModuleStatus::Evaluated);

    let module_namespace = module.get_module_namespace();
    resolver.resolve(scope, module_namespace).unwrap();
    scope.perform_microtask_checkpoint();
  }

  fn prepare_dyn_imports(
    &mut self,
    cx: &mut Context,
  ) -> Poll<Result<(), AnyError>> {
    let state_rc = Self::state(self.v8_isolate());

    if state_rc.borrow().preparing_dyn_imports.is_empty() {
      return Poll::Ready(Ok(()));
    }

    loop {
      let r = {
        let mut state = state_rc.borrow_mut();
        state.preparing_dyn_imports.poll_next_unpin(cx)
      };
      match r {
        Poll::Pending | Poll::Ready(None) => {
          // There are no active dynamic import loaders, or none are ready.
          return Poll::Ready(Ok(()));
        }
        Poll::Ready(Some(prepare_poll)) => {
          let dyn_import_id = prepare_poll.0;
          let prepare_result = prepare_poll.1;

          match prepare_result {
            Ok(load) => {
              let state = state_rc.borrow_mut();
              state.pending_dyn_imports.push(load.into_future());
            }
            Err(err) => {
              self.dyn_import_error(dyn_import_id, err);
            }
          }
        }
      }
    }
  }

  fn poll_dyn_imports(
    &mut self,
    cx: &mut Context,
  ) -> Poll<Result<(), AnyError>> {
    let state_rc = Self::state(self.v8_isolate());

    if state_rc.borrow().pending_dyn_imports.is_empty() {
      return Poll::Ready(Ok(()));
    }

    loop {
      let poll_result = {
        let mut state = state_rc.borrow_mut();
        state.pending_dyn_imports.poll_next_unpin(cx)
      };

      match poll_result {
        Poll::Pending | Poll::Ready(None) => {
          // There are no active dynamic import loaders, or none are ready.
          return Poll::Ready(Ok(()));
        }
        Poll::Ready(Some(load_stream_poll)) => {
          let maybe_result = load_stream_poll.0;
          let mut load = load_stream_poll.1;
          let dyn_import_id = load.id;

          if let Some(load_stream_result) = maybe_result {
            match load_stream_result {
              Ok(info) => {
                // A module (not necessarily the one dynamically imported) has been
                // fetched. Create and register it, and if successful, poll for the
                // next recursive-load event related to this dynamic import.
                match self.register_during_load(info, &mut load) {
                  Ok(()) => {
                    // Keep importing until it's fully drained
                    let state = state_rc.borrow_mut();
                    state.pending_dyn_imports.push(load.into_future());
                  }
                  Err(err) => self.dyn_import_error(dyn_import_id, err),
                }
              }
              Err(err) => {
                // A non-javascript error occurred; this could be due to a an invalid
                // module specifier, or a problem with the source map, or a failure
                // to fetch the module source code.
                self.dyn_import_error(dyn_import_id, err)
              }
            }
          } else {
            // The top-level module from a dynamic import has been instantiated.
            // Load is done.
            let module_id = load.root_module_id.unwrap();
            let result = self.mod_instantiate(module_id);
            if let Err(err) = result {
              self.dyn_import_error(dyn_import_id, err);
            }
            self.dyn_mod_evaluate(dyn_import_id, module_id)?;
          }
        }
      }
    }
  }

  /// "deno_core" runs V8 with "--harmony-top-level-await"
  /// flag on - it means that each module evaluation returns a promise
  /// from V8.
  ///
  /// This promise resolves after all dependent modules have also
  /// resolved. Each dependent module may perform calls to "import()" and APIs
  /// using async ops will add futures to the runtime's event loop.
  /// It means that the promise returned from module evaluation will
  /// resolve only after all futures in the event loop are done.
  ///
  /// Thus during turn of event loop we need to check if V8 has
  /// resolved or rejected the promise. If the promise is still pending
  /// then another turn of event loop must be performed.
  fn evaluate_pending_module(&mut self) {
    let state_rc = Self::state(self.v8_isolate());

    let context = self.global_context();
    {
      let scope =
        &mut v8::HandleScope::with_context(self.v8_isolate(), context);

      let mut state = state_rc.borrow_mut();

      if let Some(module_evaluation) = state.pending_mod_evaluate.as_ref() {
        let promise = module_evaluation.promise.get(scope);
        let mut sender = module_evaluation.sender.clone();
        let promise_state = promise.state();

        match promise_state {
          v8::PromiseState::Pending => {
            // pass, poll_event_loop will decide if
            // runtime would be woken soon
          }
          v8::PromiseState::Fulfilled => {
            state.pending_mod_evaluate.take();
            scope.perform_microtask_checkpoint();
            // Receiver end might have been already dropped, ignore the result
            let _ = sender.try_send(Ok(()));
          }
          v8::PromiseState::Rejected => {
            let exception = promise.result(scope);
            state.pending_mod_evaluate.take();
            drop(state);
            scope.perform_microtask_checkpoint();
            let err1 = exception_to_err_result::<()>(scope, exception, false)
              .map_err(|err| attach_handle_to_error(scope, err, exception))
              .unwrap_err();
            // Receiver end might have been already dropped, ignore the result
            let _ = sender.try_send(Err(err1));
          }
        }
      }
    };
  }

  fn evaluate_dyn_imports(&mut self) {
    let state_rc = Self::state(self.v8_isolate());

    loop {
      let context = self.global_context();
      let maybe_result = {
        let scope =
          &mut v8::HandleScope::with_context(self.v8_isolate(), context);

        let mut state = state_rc.borrow_mut();
        if let Some(&dyn_import_id) =
          state.pending_dyn_mod_evaluate.keys().next()
        {
          let handle = state
            .pending_dyn_mod_evaluate
            .remove(&dyn_import_id)
            .unwrap();
          drop(state);

          let module_id = handle.module_id;
          let promise = handle.promise.get(scope);
          let _module = handle.module.get(scope);

          let promise_state = promise.state();

          match promise_state {
            v8::PromiseState::Pending => {
              state_rc
                .borrow_mut()
                .pending_dyn_mod_evaluate
                .insert(dyn_import_id, handle);
              None
            }
            v8::PromiseState::Fulfilled => Some(Ok((dyn_import_id, module_id))),
            v8::PromiseState::Rejected => {
              let exception = promise.result(scope);
              let err1 = exception_to_err_result::<()>(scope, exception, false)
                .map_err(|err| attach_handle_to_error(scope, err, exception))
                .unwrap_err();
              Some(Err((dyn_import_id, err1)))
            }
          }
        } else {
          None
        }
      };

      if let Some(result) = maybe_result {
        match result {
          Ok((dyn_import_id, module_id)) => {
            self.dyn_import_done(dyn_import_id, module_id);
          }
          Err((dyn_import_id, err1)) => {
            self.dyn_import_error(dyn_import_id, err1);
          }
        }
      } else {
        break;
      }
    }
  }

  fn register_during_load(
    &mut self,
    info: ModuleSource,
    load: &mut RecursiveModuleLoad,
  ) -> Result<(), AnyError> {
    let ModuleSource {
      code,
      module_url_specified,
      module_url_found,
    } = info;

    let is_main =
      load.state == LoadState::LoadingRoot && !load.is_dynamic_import();
    let referrer_specifier = crate::resolve_url(&module_url_found).unwrap();

    let state_rc = Self::state(self.v8_isolate());
    // #A There are 3 cases to handle at this moment:
    // 1. Source code resolved result have the same module name as requested
    //    and is not yet registered
    //     -> register
    // 2. Source code resolved result have a different name as requested:
    //   2a. The module with resolved module name has been registered
    //     -> alias
    //   2b. The module with resolved module name has not yet been registered
    //     -> register & alias

    // If necessary, register an alias.
    if module_url_specified != module_url_found {
      let mut state = state_rc.borrow_mut();
      state
        .module_map
        .alias(&module_url_specified, &module_url_found);
    }

    let maybe_mod_id = {
      let state = state_rc.borrow();
      state.module_map.get_id(&module_url_found)
    };

    let module_id = match maybe_mod_id {
      Some(id) => {
        // Module has already been registered.
        debug!(
          "Already-registered module fetched again: {}",
          module_url_found
        );
        id
      }
      // Module not registered yet, do it now.
      None => self.mod_new(is_main, &module_url_found, &code)?,
    };

    // Now we must iterate over all imports of the module and load them.
    let imports = {
      let state_rc = Self::state(self.v8_isolate());
      let state = state_rc.borrow();
      state.module_map.get_children(module_id).unwrap().clone()
    };

    for module_specifier in imports {
      let is_registered = {
        let state_rc = Self::state(self.v8_isolate());
        let state = state_rc.borrow();
        state.module_map.is_registered(&module_specifier)
      };
      if !is_registered {
        load
          .add_import(module_specifier.to_owned(), referrer_specifier.clone());
      }
    }

    // If we just finished loading the root module, store the root module id.
    if load.state == LoadState::LoadingRoot {
      load.root_module_id = Some(module_id);
      load.state = LoadState::LoadingImports;
    }

    if load.pending.is_empty() {
      load.state = LoadState::Done;
    }

    Ok(())
  }

  /// Asynchronously load specified module and all of its dependencies
  ///
  /// User must call `JsRuntime::mod_evaluate` with returned `ModuleId`
  /// manually after load is finished.
  pub async fn load_module(
    &mut self,
    specifier: &ModuleSpecifier,
    code: Option<String>,
  ) -> Result<ModuleId, AnyError> {
    let loader = {
      let state_rc = Self::state(self.v8_isolate());
      let state = state_rc.borrow();
      state.loader.clone()
    };

    let load = RecursiveModuleLoad::main(
      self.op_state(),
      &specifier.to_string(),
      code,
      loader,
    );
    let (_load_id, prepare_result) = load.prepare().await;

    let mut load = prepare_result?;

    while let Some(info_result) = load.next().await {
      let info = info_result?;
      self.register_during_load(info, &mut load)?;
    }

    let root_id = load.root_module_id.expect("Root module id empty");
    self.mod_instantiate(root_id).map(|_| root_id)
  }

  fn poll_pending_ops(
    &mut self,
    cx: &mut Context,
  ) -> Vec<(PromiseId, OpResponse)> {
    let state_rc = Self::state(self.v8_isolate());
    let mut async_responses: Vec<(PromiseId, OpResponse)> = Vec::new();

    let mut state = state_rc.borrow_mut();

    // Now handle actual ops.
    state.have_unpolled_ops = false;

    loop {
      let pending_r = state.pending_ops.poll_next_unpin(cx);
      match pending_r {
        Poll::Ready(None) => break,
        Poll::Pending => break,
        Poll::Ready(Some((promise_id, resp))) => {
          async_responses.push((promise_id, resp));
        }
      };
    }

    loop {
      let unref_r = state.pending_unref_ops.poll_next_unpin(cx);
      match unref_r {
        Poll::Ready(None) => break,
        Poll::Pending => break,
        Poll::Ready(Some((promise_id, resp))) => {
          async_responses.push((promise_id, resp));
        }
      };
    }

    async_responses
  }

  fn check_promise_exceptions(&mut self) -> Result<(), AnyError> {
    let state_rc = Self::state(self.v8_isolate());
    let mut state = state_rc.borrow_mut();

    if state.pending_promise_exceptions.is_empty() {
      return Ok(());
    }

    let key = {
      state
        .pending_promise_exceptions
        .keys()
        .next()
        .unwrap()
        .clone()
    };
    let handle = state.pending_promise_exceptions.remove(&key).unwrap();
    drop(state);

    let context = self.global_context();
    let scope = &mut v8::HandleScope::with_context(self.v8_isolate(), context);

    let exception = v8::Local::new(scope, handle);
    exception_to_err_result(scope, exception, true)
  }

  // Send finished responses to JS
  fn async_op_response(
    &mut self,
    async_responses: Vec<(PromiseId, OpResponse)>,
  ) -> Result<(), AnyError> {
    let state_rc = Self::state(self.v8_isolate());

    let async_responses_size = async_responses.len();
    if async_responses_size == 0 {
      return Ok(());
    }

    // FIXME(bartlomieju): without check above this call would panic
    // because of lazy initialization in core.js. It seems this lazy initialization
    // hides unnecessary complexity.
    let js_recv_cb_handle = state_rc
      .borrow()
      .js_recv_cb
      .clone()
      .expect("Deno.core.recv has not been called.");

    let context = self.global_context();
    let scope = &mut v8::HandleScope::with_context(self.v8_isolate(), context);

    // We return async responses to JS in unbounded batches (may change),
    // each batch is a flat vector of tuples:
    // `[promise_id1, op_result1, promise_id2, op_result2, ...]`
    // promise_id is a simple integer, op_result is an ops::OpResult
    // which contains a value OR an error, encoded as a tuple.
    // This batch is received in JS via the special `arguments` variable
    // and then each tuple is used to resolve or reject promises
    let mut args: Vec<v8::Local<v8::Value>> =
      Vec::with_capacity(2 * async_responses_size);
    for overflown_response in async_responses {
      let (promise_id, resp) = overflown_response;
      args.push(v8::Integer::new(scope, promise_id as i32).into());
      args.push(match resp {
        OpResponse::Value(value) => value.to_v8(scope).unwrap(),
        OpResponse::Buffer(buf) => {
          bindings::boxed_slice_to_uint8array(scope, buf).into()
        }
      });
    }

    let tc_scope = &mut v8::TryCatch::new(scope);
    let js_recv_cb = js_recv_cb_handle.get(tc_scope);
    let this = v8::undefined(tc_scope).into();
    js_recv_cb.call(tc_scope, this, args.as_slice());

    match tc_scope.exception() {
      None => Ok(()),
      Some(exception) => exception_to_err_result(tc_scope, exception, false),
    }
  }

  fn drain_macrotasks(&mut self) -> Result<(), AnyError> {
    let js_macrotask_cb_handle =
      match &Self::state(self.v8_isolate()).borrow().js_macrotask_cb {
        Some(handle) => handle.clone(),
        None => return Ok(()),
      };

    let context = self.global_context();
    let scope = &mut v8::HandleScope::with_context(self.v8_isolate(), context);
    let js_macrotask_cb = js_macrotask_cb_handle.get(scope);

    // Repeatedly invoke macrotask callback until it returns true (done),
    // such that ready microtasks would be automatically run before
    // next macrotask is processed.
    let tc_scope = &mut v8::TryCatch::new(scope);
    let this = v8::undefined(tc_scope).into();
    loop {
      let is_done = js_macrotask_cb.call(tc_scope, this, &[]);

      if let Some(exception) = tc_scope.exception() {
        return exception_to_err_result(tc_scope, exception, false);
      }

      let is_done = is_done.unwrap();
      if is_done.is_true() {
        break;
      }
    }

    Ok(())
  }
}

#[cfg(test)]
pub mod tests {
  use super::*;
  use crate::modules::ModuleSourceFuture;
  use futures::future::lazy;
  use futures::FutureExt;
  use std::io;
  use std::ops::FnOnce;
  use std::rc::Rc;
  use std::sync::atomic::{AtomicUsize, Ordering};
  use std::sync::Arc;

  pub fn run_in_task<F>(f: F)
  where
    F: FnOnce(&mut Context) + Send + 'static,
  {
    futures::executor::block_on(lazy(move |cx| f(cx)));
  }

  enum Mode {
    Async,
    AsyncUnref,
    AsyncZeroCopy(bool),
  }

  struct TestState {
    mode: Mode,
    dispatch_count: Arc<AtomicUsize>,
  }

  fn dispatch(
    rc_op_state: Rc<RefCell<OpState>>,
    payload: OpPayload,
    buf: Option<ZeroCopyBuf>,
  ) -> Op {
    let rc_op_state2 = rc_op_state.clone();
    let op_state_ = rc_op_state2.borrow();
    let test_state = op_state_.borrow::<TestState>();
    test_state.dispatch_count.fetch_add(1, Ordering::Relaxed);
    match test_state.mode {
      Mode::Async => {
        let control: u8 = payload.deserialize().unwrap();
        assert_eq!(control, 42);
        let resp = (0, serialize_op_result(Ok(43), rc_op_state));
        Op::Async(Box::pin(futures::future::ready(resp)))
      }
      Mode::AsyncUnref => {
        let control: u8 = payload.deserialize().unwrap();
        assert_eq!(control, 42);
        let fut = async {
          // This future never finish.
          futures::future::pending::<()>().await;
          (0, serialize_op_result(Ok(43), rc_op_state))
        };
        Op::AsyncUnref(Box::pin(fut))
      }
      Mode::AsyncZeroCopy(has_buffer) => {
        assert_eq!(buf.is_some(), has_buffer);
        if let Some(buf) = buf {
          assert_eq!(buf.len(), 1);
        }

        let resp = serialize_op_result(Ok(43), rc_op_state);
        Op::Async(Box::pin(futures::future::ready((0, resp))))
      }
    }
  }

  fn setup(mode: Mode) -> (JsRuntime, Arc<AtomicUsize>) {
    let dispatch_count = Arc::new(AtomicUsize::new(0));
    let mut runtime = JsRuntime::new(Default::default());
    let op_state = runtime.op_state();
    op_state.borrow_mut().put(TestState {
      mode,
      dispatch_count: dispatch_count.clone(),
    });

    runtime.register_op("test", dispatch);

    runtime
      .execute(
        "setup.js",
        r#"
        function assert(cond) {
          if (!cond) {
            throw Error("assert");
          }
        }
        "#,
      )
      .unwrap();
    assert_eq!(dispatch_count.load(Ordering::Relaxed), 0);
    (runtime, dispatch_count)
  }

  #[test]
  fn test_dispatch() {
    let (mut runtime, dispatch_count) = setup(Mode::Async);
    runtime
      .execute(
        "filename.js",
        r#"
        let control = 42;
        Deno.core.send(1, null, control);
        async function main() {
          Deno.core.send(1, null, control);
        }
        main();
        "#,
      )
      .unwrap();
    assert_eq!(dispatch_count.load(Ordering::Relaxed), 2);
  }

  #[test]
  fn test_dispatch_no_zero_copy_buf() {
    let (mut runtime, dispatch_count) = setup(Mode::AsyncZeroCopy(false));
    runtime
      .execute(
        "filename.js",
        r#"
        Deno.core.send(1);
        "#,
      )
      .unwrap();
    assert_eq!(dispatch_count.load(Ordering::Relaxed), 1);
  }

  #[test]
  fn test_dispatch_stack_zero_copy_bufs() {
    let (mut runtime, dispatch_count) = setup(Mode::AsyncZeroCopy(true));
    runtime
      .execute(
        "filename.js",
        r#"
        let zero_copy_a = new Uint8Array([0]);
        Deno.core.send(1, null, null, zero_copy_a);
        "#,
      )
      .unwrap();
    assert_eq!(dispatch_count.load(Ordering::Relaxed), 1);
  }

  #[test]
  #[ignore] // TODO(ry) re-enable? setAsyncHandler has been removed
  fn test_poll_async_delayed_ops() {
    run_in_task(|cx| {
      let (mut runtime, dispatch_count) = setup(Mode::Async);

      runtime
        .execute(
          "setup2.js",
          r#"
         let nrecv = 0;
         Deno.core.setAsyncHandler(1, (buf) => {
           nrecv++;
         });
         "#,
        )
        .unwrap();
      assert_eq!(dispatch_count.load(Ordering::Relaxed), 0);
      runtime
        .execute(
          "check1.js",
          r#"
         assert(nrecv == 0);
         let control = 42;
         Deno.core.send(1, null, control);
         assert(nrecv == 0);
         "#,
        )
        .unwrap();
      assert_eq!(dispatch_count.load(Ordering::Relaxed), 1);
      assert!(matches!(runtime.poll_event_loop(cx), Poll::Ready(Ok(_))));
      assert_eq!(dispatch_count.load(Ordering::Relaxed), 1);
      runtime
        .execute(
          "check2.js",
          r#"
         assert(nrecv == 1);
         Deno.core.send(1, null, control);
         assert(nrecv == 1);
         "#,
        )
        .unwrap();
      assert_eq!(dispatch_count.load(Ordering::Relaxed), 2);
      assert!(matches!(runtime.poll_event_loop(cx), Poll::Ready(Ok(_))));
      runtime.execute("check3.js", "assert(nrecv == 2)").unwrap();
      assert_eq!(dispatch_count.load(Ordering::Relaxed), 2);
      // We are idle, so the next poll should be the last.
      assert!(matches!(runtime.poll_event_loop(cx), Poll::Ready(Ok(_))));
    });
  }

  #[test]
  #[ignore] // TODO(ry) re-enable? setAsyncHandler has been removed
  fn test_poll_async_optional_ops() {
    run_in_task(|cx| {
      let (mut runtime, dispatch_count) = setup(Mode::AsyncUnref);
      runtime
        .execute(
          "check1.js",
          r#"
          Deno.core.setAsyncHandler(1, (buf) => {
            // This handler will never be called
            assert(false);
          });
          let control = 42;
          Deno.core.send(1, null, control);
        "#,
        )
        .unwrap();
      assert_eq!(dispatch_count.load(Ordering::Relaxed), 1);
      // The above op never finish, but runtime can finish
      // because the op is an unreffed async op.
      assert!(matches!(runtime.poll_event_loop(cx), Poll::Ready(Ok(_))));
    })
  }

  #[test]
  fn terminate_execution() {
    let (mut isolate, _dispatch_count) = setup(Mode::Async);
    // TODO(piscisaureus): in rusty_v8, the `thread_safe_handle()` method
    // should not require a mutable reference to `struct rusty_v8::Isolate`.
    let v8_isolate_handle = isolate.v8_isolate().thread_safe_handle();

    let terminator_thread = std::thread::spawn(move || {
      // allow deno to boot and run
      std::thread::sleep(std::time::Duration::from_millis(100));

      // terminate execution
      let ok = v8_isolate_handle.terminate_execution();
      assert!(ok);
    });

    // Rn an infinite loop, which should be terminated.
    match isolate.execute("infinite_loop.js", "for(;;) {}") {
      Ok(_) => panic!("execution should be terminated"),
      Err(e) => {
        assert_eq!(e.to_string(), "Uncaught Error: execution terminated")
      }
    };

    // Cancel the execution-terminating exception in order to allow script
    // execution again.
    let ok = isolate.v8_isolate().cancel_terminate_execution();
    assert!(ok);

    // Verify that the isolate usable again.
    isolate
      .execute("simple.js", "1 + 1")
      .expect("execution should be possible again");

    terminator_thread.join().unwrap();
  }

  #[test]
  fn dangling_shared_isolate() {
    let v8_isolate_handle = {
      // isolate is dropped at the end of this block
      let (mut runtime, _dispatch_count) = setup(Mode::Async);
      // TODO(piscisaureus): in rusty_v8, the `thread_safe_handle()` method
      // should not require a mutable reference to `struct rusty_v8::Isolate`.
      runtime.v8_isolate().thread_safe_handle()
    };

    // this should not SEGFAULT
    v8_isolate_handle.terminate_execution();
  }

  #[test]
  fn test_pre_dispatch() {
    run_in_task(|mut cx| {
      let (mut runtime, _dispatch_count) = setup(Mode::Async);
      runtime
        .execute(
          "bad_op_id.js",
          r#"
          let thrown;
          try {
            Deno.core.dispatch(100);
          } catch (e) {
            thrown = e;
          }
          assert(String(thrown) === "TypeError: Unknown op id: 100");
         "#,
        )
        .unwrap();
      if let Poll::Ready(Err(_)) = runtime.poll_event_loop(&mut cx) {
        unreachable!();
      }
    });
  }

  #[test]
  fn syntax_error() {
    let mut runtime = JsRuntime::new(Default::default());
    let src = "hocuspocus(";
    let r = runtime.execute("i.js", src);
    let e = r.unwrap_err();
    let js_error = e.downcast::<JsError>().unwrap();
    assert_eq!(js_error.end_column, Some(11));
  }

  #[test]
  fn test_encode_decode() {
    run_in_task(|mut cx| {
      let (mut runtime, _dispatch_count) = setup(Mode::Async);
      runtime
        .execute(
          "encode_decode_test.js",
          include_str!("encode_decode_test.js"),
        )
        .unwrap();
      if let Poll::Ready(Err(_)) = runtime.poll_event_loop(&mut cx) {
        unreachable!();
      }
    });
  }

  #[test]
  fn test_serialize_deserialize() {
    run_in_task(|mut cx| {
      let (mut runtime, _dispatch_count) = setup(Mode::Async);
      runtime
        .execute(
          "serialize_deserialize_test.js",
          include_str!("serialize_deserialize_test.js"),
        )
        .unwrap();
      if let Poll::Ready(Err(_)) = runtime.poll_event_loop(&mut cx) {
        unreachable!();
      }
    });
  }

  #[test]
  fn will_snapshot() {
    let snapshot = {
      let mut runtime = JsRuntime::new(RuntimeOptions {
        will_snapshot: true,
        ..Default::default()
      });
      runtime.execute("a.js", "a = 1 + 2").unwrap();
      runtime.snapshot()
    };

    let snapshot = Snapshot::JustCreated(snapshot);
    let mut runtime2 = JsRuntime::new(RuntimeOptions {
      startup_snapshot: Some(snapshot),
      ..Default::default()
    });
    runtime2
      .execute("check.js", "if (a != 3) throw Error('x')")
      .unwrap();
  }

  #[test]
  fn test_from_boxed_snapshot() {
    let snapshot = {
      let mut runtime = JsRuntime::new(RuntimeOptions {
        will_snapshot: true,
        ..Default::default()
      });
      runtime.execute("a.js", "a = 1 + 2").unwrap();
      let snap: &[u8] = &*runtime.snapshot();
      Vec::from(snap).into_boxed_slice()
    };

    let snapshot = Snapshot::Boxed(snapshot);
    let mut runtime2 = JsRuntime::new(RuntimeOptions {
      startup_snapshot: Some(snapshot),
      ..Default::default()
    });
    runtime2
      .execute("check.js", "if (a != 3) throw Error('x')")
      .unwrap();
  }

  #[test]
  fn test_heap_limits() {
    let create_params = v8::Isolate::create_params().heap_limits(0, 20 * 1024);
    let mut runtime = JsRuntime::new(RuntimeOptions {
      create_params: Some(create_params),
      ..Default::default()
    });
    let cb_handle = runtime.v8_isolate().thread_safe_handle();

    let callback_invoke_count = Rc::new(AtomicUsize::default());
    let inner_invoke_count = Rc::clone(&callback_invoke_count);

    runtime.add_near_heap_limit_callback(
      move |current_limit, _initial_limit| {
        inner_invoke_count.fetch_add(1, Ordering::SeqCst);
        cb_handle.terminate_execution();
        current_limit * 2
      },
    );
    let err = runtime
      .execute(
        "script name",
        r#"let s = ""; while(true) { s += "Hello"; }"#,
      )
      .expect_err("script should fail");
    assert_eq!(
      "Uncaught Error: execution terminated",
      err.downcast::<JsError>().unwrap().message
    );
    assert!(callback_invoke_count.load(Ordering::SeqCst) > 0)
  }

  #[test]
  fn test_heap_limit_cb_remove() {
    let mut runtime = JsRuntime::new(Default::default());

    runtime.add_near_heap_limit_callback(|current_limit, _initial_limit| {
      current_limit * 2
    });
    runtime.remove_near_heap_limit_callback(20 * 1024);
    assert!(runtime.allocations.near_heap_limit_callback_data.is_none());
  }

  #[test]
  fn test_heap_limit_cb_multiple() {
    let create_params = v8::Isolate::create_params().heap_limits(0, 20 * 1024);
    let mut runtime = JsRuntime::new(RuntimeOptions {
      create_params: Some(create_params),
      ..Default::default()
    });
    let cb_handle = runtime.v8_isolate().thread_safe_handle();

    let callback_invoke_count_first = Rc::new(AtomicUsize::default());
    let inner_invoke_count_first = Rc::clone(&callback_invoke_count_first);
    runtime.add_near_heap_limit_callback(
      move |current_limit, _initial_limit| {
        inner_invoke_count_first.fetch_add(1, Ordering::SeqCst);
        current_limit * 2
      },
    );

    let callback_invoke_count_second = Rc::new(AtomicUsize::default());
    let inner_invoke_count_second = Rc::clone(&callback_invoke_count_second);
    runtime.add_near_heap_limit_callback(
      move |current_limit, _initial_limit| {
        inner_invoke_count_second.fetch_add(1, Ordering::SeqCst);
        cb_handle.terminate_execution();
        current_limit * 2
      },
    );

    let err = runtime
      .execute(
        "script name",
        r#"let s = ""; while(true) { s += "Hello"; }"#,
      )
      .expect_err("script should fail");
    assert_eq!(
      "Uncaught Error: execution terminated",
      err.downcast::<JsError>().unwrap().message
    );
    assert_eq!(0, callback_invoke_count_first.load(Ordering::SeqCst));
    assert!(callback_invoke_count_second.load(Ordering::SeqCst) > 0);
  }

  #[test]
  fn test_mods() {
    #[derive(Default)]
    struct ModsLoader {
      pub count: Arc<AtomicUsize>,
    }

    impl ModuleLoader for ModsLoader {
      fn resolve(
        &self,
        _op_state: Rc<RefCell<OpState>>,
        specifier: &str,
        referrer: &str,
        _is_main: bool,
      ) -> Result<ModuleSpecifier, AnyError> {
        self.count.fetch_add(1, Ordering::Relaxed);
        assert_eq!(specifier, "./b.js");
        assert_eq!(referrer, "file:///a.js");
        let s = crate::resolve_import(specifier, referrer).unwrap();
        Ok(s)
      }

      fn load(
        &self,
        _op_state: Rc<RefCell<OpState>>,
        _module_specifier: &ModuleSpecifier,
        _maybe_referrer: Option<ModuleSpecifier>,
        _is_dyn_import: bool,
      ) -> Pin<Box<ModuleSourceFuture>> {
        unreachable!()
      }
    }

    let loader = Rc::new(ModsLoader::default());

    let resolve_count = loader.count.clone();
    let dispatch_count = Arc::new(AtomicUsize::new(0));
    let dispatch_count_ = dispatch_count.clone();

    let dispatcher = move |state, payload: OpPayload, _buf| -> Op {
      dispatch_count_.fetch_add(1, Ordering::Relaxed);
      let control: u8 = payload.deserialize().unwrap();
      assert_eq!(control, 42);
      let resp = (0, serialize_op_result(Ok(43), state));
      Op::Async(Box::pin(futures::future::ready(resp)))
    };

    let mut runtime = JsRuntime::new(RuntimeOptions {
      module_loader: Some(loader),
      ..Default::default()
    });
    runtime.register_op("test", dispatcher);

    runtime
      .execute(
        "setup.js",
        r#"
        function assert(cond) {
          if (!cond) {
            throw Error("assert");
          }
        }
        "#,
      )
      .unwrap();

    assert_eq!(dispatch_count.load(Ordering::Relaxed), 0);

    let specifier_a = "file:///a.js".to_string();
    let mod_a = runtime
      .mod_new(
        true,
        &specifier_a,
        r#"
        import { b } from './b.js'
        if (b() != 'b') throw Error();
        let control = 42;
        Deno.core.send(1, null, control);
      "#,
      )
      .unwrap();
    assert_eq!(dispatch_count.load(Ordering::Relaxed), 0);

    let state_rc = JsRuntime::state(runtime.v8_isolate());
    {
      let state = state_rc.borrow();
      let imports = state.module_map.get_children(mod_a);
      assert_eq!(
        imports,
        Some(&vec![crate::resolve_url("file:///b.js").unwrap()])
      );
    }
    let mod_b = runtime
      .mod_new(false, "file:///b.js", "export function b() { return 'b' }")
      .unwrap();
    {
      let state = state_rc.borrow();
      let imports = state.module_map.get_children(mod_b).unwrap();
      assert_eq!(imports.len(), 0);
    }

    runtime.mod_instantiate(mod_b).unwrap();
    assert_eq!(dispatch_count.load(Ordering::Relaxed), 0);
    assert_eq!(resolve_count.load(Ordering::SeqCst), 1);

    runtime.mod_instantiate(mod_a).unwrap();
    assert_eq!(dispatch_count.load(Ordering::Relaxed), 0);

    runtime.mod_evaluate(mod_a);
    assert_eq!(dispatch_count.load(Ordering::Relaxed), 1);
  }

  #[test]
  fn dyn_import_err() {
    #[derive(Clone, Default)]
    struct DynImportErrLoader {
      pub count: Arc<AtomicUsize>,
    }

    impl ModuleLoader for DynImportErrLoader {
      fn resolve(
        &self,
        _op_state: Rc<RefCell<OpState>>,
        specifier: &str,
        referrer: &str,
        _is_main: bool,
      ) -> Result<ModuleSpecifier, AnyError> {
        self.count.fetch_add(1, Ordering::Relaxed);
        assert_eq!(specifier, "/foo.js");
        assert_eq!(referrer, "file:///dyn_import2.js");
        let s = crate::resolve_import(specifier, referrer).unwrap();
        Ok(s)
      }

      fn load(
        &self,
        _op_state: Rc<RefCell<OpState>>,
        _module_specifier: &ModuleSpecifier,
        _maybe_referrer: Option<ModuleSpecifier>,
        _is_dyn_import: bool,
      ) -> Pin<Box<ModuleSourceFuture>> {
        async { Err(io::Error::from(io::ErrorKind::NotFound).into()) }.boxed()
      }
    }

    // Test an erroneous dynamic import where the specified module isn't found.
    run_in_task(|cx| {
      let loader = Rc::new(DynImportErrLoader::default());
      let count = loader.count.clone();
      let mut runtime = JsRuntime::new(RuntimeOptions {
        module_loader: Some(loader),
        ..Default::default()
      });

      runtime
        .execute(
          "file:///dyn_import2.js",
          r#"
        (async () => {
          await import("/foo.js");
        })();
        "#,
        )
        .unwrap();

      assert_eq!(count.load(Ordering::Relaxed), 0);
      // We should get an error here.
      let result = runtime.poll_event_loop(cx);
      if let Poll::Ready(Ok(_)) = result {
        unreachable!();
      }
      assert_eq!(count.load(Ordering::Relaxed), 2);
    })
  }

  #[derive(Clone, Default)]
  struct DynImportOkLoader {
    pub prepare_load_count: Arc<AtomicUsize>,
    pub resolve_count: Arc<AtomicUsize>,
    pub load_count: Arc<AtomicUsize>,
  }

  impl ModuleLoader for DynImportOkLoader {
    fn resolve(
      &self,
      _op_state: Rc<RefCell<OpState>>,
      specifier: &str,
      referrer: &str,
      _is_main: bool,
    ) -> Result<ModuleSpecifier, AnyError> {
      let c = self.resolve_count.fetch_add(1, Ordering::Relaxed);
      assert!(c < 4);
      assert_eq!(specifier, "./b.js");
      assert_eq!(referrer, "file:///dyn_import3.js");
      let s = crate::resolve_import(specifier, referrer).unwrap();
      Ok(s)
    }

    fn load(
      &self,
      _op_state: Rc<RefCell<OpState>>,
      specifier: &ModuleSpecifier,
      _maybe_referrer: Option<ModuleSpecifier>,
      _is_dyn_import: bool,
    ) -> Pin<Box<ModuleSourceFuture>> {
      self.load_count.fetch_add(1, Ordering::Relaxed);
      let info = ModuleSource {
        module_url_specified: specifier.to_string(),
        module_url_found: specifier.to_string(),
        code: "export function b() { return 'b' }".to_owned(),
      };
      async move { Ok(info) }.boxed()
    }

    fn prepare_load(
      &self,
      _op_state: Rc<RefCell<OpState>>,
      _load_id: ModuleLoadId,
      _module_specifier: &ModuleSpecifier,
      _maybe_referrer: Option<String>,
      _is_dyn_import: bool,
    ) -> Pin<Box<dyn Future<Output = Result<(), AnyError>>>> {
      self.prepare_load_count.fetch_add(1, Ordering::Relaxed);
      async { Ok(()) }.boxed_local()
    }
  }

  #[test]
  fn dyn_import_ok() {
    run_in_task(|cx| {
      let loader = Rc::new(DynImportOkLoader::default());
      let prepare_load_count = loader.prepare_load_count.clone();
      let resolve_count = loader.resolve_count.clone();
      let load_count = loader.load_count.clone();
      let mut runtime = JsRuntime::new(RuntimeOptions {
        module_loader: Some(loader),
        ..Default::default()
      });

      // Dynamically import mod_b
      runtime
        .execute(
          "file:///dyn_import3.js",
          r#"
          (async () => {
            let mod = await import("./b.js");
            if (mod.b() !== 'b') {
              throw Error("bad1");
            }
            // And again!
            mod = await import("./b.js");
            if (mod.b() !== 'b') {
              throw Error("bad2");
            }
          })();
          "#,
        )
        .unwrap();

      // First poll runs `prepare_load` hook.
      assert!(matches!(runtime.poll_event_loop(cx), Poll::Pending));
      assert_eq!(prepare_load_count.load(Ordering::Relaxed), 1);

      // Second poll actually loads modules into the isolate.
      assert!(matches!(runtime.poll_event_loop(cx), Poll::Ready(Ok(_))));
      assert_eq!(resolve_count.load(Ordering::Relaxed), 4);
      assert_eq!(load_count.load(Ordering::Relaxed), 2);
      assert!(matches!(runtime.poll_event_loop(cx), Poll::Ready(Ok(_))));
      assert_eq!(resolve_count.load(Ordering::Relaxed), 4);
      assert_eq!(load_count.load(Ordering::Relaxed), 2);
    })
  }

  #[test]
  fn dyn_import_borrow_mut_error() {
    // https://github.com/denoland/deno/issues/6054
    run_in_task(|cx| {
      let loader = Rc::new(DynImportOkLoader::default());
      let prepare_load_count = loader.prepare_load_count.clone();
      let mut runtime = JsRuntime::new(RuntimeOptions {
        module_loader: Some(loader),
        ..Default::default()
      });
      runtime
        .execute(
          "file:///dyn_import3.js",
          r#"
          (async () => {
            let mod = await import("./b.js");
            if (mod.b() !== 'b') {
              throw Error("bad");
            }
            // Now do any op
            Deno.core.ops();
          })();
          "#,
        )
        .unwrap();
      // First poll runs `prepare_load` hook.
      let _ = runtime.poll_event_loop(cx);
      assert_eq!(prepare_load_count.load(Ordering::Relaxed), 1);
      // Second poll triggers error
      let _ = runtime.poll_event_loop(cx);
    })
  }

  #[test]
  fn es_snapshot() {
    #[derive(Default)]
    struct ModsLoader;

    impl ModuleLoader for ModsLoader {
      fn resolve(
        &self,
        _op_state: Rc<RefCell<OpState>>,
        specifier: &str,
        referrer: &str,
        _is_main: bool,
      ) -> Result<ModuleSpecifier, AnyError> {
        assert_eq!(specifier, "file:///main.js");
        assert_eq!(referrer, ".");
        let s = crate::resolve_import(specifier, referrer).unwrap();
        Ok(s)
      }

      fn load(
        &self,
        _op_state: Rc<RefCell<OpState>>,
        _module_specifier: &ModuleSpecifier,
        _maybe_referrer: Option<ModuleSpecifier>,
        _is_dyn_import: bool,
      ) -> Pin<Box<ModuleSourceFuture>> {
        unreachable!()
      }
    }

    let loader = std::rc::Rc::new(ModsLoader::default());
    let mut runtime = JsRuntime::new(RuntimeOptions {
      module_loader: Some(loader),
      will_snapshot: true,
      ..Default::default()
    });

    let specifier = crate::resolve_url("file:///main.js").unwrap();
    let source_code = "Deno.core.print('hello\\n')".to_string();

    let module_id = futures::executor::block_on(
      runtime.load_module(&specifier, Some(source_code)),
    )
    .unwrap();

    runtime.mod_evaluate(module_id);
    futures::executor::block_on(runtime.run_event_loop()).unwrap();

    let _snapshot = runtime.snapshot();
  }

  #[test]
  fn test_error_without_stack() {
    let mut runtime = JsRuntime::new(RuntimeOptions::default());
    // SyntaxError
    let result = runtime.execute(
      "error_without_stack.js",
      r#"
function main() {
  console.log("asdf);
}

main();
"#,
    );
    let expected_error = r#"Uncaught SyntaxError: Invalid or unexpected token
    at error_without_stack.js:3:14"#;
    assert_eq!(result.unwrap_err().to_string(), expected_error);
  }

  #[test]
  fn test_error_stack() {
    let mut runtime = JsRuntime::new(RuntimeOptions::default());
    let result = runtime.execute(
      "error_stack.js",
      r#"
function assert(cond) {
  if (!cond) {
    throw Error("assert");
  }
}

function main() {
  assert(false);
}

main();
        "#,
    );
    let expected_error = r#"Error: assert
    at assert (error_stack.js:4:11)
    at main (error_stack.js:9:3)
    at error_stack.js:12:1"#;
    assert_eq!(result.unwrap_err().to_string(), expected_error);
  }

  #[test]
  fn test_error_async_stack() {
    run_in_task(|cx| {
      let mut runtime = JsRuntime::new(RuntimeOptions::default());
      runtime
        .execute(
          "error_async_stack.js",
          r#"
(async () => {
  const p = (async () => {
    await Promise.resolve().then(() => {
      throw new Error("async");
    });
  })();

  try {
    await p;
  } catch (error) {
    console.log(error.stack);
    throw error;
  }
})();"#,
        )
        .unwrap();
      let expected_error = r#"Error: async
    at error_async_stack.js:5:13
    at async error_async_stack.js:4:5
    at async error_async_stack.js:10:5"#;

      match runtime.poll_event_loop(cx) {
        Poll::Ready(Err(e)) => {
          assert_eq!(e.to_string(), expected_error);
        }
        _ => panic!(),
      };
    })
  }

  #[test]
  fn test_core_js_stack_frame() {
    let mut runtime = JsRuntime::new(RuntimeOptions::default());
    // Call non-existent op so we get error from `core.js`
    let error = runtime
      .execute(
        "core_js_stack_frame.js",
        "Deno.core.dispatchByName('non_existent');",
      )
      .unwrap_err();
    let error_string = error.to_string();
    // Test that the script specifier is a URL: `deno:<repo-relative path>`.
    assert!(error_string.contains("deno:core/core.js"));
  }

  #[test]
  fn test_v8_platform() {
    let options = RuntimeOptions {
      v8_platform: Some(v8::new_default_platform()),
      ..Default::default()
    };
    let mut runtime = JsRuntime::new(options);
    runtime.execute("<none>", "").unwrap();
  }
}<|MERGE_RESOLUTION|>--- conflicted
+++ resolved
@@ -156,10 +156,6 @@
   v8::V8::initialize();
 
   let flags = concat!(
-<<<<<<< HEAD
-    " --wasm-test-streaming",
-=======
->>>>>>> 262ee785
     // TODO(ry) This makes WASM compile synchronously. Eventually we should
     // remove this to make it work asynchronously too. But that requires getting
     // PumpMessageLoop and RunMicrotasks setup correctly.
