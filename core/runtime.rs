--- conflicted
+++ resolved
@@ -154,14 +154,8 @@
     .unwrap();
   v8::V8::initialize_platform(v8_platform);
   v8::V8::initialize();
-<<<<<<< HEAD
-  let argv = vec![
-    "".to_string(),
-=======
 
   let flags = concat!(
-    "--wasm-test-streaming",
->>>>>>> b9f758d3
     // TODO(ry) This makes WASM compile synchronously. Eventually we should
     // remove this to make it work asynchronously too. But that requires getting
     // PumpMessageLoop and RunMicrotasks setup correctly.
