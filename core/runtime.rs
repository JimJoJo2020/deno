// Copyright 2018-2021 the Deno authors. All rights reserved. MIT license.

use rusty_v8 as v8;

use crate::bindings;
use crate::error::attach_handle_to_error;
use crate::error::generic_error;
use crate::error::AnyError;
use crate::error::ErrWithV8Handle;
use crate::error::JsError;
use crate::futures::FutureExt;
use crate::module_specifier::ModuleSpecifier;
use crate::modules::LoadState;
use crate::modules::ModuleId;
use crate::modules::ModuleLoadId;
use crate::modules::ModuleLoader;
use crate::modules::ModuleMap;
use crate::modules::ModuleSource;
use crate::modules::NoopModuleLoader;
use crate::modules::PrepareLoadFuture;
use crate::modules::RecursiveModuleLoad;
use crate::ops::*;
use crate::OpPayload;
use crate::OpResponse;
use crate::OpState;
use crate::PromiseId;
use crate::ZeroCopyBuf;
use futures::channel::mpsc;
use futures::future::poll_fn;
use futures::stream::FuturesUnordered;
use futures::stream::StreamExt;
use futures::stream::StreamFuture;
use futures::task::AtomicWaker;
use futures::Future;
use log::debug;
use std::any::Any;
use std::cell::RefCell;
use std::collections::HashMap;
use std::convert::TryFrom;
use std::ffi::c_void;
use std::mem::forget;
use std::option::Option;
use std::pin::Pin;
use std::rc::Rc;
use std::sync::Once;
use std::task::Context;
use std::task::Poll;

type PendingOpFuture = Pin<Box<dyn Future<Output = (PromiseId, OpResponse)>>>;

pub enum Snapshot {
  Static(&'static [u8]),
  JustCreated(v8::StartupData),
  Boxed(Box<[u8]>),
}

pub type JsErrorCreateFn = dyn Fn(JsError) -> AnyError;

pub type GetErrorClassFn =
  &'static dyn for<'e> Fn(&'e AnyError) -> &'static str;

/// Objects that need to live as long as the isolate
#[derive(Default)]
struct IsolateAllocations {
  near_heap_limit_callback_data:
    Option<(Box<RefCell<dyn Any>>, v8::NearHeapLimitCallback)>,
}

/// A single execution context of JavaScript. Corresponds roughly to the "Web
/// Worker" concept in the DOM. A JsRuntime is a Future that can be used with
/// an event loop (Tokio, async_std).
////
/// The JsRuntime future completes when there is an error or when all
/// pending ops have completed.
///
/// Ops are created in JavaScript by calling Deno.core.dispatch(), and in Rust
/// by implementing dispatcher function that takes control buffer and optional zero copy buffer
/// as arguments. An async Op corresponds exactly to a Promise in JavaScript.
pub struct JsRuntime {
  // This is an Option<OwnedIsolate> instead of just OwnedIsolate to workaround
  // an safety issue with SnapshotCreator. See JsRuntime::drop.
  v8_isolate: Option<v8::OwnedIsolate>,
  snapshot_creator: Option<v8::SnapshotCreator>,
  has_snapshotted: bool,
  allocations: IsolateAllocations,
}

struct DynImportModEvaluate {
  module_id: ModuleId,
  promise: v8::Global<v8::Promise>,
  module: v8::Global<v8::Module>,
}

struct ModEvaluate {
  promise: v8::Global<v8::Promise>,
  sender: mpsc::Sender<Result<(), AnyError>>,
}

/// Internal state for JsRuntime which is stored in one of v8::Isolate's
/// embedder slots.
pub(crate) struct JsRuntimeState {
  pub global_context: Option<v8::Global<v8::Context>>,
  pub(crate) js_recv_cb: Option<v8::Global<v8::Function>>,
  pub(crate) js_macrotask_cb: Option<v8::Global<v8::Function>>,
  pub(crate) pending_promise_exceptions:
    HashMap<v8::Global<v8::Promise>, v8::Global<v8::Value>>,
  pending_dyn_mod_evaluate: HashMap<ModuleLoadId, DynImportModEvaluate>,
  pending_mod_evaluate: Option<ModEvaluate>,
  pub(crate) js_error_create_fn: Rc<JsErrorCreateFn>,
  pub(crate) pending_ops: FuturesUnordered<PendingOpFuture>,
  pub(crate) pending_unref_ops: FuturesUnordered<PendingOpFuture>,
  pub(crate) have_unpolled_ops: bool,
  pub(crate) op_state: Rc<RefCell<OpState>>,
  pub loader: Rc<dyn ModuleLoader>,
  pub module_map: ModuleMap,
  pub(crate) dyn_import_map:
    HashMap<ModuleLoadId, v8::Global<v8::PromiseResolver>>,
  preparing_dyn_imports: FuturesUnordered<Pin<Box<PrepareLoadFuture>>>,
  pending_dyn_imports: FuturesUnordered<StreamFuture<RecursiveModuleLoad>>,
  waker: AtomicWaker,
}

impl Drop for JsRuntime {
  fn drop(&mut self) {
    if let Some(creator) = self.snapshot_creator.take() {
      // TODO(ry): in rusty_v8, `SnapShotCreator::get_owned_isolate()` returns
      // a `struct OwnedIsolate` which is not actually owned, hence the need
      // here to leak the `OwnedIsolate` in order to avoid a double free and
      // the segfault that it causes.
      let v8_isolate = self.v8_isolate.take().unwrap();
      forget(v8_isolate);

      // TODO(ry) V8 has a strange assert which prevents a SnapshotCreator from
      // being deallocated if it hasn't created a snapshot yet.
      // https://github.com/v8/v8/blob/73212783fbd534fac76cc4b66aac899c13f71fc8/src/api.cc#L603
      // If that assert is removed, this if guard could be removed.
      // WARNING: There may be false positive LSAN errors here.
      if self.has_snapshotted {
        drop(creator);
      }
    }
  }
}

fn v8_init(v8_platform: Option<v8::UniquePtr<v8::Platform>>) {
  // Include 10MB ICU data file.
  #[repr(C, align(16))]
  struct IcuData([u8; 10413584]);
  static ICU_DATA: IcuData = IcuData(*include_bytes!("icudtl.dat"));
  v8::icu::set_common_data(&ICU_DATA.0).unwrap();

  let v8_platform = v8_platform
    .unwrap_or_else(v8::new_default_platform)
    .unwrap();
  v8::V8::initialize_platform(v8_platform);
  v8::V8::initialize();

  let flags = concat!(
    "--wasm-test-streaming",
    // TODO(ry) This makes WASM compile synchronously. Eventually we should
    // remove this to make it work asynchronously too. But that requires getting
    // PumpMessageLoop and RunMicrotasks setup correctly.
    // See https://github.com/denoland/deno/issues/2544
<<<<<<< HEAD
    "--no-wasm-async-compilation".to_string(),
    "--experimental-wasm-threads".to_string(),
    "--harmony-top-level-await".to_string(),
    "--harmony-import-assertions".to_string(),
    "--no-validate-asm".to_string(),
  ];
  v8::V8::set_flags_from_command_line(argv);
=======
    " --no-wasm-async-compilation",
    " --harmony-top-level-await",
    " --harmony-import-assertions",
    " --no-validate-asm",
  );
  v8::V8::set_flags_from_string(flags);
>>>>>>> b9f758d3
}

#[derive(Default)]
pub struct RuntimeOptions {
  /// Allows a callback to be set whenever a V8 exception is made. This allows
  /// the caller to wrap the JsError into an error. By default this callback
  /// is set to `JsError::create()`.
  pub js_error_create_fn: Option<Rc<JsErrorCreateFn>>,

  /// Allows to map error type to a string "class" used to represent
  /// error in JavaScript.
  pub get_error_class_fn: Option<GetErrorClassFn>,

  /// Implementation of `ModuleLoader` which will be
  /// called when V8 requests to load ES modules.
  ///
  /// If not provided runtime will error if code being
  /// executed tries to load modules.
  pub module_loader: Option<Rc<dyn ModuleLoader>>,

  /// V8 snapshot that should be loaded on startup.
  ///
  /// Currently can't be used with `will_snapshot`.
  pub startup_snapshot: Option<Snapshot>,

  /// Prepare runtime to take snapshot of loaded code.
  ///
  /// Currently can't be used with `startup_snapshot`.
  pub will_snapshot: bool,

  /// Isolate creation parameters.
  pub create_params: Option<v8::CreateParams>,

  /// V8 platform instance to use. Used when Deno initializes V8
  /// (which it only does once), otherwise it's silenty dropped.
  pub v8_platform: Option<v8::UniquePtr<v8::Platform>>,
}

impl JsRuntime {
  /// Only constructor, configuration is done through `options`.
  pub fn new(mut options: RuntimeOptions) -> Self {
    let v8_platform = options.v8_platform.take();

    static DENO_INIT: Once = Once::new();
    DENO_INIT.call_once(move || v8_init(v8_platform));

    let has_startup_snapshot = options.startup_snapshot.is_some();

    let global_context;
    let (mut isolate, maybe_snapshot_creator) = if options.will_snapshot {
      // TODO(ry) Support loading snapshots before snapshotting.
      assert!(options.startup_snapshot.is_none());
      let mut creator =
        v8::SnapshotCreator::new(Some(&bindings::EXTERNAL_REFERENCES));
      let isolate = unsafe { creator.get_owned_isolate() };
      let mut isolate = JsRuntime::setup_isolate(isolate);
      {
        let scope = &mut v8::HandleScope::new(&mut isolate);
        let context = bindings::initialize_context(scope);
        global_context = v8::Global::new(scope, context);
        creator.set_default_context(context);
      }
      (isolate, Some(creator))
    } else {
      let mut params = options
        .create_params
        .take()
        .unwrap_or_else(v8::Isolate::create_params)
        .external_references(&**bindings::EXTERNAL_REFERENCES);
      let snapshot_loaded = if let Some(snapshot) = options.startup_snapshot {
        params = match snapshot {
          Snapshot::Static(data) => params.snapshot_blob(data),
          Snapshot::JustCreated(data) => params.snapshot_blob(data),
          Snapshot::Boxed(data) => params.snapshot_blob(data),
        };
        true
      } else {
        false
      };

      let isolate = v8::Isolate::new(params);
      let mut isolate = JsRuntime::setup_isolate(isolate);
      {
        let scope = &mut v8::HandleScope::new(&mut isolate);
        let context = if snapshot_loaded {
          v8::Context::new(scope)
        } else {
          // If no snapshot is provided, we initialize the context with empty
          // main source code and source maps.
          bindings::initialize_context(scope)
        };
        global_context = v8::Global::new(scope, context);
      }
      (isolate, None)
    };

    let loader = options
      .module_loader
      .unwrap_or_else(|| Rc::new(NoopModuleLoader));

    let js_error_create_fn = options
      .js_error_create_fn
      .unwrap_or_else(|| Rc::new(JsError::create));
    let mut op_state = OpState::new();

    if let Some(get_error_class_fn) = options.get_error_class_fn {
      op_state.get_error_class_fn = get_error_class_fn;
    }

    isolate.set_slot(Rc::new(RefCell::new(JsRuntimeState {
      global_context: Some(global_context),
      pending_promise_exceptions: HashMap::new(),
      pending_dyn_mod_evaluate: HashMap::new(),
      pending_mod_evaluate: None,
      js_recv_cb: None,
      js_macrotask_cb: None,
      js_error_create_fn,
      pending_ops: FuturesUnordered::new(),
      pending_unref_ops: FuturesUnordered::new(),
      op_state: Rc::new(RefCell::new(op_state)),
      have_unpolled_ops: false,
      module_map: ModuleMap::new(),
      loader,
      dyn_import_map: HashMap::new(),
      preparing_dyn_imports: FuturesUnordered::new(),
      pending_dyn_imports: FuturesUnordered::new(),
      waker: AtomicWaker::new(),
    })));

    let mut js_runtime = Self {
      v8_isolate: Some(isolate),
      snapshot_creator: maybe_snapshot_creator,
      has_snapshotted: false,
      allocations: IsolateAllocations::default(),
    };

    if !has_startup_snapshot {
      js_runtime.js_init();
    }

    if !options.will_snapshot {
      js_runtime.core_js_init();
    }

    js_runtime
  }

  pub fn global_context(&mut self) -> v8::Global<v8::Context> {
    let state = Self::state(self.v8_isolate());
    let state = state.borrow();
    state.global_context.clone().unwrap()
  }

  pub fn v8_isolate(&mut self) -> &mut v8::OwnedIsolate {
    self.v8_isolate.as_mut().unwrap()
  }

  fn setup_isolate(mut isolate: v8::OwnedIsolate) -> v8::OwnedIsolate {
    isolate.set_capture_stack_trace_for_uncaught_exceptions(true, 10);
    isolate.set_promise_reject_callback(bindings::promise_reject_callback);
    isolate.set_host_initialize_import_meta_object_callback(
      bindings::host_initialize_import_meta_object_callback,
    );
    isolate.set_host_import_module_dynamically_callback(
      bindings::host_import_module_dynamically_callback,
    );
    isolate
  }

  pub(crate) fn state(isolate: &v8::Isolate) -> Rc<RefCell<JsRuntimeState>> {
    let s = isolate.get_slot::<Rc<RefCell<JsRuntimeState>>>().unwrap();
    s.clone()
  }

  /// Executes a JavaScript code to provide Deno.core and error reporting.
  ///
  /// This function can be called during snapshotting.
  fn js_init(&mut self) {
    self
      .execute("deno:core/core.js", include_str!("core.js"))
      .unwrap();
    self
      .execute("deno:core/error.js", include_str!("error.js"))
      .unwrap();
  }

  /// Executes JavaScript code to initialize core.js,
  /// specifically the js_recv_cb setter
  ///
  /// This function mustn't be called during snapshotting.
  fn core_js_init(&mut self) {
    self
      .execute("deno:core/init.js", "Deno.core.init()")
      .unwrap();
  }

  /// Returns the runtime's op state, which can be used to maintain ops
  /// and access resources between op calls.
  pub fn op_state(&mut self) -> Rc<RefCell<OpState>> {
    let state_rc = Self::state(self.v8_isolate());
    let state = state_rc.borrow();
    state.op_state.clone()
  }

  /// Executes traditional JavaScript code (traditional = not ES modules)
  ///
  /// The execution takes place on the current global context, so it is possible
  /// to maintain local JS state and invoke this method multiple times.
  ///
  /// `AnyError` can be downcast to a type that exposes additional information
  /// about the V8 exception. By default this type is `JsError`, however it may
  /// be a different type if `RuntimeOptions::js_error_create_fn` has been set.
  pub fn execute(
    &mut self,
    js_filename: &str,
    js_source: &str,
  ) -> Result<(), AnyError> {
    let context = self.global_context();

    let scope = &mut v8::HandleScope::with_context(self.v8_isolate(), context);

    let source = v8::String::new(scope, js_source).unwrap();
    let name = v8::String::new(scope, js_filename).unwrap();
    let origin = bindings::script_origin(scope, name);

    let tc_scope = &mut v8::TryCatch::new(scope);

    let script = match v8::Script::compile(tc_scope, source, Some(&origin)) {
      Some(script) => script,
      None => {
        let exception = tc_scope.exception().unwrap();
        return exception_to_err_result(tc_scope, exception, false);
      }
    };

    match script.run(tc_scope) {
      Some(_) => Ok(()),
      None => {
        assert!(tc_scope.has_caught());
        let exception = tc_scope.exception().unwrap();
        exception_to_err_result(tc_scope, exception, false)
      }
    }
  }

  /// Takes a snapshot. The isolate should have been created with will_snapshot
  /// set to true.
  ///
  /// `AnyError` can be downcast to a type that exposes additional information
  /// about the V8 exception. By default this type is `JsError`, however it may
  /// be a different type if `RuntimeOptions::js_error_create_fn` has been set.
  pub fn snapshot(&mut self) -> v8::StartupData {
    assert!(self.snapshot_creator.is_some());
    let state = Self::state(self.v8_isolate());

    // Note: create_blob() method must not be called from within a HandleScope.
    // TODO(piscisaureus): The rusty_v8 type system should enforce this.
    state.borrow_mut().global_context.take();

    std::mem::take(&mut state.borrow_mut().module_map);

    let snapshot_creator = self.snapshot_creator.as_mut().unwrap();
    let snapshot = snapshot_creator
      .create_blob(v8::FunctionCodeHandling::Keep)
      .unwrap();
    self.has_snapshotted = true;

    snapshot
  }

  /// Registers an op that can be called from JavaScript.
  ///
  /// The _op_ mechanism allows to expose Rust functions to the JS runtime,
  /// which can be called using the provided `name`.
  ///
  /// This function provides byte-level bindings. To pass data via JSON, the
  /// following functions can be passed as an argument for `op_fn`:
  /// * [op_sync()](fn.op_sync.html)
  /// * [op_async()](fn.op_async.html)
  pub fn register_op<F>(&mut self, name: &str, op_fn: F) -> OpId
  where
    F: Fn(Rc<RefCell<OpState>>, OpPayload, Option<ZeroCopyBuf>) -> Op + 'static,
  {
    Self::state(self.v8_isolate())
      .borrow_mut()
      .op_state
      .borrow_mut()
      .op_table
      .register_op(name, op_fn)
  }

  /// Registers a callback on the isolate when the memory limits are approached.
  /// Use this to prevent V8 from crashing the process when reaching the limit.
  ///
  /// Calls the closure with the current heap limit and the initial heap limit.
  /// The return value of the closure is set as the new limit.
  pub fn add_near_heap_limit_callback<C>(&mut self, cb: C)
  where
    C: FnMut(usize, usize) -> usize + 'static,
  {
    let boxed_cb = Box::new(RefCell::new(cb));
    let data = boxed_cb.as_ptr() as *mut c_void;

    let prev = self
      .allocations
      .near_heap_limit_callback_data
      .replace((boxed_cb, near_heap_limit_callback::<C>));
    if let Some((_, prev_cb)) = prev {
      self
        .v8_isolate()
        .remove_near_heap_limit_callback(prev_cb, 0);
    }

    self
      .v8_isolate()
      .add_near_heap_limit_callback(near_heap_limit_callback::<C>, data);
  }

  pub fn remove_near_heap_limit_callback(&mut self, heap_limit: usize) {
    if let Some((_, cb)) = self.allocations.near_heap_limit_callback_data.take()
    {
      self
        .v8_isolate()
        .remove_near_heap_limit_callback(cb, heap_limit);
    }
  }

  /// Runs event loop to completion
  ///
  /// This future resolves when:
  ///  - there are no more pending dynamic imports
  ///  - there are no more pending ops
  pub async fn run_event_loop(&mut self) -> Result<(), AnyError> {
    poll_fn(|cx| self.poll_event_loop(cx)).await
  }

  /// Runs a single tick of event loop
  pub fn poll_event_loop(
    &mut self,
    cx: &mut Context,
  ) -> Poll<Result<(), AnyError>> {
    let state_rc = Self::state(self.v8_isolate());
    {
      let state = state_rc.borrow();
      state.waker.register(cx.waker());
    }

    // Ops
    {
      let async_responses = self.poll_pending_ops(cx);
      self.async_op_response(async_responses)?;
      self.drain_macrotasks()?;
      self.check_promise_exceptions()?;
    }

    // Dynamic module loading - ie. modules loaded using "import()"
    {
      let poll_imports = self.prepare_dyn_imports(cx)?;
      assert!(poll_imports.is_ready());

      let poll_imports = self.poll_dyn_imports(cx)?;
      assert!(poll_imports.is_ready());

      self.evaluate_dyn_imports();

      self.check_promise_exceptions()?;
    }

    // Top level module
    self.evaluate_pending_module();

    let state = state_rc.borrow();
    let has_pending_ops = !state.pending_ops.is_empty();

    let has_pending_dyn_imports = !{
      state.preparing_dyn_imports.is_empty()
        && state.pending_dyn_imports.is_empty()
    };
    let has_pending_dyn_module_evaluation =
      !state.pending_dyn_mod_evaluate.is_empty();
    let has_pending_module_evaluation = state.pending_mod_evaluate.is_some();

    if !has_pending_ops
      && !has_pending_dyn_imports
      && !has_pending_dyn_module_evaluation
      && !has_pending_module_evaluation
    {
      return Poll::Ready(Ok(()));
    }

    // Check if more async ops have been dispatched
    // during this turn of event loop.
    if state.have_unpolled_ops {
      state.waker.wake();
    }

    if has_pending_module_evaluation {
      if has_pending_ops
        || has_pending_dyn_imports
        || has_pending_dyn_module_evaluation
      {
        // pass, will be polled again
      } else {
        let msg = "Module evaluation is still pending but there are no pending ops or dynamic imports. This situation is often caused by unresolved promise.";
        return Poll::Ready(Err(generic_error(msg)));
      }
    }

    if has_pending_dyn_module_evaluation {
      if has_pending_ops || has_pending_dyn_imports {
        // pass, will be polled again
      } else {
        let msg = "Dynamically imported module evaluation is still pending but there are no pending ops. This situation is often caused by unresolved promise.";
        return Poll::Ready(Err(generic_error(msg)));
      }
    }

    Poll::Pending
  }
}

extern "C" fn near_heap_limit_callback<F>(
  data: *mut c_void,
  current_heap_limit: usize,
  initial_heap_limit: usize,
) -> usize
where
  F: FnMut(usize, usize) -> usize,
{
  let callback = unsafe { &mut *(data as *mut F) };
  callback(current_heap_limit, initial_heap_limit)
}

impl JsRuntimeState {
  // Called by V8 during `Isolate::mod_instantiate`.
  pub fn dyn_import_cb(
    &mut self,
    resolver_handle: v8::Global<v8::PromiseResolver>,
    specifier: &str,
    referrer: &str,
  ) {
    debug!("dyn_import specifier {} referrer {} ", specifier, referrer);

    let load = RecursiveModuleLoad::dynamic_import(
      self.op_state.clone(),
      specifier,
      referrer,
      self.loader.clone(),
    );
    self.dyn_import_map.insert(load.id, resolver_handle);
    self.waker.wake();
    let fut = load.prepare().boxed_local();
    self.preparing_dyn_imports.push(fut);
  }
}

pub(crate) fn exception_to_err_result<'s, T>(
  scope: &mut v8::HandleScope<'s>,
  exception: v8::Local<v8::Value>,
  in_promise: bool,
) -> Result<T, AnyError> {
  let is_terminating_exception = scope.is_execution_terminating();
  let mut exception = exception;

  if is_terminating_exception {
    // TerminateExecution was called. Cancel exception termination so that the
    // exception can be created..
    scope.cancel_terminate_execution();

    // Maybe make a new exception object.
    if exception.is_null_or_undefined() {
      let message = v8::String::new(scope, "execution terminated").unwrap();
      exception = v8::Exception::error(scope, message);
    }
  }

  let mut js_error = JsError::from_v8_exception(scope, exception);
  if in_promise {
    js_error.message = format!(
      "Uncaught (in promise) {}",
      js_error.message.trim_start_matches("Uncaught ")
    );
  }

  let state_rc = JsRuntime::state(scope);
  let state = state_rc.borrow();
  let js_error = (state.js_error_create_fn)(js_error);

  if is_terminating_exception {
    // Re-enable exception termination.
    scope.terminate_execution();
  }

  Err(js_error)
}

// Related to module loading
impl JsRuntime {
  /// Low-level module creation.
  ///
  /// Called during module loading or dynamic import loading.
  fn mod_new(
    &mut self,
    main: bool,
    name: &str,
    source: &str,
  ) -> Result<ModuleId, AnyError> {
    let state_rc = Self::state(self.v8_isolate());
    let context = self.global_context();
    let scope = &mut v8::HandleScope::with_context(self.v8_isolate(), context);

    let name_str = v8::String::new(scope, name).unwrap();
    let source_str = v8::String::new(scope, source).unwrap();

    let origin = bindings::module_origin(scope, name_str);
    let source = v8::script_compiler::Source::new(source_str, Some(&origin));

    let tc_scope = &mut v8::TryCatch::new(scope);

    let maybe_module = v8::script_compiler::compile_module(tc_scope, source);

    if tc_scope.has_caught() {
      assert!(maybe_module.is_none());
      let e = tc_scope.exception().unwrap();
      return exception_to_err_result(tc_scope, e, false);
    }

    let module = maybe_module.unwrap();

    let mut import_specifiers: Vec<ModuleSpecifier> = vec![];
    let module_requests = module.get_module_requests();
    for i in 0..module_requests.length() {
      let module_request = v8::Local::<v8::ModuleRequest>::try_from(
        module_requests.get(tc_scope, i).unwrap(),
      )
      .unwrap();
      let import_specifier = module_request
        .get_specifier()
        .to_rust_string_lossy(tc_scope);
      let state = state_rc.borrow();
      let module_specifier = state.loader.resolve(
        state.op_state.clone(),
        &import_specifier,
        name,
        false,
      )?;
      import_specifiers.push(module_specifier);
    }

    let id = state_rc.borrow_mut().module_map.register(
      name,
      main,
      v8::Global::<v8::Module>::new(tc_scope, module),
      import_specifiers,
    );

    Ok(id)
  }

  /// Instantiates a ES module
  ///
  /// `AnyError` can be downcast to a type that exposes additional information
  /// about the V8 exception. By default this type is `JsError`, however it may
  /// be a different type if `RuntimeOptions::js_error_create_fn` has been set.
  fn mod_instantiate(&mut self, id: ModuleId) -> Result<(), AnyError> {
    let state_rc = Self::state(self.v8_isolate());
    let context = self.global_context();

    let scope = &mut v8::HandleScope::with_context(self.v8_isolate(), context);
    let tc_scope = &mut v8::TryCatch::new(scope);

    let module = state_rc
      .borrow()
      .module_map
      .get_handle(id)
      .map(|handle| v8::Local::new(tc_scope, handle))
      .expect("ModuleInfo not found");

    if module.get_status() == v8::ModuleStatus::Errored {
      let exception = module.get_exception();
      exception_to_err_result(tc_scope, exception, false)
        .map_err(|err| attach_handle_to_error(tc_scope, err, exception))
    } else {
      let instantiate_result =
        module.instantiate_module(tc_scope, bindings::module_resolve_callback);
      match instantiate_result {
        Some(_) => Ok(()),
        None => {
          let exception = tc_scope.exception().unwrap();
          exception_to_err_result(tc_scope, exception, false)
            .map_err(|err| attach_handle_to_error(tc_scope, err, exception))
        }
      }
    }
  }

  /// Evaluates an already instantiated ES module.
  ///
  /// `AnyError` can be downcast to a type that exposes additional information
  /// about the V8 exception. By default this type is `JsError`, however it may
  /// be a different type if `RuntimeOptions::js_error_create_fn` has been set.
  pub fn dyn_mod_evaluate(
    &mut self,
    load_id: ModuleLoadId,
    id: ModuleId,
  ) -> Result<(), AnyError> {
    let state_rc = Self::state(self.v8_isolate());
    let context = self.global_context();
    let context1 = self.global_context();

    let module_handle = state_rc
      .borrow()
      .module_map
      .get_handle(id)
      .expect("ModuleInfo not found");

    let status = {
      let scope =
        &mut v8::HandleScope::with_context(self.v8_isolate(), context);
      let module = module_handle.get(scope);
      module.get_status()
    };

    match status {
      v8::ModuleStatus::Instantiated | v8::ModuleStatus::Evaluated => {}
      _ => return Ok(()),
    }

    // IMPORTANT: Top-level-await is enabled, which means that return value
    // of module evaluation is a promise.
    //
    // This promise is internal, and not the same one that gets returned to
    // the user. We add an empty `.catch()` handler so that it does not result
    // in an exception if it rejects. That will instead happen for the other
    // promise if not handled by the user.
    //
    // For more details see:
    // https://github.com/denoland/deno/issues/4908
    // https://v8.dev/features/top-level-await#module-execution-order
    let scope = &mut v8::HandleScope::with_context(self.v8_isolate(), context1);
    let module = v8::Local::new(scope, &module_handle);
    let maybe_value = module.evaluate(scope);

    // Update status after evaluating.
    let status = module.get_status();

    if let Some(value) = maybe_value {
      assert!(
        status == v8::ModuleStatus::Evaluated
          || status == v8::ModuleStatus::Errored
      );
      let promise = v8::Local::<v8::Promise>::try_from(value)
        .expect("Expected to get promise as module evaluation result");
      let empty_fn = |_scope: &mut v8::HandleScope,
                      _args: v8::FunctionCallbackArguments,
                      _rv: v8::ReturnValue| {};
      let empty_fn = v8::FunctionTemplate::new(scope, empty_fn);
      let empty_fn = empty_fn.get_function(scope).unwrap();
      promise.catch(scope, empty_fn);
      let mut state = state_rc.borrow_mut();
      let promise_global = v8::Global::new(scope, promise);
      let module_global = v8::Global::new(scope, module);

      let dyn_import_mod_evaluate = DynImportModEvaluate {
        module_id: id,
        promise: promise_global,
        module: module_global,
      };

      state
        .pending_dyn_mod_evaluate
        .insert(load_id, dyn_import_mod_evaluate);
    } else {
      assert!(status == v8::ModuleStatus::Errored);
    }

    Ok(())
  }

  // TODO(bartlomieju): make it return `ModuleEvaluationFuture`?
  /// Evaluates an already instantiated ES module.
  ///
  /// Returns a receiver handle that resolves when module promise resolves.
  /// Implementors must manually call `run_event_loop()` to drive module
  /// evaluation future.
  ///
  /// `AnyError` can be downcast to a type that exposes additional information
  /// about the V8 exception. By default this type is `JsError`, however it may
  /// be a different type if `RuntimeOptions::js_error_create_fn` has been set.
  ///
  /// This function panics if module has not been instantiated.
  pub fn mod_evaluate(
    &mut self,
    id: ModuleId,
  ) -> mpsc::Receiver<Result<(), AnyError>> {
    let state_rc = Self::state(self.v8_isolate());
    let context = self.global_context();

    let scope = &mut v8::HandleScope::with_context(self.v8_isolate(), context);

    let module = state_rc
      .borrow()
      .module_map
      .get_handle(id)
      .map(|handle| v8::Local::new(scope, handle))
      .expect("ModuleInfo not found");
    let mut status = module.get_status();
    assert_eq!(status, v8::ModuleStatus::Instantiated);

    let (sender, receiver) = mpsc::channel(1);

    // IMPORTANT: Top-level-await is enabled, which means that return value
    // of module evaluation is a promise.
    //
    // Because that promise is created internally by V8, when error occurs during
    // module evaluation the promise is rejected, and since the promise has no rejection
    // handler it will result in call to `bindings::promise_reject_callback` adding
    // the promise to pending promise rejection table - meaning JsRuntime will return
    // error on next poll().
    //
    // This situation is not desirable as we want to manually return error at the
    // end of this function to handle it further. It means we need to manually
    // remove this promise from pending promise rejection table.
    //
    // For more details see:
    // https://github.com/denoland/deno/issues/4908
    // https://v8.dev/features/top-level-await#module-execution-order
    let maybe_value = module.evaluate(scope);

    // Update status after evaluating.
    status = module.get_status();

    if let Some(value) = maybe_value {
      assert!(
        status == v8::ModuleStatus::Evaluated
          || status == v8::ModuleStatus::Errored
      );
      let promise = v8::Local::<v8::Promise>::try_from(value)
        .expect("Expected to get promise as module evaluation result");
      let promise_global = v8::Global::new(scope, promise);
      let mut state = state_rc.borrow_mut();
      state.pending_promise_exceptions.remove(&promise_global);
      let promise_global = v8::Global::new(scope, promise);
      assert!(
        state.pending_mod_evaluate.is_none(),
        "There is already pending top level module evaluation"
      );

      state.pending_mod_evaluate = Some(ModEvaluate {
        promise: promise_global,
        sender,
      });
      scope.perform_microtask_checkpoint();
    } else {
      assert!(status == v8::ModuleStatus::Errored);
    }

    receiver
  }

  fn dyn_import_error(&mut self, id: ModuleLoadId, err: AnyError) {
    let state_rc = Self::state(self.v8_isolate());
    let context = self.global_context();

    let scope = &mut v8::HandleScope::with_context(self.v8_isolate(), context);

    let resolver_handle = state_rc
      .borrow_mut()
      .dyn_import_map
      .remove(&id)
      .expect("Invalid dyn import id");
    let resolver = resolver_handle.get(scope);

    let exception = err
      .downcast_ref::<ErrWithV8Handle>()
      .map(|err| err.get_handle(scope))
      .unwrap_or_else(|| {
        let message = err.to_string();
        let message = v8::String::new(scope, &message).unwrap();
        v8::Exception::type_error(scope, message)
      });

    resolver.reject(scope, exception).unwrap();
    scope.perform_microtask_checkpoint();
  }

  fn dyn_import_done(&mut self, id: ModuleLoadId, mod_id: ModuleId) {
    let state_rc = Self::state(self.v8_isolate());
    let context = self.global_context();

    debug!("dyn_import_done {} {:?}", id, mod_id);
    let scope = &mut v8::HandleScope::with_context(self.v8_isolate(), context);

    let resolver_handle = state_rc
      .borrow_mut()
      .dyn_import_map
      .remove(&id)
      .expect("Invalid dyn import id");
    let resolver = resolver_handle.get(scope);

    let module = {
      let state = state_rc.borrow();
      state
        .module_map
        .get_handle(mod_id)
        .map(|handle| v8::Local::new(scope, handle))
        .expect("Dyn import module info not found")
    };
    // Resolution success
    assert_eq!(module.get_status(), v8::ModuleStatus::Evaluated);

    let module_namespace = module.get_module_namespace();
    resolver.resolve(scope, module_namespace).unwrap();
    scope.perform_microtask_checkpoint();
  }

  fn prepare_dyn_imports(
    &mut self,
    cx: &mut Context,
  ) -> Poll<Result<(), AnyError>> {
    let state_rc = Self::state(self.v8_isolate());

    if state_rc.borrow().preparing_dyn_imports.is_empty() {
      return Poll::Ready(Ok(()));
    }

    loop {
      let r = {
        let mut state = state_rc.borrow_mut();
        state.preparing_dyn_imports.poll_next_unpin(cx)
      };
      match r {
        Poll::Pending | Poll::Ready(None) => {
          // There are no active dynamic import loaders, or none are ready.
          return Poll::Ready(Ok(()));
        }
        Poll::Ready(Some(prepare_poll)) => {
          let dyn_import_id = prepare_poll.0;
          let prepare_result = prepare_poll.1;

          match prepare_result {
            Ok(load) => {
              let state = state_rc.borrow_mut();
              state.pending_dyn_imports.push(load.into_future());
            }
            Err(err) => {
              self.dyn_import_error(dyn_import_id, err);
            }
          }
        }
      }
    }
  }

  fn poll_dyn_imports(
    &mut self,
    cx: &mut Context,
  ) -> Poll<Result<(), AnyError>> {
    let state_rc = Self::state(self.v8_isolate());

    if state_rc.borrow().pending_dyn_imports.is_empty() {
      return Poll::Ready(Ok(()));
    }

    loop {
      let poll_result = {
        let mut state = state_rc.borrow_mut();
        state.pending_dyn_imports.poll_next_unpin(cx)
      };

      match poll_result {
        Poll::Pending | Poll::Ready(None) => {
          // There are no active dynamic import loaders, or none are ready.
          return Poll::Ready(Ok(()));
        }
        Poll::Ready(Some(load_stream_poll)) => {
          let maybe_result = load_stream_poll.0;
          let mut load = load_stream_poll.1;
          let dyn_import_id = load.id;

          if let Some(load_stream_result) = maybe_result {
            match load_stream_result {
              Ok(info) => {
                // A module (not necessarily the one dynamically imported) has been
                // fetched. Create and register it, and if successful, poll for the
                // next recursive-load event related to this dynamic import.
                match self.register_during_load(info, &mut load) {
                  Ok(()) => {
                    // Keep importing until it's fully drained
                    let state = state_rc.borrow_mut();
                    state.pending_dyn_imports.push(load.into_future());
                  }
                  Err(err) => self.dyn_import_error(dyn_import_id, err),
                }
              }
              Err(err) => {
                // A non-javascript error occurred; this could be due to a an invalid
                // module specifier, or a problem with the source map, or a failure
                // to fetch the module source code.
                self.dyn_import_error(dyn_import_id, err)
              }
            }
          } else {
            // The top-level module from a dynamic import has been instantiated.
            // Load is done.
            let module_id = load.root_module_id.unwrap();
            let result = self.mod_instantiate(module_id);
            if let Err(err) = result {
              self.dyn_import_error(dyn_import_id, err);
            }
            self.dyn_mod_evaluate(dyn_import_id, module_id)?;
          }
        }
      }
    }
  }

  /// "deno_core" runs V8 with "--harmony-top-level-await"
  /// flag on - it means that each module evaluation returns a promise
  /// from V8.
  ///
  /// This promise resolves after all dependent modules have also
  /// resolved. Each dependent module may perform calls to "import()" and APIs
  /// using async ops will add futures to the runtime's event loop.
  /// It means that the promise returned from module evaluation will
  /// resolve only after all futures in the event loop are done.
  ///
  /// Thus during turn of event loop we need to check if V8 has
  /// resolved or rejected the promise. If the promise is still pending
  /// then another turn of event loop must be performed.
  fn evaluate_pending_module(&mut self) {
    let state_rc = Self::state(self.v8_isolate());

    let context = self.global_context();
    {
      let scope =
        &mut v8::HandleScope::with_context(self.v8_isolate(), context);

      let mut state = state_rc.borrow_mut();

      if let Some(module_evaluation) = state.pending_mod_evaluate.as_ref() {
        let promise = module_evaluation.promise.get(scope);
        let mut sender = module_evaluation.sender.clone();
        let promise_state = promise.state();

        match promise_state {
          v8::PromiseState::Pending => {
            // pass, poll_event_loop will decide if
            // runtime would be woken soon
          }
          v8::PromiseState::Fulfilled => {
            state.pending_mod_evaluate.take();
            scope.perform_microtask_checkpoint();
            // Receiver end might have been already dropped, ignore the result
            let _ = sender.try_send(Ok(()));
          }
          v8::PromiseState::Rejected => {
            let exception = promise.result(scope);
            state.pending_mod_evaluate.take();
            drop(state);
            scope.perform_microtask_checkpoint();
            let err1 = exception_to_err_result::<()>(scope, exception, false)
              .map_err(|err| attach_handle_to_error(scope, err, exception))
              .unwrap_err();
            // Receiver end might have been already dropped, ignore the result
            let _ = sender.try_send(Err(err1));
          }
        }
      }
    };
  }

  fn evaluate_dyn_imports(&mut self) {
    let state_rc = Self::state(self.v8_isolate());

    loop {
      let context = self.global_context();
      let maybe_result = {
        let scope =
          &mut v8::HandleScope::with_context(self.v8_isolate(), context);

        let mut state = state_rc.borrow_mut();
        if let Some(&dyn_import_id) =
          state.pending_dyn_mod_evaluate.keys().next()
        {
          let handle = state
            .pending_dyn_mod_evaluate
            .remove(&dyn_import_id)
            .unwrap();
          drop(state);

          let module_id = handle.module_id;
          let promise = handle.promise.get(scope);
          let _module = handle.module.get(scope);

          let promise_state = promise.state();

          match promise_state {
            v8::PromiseState::Pending => {
              state_rc
                .borrow_mut()
                .pending_dyn_mod_evaluate
                .insert(dyn_import_id, handle);
              None
            }
            v8::PromiseState::Fulfilled => Some(Ok((dyn_import_id, module_id))),
            v8::PromiseState::Rejected => {
              let exception = promise.result(scope);
              let err1 = exception_to_err_result::<()>(scope, exception, false)
                .map_err(|err| attach_handle_to_error(scope, err, exception))
                .unwrap_err();
              Some(Err((dyn_import_id, err1)))
            }
          }
        } else {
          None
        }
      };

      if let Some(result) = maybe_result {
        match result {
          Ok((dyn_import_id, module_id)) => {
            self.dyn_import_done(dyn_import_id, module_id);
          }
          Err((dyn_import_id, err1)) => {
            self.dyn_import_error(dyn_import_id, err1);
          }
        }
      } else {
        break;
      }
    }
  }

  fn register_during_load(
    &mut self,
    info: ModuleSource,
    load: &mut RecursiveModuleLoad,
  ) -> Result<(), AnyError> {
    let ModuleSource {
      code,
      module_url_specified,
      module_url_found,
    } = info;

    let is_main =
      load.state == LoadState::LoadingRoot && !load.is_dynamic_import();
    let referrer_specifier = crate::resolve_url(&module_url_found).unwrap();

    let state_rc = Self::state(self.v8_isolate());
    // #A There are 3 cases to handle at this moment:
    // 1. Source code resolved result have the same module name as requested
    //    and is not yet registered
    //     -> register
    // 2. Source code resolved result have a different name as requested:
    //   2a. The module with resolved module name has been registered
    //     -> alias
    //   2b. The module with resolved module name has not yet been registered
    //     -> register & alias

    // If necessary, register an alias.
    if module_url_specified != module_url_found {
      let mut state = state_rc.borrow_mut();
      state
        .module_map
        .alias(&module_url_specified, &module_url_found);
    }

    let maybe_mod_id = {
      let state = state_rc.borrow();
      state.module_map.get_id(&module_url_found)
    };

    let module_id = match maybe_mod_id {
      Some(id) => {
        // Module has already been registered.
        debug!(
          "Already-registered module fetched again: {}",
          module_url_found
        );
        id
      }
      // Module not registered yet, do it now.
      None => self.mod_new(is_main, &module_url_found, &code)?,
    };

    // Now we must iterate over all imports of the module and load them.
    let imports = {
      let state_rc = Self::state(self.v8_isolate());
      let state = state_rc.borrow();
      state.module_map.get_children(module_id).unwrap().clone()
    };

    for module_specifier in imports {
      let is_registered = {
        let state_rc = Self::state(self.v8_isolate());
        let state = state_rc.borrow();
        state.module_map.is_registered(&module_specifier)
      };
      if !is_registered {
        load
          .add_import(module_specifier.to_owned(), referrer_specifier.clone());
      }
    }

    // If we just finished loading the root module, store the root module id.
    if load.state == LoadState::LoadingRoot {
      load.root_module_id = Some(module_id);
      load.state = LoadState::LoadingImports;
    }

    if load.pending.is_empty() {
      load.state = LoadState::Done;
    }

    Ok(())
  }

  /// Asynchronously load specified module and all of its dependencies
  ///
  /// User must call `JsRuntime::mod_evaluate` with returned `ModuleId`
  /// manually after load is finished.
  pub async fn load_module(
    &mut self,
    specifier: &ModuleSpecifier,
    code: Option<String>,
  ) -> Result<ModuleId, AnyError> {
    let loader = {
      let state_rc = Self::state(self.v8_isolate());
      let state = state_rc.borrow();
      state.loader.clone()
    };

    let load = RecursiveModuleLoad::main(
      self.op_state(),
      &specifier.to_string(),
      code,
      loader,
    );
    let (_load_id, prepare_result) = load.prepare().await;

    let mut load = prepare_result?;

    while let Some(info_result) = load.next().await {
      let info = info_result?;
      self.register_during_load(info, &mut load)?;
    }

    let root_id = load.root_module_id.expect("Root module id empty");
    self.mod_instantiate(root_id).map(|_| root_id)
  }

  fn poll_pending_ops(
    &mut self,
    cx: &mut Context,
  ) -> Vec<(PromiseId, OpResponse)> {
    let state_rc = Self::state(self.v8_isolate());
    let mut async_responses: Vec<(PromiseId, OpResponse)> = Vec::new();

    let mut state = state_rc.borrow_mut();

    // Now handle actual ops.
    state.have_unpolled_ops = false;

    loop {
      let pending_r = state.pending_ops.poll_next_unpin(cx);
      match pending_r {
        Poll::Ready(None) => break,
        Poll::Pending => break,
        Poll::Ready(Some((promise_id, resp))) => {
          async_responses.push((promise_id, resp));
        }
      };
    }

    loop {
      let unref_r = state.pending_unref_ops.poll_next_unpin(cx);
      match unref_r {
        Poll::Ready(None) => break,
        Poll::Pending => break,
        Poll::Ready(Some((promise_id, resp))) => {
          async_responses.push((promise_id, resp));
        }
      };
    }

    async_responses
  }

  fn check_promise_exceptions(&mut self) -> Result<(), AnyError> {
    let state_rc = Self::state(self.v8_isolate());
    let mut state = state_rc.borrow_mut();

    if state.pending_promise_exceptions.is_empty() {
      return Ok(());
    }

    let key = {
      state
        .pending_promise_exceptions
        .keys()
        .next()
        .unwrap()
        .clone()
    };
    let handle = state.pending_promise_exceptions.remove(&key).unwrap();
    drop(state);

    let context = self.global_context();
    let scope = &mut v8::HandleScope::with_context(self.v8_isolate(), context);

    let exception = v8::Local::new(scope, handle);
    exception_to_err_result(scope, exception, true)
  }

  // Send finished responses to JS
  fn async_op_response(
    &mut self,
    async_responses: Vec<(PromiseId, OpResponse)>,
  ) -> Result<(), AnyError> {
    let state_rc = Self::state(self.v8_isolate());

    let async_responses_size = async_responses.len();
    if async_responses_size == 0 {
      return Ok(());
    }

    // FIXME(bartlomieju): without check above this call would panic
    // because of lazy initialization in core.js. It seems this lazy initialization
    // hides unnecessary complexity.
    let js_recv_cb_handle = state_rc
      .borrow()
      .js_recv_cb
      .clone()
      .expect("Deno.core.recv has not been called.");

    let context = self.global_context();
    let scope = &mut v8::HandleScope::with_context(self.v8_isolate(), context);

    // We return async responses to JS in unbounded batches (may change),
    // each batch is a flat vector of tuples:
    // `[promise_id1, op_result1, promise_id2, op_result2, ...]`
    // promise_id is a simple integer, op_result is an ops::OpResult
    // which contains a value OR an error, encoded as a tuple.
    // This batch is received in JS via the special `arguments` variable
    // and then each tuple is used to resolve or reject promises
    let mut args: Vec<v8::Local<v8::Value>> =
      Vec::with_capacity(2 * async_responses_size);
    for overflown_response in async_responses {
      let (promise_id, resp) = overflown_response;
      args.push(v8::Integer::new(scope, promise_id as i32).into());
      args.push(match resp {
        OpResponse::Value(value) => value.to_v8(scope).unwrap(),
        OpResponse::Buffer(buf) => {
          bindings::boxed_slice_to_uint8array(scope, buf).into()
        }
      });
    }

    let tc_scope = &mut v8::TryCatch::new(scope);
    let js_recv_cb = js_recv_cb_handle.get(tc_scope);
    let this = v8::undefined(tc_scope).into();
    js_recv_cb.call(tc_scope, this, args.as_slice());

    match tc_scope.exception() {
      None => Ok(()),
      Some(exception) => exception_to_err_result(tc_scope, exception, false),
    }
  }

  fn drain_macrotasks(&mut self) -> Result<(), AnyError> {
    let js_macrotask_cb_handle =
      match &Self::state(self.v8_isolate()).borrow().js_macrotask_cb {
        Some(handle) => handle.clone(),
        None => return Ok(()),
      };

    let context = self.global_context();
    let scope = &mut v8::HandleScope::with_context(self.v8_isolate(), context);
    let js_macrotask_cb = js_macrotask_cb_handle.get(scope);

    // Repeatedly invoke macrotask callback until it returns true (done),
    // such that ready microtasks would be automatically run before
    // next macrotask is processed.
    let tc_scope = &mut v8::TryCatch::new(scope);
    let this = v8::undefined(tc_scope).into();
    loop {
      let is_done = js_macrotask_cb.call(tc_scope, this, &[]);

      if let Some(exception) = tc_scope.exception() {
        return exception_to_err_result(tc_scope, exception, false);
      }

      let is_done = is_done.unwrap();
      if is_done.is_true() {
        break;
      }
    }

    Ok(())
  }
}

#[cfg(test)]
pub mod tests {
  use super::*;
  use crate::modules::ModuleSourceFuture;
  use futures::future::lazy;
  use futures::FutureExt;
  use std::io;
  use std::ops::FnOnce;
  use std::rc::Rc;
  use std::sync::atomic::{AtomicUsize, Ordering};
  use std::sync::Arc;

  pub fn run_in_task<F>(f: F)
  where
    F: FnOnce(&mut Context) + Send + 'static,
  {
    futures::executor::block_on(lazy(move |cx| f(cx)));
  }

  enum Mode {
    Async,
    AsyncUnref,
    AsyncZeroCopy(bool),
  }

  struct TestState {
    mode: Mode,
    dispatch_count: Arc<AtomicUsize>,
  }

  fn dispatch(
    rc_op_state: Rc<RefCell<OpState>>,
    payload: OpPayload,
    buf: Option<ZeroCopyBuf>,
  ) -> Op {
    let rc_op_state2 = rc_op_state.clone();
    let op_state_ = rc_op_state2.borrow();
    let test_state = op_state_.borrow::<TestState>();
    test_state.dispatch_count.fetch_add(1, Ordering::Relaxed);
    match test_state.mode {
      Mode::Async => {
        let control: u8 = payload.deserialize().unwrap();
        assert_eq!(control, 42);
        let resp = (0, serialize_op_result(Ok(43), rc_op_state));
        Op::Async(Box::pin(futures::future::ready(resp)))
      }
      Mode::AsyncUnref => {
        let control: u8 = payload.deserialize().unwrap();
        assert_eq!(control, 42);
        let fut = async {
          // This future never finish.
          futures::future::pending::<()>().await;
          (0, serialize_op_result(Ok(43), rc_op_state))
        };
        Op::AsyncUnref(Box::pin(fut))
      }
      Mode::AsyncZeroCopy(has_buffer) => {
        assert_eq!(buf.is_some(), has_buffer);
        if let Some(buf) = buf {
          assert_eq!(buf.len(), 1);
        }

        let resp = serialize_op_result(Ok(43), rc_op_state);
        Op::Async(Box::pin(futures::future::ready((0, resp))))
      }
    }
  }

  fn setup(mode: Mode) -> (JsRuntime, Arc<AtomicUsize>) {
    let dispatch_count = Arc::new(AtomicUsize::new(0));
    let mut runtime = JsRuntime::new(Default::default());
    let op_state = runtime.op_state();
    op_state.borrow_mut().put(TestState {
      mode,
      dispatch_count: dispatch_count.clone(),
    });

    runtime.register_op("test", dispatch);

    runtime
      .execute(
        "setup.js",
        r#"
        function assert(cond) {
          if (!cond) {
            throw Error("assert");
          }
        }
        "#,
      )
      .unwrap();
    assert_eq!(dispatch_count.load(Ordering::Relaxed), 0);
    (runtime, dispatch_count)
  }

  #[test]
  fn test_dispatch() {
    let (mut runtime, dispatch_count) = setup(Mode::Async);
    runtime
      .execute(
        "filename.js",
        r#"
        let control = 42;
        Deno.core.send(1, null, control);
        async function main() {
          Deno.core.send(1, null, control);
        }
        main();
        "#,
      )
      .unwrap();
    assert_eq!(dispatch_count.load(Ordering::Relaxed), 2);
  }

  #[test]
  fn test_dispatch_no_zero_copy_buf() {
    let (mut runtime, dispatch_count) = setup(Mode::AsyncZeroCopy(false));
    runtime
      .execute(
        "filename.js",
        r#"
        Deno.core.send(1);
        "#,
      )
      .unwrap();
    assert_eq!(dispatch_count.load(Ordering::Relaxed), 1);
  }

  #[test]
  fn test_dispatch_stack_zero_copy_bufs() {
    let (mut runtime, dispatch_count) = setup(Mode::AsyncZeroCopy(true));
    runtime
      .execute(
        "filename.js",
        r#"
        let zero_copy_a = new Uint8Array([0]);
        Deno.core.send(1, null, null, zero_copy_a);
        "#,
      )
      .unwrap();
    assert_eq!(dispatch_count.load(Ordering::Relaxed), 1);
  }

  #[test]
  #[ignore] // TODO(ry) re-enable? setAsyncHandler has been removed
  fn test_poll_async_delayed_ops() {
    run_in_task(|cx| {
      let (mut runtime, dispatch_count) = setup(Mode::Async);

      runtime
        .execute(
          "setup2.js",
          r#"
         let nrecv = 0;
         Deno.core.setAsyncHandler(1, (buf) => {
           nrecv++;
         });
         "#,
        )
        .unwrap();
      assert_eq!(dispatch_count.load(Ordering::Relaxed), 0);
      runtime
        .execute(
          "check1.js",
          r#"
         assert(nrecv == 0);
         let control = 42;
         Deno.core.send(1, null, control);
         assert(nrecv == 0);
         "#,
        )
        .unwrap();
      assert_eq!(dispatch_count.load(Ordering::Relaxed), 1);
      assert!(matches!(runtime.poll_event_loop(cx), Poll::Ready(Ok(_))));
      assert_eq!(dispatch_count.load(Ordering::Relaxed), 1);
      runtime
        .execute(
          "check2.js",
          r#"
         assert(nrecv == 1);
         Deno.core.send(1, null, control);
         assert(nrecv == 1);
         "#,
        )
        .unwrap();
      assert_eq!(dispatch_count.load(Ordering::Relaxed), 2);
      assert!(matches!(runtime.poll_event_loop(cx), Poll::Ready(Ok(_))));
      runtime.execute("check3.js", "assert(nrecv == 2)").unwrap();
      assert_eq!(dispatch_count.load(Ordering::Relaxed), 2);
      // We are idle, so the next poll should be the last.
      assert!(matches!(runtime.poll_event_loop(cx), Poll::Ready(Ok(_))));
    });
  }

  #[test]
  #[ignore] // TODO(ry) re-enable? setAsyncHandler has been removed
  fn test_poll_async_optional_ops() {
    run_in_task(|cx| {
      let (mut runtime, dispatch_count) = setup(Mode::AsyncUnref);
      runtime
        .execute(
          "check1.js",
          r#"
          Deno.core.setAsyncHandler(1, (buf) => {
            // This handler will never be called
            assert(false);
          });
          let control = 42;
          Deno.core.send(1, null, control);
        "#,
        )
        .unwrap();
      assert_eq!(dispatch_count.load(Ordering::Relaxed), 1);
      // The above op never finish, but runtime can finish
      // because the op is an unreffed async op.
      assert!(matches!(runtime.poll_event_loop(cx), Poll::Ready(Ok(_))));
    })
  }

  #[test]
  fn terminate_execution() {
    let (mut isolate, _dispatch_count) = setup(Mode::Async);
    // TODO(piscisaureus): in rusty_v8, the `thread_safe_handle()` method
    // should not require a mutable reference to `struct rusty_v8::Isolate`.
    let v8_isolate_handle = isolate.v8_isolate().thread_safe_handle();

    let terminator_thread = std::thread::spawn(move || {
      // allow deno to boot and run
      std::thread::sleep(std::time::Duration::from_millis(100));

      // terminate execution
      let ok = v8_isolate_handle.terminate_execution();
      assert!(ok);
    });

    // Rn an infinite loop, which should be terminated.
    match isolate.execute("infinite_loop.js", "for(;;) {}") {
      Ok(_) => panic!("execution should be terminated"),
      Err(e) => {
        assert_eq!(e.to_string(), "Uncaught Error: execution terminated")
      }
    };

    // Cancel the execution-terminating exception in order to allow script
    // execution again.
    let ok = isolate.v8_isolate().cancel_terminate_execution();
    assert!(ok);

    // Verify that the isolate usable again.
    isolate
      .execute("simple.js", "1 + 1")
      .expect("execution should be possible again");

    terminator_thread.join().unwrap();
  }

  #[test]
  fn dangling_shared_isolate() {
    let v8_isolate_handle = {
      // isolate is dropped at the end of this block
      let (mut runtime, _dispatch_count) = setup(Mode::Async);
      // TODO(piscisaureus): in rusty_v8, the `thread_safe_handle()` method
      // should not require a mutable reference to `struct rusty_v8::Isolate`.
      runtime.v8_isolate().thread_safe_handle()
    };

    // this should not SEGFAULT
    v8_isolate_handle.terminate_execution();
  }

  #[test]
  fn test_pre_dispatch() {
    run_in_task(|mut cx| {
      let (mut runtime, _dispatch_count) = setup(Mode::Async);
      runtime
        .execute(
          "bad_op_id.js",
          r#"
          let thrown;
          try {
            Deno.core.dispatch(100);
          } catch (e) {
            thrown = e;
          }
          assert(String(thrown) === "TypeError: Unknown op id: 100");
         "#,
        )
        .unwrap();
      if let Poll::Ready(Err(_)) = runtime.poll_event_loop(&mut cx) {
        unreachable!();
      }
    });
  }

  #[test]
  fn syntax_error() {
    let mut runtime = JsRuntime::new(Default::default());
    let src = "hocuspocus(";
    let r = runtime.execute("i.js", src);
    let e = r.unwrap_err();
    let js_error = e.downcast::<JsError>().unwrap();
    assert_eq!(js_error.end_column, Some(11));
  }

  #[test]
  fn test_encode_decode() {
    run_in_task(|mut cx| {
      let (mut runtime, _dispatch_count) = setup(Mode::Async);
      runtime
        .execute(
          "encode_decode_test.js",
          include_str!("encode_decode_test.js"),
        )
        .unwrap();
      if let Poll::Ready(Err(_)) = runtime.poll_event_loop(&mut cx) {
        unreachable!();
      }
    });
  }

  #[test]
  fn test_serialize_deserialize() {
    run_in_task(|mut cx| {
      let (mut runtime, _dispatch_count) = setup(Mode::Async);
      runtime
        .execute(
          "serialize_deserialize_test.js",
          include_str!("serialize_deserialize_test.js"),
        )
        .unwrap();
      if let Poll::Ready(Err(_)) = runtime.poll_event_loop(&mut cx) {
        unreachable!();
      }
    });
  }

  #[test]
  fn will_snapshot() {
    let snapshot = {
      let mut runtime = JsRuntime::new(RuntimeOptions {
        will_snapshot: true,
        ..Default::default()
      });
      runtime.execute("a.js", "a = 1 + 2").unwrap();
      runtime.snapshot()
    };

    let snapshot = Snapshot::JustCreated(snapshot);
    let mut runtime2 = JsRuntime::new(RuntimeOptions {
      startup_snapshot: Some(snapshot),
      ..Default::default()
    });
    runtime2
      .execute("check.js", "if (a != 3) throw Error('x')")
      .unwrap();
  }

  #[test]
  fn test_from_boxed_snapshot() {
    let snapshot = {
      let mut runtime = JsRuntime::new(RuntimeOptions {
        will_snapshot: true,
        ..Default::default()
      });
      runtime.execute("a.js", "a = 1 + 2").unwrap();
      let snap: &[u8] = &*runtime.snapshot();
      Vec::from(snap).into_boxed_slice()
    };

    let snapshot = Snapshot::Boxed(snapshot);
    let mut runtime2 = JsRuntime::new(RuntimeOptions {
      startup_snapshot: Some(snapshot),
      ..Default::default()
    });
    runtime2
      .execute("check.js", "if (a != 3) throw Error('x')")
      .unwrap();
  }

  #[test]
  fn test_heap_limits() {
    let create_params = v8::Isolate::create_params().heap_limits(0, 20 * 1024);
    let mut runtime = JsRuntime::new(RuntimeOptions {
      create_params: Some(create_params),
      ..Default::default()
    });
    let cb_handle = runtime.v8_isolate().thread_safe_handle();

    let callback_invoke_count = Rc::new(AtomicUsize::default());
    let inner_invoke_count = Rc::clone(&callback_invoke_count);

    runtime.add_near_heap_limit_callback(
      move |current_limit, _initial_limit| {
        inner_invoke_count.fetch_add(1, Ordering::SeqCst);
        cb_handle.terminate_execution();
        current_limit * 2
      },
    );
    let err = runtime
      .execute(
        "script name",
        r#"let s = ""; while(true) { s += "Hello"; }"#,
      )
      .expect_err("script should fail");
    assert_eq!(
      "Uncaught Error: execution terminated",
      err.downcast::<JsError>().unwrap().message
    );
    assert!(callback_invoke_count.load(Ordering::SeqCst) > 0)
  }

  #[test]
  fn test_heap_limit_cb_remove() {
    let mut runtime = JsRuntime::new(Default::default());

    runtime.add_near_heap_limit_callback(|current_limit, _initial_limit| {
      current_limit * 2
    });
    runtime.remove_near_heap_limit_callback(20 * 1024);
    assert!(runtime.allocations.near_heap_limit_callback_data.is_none());
  }

  #[test]
  fn test_heap_limit_cb_multiple() {
    let create_params = v8::Isolate::create_params().heap_limits(0, 20 * 1024);
    let mut runtime = JsRuntime::new(RuntimeOptions {
      create_params: Some(create_params),
      ..Default::default()
    });
    let cb_handle = runtime.v8_isolate().thread_safe_handle();

    let callback_invoke_count_first = Rc::new(AtomicUsize::default());
    let inner_invoke_count_first = Rc::clone(&callback_invoke_count_first);
    runtime.add_near_heap_limit_callback(
      move |current_limit, _initial_limit| {
        inner_invoke_count_first.fetch_add(1, Ordering::SeqCst);
        current_limit * 2
      },
    );

    let callback_invoke_count_second = Rc::new(AtomicUsize::default());
    let inner_invoke_count_second = Rc::clone(&callback_invoke_count_second);
    runtime.add_near_heap_limit_callback(
      move |current_limit, _initial_limit| {
        inner_invoke_count_second.fetch_add(1, Ordering::SeqCst);
        cb_handle.terminate_execution();
        current_limit * 2
      },
    );

    let err = runtime
      .execute(
        "script name",
        r#"let s = ""; while(true) { s += "Hello"; }"#,
      )
      .expect_err("script should fail");
    assert_eq!(
      "Uncaught Error: execution terminated",
      err.downcast::<JsError>().unwrap().message
    );
    assert_eq!(0, callback_invoke_count_first.load(Ordering::SeqCst));
    assert!(callback_invoke_count_second.load(Ordering::SeqCst) > 0);
  }

  #[test]
  fn test_mods() {
    #[derive(Default)]
    struct ModsLoader {
      pub count: Arc<AtomicUsize>,
    }

    impl ModuleLoader for ModsLoader {
      fn resolve(
        &self,
        _op_state: Rc<RefCell<OpState>>,
        specifier: &str,
        referrer: &str,
        _is_main: bool,
      ) -> Result<ModuleSpecifier, AnyError> {
        self.count.fetch_add(1, Ordering::Relaxed);
        assert_eq!(specifier, "./b.js");
        assert_eq!(referrer, "file:///a.js");
        let s = crate::resolve_import(specifier, referrer).unwrap();
        Ok(s)
      }

      fn load(
        &self,
        _op_state: Rc<RefCell<OpState>>,
        _module_specifier: &ModuleSpecifier,
        _maybe_referrer: Option<ModuleSpecifier>,
        _is_dyn_import: bool,
      ) -> Pin<Box<ModuleSourceFuture>> {
        unreachable!()
      }
    }

    let loader = Rc::new(ModsLoader::default());

    let resolve_count = loader.count.clone();
    let dispatch_count = Arc::new(AtomicUsize::new(0));
    let dispatch_count_ = dispatch_count.clone();

    let dispatcher = move |state, payload: OpPayload, _buf| -> Op {
      dispatch_count_.fetch_add(1, Ordering::Relaxed);
      let control: u8 = payload.deserialize().unwrap();
      assert_eq!(control, 42);
      let resp = (0, serialize_op_result(Ok(43), state));
      Op::Async(Box::pin(futures::future::ready(resp)))
    };

    let mut runtime = JsRuntime::new(RuntimeOptions {
      module_loader: Some(loader),
      ..Default::default()
    });
    runtime.register_op("test", dispatcher);

    runtime
      .execute(
        "setup.js",
        r#"
        function assert(cond) {
          if (!cond) {
            throw Error("assert");
          }
        }
        "#,
      )
      .unwrap();

    assert_eq!(dispatch_count.load(Ordering::Relaxed), 0);

    let specifier_a = "file:///a.js".to_string();
    let mod_a = runtime
      .mod_new(
        true,
        &specifier_a,
        r#"
        import { b } from './b.js'
        if (b() != 'b') throw Error();
        let control = 42;
        Deno.core.send(1, null, control);
      "#,
      )
      .unwrap();
    assert_eq!(dispatch_count.load(Ordering::Relaxed), 0);

    let state_rc = JsRuntime::state(runtime.v8_isolate());
    {
      let state = state_rc.borrow();
      let imports = state.module_map.get_children(mod_a);
      assert_eq!(
        imports,
        Some(&vec![crate::resolve_url("file:///b.js").unwrap()])
      );
    }
    let mod_b = runtime
      .mod_new(false, "file:///b.js", "export function b() { return 'b' }")
      .unwrap();
    {
      let state = state_rc.borrow();
      let imports = state.module_map.get_children(mod_b).unwrap();
      assert_eq!(imports.len(), 0);
    }

    runtime.mod_instantiate(mod_b).unwrap();
    assert_eq!(dispatch_count.load(Ordering::Relaxed), 0);
    assert_eq!(resolve_count.load(Ordering::SeqCst), 1);

    runtime.mod_instantiate(mod_a).unwrap();
    assert_eq!(dispatch_count.load(Ordering::Relaxed), 0);

    runtime.mod_evaluate(mod_a);
    assert_eq!(dispatch_count.load(Ordering::Relaxed), 1);
  }

  #[test]
  fn dyn_import_err() {
    #[derive(Clone, Default)]
    struct DynImportErrLoader {
      pub count: Arc<AtomicUsize>,
    }

    impl ModuleLoader for DynImportErrLoader {
      fn resolve(
        &self,
        _op_state: Rc<RefCell<OpState>>,
        specifier: &str,
        referrer: &str,
        _is_main: bool,
      ) -> Result<ModuleSpecifier, AnyError> {
        self.count.fetch_add(1, Ordering::Relaxed);
        assert_eq!(specifier, "/foo.js");
        assert_eq!(referrer, "file:///dyn_import2.js");
        let s = crate::resolve_import(specifier, referrer).unwrap();
        Ok(s)
      }

      fn load(
        &self,
        _op_state: Rc<RefCell<OpState>>,
        _module_specifier: &ModuleSpecifier,
        _maybe_referrer: Option<ModuleSpecifier>,
        _is_dyn_import: bool,
      ) -> Pin<Box<ModuleSourceFuture>> {
        async { Err(io::Error::from(io::ErrorKind::NotFound).into()) }.boxed()
      }
    }

    // Test an erroneous dynamic import where the specified module isn't found.
    run_in_task(|cx| {
      let loader = Rc::new(DynImportErrLoader::default());
      let count = loader.count.clone();
      let mut runtime = JsRuntime::new(RuntimeOptions {
        module_loader: Some(loader),
        ..Default::default()
      });

      runtime
        .execute(
          "file:///dyn_import2.js",
          r#"
        (async () => {
          await import("/foo.js");
        })();
        "#,
        )
        .unwrap();

      assert_eq!(count.load(Ordering::Relaxed), 0);
      // We should get an error here.
      let result = runtime.poll_event_loop(cx);
      if let Poll::Ready(Ok(_)) = result {
        unreachable!();
      }
      assert_eq!(count.load(Ordering::Relaxed), 2);
    })
  }

  #[derive(Clone, Default)]
  struct DynImportOkLoader {
    pub prepare_load_count: Arc<AtomicUsize>,
    pub resolve_count: Arc<AtomicUsize>,
    pub load_count: Arc<AtomicUsize>,
  }

  impl ModuleLoader for DynImportOkLoader {
    fn resolve(
      &self,
      _op_state: Rc<RefCell<OpState>>,
      specifier: &str,
      referrer: &str,
      _is_main: bool,
    ) -> Result<ModuleSpecifier, AnyError> {
      let c = self.resolve_count.fetch_add(1, Ordering::Relaxed);
      assert!(c < 4);
      assert_eq!(specifier, "./b.js");
      assert_eq!(referrer, "file:///dyn_import3.js");
      let s = crate::resolve_import(specifier, referrer).unwrap();
      Ok(s)
    }

    fn load(
      &self,
      _op_state: Rc<RefCell<OpState>>,
      specifier: &ModuleSpecifier,
      _maybe_referrer: Option<ModuleSpecifier>,
      _is_dyn_import: bool,
    ) -> Pin<Box<ModuleSourceFuture>> {
      self.load_count.fetch_add(1, Ordering::Relaxed);
      let info = ModuleSource {
        module_url_specified: specifier.to_string(),
        module_url_found: specifier.to_string(),
        code: "export function b() { return 'b' }".to_owned(),
      };
      async move { Ok(info) }.boxed()
    }

    fn prepare_load(
      &self,
      _op_state: Rc<RefCell<OpState>>,
      _load_id: ModuleLoadId,
      _module_specifier: &ModuleSpecifier,
      _maybe_referrer: Option<String>,
      _is_dyn_import: bool,
    ) -> Pin<Box<dyn Future<Output = Result<(), AnyError>>>> {
      self.prepare_load_count.fetch_add(1, Ordering::Relaxed);
      async { Ok(()) }.boxed_local()
    }
  }

  #[test]
  fn dyn_import_ok() {
    run_in_task(|cx| {
      let loader = Rc::new(DynImportOkLoader::default());
      let prepare_load_count = loader.prepare_load_count.clone();
      let resolve_count = loader.resolve_count.clone();
      let load_count = loader.load_count.clone();
      let mut runtime = JsRuntime::new(RuntimeOptions {
        module_loader: Some(loader),
        ..Default::default()
      });

      // Dynamically import mod_b
      runtime
        .execute(
          "file:///dyn_import3.js",
          r#"
          (async () => {
            let mod = await import("./b.js");
            if (mod.b() !== 'b') {
              throw Error("bad1");
            }
            // And again!
            mod = await import("./b.js");
            if (mod.b() !== 'b') {
              throw Error("bad2");
            }
          })();
          "#,
        )
        .unwrap();

      // First poll runs `prepare_load` hook.
      assert!(matches!(runtime.poll_event_loop(cx), Poll::Pending));
      assert_eq!(prepare_load_count.load(Ordering::Relaxed), 1);

      // Second poll actually loads modules into the isolate.
      assert!(matches!(runtime.poll_event_loop(cx), Poll::Ready(Ok(_))));
      assert_eq!(resolve_count.load(Ordering::Relaxed), 4);
      assert_eq!(load_count.load(Ordering::Relaxed), 2);
      assert!(matches!(runtime.poll_event_loop(cx), Poll::Ready(Ok(_))));
      assert_eq!(resolve_count.load(Ordering::Relaxed), 4);
      assert_eq!(load_count.load(Ordering::Relaxed), 2);
    })
  }

  #[test]
  fn dyn_import_borrow_mut_error() {
    // https://github.com/denoland/deno/issues/6054
    run_in_task(|cx| {
      let loader = Rc::new(DynImportOkLoader::default());
      let prepare_load_count = loader.prepare_load_count.clone();
      let mut runtime = JsRuntime::new(RuntimeOptions {
        module_loader: Some(loader),
        ..Default::default()
      });
      runtime
        .execute(
          "file:///dyn_import3.js",
          r#"
          (async () => {
            let mod = await import("./b.js");
            if (mod.b() !== 'b') {
              throw Error("bad");
            }
            // Now do any op
            Deno.core.ops();
          })();
          "#,
        )
        .unwrap();
      // First poll runs `prepare_load` hook.
      let _ = runtime.poll_event_loop(cx);
      assert_eq!(prepare_load_count.load(Ordering::Relaxed), 1);
      // Second poll triggers error
      let _ = runtime.poll_event_loop(cx);
    })
  }

  #[test]
  fn es_snapshot() {
    #[derive(Default)]
    struct ModsLoader;

    impl ModuleLoader for ModsLoader {
      fn resolve(
        &self,
        _op_state: Rc<RefCell<OpState>>,
        specifier: &str,
        referrer: &str,
        _is_main: bool,
      ) -> Result<ModuleSpecifier, AnyError> {
        assert_eq!(specifier, "file:///main.js");
        assert_eq!(referrer, ".");
        let s = crate::resolve_import(specifier, referrer).unwrap();
        Ok(s)
      }

      fn load(
        &self,
        _op_state: Rc<RefCell<OpState>>,
        _module_specifier: &ModuleSpecifier,
        _maybe_referrer: Option<ModuleSpecifier>,
        _is_dyn_import: bool,
      ) -> Pin<Box<ModuleSourceFuture>> {
        unreachable!()
      }
    }

    let loader = std::rc::Rc::new(ModsLoader::default());
    let mut runtime = JsRuntime::new(RuntimeOptions {
      module_loader: Some(loader),
      will_snapshot: true,
      ..Default::default()
    });

    let specifier = crate::resolve_url("file:///main.js").unwrap();
    let source_code = "Deno.core.print('hello\\n')".to_string();

    let module_id = futures::executor::block_on(
      runtime.load_module(&specifier, Some(source_code)),
    )
    .unwrap();

    runtime.mod_evaluate(module_id);
    futures::executor::block_on(runtime.run_event_loop()).unwrap();

    let _snapshot = runtime.snapshot();
  }

  #[test]
  fn test_error_without_stack() {
    let mut runtime = JsRuntime::new(RuntimeOptions::default());
    // SyntaxError
    let result = runtime.execute(
      "error_without_stack.js",
      r#"
function main() {
  console.log("asdf);
}

main();
"#,
    );
    let expected_error = r#"Uncaught SyntaxError: Invalid or unexpected token
    at error_without_stack.js:3:14"#;
    assert_eq!(result.unwrap_err().to_string(), expected_error);
  }

  #[test]
  fn test_error_stack() {
    let mut runtime = JsRuntime::new(RuntimeOptions::default());
    let result = runtime.execute(
      "error_stack.js",
      r#"
function assert(cond) {
  if (!cond) {
    throw Error("assert");
  }
}

function main() {
  assert(false);
}

main();
        "#,
    );
    let expected_error = r#"Error: assert
    at assert (error_stack.js:4:11)
    at main (error_stack.js:9:3)
    at error_stack.js:12:1"#;
    assert_eq!(result.unwrap_err().to_string(), expected_error);
  }

  #[test]
  fn test_error_async_stack() {
    run_in_task(|cx| {
      let mut runtime = JsRuntime::new(RuntimeOptions::default());
      runtime
        .execute(
          "error_async_stack.js",
          r#"
(async () => {
  const p = (async () => {
    await Promise.resolve().then(() => {
      throw new Error("async");
    });
  })();

  try {
    await p;
  } catch (error) {
    console.log(error.stack);
    throw error;
  }
})();"#,
        )
        .unwrap();
      let expected_error = r#"Error: async
    at error_async_stack.js:5:13
    at async error_async_stack.js:4:5
    at async error_async_stack.js:10:5"#;

      match runtime.poll_event_loop(cx) {
        Poll::Ready(Err(e)) => {
          assert_eq!(e.to_string(), expected_error);
        }
        _ => panic!(),
      };
    })
  }

  #[test]
  fn test_core_js_stack_frame() {
    let mut runtime = JsRuntime::new(RuntimeOptions::default());
    // Call non-existent op so we get error from `core.js`
    let error = runtime
      .execute(
        "core_js_stack_frame.js",
        "Deno.core.dispatchByName('non_existent');",
      )
      .unwrap_err();
    let error_string = error.to_string();
    // Test that the script specifier is a URL: `deno:<repo-relative path>`.
    assert!(error_string.contains("deno:core/core.js"));
  }

  #[test]
  fn test_v8_platform() {
    let options = RuntimeOptions {
      v8_platform: Some(v8::new_default_platform()),
      ..Default::default()
    };
    let mut runtime = JsRuntime::new(options);
    runtime.execute("<none>", "").unwrap();
  }
}<|MERGE_RESOLUTION|>--- conflicted
+++ resolved
@@ -156,27 +156,18 @@
   v8::V8::initialize();
 
   let flags = concat!(
-    "--wasm-test-streaming",
+    " --wasm-test-streaming",
     // TODO(ry) This makes WASM compile synchronously. Eventually we should
     // remove this to make it work asynchronously too. But that requires getting
     // PumpMessageLoop and RunMicrotasks setup correctly.
     // See https://github.com/denoland/deno/issues/2544
-<<<<<<< HEAD
-    "--no-wasm-async-compilation".to_string(),
-    "--experimental-wasm-threads".to_string(),
-    "--harmony-top-level-await".to_string(),
-    "--harmony-import-assertions".to_string(),
-    "--no-validate-asm".to_string(),
-  ];
-  v8::V8::set_flags_from_command_line(argv);
-=======
+    " --experimental-wasm-threads",
     " --no-wasm-async-compilation",
     " --harmony-top-level-await",
     " --harmony-import-assertions",
     " --no-validate-asm",
   );
   v8::V8::set_flags_from_string(flags);
->>>>>>> b9f758d3
 }
 
 #[derive(Default)]
