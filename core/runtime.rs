--- conflicted
+++ resolved
@@ -182,7 +182,7 @@
 pub struct RuntimeOptions {
   /// Allows a callback to be set whenever a V8 exception is made. This allows
   /// the caller to wrap the JsError into an error. By default this callback
-  /// is set to JsError::create.
+  /// is set to `JsError::create()`.
   pub js_error_create_fn: Option<Box<JsErrorCreateFn>>,
 
   /// Implementation of `ModuleLoader` which will be
@@ -338,16 +338,9 @@
 
   /// Executes traditional JavaScript code (traditional = not ES modules)
   ///
-<<<<<<< HEAD
-  /// ErrBox can be downcast to a type that exposes additional information about
-  /// the V8 exception. By default this type is JsError, however it may be a
-  /// different type if RuntimeOptions::js_error_create_fn has been set.
-=======
   /// `AnyError` can be downcast to a type that exposes additional information
   /// about the V8 exception. By default this type is `JsError`, however it may
-  /// be a different type if `JsRuntime::set_js_error_create_fn()` has been
-  /// used.
->>>>>>> f5b40c91
+  /// be a different type if `RuntimeOptions::js_error_create_fn` has been set.
   pub fn execute(
     &mut self,
     js_filename: &str,
@@ -392,16 +385,9 @@
   /// Takes a snapshot. The isolate should have been created with will_snapshot
   /// set to true.
   ///
-<<<<<<< HEAD
-  /// ErrBox can be downcast to a type that exposes additional information about
-  /// the V8 exception. By default this type is JsError, however it may be a
-  /// different type if RuntimeOptions::js_error_create_fn has been set.
-=======
   /// `AnyError` can be downcast to a type that exposes additional information
   /// about the V8 exception. By default this type is `JsError`, however it may
-  /// be a different type if `JsRuntime::set_js_error_create_fn()` has been
-  /// used.
->>>>>>> f5b40c91
+  /// be a different type if `RuntimeOptions::js_error_create_fn` has been set.
   pub fn snapshot(&mut self) -> v8::StartupData {
     assert!(self.snapshot_creator.is_some());
     let state = Self::state(self);
@@ -856,18 +842,10 @@
 
   /// Instantiates a ES module
   ///
-<<<<<<< HEAD
-  /// ErrBox can be downcast to a type that exposes additional information about
-  /// the V8 exception. By default this type is JsError, however it may be a
-  /// different type if RuntimeOptions::js_error_create_fn has been set.
-  fn mod_instantiate(&mut self, id: ModuleId) -> Result<(), ErrBox> {
-=======
   /// `AnyError` can be downcast to a type that exposes additional information
   /// about the V8 exception. By default this type is `JsError`, however it may
-  /// be a different type if `JsRuntime::set_js_error_create_fn()` has been
-  /// used.
+  /// be a different type if `RuntimeOptions::js_error_create_fn` has been set.
   fn mod_instantiate(&mut self, id: ModuleId) -> Result<(), AnyError> {
->>>>>>> f5b40c91
     let state_rc = Self::state(self);
     let state = state_rc.borrow();
     let scope = &mut v8::HandleScope::with_context(
@@ -900,18 +878,10 @@
 
   /// Evaluates an already instantiated ES module.
   ///
-<<<<<<< HEAD
-  /// ErrBox can be downcast to a type that exposes additional information about
-  /// the V8 exception. By default this type is JsError, however it may be a
-  /// different type if RuntimeOptions::js_error_create_fn has been set.
-  pub fn mod_evaluate(&mut self, id: ModuleId) -> Result<(), ErrBox> {
-=======
   /// `AnyError` can be downcast to a type that exposes additional information
   /// about the V8 exception. By default this type is `JsError`, however it may
-  /// be a different type if `JsRuntime::set_js_error_create_fn()` has been
-  /// used.
+  /// be a different type if `RuntimeOptions::js_error_create_fn` has been set.
   pub fn mod_evaluate(&mut self, id: ModuleId) -> Result<(), AnyError> {
->>>>>>> f5b40c91
     self.shared_init();
 
     let state_rc = Self::state(self);
