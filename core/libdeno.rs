// Copyright 2018-2020 the Deno authors. All rights reserved. MIT license.
#![allow(unused)]
#![allow(mutable_transmutes)]
#![allow(clippy::transmute_ptr_to_ptr)]

use crate::bindings;

use rusty_v8 as v8;
use v8::InIsolate;

use libc::c_char;
use libc::c_int;
use libc::c_void;
use libc::size_t;
use std::collections::HashMap;
use std::convert::From;
use std::convert::TryFrom;
use std::convert::TryInto;
use std::ffi::CString;
use std::marker::PhantomData;
use std::ops::{Deref, DerefMut};
use std::option::Option;
use std::ptr::null;
use std::ptr::NonNull;
use std::slice;

pub type OpId = u32;

<<<<<<< HEAD
=======
#[allow(non_camel_case_types)]
pub type isolate = DenoIsolate;

>>>>>>> a29eeaf3
pub struct ModuleInfo {
  pub main: bool,
  pub name: String,
  pub handle: v8::Global<v8::Module>,
  pub import_specifiers: Vec<String>,
<<<<<<< HEAD
=======
}

pub struct DenoIsolate {
  isolate_: Option<v8::OwnedIsolate>,
  pub last_exception_: Option<String>,
  last_exception_handle_: v8::Global<v8::Value>,
  context_: v8::Global<v8::Context>,
  mods_: HashMap<deno_mod, ModuleInfo>,
  mods_by_name_: HashMap<String, deno_mod>,
  locker_: Option<v8::Locker>,
  shared_: deno_buf,
  shared_ab_: v8::Global<v8::SharedArrayBuffer>,
  resolve_cb_: Option<deno_resolve_cb>,
  recv_: v8::Global<v8::Function>,
  current_args_: *const v8::FunctionCallbackInfo,
  recv_cb_: deno_recv_cb,
  snapshot_creator_: Option<v8::SnapshotCreator>,
  has_snapshotted_: bool,
  snapshot_: Option<SnapshotConfig>,
  next_dyn_import_id_: deno_dyn_import_id,
  dyn_import_cb_: deno_dyn_import_cb,
  dyn_import_map_: HashMap<deno_dyn_import_id, v8::Global<v8::PromiseResolver>>,
  pending_promise_map_: HashMap<i32, v8::Global<v8::Value>>,
  // Used in deno_mod_instantiate
  resolve_context_: *mut c_void,
  // Used in deno_mod_evaluate
  core_isolate_: *mut c_void,
  /*
  void* global_import_buf_ptr_;
  v8::Persistent<v8::ArrayBuffer> global_import_buf_;
  */
}

impl Drop for DenoIsolate {
  fn drop(&mut self) {
    // TODO Too much boiler plate.
    // <Boilerplate>
    let mut isolate = self.isolate_.take().unwrap();
    {
      let mut locker = v8::Locker::new(&isolate);
      let mut hs = v8::HandleScope::new(&mut locker);
      let scope = hs.enter();
      // </Boilerplate>
      self.context_.reset(scope);
      self.shared_ab_.reset(scope);
      self.last_exception_handle_.reset(scope);
      self.recv_.reset(scope);
      for (key, module) in self.mods_.iter_mut() {
        module.handle.reset(scope);
      }
      for (key, handle) in self.dyn_import_map_.iter_mut() {
        handle.reset(scope);
      }
      for (key, handle) in self.pending_promise_map_.iter_mut() {
        handle.reset(scope);
      }
    }
    if let Some(locker_) = self.locker_.take() {
      drop(locker_);
    }
    if let Some(creator) = self.snapshot_creator_.take() {
      // TODO(ry) V8 has a strange assert which prevents a SnapshotCreator from
      // being deallocated if it hasn't created a snapshot yet.
      // https://github.com/v8/v8/blob/73212783fbd534fac76cc4b66aac899c13f71fc8/src/api.cc#L603
      // If that assert is removed, this if guard could be removed.
      // WARNING: There may be false positive LSAN errors here.
      std::mem::forget(isolate);
      if self.has_snapshotted_ {
        drop(creator);
      }
    } else {
      drop(isolate);
    }
  }
}

impl DenoIsolate {
  pub fn new(config: deno_config) -> Self {
    Self {
      isolate_: None,
      last_exception_: None,
      last_exception_handle_: v8::Global::<v8::Value>::new(),
      context_: v8::Global::<v8::Context>::new(),
      mods_: HashMap::new(),
      mods_by_name_: HashMap::new(),
      pending_promise_map_: HashMap::new(),
      locker_: None,
      shared_: config.shared,
      shared_ab_: v8::Global::<v8::SharedArrayBuffer>::new(),
      resolve_cb_: None,
      recv_: v8::Global::<v8::Function>::new(),
      current_args_: std::ptr::null(),
      recv_cb_: config.recv_cb,
      snapshot_creator_: None,
      snapshot_: config.load_snapshot,
      has_snapshotted_: false,
      next_dyn_import_id_: 0,
      dyn_import_cb_: config.dyn_import_cb,
      dyn_import_map_: HashMap::new(),
      resolve_context_: std::ptr::null_mut(),
      core_isolate_: std::ptr::null_mut(),
    }
  }

  pub fn add_isolate(&mut self, mut isolate: v8::OwnedIsolate) {
    isolate.set_capture_stack_trace_for_uncaught_exceptions(true, 10);
    isolate.set_promise_reject_callback(promise_reject_callback);
    isolate.add_message_listener(message_callback);
    isolate.set_host_initialize_import_meta_object_callback(
      host_initialize_import_meta_object_callback,
    );
    isolate.set_host_import_module_dynamically_callback(
      host_import_module_dynamically_callback,
    );
    let self_ptr: *mut Self = self;
    unsafe { isolate.set_data(0, self_ptr as *mut c_void) };
    self.isolate_ = Some(isolate);
  }

  pub fn register_module(
    &mut self,
    main: bool,
    name: &str,
    source: &str,
  ) -> deno_mod {
    let isolate = self.isolate_.as_ref().unwrap();
    let mut locker = v8::Locker::new(&isolate);

    let mut hs = v8::HandleScope::new(&mut locker);
    let scope = hs.enter();
    let mut context = v8::Context::new(scope);
    context.enter();

    let name_str = v8::String::new(scope, name).unwrap();
    let source_str = v8::String::new(scope, source).unwrap();

    let origin = module_origin(scope, name_str);
    let source = v8::script_compiler::Source::new(source_str, &origin);

    let mut try_catch = v8::TryCatch::new(scope);
    let tc = try_catch.enter();

    let mut maybe_module =
      v8::script_compiler::compile_module(&isolate, source);

    if tc.has_caught() {
      assert!(maybe_module.is_none());
      self.handle_exception(scope, context, tc.exception().unwrap());
      context.exit();
      return 0;
    }
    let module = maybe_module.unwrap();
    let id = module.get_identity_hash();

    let mut import_specifiers: Vec<String> = vec![];
    for i in 0..module.get_module_requests_length() {
      let specifier = module.get_module_request(i);
      import_specifiers.push(specifier.to_rust_string_lossy(scope));
    }

    let mut handle = v8::Global::<v8::Module>::new();
    handle.set(scope, module);
    self.mods_.insert(
      id,
      ModuleInfo {
        main,
        name: name.to_string(),
        import_specifiers,
        handle,
      },
    );
    self.mods_by_name_.insert(name.to_string(), id);
    context.exit();
    id
  }

  pub fn get_module_info(&self, id: deno_mod) -> Option<&ModuleInfo> {
    if id == 0 {
      return None;
    }
    self.mods_.get(&id)
  }

  fn execute<'a>(
    &mut self,
    s: &mut impl v8::ToLocal<'a>,
    mut context: v8::Local<'a, v8::Context>,
    js_filename: &str,
    js_source: &str,
  ) -> bool {
    let mut hs = v8::HandleScope::new(s);
    let s = hs.enter();
    let source = v8::String::new(s, js_source).unwrap();
    let name = v8::String::new(s, js_filename).unwrap();
    let mut try_catch = v8::TryCatch::new(s);
    let tc = try_catch.enter();
    let origin = script_origin(s, name);
    let mut script =
      v8::Script::compile(s, context, source, Some(&origin)).unwrap();
    let result = script.run(s, context);
    if result.is_none() {
      assert!(tc.has_caught());
      let exception = tc.exception().unwrap();
      self.handle_exception(s, context, exception);
      false
    } else {
      true
    }
  }

  fn handle_exception<'a>(
    &mut self,
    s: &mut impl v8::ToLocal<'a>,
    mut context: v8::Local<'a, v8::Context>,
    exception: v8::Local<'a, v8::Value>,
  ) {
    let isolate = context.get_isolate();
    // TerminateExecution was called
    if isolate.is_execution_terminating() {
      // cancel exception termination so that the exception can be created
      isolate.cancel_terminate_execution();

      // maybe make a new exception object
      let exception = if (exception.is_null_or_undefined()) {
        let exception_str = v8::String::new(s, "execution terminated").unwrap();
        isolate.enter();
        let e = v8::error(s, exception_str);
        isolate.exit();
        e
      } else {
        exception
      };

      // handle the exception as if it is a regular exception
      self.handle_exception(s, context, exception);

      // re-enable exception termination
      context.get_isolate().terminate_execution();
      return;
    }

    let json_str = self.encode_exception_as_json(s, context, exception);
    self.last_exception_ = Some(json_str);
    self.last_exception_handle_.set(s, exception);
  }

  fn encode_exception_as_json<'a>(
    &mut self,
    s: &mut impl v8::ToLocal<'a>,
    mut context: v8::Local<'a, v8::Context>,
    exception: v8::Local<'a, v8::Value>,
  ) -> String {
    let message = v8::create_message(s, exception);
    self.encode_message_as_json(s, context, message)
  }

  fn encode_message_as_json<'a>(
    &mut self,
    s: &mut impl v8::ToLocal<'a>,
    mut context: v8::Local<v8::Context>,
    message: v8::Local<v8::Message>,
  ) -> String {
    let json_obj = self.encode_message_as_object(s, context, message);
    let json_string = v8::json::stringify(context, json_obj.into()).unwrap();
    json_string.to_rust_string_lossy(s)
  }

  fn encode_message_as_object<'a>(
    &mut self,
    s: &mut impl v8::ToLocal<'a>,
    mut context: v8::Local<v8::Context>,
    message: v8::Local<v8::Message>,
  ) -> v8::Local<'a, v8::Object> {
    let json_obj = v8::Object::new(s);

    let exception_str = message.get(s);
    json_obj.set(
      context,
      v8::String::new(s, "message").unwrap().into(),
      exception_str.into(),
    );

    let script_resource_name = message
      .get_script_resource_name(s)
      .expect("Missing ScriptResourceName");
    json_obj.set(
      context,
      v8::String::new(s, "scriptResourceName").unwrap().into(),
      script_resource_name,
    );

    let source_line = message
      .get_source_line(s, context)
      .expect("Missing SourceLine");
    json_obj.set(
      context,
      v8::String::new(s, "sourceLine").unwrap().into(),
      source_line.into(),
    );

    let line_number = message
      .get_line_number(context)
      .expect("Missing LineNumber");
    json_obj.set(
      context,
      v8::String::new(s, "lineNumber").unwrap().into(),
      v8::Integer::new(s, line_number as i32).into(),
    );

    json_obj.set(
      context,
      v8::String::new(s, "startPosition").unwrap().into(),
      v8::Integer::new(s, message.get_start_position() as i32).into(),
    );

    json_obj.set(
      context,
      v8::String::new(s, "endPosition").unwrap().into(),
      v8::Integer::new(s, message.get_end_position() as i32).into(),
    );

    json_obj.set(
      context,
      v8::String::new(s, "errorLevel").unwrap().into(),
      v8::Integer::new(s, message.error_level() as i32).into(),
    );

    json_obj.set(
      context,
      v8::String::new(s, "startColumn").unwrap().into(),
      v8::Integer::new(s, message.get_start_column() as i32).into(),
    );

    json_obj.set(
      context,
      v8::String::new(s, "endColumn").unwrap().into(),
      v8::Integer::new(s, message.get_end_column() as i32).into(),
    );

    let is_shared_cross_origin =
      v8::Boolean::new(s, message.is_shared_cross_origin());

    json_obj.set(
      context,
      v8::String::new(s, "isSharedCrossOrigin").unwrap().into(),
      is_shared_cross_origin.into(),
    );

    let is_opaque = v8::Boolean::new(s, message.is_opaque());

    json_obj.set(
      context,
      v8::String::new(s, "isOpaque").unwrap().into(),
      is_opaque.into(),
    );

    let frames = if let Some(stack_trace) = message.get_stack_trace(s) {
      let count = stack_trace.get_frame_count() as i32;
      let frames = v8::Array::new(s, count);

      for i in 0..count {
        let frame = stack_trace
          .get_frame(s, i as usize)
          .expect("No frame found");
        let frame_obj = v8::Object::new(s);
        frames.set(context, v8::Integer::new(s, i).into(), frame_obj.into());
        frame_obj.set(
          context,
          v8::String::new(s, "line").unwrap().into(),
          v8::Integer::new(s, frame.get_line_number() as i32).into(),
        );
        frame_obj.set(
          context,
          v8::String::new(s, "column").unwrap().into(),
          v8::Integer::new(s, frame.get_column() as i32).into(),
        );

        if let Some(function_name) = frame.get_function_name(s) {
          frame_obj.set(
            context,
            v8::String::new(s, "functionName").unwrap().into(),
            function_name.into(),
          );
        }

        let script_name = match frame.get_script_name_or_source_url(s) {
          Some(name) => name,
          None => v8::String::new(s, "<unknown>").unwrap(),
        };
        frame_obj.set(
          context,
          v8::String::new(s, "scriptName").unwrap().into(),
          script_name.into(),
        );

        frame_obj.set(
          context,
          v8::String::new(s, "isEval").unwrap().into(),
          v8::Boolean::new(s, frame.is_eval()).into(),
        );

        frame_obj.set(
          context,
          v8::String::new(s, "isConstructor").unwrap().into(),
          v8::Boolean::new(s, frame.is_constructor()).into(),
        );

        frame_obj.set(
          context,
          v8::String::new(s, "isWasm").unwrap().into(),
          v8::Boolean::new(s, frame.is_wasm()).into(),
        );
      }

      frames
    } else {
      // No stack trace. We only have one stack frame of info..
      let frames = v8::Array::new(s, 1);
      let frame_obj = v8::Object::new(s);
      frames.set(context, v8::Integer::new(s, 0).into(), frame_obj.into());

      frame_obj.set(
        context,
        v8::String::new(s, "scriptResourceName").unwrap().into(),
        script_resource_name,
      );
      frame_obj.set(
        context,
        v8::String::new(s, "line").unwrap().into(),
        v8::Integer::new(s, line_number as i32).into(),
      );
      frame_obj.set(
        context,
        v8::String::new(s, "column").unwrap().into(),
        v8::Integer::new(s, message.get_start_column() as i32).into(),
      );

      frames
    };

    json_obj.set(
      context,
      v8::String::new(s, "frames").unwrap().into(),
      frames.into(),
    );

    json_obj
  }
>>>>>>> a29eeaf3
}

pub fn script_origin<'a>(
  s: &mut impl v8::ToLocal<'a>,
  resource_name: v8::Local<'a, v8::String>,
) -> v8::ScriptOrigin<'a> {
  let resource_line_offset = v8::Integer::new(s, 0);
  let resource_column_offset = v8::Integer::new(s, 0);
  let resource_is_shared_cross_origin = v8::Boolean::new(s, false);
  let script_id = v8::Integer::new(s, 123);
  let source_map_url = v8::String::new(s, "source_map_url").unwrap();
  let resource_is_opaque = v8::Boolean::new(s, true);
  let is_wasm = v8::Boolean::new(s, false);
  let is_module = v8::Boolean::new(s, false);
  v8::ScriptOrigin::new(
    resource_name.into(),
    resource_line_offset,
    resource_column_offset,
    resource_is_shared_cross_origin,
    script_id,
    source_map_url.into(),
    resource_is_opaque,
    is_wasm,
    is_module,
  )
}

pub fn module_origin<'a>(
  s: &mut impl v8::ToLocal<'a>,
  resource_name: v8::Local<'a, v8::String>,
) -> v8::ScriptOrigin<'a> {
  let resource_line_offset = v8::Integer::new(s, 0);
  let resource_column_offset = v8::Integer::new(s, 0);
  let resource_is_shared_cross_origin = v8::Boolean::new(s, false);
  let script_id = v8::Integer::new(s, 123);
  let source_map_url = v8::String::new(s, "source_map_url").unwrap();
  let resource_is_opaque = v8::Boolean::new(s, true);
  let is_wasm = v8::Boolean::new(s, false);
  let is_module = v8::Boolean::new(s, true);
  v8::ScriptOrigin::new(
    resource_name.into(),
    resource_line_offset,
    resource_column_offset,
    resource_is_shared_cross_origin,
    script_id,
    source_map_url.into(),
    resource_is_opaque,
    is_wasm,
    is_module,
  )
}

/// This type represents a borrowed slice.
#[repr(C)]
pub struct deno_buf {
  pub data_ptr: *const u8,
  pub data_len: usize,
}

/// `deno_buf` can not clone, and there is no interior mutability.
/// This type satisfies Send bound.
unsafe impl Send for deno_buf {}

impl deno_buf {
  #[inline]
  pub fn empty() -> Self {
    Self {
      data_ptr: null(),
      data_len: 0,
    }
  }

  #[inline]
  pub unsafe fn from_raw_parts(ptr: *const u8, len: usize) -> Self {
    Self {
      data_ptr: ptr,
      data_len: len,
    }
  }
}

/// Converts Rust &Buf to libdeno `deno_buf`.
impl<'a> From<&'a [u8]> for deno_buf {
  #[inline]
  fn from(x: &'a [u8]) -> Self {
    Self {
      data_ptr: x.as_ref().as_ptr(),
      data_len: x.len(),
    }
  }
}

impl<'a> From<&'a mut [u8]> for deno_buf {
  #[inline]
  fn from(x: &'a mut [u8]) -> Self {
    Self {
      data_ptr: x.as_ref().as_ptr(),
      data_len: x.len(),
    }
  }
}

impl Deref for deno_buf {
  type Target = [u8];
  #[inline]
  fn deref(&self) -> &[u8] {
    unsafe { std::slice::from_raw_parts(self.data_ptr, self.data_len) }
  }
}

impl AsRef<[u8]> for deno_buf {
  #[inline]
  fn as_ref(&self) -> &[u8] {
    &*self
  }
}

/// A PinnedBuf encapsulates a slice that's been borrowed from a JavaScript
/// ArrayBuffer object. JavaScript objects can normally be garbage collected,
/// but the existence of a PinnedBuf inhibits this until it is dropped. It
/// behaves much like an Arc<[u8]>, although a PinnedBuf currently can't be
/// cloned.
pub struct PinnedBuf {
  data_ptr: NonNull<u8>,
  data_len: usize,
  backing_store: v8::SharedRef<v8::BackingStore>,
}

unsafe impl Send for PinnedBuf {}

impl PinnedBuf {
  pub fn new(view: v8::Local<v8::ArrayBufferView>) -> Self {
    let mut backing_store = view.buffer().unwrap().get_backing_store();
    let backing_store_ptr = backing_store.data() as *mut _ as *mut u8;
    let view_ptr = unsafe { backing_store_ptr.add(view.byte_offset()) };
    let view_len = view.byte_length();
    Self {
      data_ptr: NonNull::new(view_ptr).unwrap(),
      data_len: view_len,
      backing_store,
    }
  }
}

impl Deref for PinnedBuf {
  type Target = [u8];
  fn deref(&self) -> &[u8] {
    unsafe { slice::from_raw_parts(self.data_ptr.as_ptr(), self.data_len) }
  }
}

impl DerefMut for PinnedBuf {
  fn deref_mut(&mut self) -> &mut [u8] {
    unsafe { slice::from_raw_parts_mut(self.data_ptr.as_ptr(), self.data_len) }
  }
}

impl AsRef<[u8]> for PinnedBuf {
  fn as_ref(&self) -> &[u8] {
    &*self
  }
}

impl AsMut<[u8]> for PinnedBuf {
  fn as_mut(&mut self) -> &mut [u8] {
    &mut *self
  }
}

#[repr(C)]
pub struct deno_snapshot<'a> {
  pub data_ptr: *const u8,
  pub data_len: usize,
  _marker: PhantomData<&'a [u8]>,
}

/// `deno_snapshot` can not clone, and there is no interior mutability.
/// This type satisfies Send bound.
unsafe impl Send for deno_snapshot<'_> {}

// TODO(ry) Snapshot1 and Snapshot2 are not very good names and need to be
// reconsidered. The entire snapshotting interface is still under construction.

/// The type returned from deno_snapshot_new. Needs to be dropped.
pub type Snapshot1 = v8::OwnedStartupData;

/// The type created from slice. Used for loading.
pub type Snapshot2<'a> = v8::StartupData<'a>;

#[allow(non_camel_case_types)]
pub type deno_recv_cb = unsafe fn(
  user_data: *mut c_void,
  op_id: OpId,
  control_buf: deno_buf,
  zero_copy_buf: Option<PinnedBuf>,
);

/// Called when dynamic import is called in JS: import('foo')
/// Embedder must call deno_dyn_import_done() with the specified id and
/// the module.
#[allow(non_camel_case_types)]
pub type deno_dyn_import_cb = fn(
  user_data: *mut c_void,
  specifier: &str,
  referrer: &str,
  id: deno_dyn_import_id,
);

#[allow(non_camel_case_types)]
pub type deno_mod = i32;

#[allow(non_camel_case_types)]
pub type deno_dyn_import_id = i32;

#[allow(non_camel_case_types)]
pub type deno_resolve_cb = unsafe extern "C" fn(
  resolve_context: *mut c_void,
  specifier: *const c_char,
  referrer: deno_mod,
) -> deno_mod;

pub enum SnapshotConfig {
  Borrowed(v8::StartupData<'static>),
  Owned(v8::OwnedStartupData),
}

impl From<&'static [u8]> for SnapshotConfig {
  fn from(sd: &'static [u8]) -> Self {
    Self::Borrowed(v8::StartupData::new(sd))
  }
}

impl From<v8::OwnedStartupData> for SnapshotConfig {
  fn from(sd: v8::OwnedStartupData) -> Self {
    Self::Owned(sd)
  }
}

impl Deref for SnapshotConfig {
  type Target = v8::StartupData<'static>;
  fn deref(&self) -> &Self::Target {
    match self {
      Self::Borrowed(sd) => sd,
      Self::Owned(sd) => &*sd,
    }
  }
}

pub unsafe fn deno_init() {
  let platform = v8::platform::new_default_platform();
  v8::V8::initialize_platform(platform);
  v8::V8::initialize();
  // TODO(ry) This makes WASM compile synchronously. Eventually we should
  // remove this to make it work asynchronously too. But that requires getting
  // PumpMessageLoop and RunMicrotasks setup correctly.
  // See https://github.com/denoland/deno/issues/2544
  let argv = vec![
    "".to_string(),
    "--no-wasm-async-compilation".to_string(),
    "--harmony-top-level-await".to_string(),
  ];
  v8::V8::set_flags_from_command_line(argv);
}

lazy_static! {
  pub static ref EXTERNAL_REFERENCES: v8::ExternalReferences =
    v8::ExternalReferences::new(&[
      v8::ExternalReference {
        function: bindings::print
      },
      v8::ExternalReference {
        function: bindings::recv
      },
      v8::ExternalReference {
        function: bindings::send
      },
      v8::ExternalReference {
        function: bindings::eval_context
      },
      v8::ExternalReference {
        function: bindings::error_to_json
      },
      v8::ExternalReference {
        getter: bindings::shared_getter
      },
      v8::ExternalReference {
        message: bindings::message_callback
      },
      v8::ExternalReference {
        function: bindings::queue_microtask
      },
    ]);
}

<<<<<<< HEAD
pub fn initialize_context<'a>(
=======
pub unsafe fn deno_new_snapshotter(config: deno_config) -> *mut DenoIsolate {
  assert_ne!(config.will_snapshot, 0);
  // TODO(ry) Support loading snapshots before snapshotting.
  assert!(config.load_snapshot.is_none());
  let mut creator = v8::SnapshotCreator::new(Some(&EXTERNAL_REFERENCES));

  let mut d = Box::new(DenoIsolate::new(config));
  let isolate = creator.get_owned_isolate();

  let mut locker = v8::Locker::new(&isolate);
  {
    let mut hs = v8::HandleScope::new(&mut locker);
    let scope = hs.enter();
    let mut context = v8::Context::new(scope);
    // context.enter();
    d.context_.set(scope, context);
    creator.set_default_context(context);
    initialize_context(scope, context);
    // context.exit();
  }
  d.add_isolate(isolate);

  d.snapshot_creator_ = Some(creator);

  Box::into_raw(d)
}

extern "C" fn print(info: &v8::FunctionCallbackInfo) {
  let info: &mut v8::FunctionCallbackInfo =
    unsafe { std::mem::transmute(info) };

  let arg_len = info.length();
  assert!(arg_len >= 0 && arg_len <= 2);

  let obj = info.get_argument(0);
  let is_err_arg = info.get_argument(1);

  let mut hs = v8::HandleScope::new(info);
  let scope = hs.enter();

  let mut is_err = false;
  if arg_len == 2 {
    let int_val = is_err_arg
      .integer_value(scope)
      .expect("Unable to convert to integer");
    is_err = int_val != 0;
  };
  let mut isolate = scope.isolate();
  let mut try_catch = v8::TryCatch::new(scope);
  let tc = try_catch.enter();
  let str_ = match obj.to_string(scope) {
    Some(s) => s,
    None => v8::String::new(scope, "").unwrap(),
  };
  if is_err {
    eprint!("{}", str_.to_rust_string_lossy(scope));
  } else {
    print!("{}", str_.to_rust_string_lossy(scope));
  }
}

extern "C" fn recv(info: &v8::FunctionCallbackInfo) {
  #[allow(mutable_transmutes)]
  #[allow(clippy::transmute_ptr_to_ptr)]
  let info: &mut v8::FunctionCallbackInfo =
    unsafe { std::mem::transmute(info) };
  assert_eq!(info.length(), 1);
  let mut isolate = info.get_isolate();
  let deno_isolate: &mut DenoIsolate =
    unsafe { &mut *(isolate.get_data(0) as *mut DenoIsolate) };
  let mut locker = v8::Locker::new(&isolate);
  let mut hs = v8::HandleScope::new(&mut locker);
  let scope = hs.enter();

  if !deno_isolate.recv_.is_empty() {
    let msg = v8::String::new(scope, "Deno.core.recv already called.").unwrap();
    isolate.throw_exception(msg.into());
    return;
  }

  let recv_fn =
    v8::Local::<v8::Function>::try_from(info.get_argument(0)).unwrap();
  deno_isolate.recv_.set(scope, recv_fn);
}

extern "C" fn send(info: &v8::FunctionCallbackInfo) {
  #[allow(mutable_transmutes)]
  #[allow(clippy::transmute_ptr_to_ptr)]
  let info: &mut v8::FunctionCallbackInfo =
    unsafe { std::mem::transmute(info) };

  let mut hs = v8::HandleScope::new(info);
  let scope = hs.enter();
  let mut isolate = scope.isolate();
  let deno_isolate: &mut DenoIsolate =
    unsafe { &mut *(isolate.get_data(0) as *mut DenoIsolate) };
  assert!(!deno_isolate.context_.is_empty());

  let op_id = v8::Local::<v8::Uint32>::try_from(info.get_argument(0))
    .unwrap()
    .value() as u32;

  let control =
    v8::Local::<v8::ArrayBufferView>::try_from(info.get_argument(1))
      .map(|view| {
        let mut backing_store = view.buffer().unwrap().get_backing_store();
        let backing_store_ptr = backing_store.data() as *mut _ as *mut u8;
        let view_ptr = unsafe { backing_store_ptr.add(view.byte_offset()) };
        let view_len = view.byte_length();
        unsafe { deno_buf::from_raw_parts(view_ptr, view_len) }
      })
      .unwrap_or_else(|_| deno_buf::empty());

  let zero_copy: Option<PinnedBuf> =
    v8::Local::<v8::ArrayBufferView>::try_from(info.get_argument(2))
      .map(PinnedBuf::new)
      .ok();

  // TODO: what's the point of this again?
  // DCHECK_NULL(d->current_args_);
  // d->current_args_ = &args;
  assert!(deno_isolate.current_args_.is_null());
  deno_isolate.current_args_ = info;

  unsafe {
    (deno_isolate.recv_cb_)(
      deno_isolate.core_isolate_,
      op_id,
      control,
      zero_copy,
    );
  }

  if deno_isolate.current_args_.is_null() {
    // This indicates that deno_repond() was called already.
  } else {
    // Asynchronous.
    deno_isolate.current_args_ = null();
  }
}

extern "C" fn eval_context(info: &v8::FunctionCallbackInfo) {
  let rv = &mut info.get_return_value();

  #[allow(mutable_transmutes)]
  #[allow(clippy::transmute_ptr_to_ptr)]
  let info: &mut v8::FunctionCallbackInfo =
    unsafe { std::mem::transmute(info) };
  let arg0 = info.get_argument(0);

  let mut hs = v8::HandleScope::new(info);
  let scope = hs.enter();
  let mut isolate = scope.isolate();
  let deno_isolate: &mut DenoIsolate =
    unsafe { &mut *(isolate.get_data(0) as *mut DenoIsolate) };
  assert!(!deno_isolate.context_.is_empty());
  let mut context = deno_isolate.context_.get(scope).unwrap();

  let source = match v8::Local::<v8::String>::try_from(arg0) {
    Ok(s) => s,
    Err(_) => {
      let msg = v8::String::new(scope, "Invalid argument").unwrap();
      let exception = v8::type_error(scope, msg);
      scope.isolate().throw_exception(exception);
      return;
    }
  };

  let output = v8::Array::new(scope, 2);
  /**
   * output[0] = result
   * output[1] = ErrorInfo | null
   *   ErrorInfo = {
   *     thrown: Error | any,
   *     isNativeError: boolean,
   *     isCompileError: boolean,
   *   }
   */
  let mut try_catch = v8::TryCatch::new(scope);
  let tc = try_catch.enter();
  let name = v8::String::new(scope, "<unknown>").unwrap();
  let origin = script_origin(scope, name);
  let maybe_script = v8::Script::compile(scope, context, source, Some(&origin));

  if maybe_script.is_none() {
    assert!(tc.has_caught());
    let exception = tc.exception().unwrap();

    output.set(
      context,
      v8::Integer::new(scope, 0).into(),
      v8::new_null(scope).into(),
    );

    let errinfo_obj = v8::Object::new(scope);
    errinfo_obj.set(
      context,
      v8::String::new(scope, "isCompileError").unwrap().into(),
      v8::Boolean::new(scope, true).into(),
    );

    errinfo_obj.set(
      context,
      v8::String::new(scope, "isNativeError").unwrap().into(),
      v8::Boolean::new(scope, exception.is_native_error()).into(),
    );

    errinfo_obj.set(
      context,
      v8::String::new(scope, "thrown").unwrap().into(),
      exception,
    );

    output.set(
      context,
      v8::Integer::new(scope, 1).into(),
      errinfo_obj.into(),
    );

    rv.set(output.into());
    return;
  }

  let result = maybe_script.unwrap().run(scope, context);

  if result.is_none() {
    assert!(tc.has_caught());
    let exception = tc.exception().unwrap();

    output.set(
      context,
      v8::Integer::new(scope, 0).into(),
      v8::new_null(scope).into(),
    );

    let errinfo_obj = v8::Object::new(scope);
    errinfo_obj.set(
      context,
      v8::String::new(scope, "isCompileError").unwrap().into(),
      v8::Boolean::new(scope, false).into(),
    );

    let is_native_error = if exception.is_native_error() {
      v8::Boolean::new(scope, true)
    } else {
      v8::Boolean::new(scope, false)
    };

    errinfo_obj.set(
      context,
      v8::String::new(scope, "isNativeError").unwrap().into(),
      is_native_error.into(),
    );

    errinfo_obj.set(
      context,
      v8::String::new(scope, "thrown").unwrap().into(),
      exception,
    );

    output.set(
      context,
      v8::Integer::new(scope, 1).into(),
      errinfo_obj.into(),
    );

    rv.set(output.into());
    return;
  }

  output.set(context, v8::Integer::new(scope, 0).into(), result.unwrap());
  output.set(
    context,
    v8::Integer::new(scope, 1).into(),
    v8::new_null(scope).into(),
  );
  rv.set(output.into());
}

extern "C" fn error_to_json(info: &v8::FunctionCallbackInfo) {
  #[allow(mutable_transmutes)]
  #[allow(clippy::transmute_ptr_to_ptr)]
  let info: &mut v8::FunctionCallbackInfo =
    unsafe { std::mem::transmute(info) };
  assert_eq!(info.length(), 1);
  // <Boilerplate>
  let mut isolate = info.get_isolate();
  let deno_isolate: &mut DenoIsolate =
    unsafe { &mut *(isolate.get_data(0) as *mut DenoIsolate) };
  let mut locker = v8::Locker::new(&isolate);
  assert!(!deno_isolate.context_.is_empty());
  let mut hs = v8::HandleScope::new(&mut locker);
  let scope = hs.enter();
  let mut context = deno_isolate.context_.get(scope).unwrap();
  // </Boilerplate>
  let exception = info.get_argument(0);
  let json_string =
    deno_isolate.encode_exception_as_json(scope, context, exception);
  let s = v8::String::new(scope, &json_string).unwrap();
  let mut rv = info.get_return_value();
  rv.set(s.into());
}

extern "C" fn queue_microtask(info: &v8::FunctionCallbackInfo) {
  #[allow(mutable_transmutes)]
  #[allow(clippy::transmute_ptr_to_ptr)]
  let info: &mut v8::FunctionCallbackInfo =
    unsafe { std::mem::transmute(info) };
  assert_eq!(info.length(), 1);
  let arg0 = info.get_argument(0);
  let mut isolate = info.get_isolate();
  let deno_isolate: &mut DenoIsolate =
    unsafe { &mut *(isolate.get_data(0) as *mut DenoIsolate) };
  let mut locker = v8::Locker::new(&isolate);
  let mut hs = v8::HandleScope::new(&mut locker);
  let scope = hs.enter();

  match v8::Local::<v8::Function>::try_from(arg0) {
    Ok(f) => isolate.enqueue_microtask(f),
    Err(_) => {
      let msg = v8::String::new(scope, "Invalid argument").unwrap();
      let exception = v8::type_error(scope, msg);
      isolate.throw_exception(exception);
    }
  };
}

extern "C" fn shared_getter(
  name: v8::Local<v8::Name>,
  info: &v8::PropertyCallbackInfo,
) {
  let shared_ab = {
    #[allow(mutable_transmutes)]
    #[allow(clippy::transmute_ptr_to_ptr)]
    let info: &mut v8::PropertyCallbackInfo =
      unsafe { std::mem::transmute(info) };

    let mut hs = v8::EscapableHandleScope::new(info);
    let scope = hs.enter();
    let mut isolate = scope.isolate();
    let deno_isolate: &mut DenoIsolate =
      unsafe { &mut *(isolate.get_data(0) as *mut DenoIsolate) };

    if deno_isolate.shared_.data_ptr.is_null() {
      return;
    }

    // Lazily initialize the persistent external ArrayBuffer.
    if deno_isolate.shared_ab_.is_empty() {
      #[allow(mutable_transmutes)]
      #[allow(clippy::transmute_ptr_to_ptr)]
      let data_ptr: *mut u8 =
        unsafe { std::mem::transmute(deno_isolate.shared_.data_ptr) };
      let ab = unsafe {
        v8::SharedArrayBuffer::new_DEPRECATED(
          scope,
          data_ptr as *mut c_void,
          deno_isolate.shared_.data_len,
        )
      };
      deno_isolate.shared_ab_.set(scope, ab);
    }

    let shared_ab = deno_isolate.shared_ab_.get(scope).unwrap();
    scope.escape(shared_ab)
  };

  let rv = &mut info.get_return_value();
  rv.set(shared_ab.into());
}

fn initialize_context<'a>(
>>>>>>> a29eeaf3
  scope: &mut impl v8::ToLocal<'a>,
  mut context: v8::Local<v8::Context>,
) {
  context.enter();

  let global = context.global(scope);

  let deno_val = v8::Object::new(scope);

  global.set(
    context,
    v8::String::new(scope, "Deno").unwrap().into(),
    deno_val.into(),
  );

  let mut core_val = v8::Object::new(scope);

  deno_val.set(
    context,
    v8::String::new(scope, "core").unwrap().into(),
    core_val.into(),
  );

  let mut print_tmpl = v8::FunctionTemplate::new(scope, bindings::print);
  let mut print_val = print_tmpl.get_function(scope, context).unwrap();
  core_val.set(
    context,
    v8::String::new(scope, "print").unwrap().into(),
    print_val.into(),
  );

  let mut recv_tmpl = v8::FunctionTemplate::new(scope, bindings::recv);
  let mut recv_val = recv_tmpl.get_function(scope, context).unwrap();
  core_val.set(
    context,
    v8::String::new(scope, "recv").unwrap().into(),
    recv_val.into(),
  );

  let mut send_tmpl = v8::FunctionTemplate::new(scope, bindings::send);
  let mut send_val = send_tmpl.get_function(scope, context).unwrap();
  core_val.set(
    context,
    v8::String::new(scope, "send").unwrap().into(),
    send_val.into(),
  );

  let mut eval_context_tmpl =
    v8::FunctionTemplate::new(scope, bindings::eval_context);
  let mut eval_context_val =
    eval_context_tmpl.get_function(scope, context).unwrap();
  core_val.set(
    context,
    v8::String::new(scope, "evalContext").unwrap().into(),
    eval_context_val.into(),
  );

  let mut error_to_json_tmpl =
    v8::FunctionTemplate::new(scope, bindings::error_to_json);
  let mut error_to_json_val =
    error_to_json_tmpl.get_function(scope, context).unwrap();
  core_val.set(
    context,
    v8::String::new(scope, "errorToJSON").unwrap().into(),
    error_to_json_val.into(),
  );

  core_val.set_accessor(
    context,
    v8::String::new(scope, "shared").unwrap().into(),
    bindings::shared_getter,
  );

  // Direct bindings on `window`.
  let mut queue_microtask_tmpl =
    v8::FunctionTemplate::new(scope, bindings::queue_microtask);
  let mut queue_microtask_val =
    queue_microtask_tmpl.get_function(scope, context).unwrap();
  global.set(
    context,
    v8::String::new(scope, "queueMicrotask").unwrap().into(),
    queue_microtask_val.into(),
  );

  context.exit();
}

<<<<<<< HEAD
=======
pub unsafe fn deno_new(config: deno_config) -> *mut DenoIsolate {
  if config.will_snapshot != 0 {
    return deno_new_snapshotter(config);
  }

  let load_snapshot_is_null = config.load_snapshot.is_none();

  let mut d = Box::new(DenoIsolate::new(config));
  let mut params = v8::Isolate::create_params();
  params.set_array_buffer_allocator(v8::new_default_allocator());
  params.set_external_references(&EXTERNAL_REFERENCES);
  if let Some(ref mut snapshot) = d.snapshot_ {
    params.set_snapshot_blob(snapshot);
  }

  let isolate = v8::Isolate::new(params);
  d.add_isolate(isolate);

  let mut locker = v8::Locker::new(d.isolate_.as_ref().unwrap());
  {
    let mut hs = v8::HandleScope::new(&mut locker);
    let scope = hs.enter();
    let mut context = v8::Context::new(scope);

    if load_snapshot_is_null {
      // If no snapshot is provided, we initialize the context with empty
      // main source code and source maps.
      initialize_context(scope, context);
    }
    d.context_.set(scope, context);
  }
  Box::into_raw(d)
}

pub unsafe fn deno_check_promise_errors(i_mut: &mut DenoIsolate) {
  /*
  if (d->pending_promise_map_.size() > 0) {
    auto* isolate = d->isolate_;
    v8::Locker locker(isolate);
    v8::Isolate::Scope isolate_scope(isolate);
    v8::HandleScope handle_scope(isolate);
    auto context = d->context_.Get(d->isolate_);
    v8::Context::Scope context_scope(context);

    auto it = d->pending_promise_map_.begin();
    while (it != d->pending_promise_map_.end()) {
      auto error = it->second.Get(isolate);
      deno::HandleException(context, error);
      it = d->pending_promise_map_.erase(it);
    }
  }
  */
  let isolate = i_mut.isolate_.as_ref().unwrap();

  if i_mut.pending_promise_map_.is_empty() {
    return;
  }

  let mut locker = v8::Locker::new(isolate);
  assert!(!i_mut.context_.is_empty());
  let mut hs = v8::HandleScope::new(&mut locker);
  let scope = hs.enter();
  let mut context = i_mut.context_.get(scope).unwrap();
  context.enter();

  let pending_promises: Vec<(i32, v8::Global<v8::Value>)> =
    i_mut.pending_promise_map_.drain().collect();
  for (promise_id, mut handle) in pending_promises {
    let error = handle.get(scope).expect("Empty error handle");
    i_mut.handle_exception(scope, context, error);
    handle.reset(scope);
  }

  context.exit();
}

pub unsafe fn deno_throw_exception(i_mut: &mut DenoIsolate, text: &str) {
  let isolate = i_mut.isolate_.as_ref().unwrap();
  let mut locker = v8::Locker::new(isolate);
  let mut hs = v8::HandleScope::new(&mut locker);
  let scope = hs.enter();
  let msg = v8::String::new(scope, text).unwrap();
  isolate.throw_exception(msg.into());
}

>>>>>>> a29eeaf3
pub unsafe fn deno_import_buf<'sc>(
  scope: &mut impl v8::ToLocal<'sc>,
  buf: deno_buf,
) -> v8::Local<'sc, v8::Uint8Array> {
  /*
  if (buf.data_ptr == nullptr) {
    return v8::Local<v8::Uint8Array>();
  }
  */

  if buf.data_ptr.is_null() {
    let mut ab = v8::ArrayBuffer::new(scope, 0);
    return v8::Uint8Array::new(ab, 0, 0).expect("Failed to create UintArray8");
  }

  /*
  // To avoid excessively allocating new ArrayBuffers, we try to reuse a single
  // global ArrayBuffer. The caveat is that users must extract data from it
  // before the next tick. We only do this for ArrayBuffers less than 1024
  // bytes.
  v8::Local<v8::ArrayBuffer> ab;
  void* data;
  if (buf.data_len > GLOBAL_IMPORT_BUF_SIZE) {
    // Simple case. We allocate a new ArrayBuffer for this.
    ab = v8::ArrayBuffer::New(d->isolate_, buf.data_len);
    data = ab->GetBackingStore()->Data();
  } else {
    // Fast case. We reuse the global ArrayBuffer.
    if (d->global_import_buf_.IsEmpty()) {
      // Lazily initialize it.
      DCHECK_NULL(d->global_import_buf_ptr_);
      ab = v8::ArrayBuffer::New(d->isolate_, GLOBAL_IMPORT_BUF_SIZE);
      d->global_import_buf_.Reset(d->isolate_, ab);
      d->global_import_buf_ptr_ = ab->GetBackingStore()->Data();
    } else {
      DCHECK(d->global_import_buf_ptr_);
      ab = d->global_import_buf_.Get(d->isolate_);
    }
    data = d->global_import_buf_ptr_;
  }
  memcpy(data, buf.data_ptr, buf.data_len);
  auto view = v8::Uint8Array::New(ab, 0, buf.data_len);
  return view;
  */

  // TODO(bartlomieju): for now skipping part with `global_import_buf_`
  // and always creating new buffer
  let mut ab = v8::ArrayBuffer::new(scope, buf.data_len);
  let mut backing_store = ab.get_backing_store();
  let data = backing_store.data();
  let data: *mut u8 = unsafe { data as *mut libc::c_void as *mut u8 };
  std::ptr::copy_nonoverlapping(buf.data_ptr, data, buf.data_len);
  v8::Uint8Array::new(ab, 0, buf.data_len).expect("Failed to create UintArray8")
}

<<<<<<< HEAD
/*
=======
pub unsafe fn deno_respond(
  deno_isolate: &mut DenoIsolate,
  core_isolate: *const c_void,
  op_id: OpId,
  buf: deno_buf,
) {
  /*
  auto* d = deno::unwrap(d_);
  if (d->current_args_ != nullptr) {
    // Synchronous response.
    // Note op_id is not passed back in the case of synchronous response.
    if (buf.data_ptr != nullptr && buf.data_len > 0) {
      auto ab = deno::ImportBuf(d, buf);
      d->current_args_->GetReturnValue().Set(ab);
    }
    d->current_args_ = nullptr;
    return;
  }
  */

  if !deno_isolate.current_args_.is_null() {
    // Synchronous response.
    // Note op_id is not passed back in the case of synchronous response.
    if !buf.data_ptr.is_null() && buf.data_len > 0 {
      let isolate = deno_isolate.isolate_.as_ref().unwrap();
      let mut locker = v8::Locker::new(isolate);
      assert!(!deno_isolate.context_.is_empty());
      let mut hs = v8::HandleScope::new(&mut locker);
      let scope = hs.enter();
      let ab = deno_import_buf(scope, buf);
      let info: &v8::FunctionCallbackInfo =
        unsafe { &*deno_isolate.current_args_ };
      let rv = &mut info.get_return_value();
      rv.set(ab.into())
    }
    deno_isolate.current_args_ = std::ptr::null();
    return;
  }

  /*
  // Asynchronous response.
  deno::UserDataScope user_data_scope(d, user_data);
  v8::Isolate::Scope isolate_scope(d->isolate_);
  v8::HandleScope handle_scope(d->isolate_);

  auto context = d->context_.Get(d->isolate_);
  v8::Context::Scope context_scope(context);

  v8::TryCatch try_catch(d->isolate_);

  auto recv_ = d->recv_.Get(d->isolate_);
  if (recv_.IsEmpty()) {
    d->last_exception_ = "Deno.core.recv has not been called.";
    return;
  }

  v8::Local<v8::Value> args[2];
  int argc = 0;

  if (buf.data_ptr != nullptr) {
    args[0] = v8::Integer::New(d->isolate_, op_id);
    args[1] = deno::ImportBuf(d, buf);
    argc = 2;
  }

  auto v = recv_->Call(context, context->Global(), argc, args);

  if (try_catch.HasCaught()) {
    CHECK(v.IsEmpty());
    deno::HandleException(context, try_catch.Exception());
  }
  */

  let core_isolate: *mut c_void = unsafe { std::mem::transmute(core_isolate) };
  deno_isolate.core_isolate_ = core_isolate;

  let isolate = deno_isolate.isolate_.as_ref().unwrap();
  // println!("deno_execute -> Isolate ptr {:?}", isolate);
  let mut locker = v8::Locker::new(isolate);
  assert!(!deno_isolate.context_.is_empty());
  let mut hs = v8::HandleScope::new(&mut locker);
  let scope = hs.enter();
  let mut context = deno_isolate.context_.get(scope).unwrap();
  context.enter();

  let mut try_catch = v8::TryCatch::new(scope);
  let tc = try_catch.enter();

  let recv_ = deno_isolate.recv_.get(scope);

  if recv_.is_none() {
    let msg = "Deno.core.recv has not been called.".to_string();
    deno_isolate.last_exception_ = Some(msg);
    return;
  }

  let mut argc = 0;
  let mut args: Vec<v8::Local<v8::Value>> = vec![];

  if !buf.data_ptr.is_null() {
    argc = 2;
    let op_id = v8::Integer::new(scope, op_id as i32);
    args.push(op_id.into());
    let buf = deno_import_buf(scope, buf);
    args.push(buf.into());
  }

  let global = context.global(scope);
  let maybe_value =
    recv_
      .unwrap()
      .call(scope, context, global.into(), argc, args);

  if tc.has_caught() {
    assert!(maybe_value.is_none());
    deno_isolate.handle_exception(scope, context, tc.exception().unwrap());
  }
  context.exit();
  deno_isolate.core_isolate_ = std::ptr::null_mut();
}

pub unsafe fn deno_execute(
  i_mut: &mut DenoIsolate,
  core_isolate: *mut c_void,
  js_filename: &str,
  js_source: &str,
) {
  i_mut.core_isolate_ = core_isolate;
  let isolate = i_mut.isolate_.as_ref().unwrap();
  // println!("deno_execute -> Isolate ptr {:?}", isolate);
  let mut locker = v8::Locker::new(isolate);
  assert!(!i_mut.context_.is_empty());
  let mut hs = v8::HandleScope::new(&mut locker);
  let scope = hs.enter();
  let mut context = i_mut.context_.get(scope).unwrap();
  context.enter();

  i_mut.execute(scope, context, js_filename, js_source);

  context.exit();
  i_mut.core_isolate_ = std::ptr::null_mut();
  /*
  auto* d = deno::unwrap(d_);
  deno::UserDataScope user_data_scope(d, user_data);
  auto* isolate = d->isolate_;
  v8::Locker locker(isolate);
  v8::Isolate::Scope isolate_scope(isolate);
  v8::HandleScope handle_scope(isolate);
  auto context = d->context_.Get(d->isolate_);
  CHECK(!context.IsEmpty());
  execute(context, js_filename, js_source);
  */
}

>>>>>>> a29eeaf3
pub unsafe fn deno_terminate_execution(i: *mut DenoIsolate) {
  /*
  deno::DenoIsolate* d = reinterpret_cast<deno::DenoIsolate*>(d_);
  d->isolate_->TerminateExecution();
  */
  let i_mut: &mut DenoIsolate = unsafe { &mut *i };
  let isolate = i_mut.isolate_.as_ref().unwrap();
  isolate.terminate_execution();
}

#[allow(dead_code)]
pub unsafe fn deno_run_microtasks(i: *mut isolate, core_isolate: *mut c_void) {
  /*
  deno::DenoIsolate* d = reinterpret_cast<deno::DenoIsolate*>(d_);
  deno::UserDataScope user_data_scope(d, user_data);
  v8::Locker locker(d->isolate_);
  v8::Isolate::Scope isolate_scope(d->isolate_);
  d->isolate_->RunMicrotasks();
  */
  let deno_isolate: &mut DenoIsolate = unsafe { &mut *i };
  deno_isolate.core_isolate_ = core_isolate;
  let isolate = deno_isolate.isolate_.as_mut().unwrap();
  let mut locker = v8::Locker::new(isolate);
  isolate.enter();
  isolate.run_microtasks();
  isolate.exit();
  deno_isolate.core_isolate_ = std::ptr::null_mut();
}

<<<<<<< HEAD

=======
// Modules

fn resolve_callback(
  context: v8::Local<v8::Context>,
  specifier: v8::Local<v8::String>,
  referrer: v8::Local<v8::Module>,
) -> *mut v8::Module {
  let mut cbs = v8::CallbackScope::new(context);
  let cb_scope = cbs.enter();
  let isolate = cb_scope.isolate();
  let deno_isolate: &mut DenoIsolate =
    unsafe { &mut *(isolate.get_data(0) as *mut DenoIsolate) };

  let mut locker = v8::Locker::new(isolate);
  let mut hs = v8::EscapableHandleScope::new(&mut locker);
  let scope = hs.enter();

  let referrer_id = referrer.get_identity_hash();
  let referrer_info = deno_isolate
    .get_module_info(referrer_id)
    .expect("ModuleInfo not found");
  let len_ = referrer.get_module_requests_length();

  let specifier_str = specifier.to_rust_string_lossy(scope);

  for i in 0..len_ {
    let req = referrer.get_module_request(i);
    let req_str = req.to_rust_string_lossy(scope);

    if req_str == specifier_str {
      let resolve_cb = deno_isolate.resolve_cb_.unwrap();
      let c_str = CString::new(req_str.to_string()).unwrap();
      let c_req_str: *const c_char = c_str.as_ptr() as *const c_char;
      let id = unsafe {
        resolve_cb(deno_isolate.resolve_context_, c_req_str, referrer_id)
      };
      let maybe_info = deno_isolate.get_module_info(id);

      if maybe_info.is_none() {
        let msg = format!(
          "Cannot resolve module \"{}\" from \"{}\"",
          req_str, referrer_info.name
        );
        let msg = v8::String::new(scope, &msg).unwrap();
        isolate.throw_exception(msg.into());
        break;
      }

      let child_mod =
        maybe_info.unwrap().handle.get(scope).expect("Empty handle");
      return &mut *scope.escape(child_mod);
    }
  }

  std::ptr::null_mut()
}

pub unsafe fn deno_mod_instantiate(
  i_mut: &mut DenoIsolate,
  resolve_context: *mut c_void,
  id: deno_mod,
  resolve_cb: deno_resolve_cb,
) {
  i_mut.resolve_context_ = resolve_context;
  let isolate = i_mut.isolate_.as_ref().unwrap();
  let mut locker = v8::Locker::new(isolate);
  let mut hs = v8::HandleScope::new(&mut locker);
  let scope = hs.enter();
  assert!(!i_mut.context_.is_empty());
  let mut context = i_mut.context_.get(scope).unwrap();
  context.enter();
  let mut try_catch = v8::TryCatch::new(scope);
  let tc = try_catch.enter();

  assert!(i_mut.resolve_cb_.is_none());
  i_mut.resolve_cb_ = Some(resolve_cb);

  let maybe_info = i_mut.get_module_info(id);

  if maybe_info.is_none() {
    return;
  }

  let module_handle = &maybe_info.unwrap().handle;
  let mut module = module_handle.get(scope).unwrap();

  if module.get_status() == v8::ModuleStatus::Errored {
    return;
  }

  let maybe_ok = module.instantiate_module(context, resolve_callback);
  assert!(maybe_ok.is_some() || tc.has_caught());
  i_mut.resolve_cb_.take();

  if tc.has_caught() {
    i_mut.handle_exception(scope, context, tc.exception().unwrap());
  }

  context.exit();
  i_mut.resolve_context_ = std::ptr::null_mut();
}

pub unsafe fn deno_mod_evaluate(
  deno_isolate: &mut DenoIsolate,
  core_isolate: *const c_void,
  id: deno_mod,
) {
  let core_isolate: *mut c_void = unsafe { std::mem::transmute(core_isolate) };
  deno_isolate.core_isolate_ = core_isolate;
  let isolate = deno_isolate.isolate_.as_ref().unwrap();
  let mut locker = v8::Locker::new(isolate);
  let mut hs = v8::HandleScope::new(&mut locker);
  let scope = hs.enter();
  assert!(!deno_isolate.context_.is_empty());
  let mut context = deno_isolate.context_.get(scope).unwrap();
  context.enter();

  let info = deno_isolate
    .get_module_info(id)
    .expect("ModuleInfo not found");
  let mut module = info.handle.get(scope).expect("Empty module handle");
  let mut status = module.get_status();

  if status == v8::ModuleStatus::Instantiated {
    let ok = module.evaluate(scope, context).is_some();
    // Update status after evaluating.
    status = module.get_status();
    if ok {
      assert!(
        status == v8::ModuleStatus::Evaluated
          || status == v8::ModuleStatus::Errored
      );
    } else {
      assert!(status == v8::ModuleStatus::Errored);
    }
  }

  match status {
    v8::ModuleStatus::Evaluated => {
      deno_isolate.last_exception_handle_.reset(scope);
      deno_isolate.last_exception_.take();
    }
    v8::ModuleStatus::Errored => {
      deno_isolate.handle_exception(scope, context, module.get_exception());
    }
    other => panic!("Unexpected module status {:?}", other),
  };

  context.exit();
  deno_isolate.core_isolate_ = std::ptr::null_mut();
}

/// Call exactly once for every deno_dyn_import_cb.
pub unsafe fn deno_dyn_import_done(
  deno_isolate: &mut DenoIsolate,
  core_isolate: *const c_void,
  id: deno_dyn_import_id,
  mod_id: deno_mod,
  error_str: Option<String>,
) {
  assert!(
    (mod_id == 0 && error_str.is_some())
      || (mod_id != 0 && error_str.is_none())
      || (mod_id == 0 && !deno_isolate.last_exception_handle_.is_empty())
  );

  let core_isolate: *mut c_void = unsafe { std::mem::transmute(core_isolate) };
  deno_isolate.core_isolate_ = core_isolate;

  let isolate = deno_isolate.isolate_.as_ref().unwrap();
  let mut locker = v8::Locker::new(isolate);
  let mut hs = v8::HandleScope::new(&mut locker);
  let scope = hs.enter();
  assert!(!deno_isolate.context_.is_empty());
  let mut context = deno_isolate.context_.get(scope).unwrap();
  context.enter();

  // TODO(ry) error on bad import_id.
  let mut resolver_handle = deno_isolate.dyn_import_map_.remove(&id).unwrap();
  /// Resolve.
  let mut resolver = resolver_handle.get(scope).unwrap();
  resolver_handle.reset(scope);

  let maybe_info = deno_isolate.get_module_info(mod_id);

  if let Some(info) = maybe_info {
    // Resolution success
    let mut module = info.handle.get(scope).unwrap();
    assert_eq!(module.get_status(), v8::ModuleStatus::Evaluated);
    let module_namespace = module.get_module_namespace();
    resolver.resolve(context, module_namespace).unwrap();
  } else {
    // Resolution error.
    if let Some(error_str) = error_str {
      let msg = v8::String::new(scope, &error_str).unwrap();
      let isolate = context.get_isolate();
      isolate.enter();
      let e = v8::type_error(scope, msg);
      isolate.exit();
      resolver.reject(context, e).unwrap();
    } else {
      let e = deno_isolate.last_exception_handle_.get(scope).unwrap();
      deno_isolate.last_exception_handle_.reset(scope);
      deno_isolate.last_exception_.take();
      resolver.reject(context, e).unwrap();
    }
  }

  isolate.run_microtasks();

  context.exit();
  deno_isolate.core_isolate_ = std::ptr::null_mut();
}

>>>>>>> a29eeaf3
pub fn deno_snapshot_new(
  deno_isolate: &mut DenoIsolate,
) -> v8::OwnedStartupData {
  assert!(deno_isolate.snapshot_creator_.is_some());

  let isolate = deno_isolate.isolate_.as_ref().unwrap();
  let mut locker = v8::Locker::new(isolate);
  let mut hs = v8::HandleScope::new(&mut locker);
  let scope = hs.enter();

  // d.clear_modules();
  deno_isolate.context_.reset(scope);

  let snapshot_creator = deno_isolate.snapshot_creator_.as_mut().unwrap();
  let startup_data = snapshot_creator
    .create_blob(v8::FunctionCodeHandling::Keep)
    .unwrap();
  deno_isolate.has_snapshotted_ = true;
  startup_data
}

#[allow(dead_code)]
pub unsafe fn deno_snapshot_delete(s: &mut deno_snapshot) {
  todo!()
}
*/<|MERGE_RESOLUTION|>--- conflicted
+++ resolved
@@ -26,468 +26,11 @@
 
 pub type OpId = u32;
 
-<<<<<<< HEAD
-=======
-#[allow(non_camel_case_types)]
-pub type isolate = DenoIsolate;
-
->>>>>>> a29eeaf3
 pub struct ModuleInfo {
   pub main: bool,
   pub name: String,
   pub handle: v8::Global<v8::Module>,
   pub import_specifiers: Vec<String>,
-<<<<<<< HEAD
-=======
-}
-
-pub struct DenoIsolate {
-  isolate_: Option<v8::OwnedIsolate>,
-  pub last_exception_: Option<String>,
-  last_exception_handle_: v8::Global<v8::Value>,
-  context_: v8::Global<v8::Context>,
-  mods_: HashMap<deno_mod, ModuleInfo>,
-  mods_by_name_: HashMap<String, deno_mod>,
-  locker_: Option<v8::Locker>,
-  shared_: deno_buf,
-  shared_ab_: v8::Global<v8::SharedArrayBuffer>,
-  resolve_cb_: Option<deno_resolve_cb>,
-  recv_: v8::Global<v8::Function>,
-  current_args_: *const v8::FunctionCallbackInfo,
-  recv_cb_: deno_recv_cb,
-  snapshot_creator_: Option<v8::SnapshotCreator>,
-  has_snapshotted_: bool,
-  snapshot_: Option<SnapshotConfig>,
-  next_dyn_import_id_: deno_dyn_import_id,
-  dyn_import_cb_: deno_dyn_import_cb,
-  dyn_import_map_: HashMap<deno_dyn_import_id, v8::Global<v8::PromiseResolver>>,
-  pending_promise_map_: HashMap<i32, v8::Global<v8::Value>>,
-  // Used in deno_mod_instantiate
-  resolve_context_: *mut c_void,
-  // Used in deno_mod_evaluate
-  core_isolate_: *mut c_void,
-  /*
-  void* global_import_buf_ptr_;
-  v8::Persistent<v8::ArrayBuffer> global_import_buf_;
-  */
-}
-
-impl Drop for DenoIsolate {
-  fn drop(&mut self) {
-    // TODO Too much boiler plate.
-    // <Boilerplate>
-    let mut isolate = self.isolate_.take().unwrap();
-    {
-      let mut locker = v8::Locker::new(&isolate);
-      let mut hs = v8::HandleScope::new(&mut locker);
-      let scope = hs.enter();
-      // </Boilerplate>
-      self.context_.reset(scope);
-      self.shared_ab_.reset(scope);
-      self.last_exception_handle_.reset(scope);
-      self.recv_.reset(scope);
-      for (key, module) in self.mods_.iter_mut() {
-        module.handle.reset(scope);
-      }
-      for (key, handle) in self.dyn_import_map_.iter_mut() {
-        handle.reset(scope);
-      }
-      for (key, handle) in self.pending_promise_map_.iter_mut() {
-        handle.reset(scope);
-      }
-    }
-    if let Some(locker_) = self.locker_.take() {
-      drop(locker_);
-    }
-    if let Some(creator) = self.snapshot_creator_.take() {
-      // TODO(ry) V8 has a strange assert which prevents a SnapshotCreator from
-      // being deallocated if it hasn't created a snapshot yet.
-      // https://github.com/v8/v8/blob/73212783fbd534fac76cc4b66aac899c13f71fc8/src/api.cc#L603
-      // If that assert is removed, this if guard could be removed.
-      // WARNING: There may be false positive LSAN errors here.
-      std::mem::forget(isolate);
-      if self.has_snapshotted_ {
-        drop(creator);
-      }
-    } else {
-      drop(isolate);
-    }
-  }
-}
-
-impl DenoIsolate {
-  pub fn new(config: deno_config) -> Self {
-    Self {
-      isolate_: None,
-      last_exception_: None,
-      last_exception_handle_: v8::Global::<v8::Value>::new(),
-      context_: v8::Global::<v8::Context>::new(),
-      mods_: HashMap::new(),
-      mods_by_name_: HashMap::new(),
-      pending_promise_map_: HashMap::new(),
-      locker_: None,
-      shared_: config.shared,
-      shared_ab_: v8::Global::<v8::SharedArrayBuffer>::new(),
-      resolve_cb_: None,
-      recv_: v8::Global::<v8::Function>::new(),
-      current_args_: std::ptr::null(),
-      recv_cb_: config.recv_cb,
-      snapshot_creator_: None,
-      snapshot_: config.load_snapshot,
-      has_snapshotted_: false,
-      next_dyn_import_id_: 0,
-      dyn_import_cb_: config.dyn_import_cb,
-      dyn_import_map_: HashMap::new(),
-      resolve_context_: std::ptr::null_mut(),
-      core_isolate_: std::ptr::null_mut(),
-    }
-  }
-
-  pub fn add_isolate(&mut self, mut isolate: v8::OwnedIsolate) {
-    isolate.set_capture_stack_trace_for_uncaught_exceptions(true, 10);
-    isolate.set_promise_reject_callback(promise_reject_callback);
-    isolate.add_message_listener(message_callback);
-    isolate.set_host_initialize_import_meta_object_callback(
-      host_initialize_import_meta_object_callback,
-    );
-    isolate.set_host_import_module_dynamically_callback(
-      host_import_module_dynamically_callback,
-    );
-    let self_ptr: *mut Self = self;
-    unsafe { isolate.set_data(0, self_ptr as *mut c_void) };
-    self.isolate_ = Some(isolate);
-  }
-
-  pub fn register_module(
-    &mut self,
-    main: bool,
-    name: &str,
-    source: &str,
-  ) -> deno_mod {
-    let isolate = self.isolate_.as_ref().unwrap();
-    let mut locker = v8::Locker::new(&isolate);
-
-    let mut hs = v8::HandleScope::new(&mut locker);
-    let scope = hs.enter();
-    let mut context = v8::Context::new(scope);
-    context.enter();
-
-    let name_str = v8::String::new(scope, name).unwrap();
-    let source_str = v8::String::new(scope, source).unwrap();
-
-    let origin = module_origin(scope, name_str);
-    let source = v8::script_compiler::Source::new(source_str, &origin);
-
-    let mut try_catch = v8::TryCatch::new(scope);
-    let tc = try_catch.enter();
-
-    let mut maybe_module =
-      v8::script_compiler::compile_module(&isolate, source);
-
-    if tc.has_caught() {
-      assert!(maybe_module.is_none());
-      self.handle_exception(scope, context, tc.exception().unwrap());
-      context.exit();
-      return 0;
-    }
-    let module = maybe_module.unwrap();
-    let id = module.get_identity_hash();
-
-    let mut import_specifiers: Vec<String> = vec![];
-    for i in 0..module.get_module_requests_length() {
-      let specifier = module.get_module_request(i);
-      import_specifiers.push(specifier.to_rust_string_lossy(scope));
-    }
-
-    let mut handle = v8::Global::<v8::Module>::new();
-    handle.set(scope, module);
-    self.mods_.insert(
-      id,
-      ModuleInfo {
-        main,
-        name: name.to_string(),
-        import_specifiers,
-        handle,
-      },
-    );
-    self.mods_by_name_.insert(name.to_string(), id);
-    context.exit();
-    id
-  }
-
-  pub fn get_module_info(&self, id: deno_mod) -> Option<&ModuleInfo> {
-    if id == 0 {
-      return None;
-    }
-    self.mods_.get(&id)
-  }
-
-  fn execute<'a>(
-    &mut self,
-    s: &mut impl v8::ToLocal<'a>,
-    mut context: v8::Local<'a, v8::Context>,
-    js_filename: &str,
-    js_source: &str,
-  ) -> bool {
-    let mut hs = v8::HandleScope::new(s);
-    let s = hs.enter();
-    let source = v8::String::new(s, js_source).unwrap();
-    let name = v8::String::new(s, js_filename).unwrap();
-    let mut try_catch = v8::TryCatch::new(s);
-    let tc = try_catch.enter();
-    let origin = script_origin(s, name);
-    let mut script =
-      v8::Script::compile(s, context, source, Some(&origin)).unwrap();
-    let result = script.run(s, context);
-    if result.is_none() {
-      assert!(tc.has_caught());
-      let exception = tc.exception().unwrap();
-      self.handle_exception(s, context, exception);
-      false
-    } else {
-      true
-    }
-  }
-
-  fn handle_exception<'a>(
-    &mut self,
-    s: &mut impl v8::ToLocal<'a>,
-    mut context: v8::Local<'a, v8::Context>,
-    exception: v8::Local<'a, v8::Value>,
-  ) {
-    let isolate = context.get_isolate();
-    // TerminateExecution was called
-    if isolate.is_execution_terminating() {
-      // cancel exception termination so that the exception can be created
-      isolate.cancel_terminate_execution();
-
-      // maybe make a new exception object
-      let exception = if (exception.is_null_or_undefined()) {
-        let exception_str = v8::String::new(s, "execution terminated").unwrap();
-        isolate.enter();
-        let e = v8::error(s, exception_str);
-        isolate.exit();
-        e
-      } else {
-        exception
-      };
-
-      // handle the exception as if it is a regular exception
-      self.handle_exception(s, context, exception);
-
-      // re-enable exception termination
-      context.get_isolate().terminate_execution();
-      return;
-    }
-
-    let json_str = self.encode_exception_as_json(s, context, exception);
-    self.last_exception_ = Some(json_str);
-    self.last_exception_handle_.set(s, exception);
-  }
-
-  fn encode_exception_as_json<'a>(
-    &mut self,
-    s: &mut impl v8::ToLocal<'a>,
-    mut context: v8::Local<'a, v8::Context>,
-    exception: v8::Local<'a, v8::Value>,
-  ) -> String {
-    let message = v8::create_message(s, exception);
-    self.encode_message_as_json(s, context, message)
-  }
-
-  fn encode_message_as_json<'a>(
-    &mut self,
-    s: &mut impl v8::ToLocal<'a>,
-    mut context: v8::Local<v8::Context>,
-    message: v8::Local<v8::Message>,
-  ) -> String {
-    let json_obj = self.encode_message_as_object(s, context, message);
-    let json_string = v8::json::stringify(context, json_obj.into()).unwrap();
-    json_string.to_rust_string_lossy(s)
-  }
-
-  fn encode_message_as_object<'a>(
-    &mut self,
-    s: &mut impl v8::ToLocal<'a>,
-    mut context: v8::Local<v8::Context>,
-    message: v8::Local<v8::Message>,
-  ) -> v8::Local<'a, v8::Object> {
-    let json_obj = v8::Object::new(s);
-
-    let exception_str = message.get(s);
-    json_obj.set(
-      context,
-      v8::String::new(s, "message").unwrap().into(),
-      exception_str.into(),
-    );
-
-    let script_resource_name = message
-      .get_script_resource_name(s)
-      .expect("Missing ScriptResourceName");
-    json_obj.set(
-      context,
-      v8::String::new(s, "scriptResourceName").unwrap().into(),
-      script_resource_name,
-    );
-
-    let source_line = message
-      .get_source_line(s, context)
-      .expect("Missing SourceLine");
-    json_obj.set(
-      context,
-      v8::String::new(s, "sourceLine").unwrap().into(),
-      source_line.into(),
-    );
-
-    let line_number = message
-      .get_line_number(context)
-      .expect("Missing LineNumber");
-    json_obj.set(
-      context,
-      v8::String::new(s, "lineNumber").unwrap().into(),
-      v8::Integer::new(s, line_number as i32).into(),
-    );
-
-    json_obj.set(
-      context,
-      v8::String::new(s, "startPosition").unwrap().into(),
-      v8::Integer::new(s, message.get_start_position() as i32).into(),
-    );
-
-    json_obj.set(
-      context,
-      v8::String::new(s, "endPosition").unwrap().into(),
-      v8::Integer::new(s, message.get_end_position() as i32).into(),
-    );
-
-    json_obj.set(
-      context,
-      v8::String::new(s, "errorLevel").unwrap().into(),
-      v8::Integer::new(s, message.error_level() as i32).into(),
-    );
-
-    json_obj.set(
-      context,
-      v8::String::new(s, "startColumn").unwrap().into(),
-      v8::Integer::new(s, message.get_start_column() as i32).into(),
-    );
-
-    json_obj.set(
-      context,
-      v8::String::new(s, "endColumn").unwrap().into(),
-      v8::Integer::new(s, message.get_end_column() as i32).into(),
-    );
-
-    let is_shared_cross_origin =
-      v8::Boolean::new(s, message.is_shared_cross_origin());
-
-    json_obj.set(
-      context,
-      v8::String::new(s, "isSharedCrossOrigin").unwrap().into(),
-      is_shared_cross_origin.into(),
-    );
-
-    let is_opaque = v8::Boolean::new(s, message.is_opaque());
-
-    json_obj.set(
-      context,
-      v8::String::new(s, "isOpaque").unwrap().into(),
-      is_opaque.into(),
-    );
-
-    let frames = if let Some(stack_trace) = message.get_stack_trace(s) {
-      let count = stack_trace.get_frame_count() as i32;
-      let frames = v8::Array::new(s, count);
-
-      for i in 0..count {
-        let frame = stack_trace
-          .get_frame(s, i as usize)
-          .expect("No frame found");
-        let frame_obj = v8::Object::new(s);
-        frames.set(context, v8::Integer::new(s, i).into(), frame_obj.into());
-        frame_obj.set(
-          context,
-          v8::String::new(s, "line").unwrap().into(),
-          v8::Integer::new(s, frame.get_line_number() as i32).into(),
-        );
-        frame_obj.set(
-          context,
-          v8::String::new(s, "column").unwrap().into(),
-          v8::Integer::new(s, frame.get_column() as i32).into(),
-        );
-
-        if let Some(function_name) = frame.get_function_name(s) {
-          frame_obj.set(
-            context,
-            v8::String::new(s, "functionName").unwrap().into(),
-            function_name.into(),
-          );
-        }
-
-        let script_name = match frame.get_script_name_or_source_url(s) {
-          Some(name) => name,
-          None => v8::String::new(s, "<unknown>").unwrap(),
-        };
-        frame_obj.set(
-          context,
-          v8::String::new(s, "scriptName").unwrap().into(),
-          script_name.into(),
-        );
-
-        frame_obj.set(
-          context,
-          v8::String::new(s, "isEval").unwrap().into(),
-          v8::Boolean::new(s, frame.is_eval()).into(),
-        );
-
-        frame_obj.set(
-          context,
-          v8::String::new(s, "isConstructor").unwrap().into(),
-          v8::Boolean::new(s, frame.is_constructor()).into(),
-        );
-
-        frame_obj.set(
-          context,
-          v8::String::new(s, "isWasm").unwrap().into(),
-          v8::Boolean::new(s, frame.is_wasm()).into(),
-        );
-      }
-
-      frames
-    } else {
-      // No stack trace. We only have one stack frame of info..
-      let frames = v8::Array::new(s, 1);
-      let frame_obj = v8::Object::new(s);
-      frames.set(context, v8::Integer::new(s, 0).into(), frame_obj.into());
-
-      frame_obj.set(
-        context,
-        v8::String::new(s, "scriptResourceName").unwrap().into(),
-        script_resource_name,
-      );
-      frame_obj.set(
-        context,
-        v8::String::new(s, "line").unwrap().into(),
-        v8::Integer::new(s, line_number as i32).into(),
-      );
-      frame_obj.set(
-        context,
-        v8::String::new(s, "column").unwrap().into(),
-        v8::Integer::new(s, message.get_start_column() as i32).into(),
-      );
-
-      frames
-    };
-
-    json_obj.set(
-      context,
-      v8::String::new(s, "frames").unwrap().into(),
-      frames.into(),
-    );
-
-    json_obj
-  }
->>>>>>> a29eeaf3
 }
 
 pub fn script_origin<'a>(
@@ -782,382 +325,7 @@
     ]);
 }
 
-<<<<<<< HEAD
 pub fn initialize_context<'a>(
-=======
-pub unsafe fn deno_new_snapshotter(config: deno_config) -> *mut DenoIsolate {
-  assert_ne!(config.will_snapshot, 0);
-  // TODO(ry) Support loading snapshots before snapshotting.
-  assert!(config.load_snapshot.is_none());
-  let mut creator = v8::SnapshotCreator::new(Some(&EXTERNAL_REFERENCES));
-
-  let mut d = Box::new(DenoIsolate::new(config));
-  let isolate = creator.get_owned_isolate();
-
-  let mut locker = v8::Locker::new(&isolate);
-  {
-    let mut hs = v8::HandleScope::new(&mut locker);
-    let scope = hs.enter();
-    let mut context = v8::Context::new(scope);
-    // context.enter();
-    d.context_.set(scope, context);
-    creator.set_default_context(context);
-    initialize_context(scope, context);
-    // context.exit();
-  }
-  d.add_isolate(isolate);
-
-  d.snapshot_creator_ = Some(creator);
-
-  Box::into_raw(d)
-}
-
-extern "C" fn print(info: &v8::FunctionCallbackInfo) {
-  let info: &mut v8::FunctionCallbackInfo =
-    unsafe { std::mem::transmute(info) };
-
-  let arg_len = info.length();
-  assert!(arg_len >= 0 && arg_len <= 2);
-
-  let obj = info.get_argument(0);
-  let is_err_arg = info.get_argument(1);
-
-  let mut hs = v8::HandleScope::new(info);
-  let scope = hs.enter();
-
-  let mut is_err = false;
-  if arg_len == 2 {
-    let int_val = is_err_arg
-      .integer_value(scope)
-      .expect("Unable to convert to integer");
-    is_err = int_val != 0;
-  };
-  let mut isolate = scope.isolate();
-  let mut try_catch = v8::TryCatch::new(scope);
-  let tc = try_catch.enter();
-  let str_ = match obj.to_string(scope) {
-    Some(s) => s,
-    None => v8::String::new(scope, "").unwrap(),
-  };
-  if is_err {
-    eprint!("{}", str_.to_rust_string_lossy(scope));
-  } else {
-    print!("{}", str_.to_rust_string_lossy(scope));
-  }
-}
-
-extern "C" fn recv(info: &v8::FunctionCallbackInfo) {
-  #[allow(mutable_transmutes)]
-  #[allow(clippy::transmute_ptr_to_ptr)]
-  let info: &mut v8::FunctionCallbackInfo =
-    unsafe { std::mem::transmute(info) };
-  assert_eq!(info.length(), 1);
-  let mut isolate = info.get_isolate();
-  let deno_isolate: &mut DenoIsolate =
-    unsafe { &mut *(isolate.get_data(0) as *mut DenoIsolate) };
-  let mut locker = v8::Locker::new(&isolate);
-  let mut hs = v8::HandleScope::new(&mut locker);
-  let scope = hs.enter();
-
-  if !deno_isolate.recv_.is_empty() {
-    let msg = v8::String::new(scope, "Deno.core.recv already called.").unwrap();
-    isolate.throw_exception(msg.into());
-    return;
-  }
-
-  let recv_fn =
-    v8::Local::<v8::Function>::try_from(info.get_argument(0)).unwrap();
-  deno_isolate.recv_.set(scope, recv_fn);
-}
-
-extern "C" fn send(info: &v8::FunctionCallbackInfo) {
-  #[allow(mutable_transmutes)]
-  #[allow(clippy::transmute_ptr_to_ptr)]
-  let info: &mut v8::FunctionCallbackInfo =
-    unsafe { std::mem::transmute(info) };
-
-  let mut hs = v8::HandleScope::new(info);
-  let scope = hs.enter();
-  let mut isolate = scope.isolate();
-  let deno_isolate: &mut DenoIsolate =
-    unsafe { &mut *(isolate.get_data(0) as *mut DenoIsolate) };
-  assert!(!deno_isolate.context_.is_empty());
-
-  let op_id = v8::Local::<v8::Uint32>::try_from(info.get_argument(0))
-    .unwrap()
-    .value() as u32;
-
-  let control =
-    v8::Local::<v8::ArrayBufferView>::try_from(info.get_argument(1))
-      .map(|view| {
-        let mut backing_store = view.buffer().unwrap().get_backing_store();
-        let backing_store_ptr = backing_store.data() as *mut _ as *mut u8;
-        let view_ptr = unsafe { backing_store_ptr.add(view.byte_offset()) };
-        let view_len = view.byte_length();
-        unsafe { deno_buf::from_raw_parts(view_ptr, view_len) }
-      })
-      .unwrap_or_else(|_| deno_buf::empty());
-
-  let zero_copy: Option<PinnedBuf> =
-    v8::Local::<v8::ArrayBufferView>::try_from(info.get_argument(2))
-      .map(PinnedBuf::new)
-      .ok();
-
-  // TODO: what's the point of this again?
-  // DCHECK_NULL(d->current_args_);
-  // d->current_args_ = &args;
-  assert!(deno_isolate.current_args_.is_null());
-  deno_isolate.current_args_ = info;
-
-  unsafe {
-    (deno_isolate.recv_cb_)(
-      deno_isolate.core_isolate_,
-      op_id,
-      control,
-      zero_copy,
-    );
-  }
-
-  if deno_isolate.current_args_.is_null() {
-    // This indicates that deno_repond() was called already.
-  } else {
-    // Asynchronous.
-    deno_isolate.current_args_ = null();
-  }
-}
-
-extern "C" fn eval_context(info: &v8::FunctionCallbackInfo) {
-  let rv = &mut info.get_return_value();
-
-  #[allow(mutable_transmutes)]
-  #[allow(clippy::transmute_ptr_to_ptr)]
-  let info: &mut v8::FunctionCallbackInfo =
-    unsafe { std::mem::transmute(info) };
-  let arg0 = info.get_argument(0);
-
-  let mut hs = v8::HandleScope::new(info);
-  let scope = hs.enter();
-  let mut isolate = scope.isolate();
-  let deno_isolate: &mut DenoIsolate =
-    unsafe { &mut *(isolate.get_data(0) as *mut DenoIsolate) };
-  assert!(!deno_isolate.context_.is_empty());
-  let mut context = deno_isolate.context_.get(scope).unwrap();
-
-  let source = match v8::Local::<v8::String>::try_from(arg0) {
-    Ok(s) => s,
-    Err(_) => {
-      let msg = v8::String::new(scope, "Invalid argument").unwrap();
-      let exception = v8::type_error(scope, msg);
-      scope.isolate().throw_exception(exception);
-      return;
-    }
-  };
-
-  let output = v8::Array::new(scope, 2);
-  /**
-   * output[0] = result
-   * output[1] = ErrorInfo | null
-   *   ErrorInfo = {
-   *     thrown: Error | any,
-   *     isNativeError: boolean,
-   *     isCompileError: boolean,
-   *   }
-   */
-  let mut try_catch = v8::TryCatch::new(scope);
-  let tc = try_catch.enter();
-  let name = v8::String::new(scope, "<unknown>").unwrap();
-  let origin = script_origin(scope, name);
-  let maybe_script = v8::Script::compile(scope, context, source, Some(&origin));
-
-  if maybe_script.is_none() {
-    assert!(tc.has_caught());
-    let exception = tc.exception().unwrap();
-
-    output.set(
-      context,
-      v8::Integer::new(scope, 0).into(),
-      v8::new_null(scope).into(),
-    );
-
-    let errinfo_obj = v8::Object::new(scope);
-    errinfo_obj.set(
-      context,
-      v8::String::new(scope, "isCompileError").unwrap().into(),
-      v8::Boolean::new(scope, true).into(),
-    );
-
-    errinfo_obj.set(
-      context,
-      v8::String::new(scope, "isNativeError").unwrap().into(),
-      v8::Boolean::new(scope, exception.is_native_error()).into(),
-    );
-
-    errinfo_obj.set(
-      context,
-      v8::String::new(scope, "thrown").unwrap().into(),
-      exception,
-    );
-
-    output.set(
-      context,
-      v8::Integer::new(scope, 1).into(),
-      errinfo_obj.into(),
-    );
-
-    rv.set(output.into());
-    return;
-  }
-
-  let result = maybe_script.unwrap().run(scope, context);
-
-  if result.is_none() {
-    assert!(tc.has_caught());
-    let exception = tc.exception().unwrap();
-
-    output.set(
-      context,
-      v8::Integer::new(scope, 0).into(),
-      v8::new_null(scope).into(),
-    );
-
-    let errinfo_obj = v8::Object::new(scope);
-    errinfo_obj.set(
-      context,
-      v8::String::new(scope, "isCompileError").unwrap().into(),
-      v8::Boolean::new(scope, false).into(),
-    );
-
-    let is_native_error = if exception.is_native_error() {
-      v8::Boolean::new(scope, true)
-    } else {
-      v8::Boolean::new(scope, false)
-    };
-
-    errinfo_obj.set(
-      context,
-      v8::String::new(scope, "isNativeError").unwrap().into(),
-      is_native_error.into(),
-    );
-
-    errinfo_obj.set(
-      context,
-      v8::String::new(scope, "thrown").unwrap().into(),
-      exception,
-    );
-
-    output.set(
-      context,
-      v8::Integer::new(scope, 1).into(),
-      errinfo_obj.into(),
-    );
-
-    rv.set(output.into());
-    return;
-  }
-
-  output.set(context, v8::Integer::new(scope, 0).into(), result.unwrap());
-  output.set(
-    context,
-    v8::Integer::new(scope, 1).into(),
-    v8::new_null(scope).into(),
-  );
-  rv.set(output.into());
-}
-
-extern "C" fn error_to_json(info: &v8::FunctionCallbackInfo) {
-  #[allow(mutable_transmutes)]
-  #[allow(clippy::transmute_ptr_to_ptr)]
-  let info: &mut v8::FunctionCallbackInfo =
-    unsafe { std::mem::transmute(info) };
-  assert_eq!(info.length(), 1);
-  // <Boilerplate>
-  let mut isolate = info.get_isolate();
-  let deno_isolate: &mut DenoIsolate =
-    unsafe { &mut *(isolate.get_data(0) as *mut DenoIsolate) };
-  let mut locker = v8::Locker::new(&isolate);
-  assert!(!deno_isolate.context_.is_empty());
-  let mut hs = v8::HandleScope::new(&mut locker);
-  let scope = hs.enter();
-  let mut context = deno_isolate.context_.get(scope).unwrap();
-  // </Boilerplate>
-  let exception = info.get_argument(0);
-  let json_string =
-    deno_isolate.encode_exception_as_json(scope, context, exception);
-  let s = v8::String::new(scope, &json_string).unwrap();
-  let mut rv = info.get_return_value();
-  rv.set(s.into());
-}
-
-extern "C" fn queue_microtask(info: &v8::FunctionCallbackInfo) {
-  #[allow(mutable_transmutes)]
-  #[allow(clippy::transmute_ptr_to_ptr)]
-  let info: &mut v8::FunctionCallbackInfo =
-    unsafe { std::mem::transmute(info) };
-  assert_eq!(info.length(), 1);
-  let arg0 = info.get_argument(0);
-  let mut isolate = info.get_isolate();
-  let deno_isolate: &mut DenoIsolate =
-    unsafe { &mut *(isolate.get_data(0) as *mut DenoIsolate) };
-  let mut locker = v8::Locker::new(&isolate);
-  let mut hs = v8::HandleScope::new(&mut locker);
-  let scope = hs.enter();
-
-  match v8::Local::<v8::Function>::try_from(arg0) {
-    Ok(f) => isolate.enqueue_microtask(f),
-    Err(_) => {
-      let msg = v8::String::new(scope, "Invalid argument").unwrap();
-      let exception = v8::type_error(scope, msg);
-      isolate.throw_exception(exception);
-    }
-  };
-}
-
-extern "C" fn shared_getter(
-  name: v8::Local<v8::Name>,
-  info: &v8::PropertyCallbackInfo,
-) {
-  let shared_ab = {
-    #[allow(mutable_transmutes)]
-    #[allow(clippy::transmute_ptr_to_ptr)]
-    let info: &mut v8::PropertyCallbackInfo =
-      unsafe { std::mem::transmute(info) };
-
-    let mut hs = v8::EscapableHandleScope::new(info);
-    let scope = hs.enter();
-    let mut isolate = scope.isolate();
-    let deno_isolate: &mut DenoIsolate =
-      unsafe { &mut *(isolate.get_data(0) as *mut DenoIsolate) };
-
-    if deno_isolate.shared_.data_ptr.is_null() {
-      return;
-    }
-
-    // Lazily initialize the persistent external ArrayBuffer.
-    if deno_isolate.shared_ab_.is_empty() {
-      #[allow(mutable_transmutes)]
-      #[allow(clippy::transmute_ptr_to_ptr)]
-      let data_ptr: *mut u8 =
-        unsafe { std::mem::transmute(deno_isolate.shared_.data_ptr) };
-      let ab = unsafe {
-        v8::SharedArrayBuffer::new_DEPRECATED(
-          scope,
-          data_ptr as *mut c_void,
-          deno_isolate.shared_.data_len,
-        )
-      };
-      deno_isolate.shared_ab_.set(scope, ab);
-    }
-
-    let shared_ab = deno_isolate.shared_ab_.get(scope).unwrap();
-    scope.escape(shared_ab)
-  };
-
-  let rv = &mut info.get_return_value();
-  rv.set(shared_ab.into());
-}
-
-fn initialize_context<'a>(
->>>>>>> a29eeaf3
   scope: &mut impl v8::ToLocal<'a>,
   mut context: v8::Local<v8::Context>,
 ) {
@@ -1245,94 +413,6 @@
   context.exit();
 }
 
-<<<<<<< HEAD
-=======
-pub unsafe fn deno_new(config: deno_config) -> *mut DenoIsolate {
-  if config.will_snapshot != 0 {
-    return deno_new_snapshotter(config);
-  }
-
-  let load_snapshot_is_null = config.load_snapshot.is_none();
-
-  let mut d = Box::new(DenoIsolate::new(config));
-  let mut params = v8::Isolate::create_params();
-  params.set_array_buffer_allocator(v8::new_default_allocator());
-  params.set_external_references(&EXTERNAL_REFERENCES);
-  if let Some(ref mut snapshot) = d.snapshot_ {
-    params.set_snapshot_blob(snapshot);
-  }
-
-  let isolate = v8::Isolate::new(params);
-  d.add_isolate(isolate);
-
-  let mut locker = v8::Locker::new(d.isolate_.as_ref().unwrap());
-  {
-    let mut hs = v8::HandleScope::new(&mut locker);
-    let scope = hs.enter();
-    let mut context = v8::Context::new(scope);
-
-    if load_snapshot_is_null {
-      // If no snapshot is provided, we initialize the context with empty
-      // main source code and source maps.
-      initialize_context(scope, context);
-    }
-    d.context_.set(scope, context);
-  }
-  Box::into_raw(d)
-}
-
-pub unsafe fn deno_check_promise_errors(i_mut: &mut DenoIsolate) {
-  /*
-  if (d->pending_promise_map_.size() > 0) {
-    auto* isolate = d->isolate_;
-    v8::Locker locker(isolate);
-    v8::Isolate::Scope isolate_scope(isolate);
-    v8::HandleScope handle_scope(isolate);
-    auto context = d->context_.Get(d->isolate_);
-    v8::Context::Scope context_scope(context);
-
-    auto it = d->pending_promise_map_.begin();
-    while (it != d->pending_promise_map_.end()) {
-      auto error = it->second.Get(isolate);
-      deno::HandleException(context, error);
-      it = d->pending_promise_map_.erase(it);
-    }
-  }
-  */
-  let isolate = i_mut.isolate_.as_ref().unwrap();
-
-  if i_mut.pending_promise_map_.is_empty() {
-    return;
-  }
-
-  let mut locker = v8::Locker::new(isolate);
-  assert!(!i_mut.context_.is_empty());
-  let mut hs = v8::HandleScope::new(&mut locker);
-  let scope = hs.enter();
-  let mut context = i_mut.context_.get(scope).unwrap();
-  context.enter();
-
-  let pending_promises: Vec<(i32, v8::Global<v8::Value>)> =
-    i_mut.pending_promise_map_.drain().collect();
-  for (promise_id, mut handle) in pending_promises {
-    let error = handle.get(scope).expect("Empty error handle");
-    i_mut.handle_exception(scope, context, error);
-    handle.reset(scope);
-  }
-
-  context.exit();
-}
-
-pub unsafe fn deno_throw_exception(i_mut: &mut DenoIsolate, text: &str) {
-  let isolate = i_mut.isolate_.as_ref().unwrap();
-  let mut locker = v8::Locker::new(isolate);
-  let mut hs = v8::HandleScope::new(&mut locker);
-  let scope = hs.enter();
-  let msg = v8::String::new(scope, text).unwrap();
-  isolate.throw_exception(msg.into());
-}
-
->>>>>>> a29eeaf3
 pub unsafe fn deno_import_buf<'sc>(
   scope: &mut impl v8::ToLocal<'sc>,
   buf: deno_buf,
@@ -1388,164 +468,7 @@
   v8::Uint8Array::new(ab, 0, buf.data_len).expect("Failed to create UintArray8")
 }
 
-<<<<<<< HEAD
 /*
-=======
-pub unsafe fn deno_respond(
-  deno_isolate: &mut DenoIsolate,
-  core_isolate: *const c_void,
-  op_id: OpId,
-  buf: deno_buf,
-) {
-  /*
-  auto* d = deno::unwrap(d_);
-  if (d->current_args_ != nullptr) {
-    // Synchronous response.
-    // Note op_id is not passed back in the case of synchronous response.
-    if (buf.data_ptr != nullptr && buf.data_len > 0) {
-      auto ab = deno::ImportBuf(d, buf);
-      d->current_args_->GetReturnValue().Set(ab);
-    }
-    d->current_args_ = nullptr;
-    return;
-  }
-  */
-
-  if !deno_isolate.current_args_.is_null() {
-    // Synchronous response.
-    // Note op_id is not passed back in the case of synchronous response.
-    if !buf.data_ptr.is_null() && buf.data_len > 0 {
-      let isolate = deno_isolate.isolate_.as_ref().unwrap();
-      let mut locker = v8::Locker::new(isolate);
-      assert!(!deno_isolate.context_.is_empty());
-      let mut hs = v8::HandleScope::new(&mut locker);
-      let scope = hs.enter();
-      let ab = deno_import_buf(scope, buf);
-      let info: &v8::FunctionCallbackInfo =
-        unsafe { &*deno_isolate.current_args_ };
-      let rv = &mut info.get_return_value();
-      rv.set(ab.into())
-    }
-    deno_isolate.current_args_ = std::ptr::null();
-    return;
-  }
-
-  /*
-  // Asynchronous response.
-  deno::UserDataScope user_data_scope(d, user_data);
-  v8::Isolate::Scope isolate_scope(d->isolate_);
-  v8::HandleScope handle_scope(d->isolate_);
-
-  auto context = d->context_.Get(d->isolate_);
-  v8::Context::Scope context_scope(context);
-
-  v8::TryCatch try_catch(d->isolate_);
-
-  auto recv_ = d->recv_.Get(d->isolate_);
-  if (recv_.IsEmpty()) {
-    d->last_exception_ = "Deno.core.recv has not been called.";
-    return;
-  }
-
-  v8::Local<v8::Value> args[2];
-  int argc = 0;
-
-  if (buf.data_ptr != nullptr) {
-    args[0] = v8::Integer::New(d->isolate_, op_id);
-    args[1] = deno::ImportBuf(d, buf);
-    argc = 2;
-  }
-
-  auto v = recv_->Call(context, context->Global(), argc, args);
-
-  if (try_catch.HasCaught()) {
-    CHECK(v.IsEmpty());
-    deno::HandleException(context, try_catch.Exception());
-  }
-  */
-
-  let core_isolate: *mut c_void = unsafe { std::mem::transmute(core_isolate) };
-  deno_isolate.core_isolate_ = core_isolate;
-
-  let isolate = deno_isolate.isolate_.as_ref().unwrap();
-  // println!("deno_execute -> Isolate ptr {:?}", isolate);
-  let mut locker = v8::Locker::new(isolate);
-  assert!(!deno_isolate.context_.is_empty());
-  let mut hs = v8::HandleScope::new(&mut locker);
-  let scope = hs.enter();
-  let mut context = deno_isolate.context_.get(scope).unwrap();
-  context.enter();
-
-  let mut try_catch = v8::TryCatch::new(scope);
-  let tc = try_catch.enter();
-
-  let recv_ = deno_isolate.recv_.get(scope);
-
-  if recv_.is_none() {
-    let msg = "Deno.core.recv has not been called.".to_string();
-    deno_isolate.last_exception_ = Some(msg);
-    return;
-  }
-
-  let mut argc = 0;
-  let mut args: Vec<v8::Local<v8::Value>> = vec![];
-
-  if !buf.data_ptr.is_null() {
-    argc = 2;
-    let op_id = v8::Integer::new(scope, op_id as i32);
-    args.push(op_id.into());
-    let buf = deno_import_buf(scope, buf);
-    args.push(buf.into());
-  }
-
-  let global = context.global(scope);
-  let maybe_value =
-    recv_
-      .unwrap()
-      .call(scope, context, global.into(), argc, args);
-
-  if tc.has_caught() {
-    assert!(maybe_value.is_none());
-    deno_isolate.handle_exception(scope, context, tc.exception().unwrap());
-  }
-  context.exit();
-  deno_isolate.core_isolate_ = std::ptr::null_mut();
-}
-
-pub unsafe fn deno_execute(
-  i_mut: &mut DenoIsolate,
-  core_isolate: *mut c_void,
-  js_filename: &str,
-  js_source: &str,
-) {
-  i_mut.core_isolate_ = core_isolate;
-  let isolate = i_mut.isolate_.as_ref().unwrap();
-  // println!("deno_execute -> Isolate ptr {:?}", isolate);
-  let mut locker = v8::Locker::new(isolate);
-  assert!(!i_mut.context_.is_empty());
-  let mut hs = v8::HandleScope::new(&mut locker);
-  let scope = hs.enter();
-  let mut context = i_mut.context_.get(scope).unwrap();
-  context.enter();
-
-  i_mut.execute(scope, context, js_filename, js_source);
-
-  context.exit();
-  i_mut.core_isolate_ = std::ptr::null_mut();
-  /*
-  auto* d = deno::unwrap(d_);
-  deno::UserDataScope user_data_scope(d, user_data);
-  auto* isolate = d->isolate_;
-  v8::Locker locker(isolate);
-  v8::Isolate::Scope isolate_scope(isolate);
-  v8::HandleScope handle_scope(isolate);
-  auto context = d->context_.Get(d->isolate_);
-  CHECK(!context.IsEmpty());
-  execute(context, js_filename, js_source);
-  */
-}
-
->>>>>>> a29eeaf3
 pub unsafe fn deno_terminate_execution(i: *mut DenoIsolate) {
   /*
   deno::DenoIsolate* d = reinterpret_cast<deno::DenoIsolate*>(d_);
@@ -1575,224 +498,6 @@
   deno_isolate.core_isolate_ = std::ptr::null_mut();
 }
 
-<<<<<<< HEAD
-
-=======
-// Modules
-
-fn resolve_callback(
-  context: v8::Local<v8::Context>,
-  specifier: v8::Local<v8::String>,
-  referrer: v8::Local<v8::Module>,
-) -> *mut v8::Module {
-  let mut cbs = v8::CallbackScope::new(context);
-  let cb_scope = cbs.enter();
-  let isolate = cb_scope.isolate();
-  let deno_isolate: &mut DenoIsolate =
-    unsafe { &mut *(isolate.get_data(0) as *mut DenoIsolate) };
-
-  let mut locker = v8::Locker::new(isolate);
-  let mut hs = v8::EscapableHandleScope::new(&mut locker);
-  let scope = hs.enter();
-
-  let referrer_id = referrer.get_identity_hash();
-  let referrer_info = deno_isolate
-    .get_module_info(referrer_id)
-    .expect("ModuleInfo not found");
-  let len_ = referrer.get_module_requests_length();
-
-  let specifier_str = specifier.to_rust_string_lossy(scope);
-
-  for i in 0..len_ {
-    let req = referrer.get_module_request(i);
-    let req_str = req.to_rust_string_lossy(scope);
-
-    if req_str == specifier_str {
-      let resolve_cb = deno_isolate.resolve_cb_.unwrap();
-      let c_str = CString::new(req_str.to_string()).unwrap();
-      let c_req_str: *const c_char = c_str.as_ptr() as *const c_char;
-      let id = unsafe {
-        resolve_cb(deno_isolate.resolve_context_, c_req_str, referrer_id)
-      };
-      let maybe_info = deno_isolate.get_module_info(id);
-
-      if maybe_info.is_none() {
-        let msg = format!(
-          "Cannot resolve module \"{}\" from \"{}\"",
-          req_str, referrer_info.name
-        );
-        let msg = v8::String::new(scope, &msg).unwrap();
-        isolate.throw_exception(msg.into());
-        break;
-      }
-
-      let child_mod =
-        maybe_info.unwrap().handle.get(scope).expect("Empty handle");
-      return &mut *scope.escape(child_mod);
-    }
-  }
-
-  std::ptr::null_mut()
-}
-
-pub unsafe fn deno_mod_instantiate(
-  i_mut: &mut DenoIsolate,
-  resolve_context: *mut c_void,
-  id: deno_mod,
-  resolve_cb: deno_resolve_cb,
-) {
-  i_mut.resolve_context_ = resolve_context;
-  let isolate = i_mut.isolate_.as_ref().unwrap();
-  let mut locker = v8::Locker::new(isolate);
-  let mut hs = v8::HandleScope::new(&mut locker);
-  let scope = hs.enter();
-  assert!(!i_mut.context_.is_empty());
-  let mut context = i_mut.context_.get(scope).unwrap();
-  context.enter();
-  let mut try_catch = v8::TryCatch::new(scope);
-  let tc = try_catch.enter();
-
-  assert!(i_mut.resolve_cb_.is_none());
-  i_mut.resolve_cb_ = Some(resolve_cb);
-
-  let maybe_info = i_mut.get_module_info(id);
-
-  if maybe_info.is_none() {
-    return;
-  }
-
-  let module_handle = &maybe_info.unwrap().handle;
-  let mut module = module_handle.get(scope).unwrap();
-
-  if module.get_status() == v8::ModuleStatus::Errored {
-    return;
-  }
-
-  let maybe_ok = module.instantiate_module(context, resolve_callback);
-  assert!(maybe_ok.is_some() || tc.has_caught());
-  i_mut.resolve_cb_.take();
-
-  if tc.has_caught() {
-    i_mut.handle_exception(scope, context, tc.exception().unwrap());
-  }
-
-  context.exit();
-  i_mut.resolve_context_ = std::ptr::null_mut();
-}
-
-pub unsafe fn deno_mod_evaluate(
-  deno_isolate: &mut DenoIsolate,
-  core_isolate: *const c_void,
-  id: deno_mod,
-) {
-  let core_isolate: *mut c_void = unsafe { std::mem::transmute(core_isolate) };
-  deno_isolate.core_isolate_ = core_isolate;
-  let isolate = deno_isolate.isolate_.as_ref().unwrap();
-  let mut locker = v8::Locker::new(isolate);
-  let mut hs = v8::HandleScope::new(&mut locker);
-  let scope = hs.enter();
-  assert!(!deno_isolate.context_.is_empty());
-  let mut context = deno_isolate.context_.get(scope).unwrap();
-  context.enter();
-
-  let info = deno_isolate
-    .get_module_info(id)
-    .expect("ModuleInfo not found");
-  let mut module = info.handle.get(scope).expect("Empty module handle");
-  let mut status = module.get_status();
-
-  if status == v8::ModuleStatus::Instantiated {
-    let ok = module.evaluate(scope, context).is_some();
-    // Update status after evaluating.
-    status = module.get_status();
-    if ok {
-      assert!(
-        status == v8::ModuleStatus::Evaluated
-          || status == v8::ModuleStatus::Errored
-      );
-    } else {
-      assert!(status == v8::ModuleStatus::Errored);
-    }
-  }
-
-  match status {
-    v8::ModuleStatus::Evaluated => {
-      deno_isolate.last_exception_handle_.reset(scope);
-      deno_isolate.last_exception_.take();
-    }
-    v8::ModuleStatus::Errored => {
-      deno_isolate.handle_exception(scope, context, module.get_exception());
-    }
-    other => panic!("Unexpected module status {:?}", other),
-  };
-
-  context.exit();
-  deno_isolate.core_isolate_ = std::ptr::null_mut();
-}
-
-/// Call exactly once for every deno_dyn_import_cb.
-pub unsafe fn deno_dyn_import_done(
-  deno_isolate: &mut DenoIsolate,
-  core_isolate: *const c_void,
-  id: deno_dyn_import_id,
-  mod_id: deno_mod,
-  error_str: Option<String>,
-) {
-  assert!(
-    (mod_id == 0 && error_str.is_some())
-      || (mod_id != 0 && error_str.is_none())
-      || (mod_id == 0 && !deno_isolate.last_exception_handle_.is_empty())
-  );
-
-  let core_isolate: *mut c_void = unsafe { std::mem::transmute(core_isolate) };
-  deno_isolate.core_isolate_ = core_isolate;
-
-  let isolate = deno_isolate.isolate_.as_ref().unwrap();
-  let mut locker = v8::Locker::new(isolate);
-  let mut hs = v8::HandleScope::new(&mut locker);
-  let scope = hs.enter();
-  assert!(!deno_isolate.context_.is_empty());
-  let mut context = deno_isolate.context_.get(scope).unwrap();
-  context.enter();
-
-  // TODO(ry) error on bad import_id.
-  let mut resolver_handle = deno_isolate.dyn_import_map_.remove(&id).unwrap();
-  /// Resolve.
-  let mut resolver = resolver_handle.get(scope).unwrap();
-  resolver_handle.reset(scope);
-
-  let maybe_info = deno_isolate.get_module_info(mod_id);
-
-  if let Some(info) = maybe_info {
-    // Resolution success
-    let mut module = info.handle.get(scope).unwrap();
-    assert_eq!(module.get_status(), v8::ModuleStatus::Evaluated);
-    let module_namespace = module.get_module_namespace();
-    resolver.resolve(context, module_namespace).unwrap();
-  } else {
-    // Resolution error.
-    if let Some(error_str) = error_str {
-      let msg = v8::String::new(scope, &error_str).unwrap();
-      let isolate = context.get_isolate();
-      isolate.enter();
-      let e = v8::type_error(scope, msg);
-      isolate.exit();
-      resolver.reject(context, e).unwrap();
-    } else {
-      let e = deno_isolate.last_exception_handle_.get(scope).unwrap();
-      deno_isolate.last_exception_handle_.reset(scope);
-      deno_isolate.last_exception_.take();
-      resolver.reject(context, e).unwrap();
-    }
-  }
-
-  isolate.run_microtasks();
-
-  context.exit();
-  deno_isolate.core_isolate_ = std::ptr::null_mut();
-}
-
->>>>>>> a29eeaf3
 pub fn deno_snapshot_new(
   deno_isolate: &mut DenoIsolate,
 ) -> v8::OwnedStartupData {
