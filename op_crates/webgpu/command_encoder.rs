--- conflicted
+++ resolved
@@ -65,17 +65,7 @@
     device,
     &descriptor,
     std::marker::PhantomData
-<<<<<<< HEAD
   ) => state, WebGpuCommandEncoder)
-=======
-  ));
-
-  let rid = state
-    .resource_table
-    .add(WebGpuCommandEncoder(command_encoder));
-
-  Ok(WebGpuResult::rid_err(rid, maybe_err))
->>>>>>> cbaa0541
 }
 
 #[derive(Deserialize)]
@@ -313,13 +303,7 @@
     destination_buffer,
     args.destination_offset,
     args.size
-<<<<<<< HEAD
   ))
-=======
-  )).err();
-
-  Ok(WebGpuResult::maybe_err(maybe_err))
->>>>>>> cbaa0541
 }
 
 #[derive(Deserialize)]
@@ -406,13 +390,7 @@
       height: args.copy_size.height.unwrap_or(1),
       depth: args.copy_size.depth.unwrap_or(1),
     }
-<<<<<<< HEAD
   ))
-=======
-  )).err();
-
-  Ok(WebGpuResult::maybe_err(maybe_err))
->>>>>>> cbaa0541
 }
 
 #[derive(Deserialize)]
@@ -472,13 +450,7 @@
       height: args.copy_size.height.unwrap_or(1),
       depth: args.copy_size.depth.unwrap_or(1),
     }
-<<<<<<< HEAD
   ))
-=======
-  )).err();
-
-  Ok(WebGpuResult::maybe_err(maybe_err))
->>>>>>> cbaa0541
 }
 
 #[derive(Deserialize)]
@@ -542,13 +514,7 @@
       height: args.copy_size.height.unwrap_or(1),
       depth: args.copy_size.depth.unwrap_or(1),
     }
-<<<<<<< HEAD
   ))
-=======
-  )).err();
-
-  Ok(WebGpuResult::maybe_err(maybe_err))
->>>>>>> cbaa0541
 }
 
 #[derive(Deserialize)]
@@ -572,12 +538,6 @@
 
   gfx_ok!(command_encoder => instance
     .command_encoder_push_debug_group(command_encoder, &args.group_label))
-<<<<<<< HEAD
-=======
-  .err();
-
-  Ok(WebGpuResult::maybe_err(maybe_err))
->>>>>>> cbaa0541
 }
 
 #[derive(Deserialize)]
@@ -598,13 +558,7 @@
     .ok_or_else(bad_resource_id)?;
   let command_encoder = command_encoder_resource.0;
 
-<<<<<<< HEAD
   gfx_ok!(command_encoder => instance.command_encoder_pop_debug_group(command_encoder))
-=======
-  let maybe_err =  gfx_select!(command_encoder => instance.command_encoder_pop_debug_group(command_encoder)).err();
-
-  Ok(WebGpuResult::maybe_err(maybe_err))
->>>>>>> cbaa0541
 }
 
 #[derive(Deserialize)]
@@ -629,13 +583,7 @@
   gfx_ok!(command_encoder => instance.command_encoder_insert_debug_marker(
     command_encoder,
     &args.marker_label
-<<<<<<< HEAD
   ))
-=======
-  )).err();
-
-  Ok(WebGpuResult::maybe_err(maybe_err))
->>>>>>> cbaa0541
 }
 
 #[derive(Deserialize)]
@@ -662,23 +610,11 @@
     .get::<super::WebGpuQuerySet>(args.query_set)
     .ok_or_else(bad_resource_id)?;
 
-<<<<<<< HEAD
   gfx_ok!(command_encoder => instance.command_encoder_write_timestamp(
     command_encoder,
     query_set_resource.0,
     args.query_index
   ))
-=======
-  let maybe_err =
-    gfx_select!(command_encoder => instance.command_encoder_write_timestamp(
-      command_encoder,
-      query_set_resource.0,
-      args.query_index
-    ))
-    .err();
-
-  Ok(WebGpuResult::maybe_err(maybe_err))
->>>>>>> cbaa0541
 }
 
 #[derive(Deserialize)]
@@ -712,7 +648,6 @@
     .get::<super::buffer::WebGpuBuffer>(args.destination)
     .ok_or_else(bad_resource_id)?;
 
-<<<<<<< HEAD
   gfx_ok!(command_encoder => instance.command_encoder_resolve_query_set(
     command_encoder,
     query_set_resource.0,
@@ -721,20 +656,6 @@
     destination_resource.0,
     args.destination_offset
   ))
-=======
-  let maybe_err =
-    gfx_select!(command_encoder => instance.command_encoder_resolve_query_set(
-      command_encoder,
-      query_set_resource.0,
-      args.first_query,
-      args.query_count,
-      destination_resource.0,
-      args.destination_offset
-    ))
-    .err();
-
-  Ok(WebGpuResult::maybe_err(maybe_err))
->>>>>>> cbaa0541
 }
 
 #[derive(Deserialize)]
@@ -763,15 +684,5 @@
   gfx_put!(command_encoder => instance.command_encoder_finish(
     command_encoder,
     &descriptor
-<<<<<<< HEAD
   ) => state, WebGpuCommandBuffer)
-=======
-  ));
-
-  let rid = state
-    .resource_table
-    .add(WebGpuCommandBuffer(command_buffer));
-
-  Ok(WebGpuResult::rid_err(rid, maybe_err))
->>>>>>> cbaa0541
 }