--- conflicted
+++ resolved
@@ -5,24 +5,10 @@
 use deno_core::RuntimeOptions;
 
 fn create_js_runtime() -> JsRuntime {
-<<<<<<< HEAD
   let mut runtime = JsRuntime::new(RuntimeOptions {
     extensions: vec![deno_url::init()],
     ..Default::default()
   });
-=======
-  let mut runtime = JsRuntime::new(Default::default());
-  runtime.register_op("op_url_parse", op_sync(deno_url::op_url_parse));
-  runtime.register_op(
-    "op_url_parse_search_params",
-    op_sync(deno_url::op_url_parse_search_params),
-  );
-  runtime.register_op(
-    "op_url_stringify_search_params",
-    op_sync(deno_url::op_url_stringify_search_params),
-  );
-  runtime.sync_ops_cache();
->>>>>>> cdd2355f
 
   runtime
     .execute(
@@ -33,6 +19,7 @@
 
   runtime.init_extension_js().unwrap();
   runtime.init_extension_ops().unwrap();
+  runtime.sync_ops_cache();
 
   runtime
     .execute("setup", "const { URL } = globalThis.__bootstrap.url;")
