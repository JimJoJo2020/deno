// Copyright 2018-2021 the Deno authors. All rights reserved. MIT license.

use deno_core::declare_ops;
use deno_core::error::generic_error;
use deno_core::error::type_error;
use deno_core::error::uri_error;
use deno_core::error::AnyError;
<<<<<<< HEAD
use deno_core::include_js_files;
use deno_core::json_op_sync;
use deno_core::serde_json;
=======
>>>>>>> fb5a2786
use deno_core::serde_json::json;
use deno_core::serde_json::Value;
use deno_core::url::form_urlencoded;
use deno_core::url::quirks;
use deno_core::url::Url;
use deno_core::BasicModule;
use deno_core::ZeroCopyBuf;
use serde::Deserialize;
use serde::Serialize;
use std::panic::catch_unwind;
use std::path::PathBuf;

<<<<<<< HEAD
pub fn init() -> BasicModule {
  BasicModule::with_ops(
    include_js_files!(
      prefix "deno:op_crates/url",
      "00_url.js",
    ),
    declare_ops!(json_op_sync[
      op_url_parse,
      op_url_parse_search_params,
      op_url_stringify_search_params,
    ]),
    None,
  )
=======
#[derive(Deserialize)]
#[serde(rename_all = "camelCase")]
pub struct UrlParseArgs {
  href: String,
  base_href: Option<String>,
  // If one of the following are present, this is a setter call. Apply the
  // proper `Url::set_*()` method after (re)parsing `href`.
  set_hash: Option<String>,
  set_host: Option<String>,
  set_hostname: Option<String>,
  set_password: Option<String>,
  set_pathname: Option<String>,
  set_port: Option<String>,
  set_protocol: Option<String>,
  set_search: Option<String>,
  set_username: Option<String>,
>>>>>>> fb5a2786
}

/// Parse `UrlParseArgs::href` with an optional `UrlParseArgs::base_href`, or an
/// optional part to "set" after parsing. Return `UrlParts`.
pub fn op_url_parse(
  _state: &mut deno_core::OpState,
  args: UrlParseArgs,
  _zero_copy: &mut [ZeroCopyBuf],
) -> Result<Value, AnyError> {
  let base_url = args
    .base_href
    .as_ref()
    .map(|b| Url::parse(b).map_err(|_| type_error("Invalid base URL")))
    .transpose()?;
  let mut url = Url::options()
    .base_url(base_url.as_ref())
    .parse(&args.href)
    .map_err(|_| type_error("Invalid URL"))?;

  if let Some(hash) = args.set_hash.as_ref() {
    quirks::set_hash(&mut url, hash);
  } else if let Some(host) = args.set_host.as_ref() {
    quirks::set_host(&mut url, host).map_err(|_| uri_error("Invalid host"))?;
  } else if let Some(hostname) = args.set_hostname.as_ref() {
    quirks::set_hostname(&mut url, hostname)
      .map_err(|_| uri_error("Invalid hostname"))?;
  } else if let Some(password) = args.set_password.as_ref() {
    quirks::set_password(&mut url, password)
      .map_err(|_| uri_error("Invalid password"))?;
  } else if let Some(pathname) = args.set_pathname.as_ref() {
    quirks::set_pathname(&mut url, pathname);
  } else if let Some(port) = args.set_port.as_ref() {
    quirks::set_port(&mut url, port).map_err(|_| uri_error("Invalid port"))?;
  } else if let Some(protocol) = args.set_protocol.as_ref() {
    quirks::set_protocol(&mut url, protocol)
      .map_err(|_| uri_error("Invalid protocol"))?;
  } else if let Some(search) = args.set_search.as_ref() {
    quirks::set_search(&mut url, search);
  } else if let Some(username) = args.set_username.as_ref() {
    quirks::set_username(&mut url, username)
      .map_err(|_| uri_error("Invalid username"))?;
  }

  #[derive(Serialize)]
  struct UrlParts<'a> {
    href: &'a str,
    hash: &'a str,
    host: &'a str,
    hostname: &'a str,
    origin: &'a str,
    password: &'a str,
    pathname: &'a str,
    port: &'a str,
    protocol: &'a str,
    search: &'a str,
    username: &'a str,
  }
  // TODO(nayeemrmn): Panic that occurs in rust-url for the `non-spec:`
  // url-constructor wpt tests: https://github.com/servo/rust-url/issues/670.
  let username = catch_unwind(|| quirks::username(&url)).map_err(|_| {
    generic_error(format!(
      "Internal error while parsing \"{}\"{}, \
       see https://github.com/servo/rust-url/issues/670",
      args.href,
      args
        .base_href
        .map(|b| format!(" against \"{}\"", b))
        .unwrap_or_default()
    ))
  })?;
  Ok(json!(UrlParts {
    href: quirks::href(&url),
    hash: quirks::hash(&url),
    host: quirks::host(&url),
    hostname: quirks::hostname(&url),
    origin: &quirks::origin(&url),
    password: quirks::password(&url),
    pathname: quirks::pathname(&url),
    port: quirks::port(&url),
    protocol: quirks::protocol(&url),
    search: quirks::search(&url),
    username,
  }))
}

pub fn op_url_parse_search_params(
  _state: &mut deno_core::OpState,
  args: String,
  _zero_copy: &mut [ZeroCopyBuf],
) -> Result<Value, AnyError> {
  let search_params: Vec<_> = form_urlencoded::parse(args.as_bytes())
    .into_iter()
    .collect();
  Ok(json!(search_params))
}

pub fn op_url_stringify_search_params(
  _state: &mut deno_core::OpState,
  args: Vec<(String, String)>,
  _zero_copy: &mut [ZeroCopyBuf],
) -> Result<Value, AnyError> {
  let search = form_urlencoded::Serializer::new(String::new())
    .extend_pairs(args)
    .finish();
  Ok(json!(search))
}

pub fn get_declaration() -> PathBuf {
  PathBuf::from(env!("CARGO_MANIFEST_DIR")).join("lib.deno_url.d.ts")
}<|MERGE_RESOLUTION|>--- conflicted
+++ resolved
@@ -5,12 +5,8 @@
 use deno_core::error::type_error;
 use deno_core::error::uri_error;
 use deno_core::error::AnyError;
-<<<<<<< HEAD
 use deno_core::include_js_files;
 use deno_core::json_op_sync;
-use deno_core::serde_json;
-=======
->>>>>>> fb5a2786
 use deno_core::serde_json::json;
 use deno_core::serde_json::Value;
 use deno_core::url::form_urlencoded;
@@ -23,7 +19,6 @@
 use std::panic::catch_unwind;
 use std::path::PathBuf;
 
-<<<<<<< HEAD
 pub fn init() -> BasicModule {
   BasicModule::with_ops(
     include_js_files!(
@@ -37,7 +32,8 @@
     ]),
     None,
   )
-=======
+}
+
 #[derive(Deserialize)]
 #[serde(rename_all = "camelCase")]
 pub struct UrlParseArgs {
@@ -54,7 +50,6 @@
   set_protocol: Option<String>,
   set_search: Option<String>,
   set_username: Option<String>,
->>>>>>> fb5a2786
 }
 
 /// Parse `UrlParseArgs::href` with an optional `UrlParseArgs::base_href`, or an
