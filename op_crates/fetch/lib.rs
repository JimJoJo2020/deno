--- conflicted
+++ resolved
@@ -10,14 +10,9 @@
 use deno_core::futures::Future;
 use deno_core::futures::Stream;
 use deno_core::futures::StreamExt;
-<<<<<<< HEAD
 use deno_core::include_js_files;
-use deno_core::json_op_async;
-use deno_core::json_op_sync;
-use deno_core::serde_json::json;
-use deno_core::serde_json::Value;
-=======
->>>>>>> 3b78f6c4
+use deno_core::op_async;
+use deno_core::op_sync;
 use deno_core::url::Url;
 use deno_core::AsyncRefCell;
 use deno_core::CancelFuture;
@@ -59,7 +54,6 @@
 
 pub use reqwest; // Re-export reqwest
 
-<<<<<<< HEAD
 pub fn init<P: FetchPermissions + 'static>(
   user_agent: String,
   ca_data: Option<Vec<u8>>,
@@ -68,26 +62,29 @@
     include_js_files!(
       prefix "deno:op_crates/fetch",
       "01_fetch_util.js",
-      "03_dom_iterable.js",
       "11_streams.js",
       "20_headers.js",
-      "21_file.js",
+      "21_formdata.js",
+      "22_body.js",
+      "22_http_client.js",
+      "23_request.js",
+      "23_response.js",
       "26_fetch.js",
     ),
     vec![
-      ("op_fetch", json_op_sync(op_fetch::<P>)),
-      ("op_fetch_send", json_op_async(op_fetch_send)),
+      ("op_fetch", op_sync(op_fetch::<P>)),
+      ("op_fetch_send", op_async(op_fetch_send)),
       (
         "op_fetch_request_write",
-        json_op_async(op_fetch_request_write),
+        op_async(op_fetch_request_write),
       ),
       (
         "op_fetch_response_read",
-        json_op_async(op_fetch_response_read),
+        op_async(op_fetch_response_read),
       ),
       (
         "op_create_http_client",
-        json_op_sync(op_create_http_client::<P>),
+        op_sync(op_create_http_client::<P>),
       ),
     ],
     Some(Box::new(move |state| {
@@ -101,51 +98,6 @@
       Ok(())
     })),
   )
-=======
-/// Execute this crates' JS source files.
-pub fn init(isolate: &mut JsRuntime) {
-  let files = vec![
-    (
-      "deno:op_crates/fetch/01_fetch_util.js",
-      include_str!("01_fetch_util.js"),
-    ),
-    (
-      "deno:op_crates/fetch/11_streams.js",
-      include_str!("11_streams.js"),
-    ),
-    (
-      "deno:op_crates/fetch/20_headers.js",
-      include_str!("20_headers.js"),
-    ),
-    (
-      "deno:op_crates/fetch/21_formdata.js",
-      include_str!("21_formdata.js"),
-    ),
-    (
-      "deno:op_crates/fetch/22_body.js",
-      include_str!("22_body.js"),
-    ),
-    (
-      "deno:op_crates/fetch/22_http_client.js",
-      include_str!("22_http_client.js"),
-    ),
-    (
-      "deno:op_crates/fetch/23_request.js",
-      include_str!("23_request.js"),
-    ),
-    (
-      "deno:op_crates/fetch/23_response.js",
-      include_str!("23_response.js"),
-    ),
-    (
-      "deno:op_crates/fetch/26_fetch.js",
-      include_str!("26_fetch.js"),
-    ),
-  ];
-  for (url, source_code) in files {
-    isolate.execute(url, source_code).expect(url);
-  }
->>>>>>> 3b78f6c4
 }
 
 pub struct HttpClientDefaults {
