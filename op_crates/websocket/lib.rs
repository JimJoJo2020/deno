--- conflicted
+++ resolved
@@ -94,13 +94,8 @@
   WP: WebSocketPermissions + 'static,
 {
   state
-<<<<<<< HEAD
     .borrow_mut::<WP>()
-    .check_net_url(&url::Url::parse(&args.url)?)?;
-=======
-    .borrow::<WP>()
     .check_net_url(&url::Url::parse(&url)?)?;
->>>>>>> fd65e6de
 
   Ok(())
 }
