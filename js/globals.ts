--- conflicted
+++ resolved
@@ -44,12 +44,7 @@
 
 // using the `as` keyword to mask the internal types when generating the
 // runtime library
-<<<<<<< HEAD
-window.Headers = fetch_.Headers as domTypes.HeadersConstructor;
+window.Headers = Headers as domTypes.HeadersConstructor;
 window.Blob = blob.DenoBlob;
 window.File = file.DenoFile;
-window.FormData = formdata.FormData as domTypes.FormDataConstructor;
-=======
-window.Headers = Headers as domTypes.HeadersConstructor;
-window.Blob = blob.DenoBlob;
->>>>>>> 1241b8e9
+window.FormData = formdata.FormData as domTypes.FormDataConstructor;