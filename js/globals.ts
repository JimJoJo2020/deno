// Copyright 2018 the Deno authors. All rights reserved. MIT license.
// This is a "special" module, in that it define the global runtime scope of
// Deno, and therefore it defines a lot of the runtime environemnt that code
// is evaluated in.  We use this file to automatically build the runtime type
// library.

// Modules which will make up part of the global public API surface should be
// imported as namespaces, so when the runtime tpye library is generated they
// can be expressed as a namespace in the type library.
import * as blob from "./blob";
<<<<<<< HEAD
import * as console_ from "./console";
import * as fetch_ from "./fetch";
import * as event from "./event";
import { Headers } from "./headers";
import { globalEval } from "./global_eval";
import { libdeno } from "./libdeno";
=======
import * as consoleTypes from "./console";
import * as domTypes from "./dom_types";
import * as formData from "./form_data";
import * as fetchTypes from "./fetch";
import * as headers from "./headers";
>>>>>>> 68e009d1
import * as textEncoding from "./text_encoding";
import * as timers from "./timers";
import * as url from "./url";
import * as urlSearchParams from "./url_search_params";

// These imports are not exposed and therefore are fine to just import the
// symbols required.
import { globalEval } from "./global_eval";
import { libdeno } from "./libdeno";

// During the build process, augmentations to the variable `window` in this
// file are tracked and created as part of default library that is built into
// Deno, we only need to declare the enough to compile Deno.
declare global {
  const console: consoleTypes.Console;
  const setTimeout: typeof timers.setTimeout;
}

// A reference to the global object.
export const window = globalEval("this");
// A self reference to the global object.
window.window = window;

// Globally available functions and object instances.
window.atob = textEncoding.atob;
window.btoa = textEncoding.btoa;
window.fetch = fetchTypes.fetch;
window.clearTimeout = timers.clearTimer;
window.clearInterval = timers.clearTimer;
window.console = new consoleTypes.Console(libdeno.print);
window.setTimeout = timers.setTimeout;
window.setInterval = timers.setInterval;

// When creating the runtime type library, we use modifications to `window` to
// determine what is in the global namespace.  When we put a class in the
// namespace, we also need its global instance type as well, otherwise users
// won't be able to refer to instances.
// We have to export the type aliases, so that TypeScript _knows_ they are
// being used, which it cannot statically determine within this module.
window.Blob = blob.DenoBlob;
export type Blob = blob.DenoBlob;

// TODO(ry) Do not export a class implementing the DOM, export the DOM
// interface. See this comment for implementation hint:
// https://github.com/denoland/deno/pull/1396#discussion_r243711502
// window.File = file.DenoFile;
// export type File = file.DenoFile;

<<<<<<< HEAD
window.Event = event.Event;
=======
window.URL = url.URL;
export type URL = url.URL;
>>>>>>> 68e009d1
window.URLSearchParams = urlSearchParams.URLSearchParams;
export type URLSearchParams = urlSearchParams.URLSearchParams;

// Using the `as` keyword to use standard compliant interfaces as the Deno
// implementations contain some implementation details we wouldn't want to
// expose in the runtime type library.
window.Headers = headers.Headers as domTypes.HeadersConstructor;
export type Headers = domTypes.Headers;
window.FormData = formData.FormData as domTypes.FormDataConstructor;
export type FormData = domTypes.FormData;

window.TextEncoder = textEncoding.TextEncoder;
export type TextEncoder = textEncoding.TextEncoder;
window.TextDecoder = textEncoding.TextDecoder;
export type TextDecoder = textEncoding.TextDecoder;<|MERGE_RESOLUTION|>--- conflicted
+++ resolved
@@ -8,20 +8,12 @@
 // imported as namespaces, so when the runtime tpye library is generated they
 // can be expressed as a namespace in the type library.
 import * as blob from "./blob";
-<<<<<<< HEAD
-import * as console_ from "./console";
-import * as fetch_ from "./fetch";
-import * as event from "./event";
-import { Headers } from "./headers";
-import { globalEval } from "./global_eval";
-import { libdeno } from "./libdeno";
-=======
 import * as consoleTypes from "./console";
 import * as domTypes from "./dom_types";
+import * as event from "./event";
 import * as formData from "./form_data";
 import * as fetchTypes from "./fetch";
 import * as headers from "./headers";
->>>>>>> 68e009d1
 import * as textEncoding from "./text_encoding";
 import * as timers from "./timers";
 import * as url from "./url";
@@ -70,12 +62,9 @@
 // window.File = file.DenoFile;
 // export type File = file.DenoFile;
 
-<<<<<<< HEAD
 window.Event = event.Event;
-=======
 window.URL = url.URL;
 export type URL = url.URL;
->>>>>>> 68e009d1
 window.URLSearchParams = urlSearchParams.URLSearchParams;
 export type URLSearchParams = urlSearchParams.URLSearchParams;
 
