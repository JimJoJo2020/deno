--- conflicted
+++ resolved
@@ -104,18 +104,16 @@
 
 window.workerMain = workers.workerMain;
 
-<<<<<<< HEAD
 window.Worker = workers.WorkerImpl;
 export type Worker = workers.Worker;
 
 // TODO(afinch7) replace this hack with a real solution at some point.
 // eslint-disable-next-line
 window.onmessage = (e: { data: any }): void => {};
-=======
+
 // below are interfaces that are available in TypeScript but
 // have different signatures
 export interface ImportMeta {
   url: string;
   main: boolean;
-}
->>>>>>> c43cfede
+}