// Copyright 2018-2019 the Deno authors. All rights reserved. MIT license.
import * as domTypes from "./dom_types";
<<<<<<< HEAD
import { DenoError, ErrorKind } from "./errors";
import { requiredArguments } from "./util";
=======
import { requiredArguments, hasOwnProperty } from "./util";
>>>>>>> 72197878

export class EventListenerOptions implements domTypes.EventListenerOptions {
  _capture = false;

  constructor({ capture = false } = {}) {
    this._capture = capture;
  }

  get capture(): boolean {
    return this._capture;
  }
}

export class AddEventListenerOptions extends EventListenerOptions
  implements domTypes.AddEventListenerOptions {
  _passive = false;
  _once = false;

  constructor({ capture = false, passive = false, once = false } = {}) {
    super({ capture });
    this._passive = passive;
    this._once = once;
  }

  get passive(): boolean {
    return this._passive;
  }

  get once(): boolean {
    return this._once;
  }
}

export class EventListener implements domTypes.EventListener {
  allEvents: domTypes.Event[] = [];
  atEvents: domTypes.Event[] = [];
  bubbledEvents: domTypes.Event[] = [];
  capturedEvents: domTypes.Event[] = [];

  private _callback: domTypes.EventListener | null = null;
  private _options: boolean | domTypes.AddEventListenerOptions = false;

  constructor(
    callback: domTypes.EventListener | null,
    options: boolean | domTypes.AddEventListenerOptions
  ) {
    this._callback = callback;
    this._options = options;
  }

  public handleEvent(event: domTypes.Event): void {
    this.allEvents.push(event);

    switch (event.eventPhase) {
      case domTypes.EventPhase.CAPTURING_PHASE:
        this.capturedEvents.push(event);
        break;
      case domTypes.EventPhase.AT_TARGET:
        this.atEvents.push(event);
        break;
      case domTypes.EventPhase.BUBBLING_PHASE:
        this.bubbledEvents.push(event);
        break;
      default:
        throw new Error("Unspecified event phase");
    }
  }

  get callback(): domTypes.EventListener | null {
    return this._callback;
  }

  get options(): domTypes.AddEventListenerOptions | boolean {
    return this._options;
  }
}

export class EventTarget implements domTypes.EventTarget {
  public host: domTypes.EventTarget | null = null;
  public listeners: { [type in string]: domTypes.EventListener[] } = {};
  public mode = "";
  public nodeType: domTypes.NodeType = domTypes.NodeType.DOCUMENT_FRAGMENT_NODE;

  private _assignedSlot = false;
  private _hasActivationBehavior = false;

  public addEventListener(
    type: string,
    callback: domTypes.EventListener | null,
    options?: domTypes.AddEventListenerOptions | boolean
  ): void {
    requiredArguments("EventTarget.addEventListener", arguments.length, 2);
<<<<<<< HEAD

    const normalizedOptions: domTypes.AddEventListenerOptions = this._normalizeAddEventHandlerOptions(
      options
    );

    if (callback === null) {
      return;
    }

    if (!this.listeners[type]) {
=======
    if (!hasOwnProperty(this.listeners, type)) {
>>>>>>> 72197878
      this.listeners[type] = [];
    }

    for (let i = 0; i < this.listeners[type].length; ++i) {
      const listener = this.listeners[type][i];
      if (
        ((typeof listener.options === "boolean" &&
          listener.options === normalizedOptions.capture) ||
          (typeof listener.options === "object" &&
            listener.options.capture === normalizedOptions.capture)) &&
        listener.callback === callback
      ) {
        return;
      }
    }

    this.listeners[type].push(new EventListener(callback, normalizedOptions));
  }

  public removeEventListener(
    type: string,
    callback: domTypes.EventListener | null,
    options?: domTypes.EventListenerOptions | boolean
  ): void {
    requiredArguments("EventTarget.removeEventListener", arguments.length, 2);
<<<<<<< HEAD

    if (callback === undefined || callback === null) {
      callback = null;
    } else if (typeof callback !== "object" && typeof callback !== "function") {
      throw new TypeError(
        "Only undefined, null, an object, or a function are allowed for the callback parameter"
=======
    if (hasOwnProperty(this.listeners, type) && callback !== null) {
      this.listeners[type] = this.listeners[type].filter(
        (listener): boolean => listener !== callback
>>>>>>> 72197878
      );
    }

    const normalizedOptions: domTypes.EventListenerOptions = this._normalizeEventHandlerOptions(
      options
    );

    if (callback === null) {
      // Optimization, not in the spec.
      return;
    }

    if (!this.listeners[type]) {
      return;
    }

    for (let i = 0; i < this.listeners[type].length; ++i) {
      const listener = this.listeners[type][i];

      if (
        ((typeof listener.options === "boolean" &&
          listener.options === normalizedOptions.capture) ||
          (typeof listener.options === "object" &&
            listener.options.capture === normalizedOptions.capture)) &&
        listener.callback === callback
      ) {
        this.listeners[type].splice(i, 1);
        break;
      }
    }
  }

  public dispatchEvent(event: domTypes.Event): boolean {
    requiredArguments("EventTarget.dispatchEvent", arguments.length, 1);
<<<<<<< HEAD

    if (event.dispatched || !event.initialized) {
      throw new DenoError(
        ErrorKind.InvalidData,
        "Tried to dispatch an uninitialized event"
      );
    }

    if (event.eventPhase !== domTypes.EventPhase.NONE) {
      throw new DenoError(
        ErrorKind.InvalidData,
        "Tried to dispatch a dispatching event"
      );
    }

    event.isTrusted = false;

    return this._dispatch(event);
  }

  // https://dom.spec.whatwg.org/#concept-event-dispatch
  _dispatch(eventImpl: domTypes.Event, targetOverride?: domTypes.EventTarget) {
    let targetImpl = this;
    let clearTargets = false;
    let activationTarget = null;

    eventImpl.dispatched = true;

    targetOverride = targetOverride || targetImpl;
    let relatedTarget = retarget(eventImpl.relatedTarget, targetImpl);

    if (
      targetImpl !== relatedTarget ||
      targetImpl === eventImpl.relatedTarget
    ) {
      const touchTargets: domTypes.EventTarget[] = [];

      this._appendToEventPath(
        eventImpl,
        targetImpl,
        targetOverride,
        relatedTarget,
        touchTargets,
        false
      );

      const isActivationEvent = eventImpl.type === "click";

      if (isActivationEvent && targetImpl._hasActivationBehavior) {
        activationTarget = targetImpl;
      }

      let slotInClosedTree = false;
      let slotable =
        isSlotable(targetImpl) && targetImpl._assignedSlot ? targetImpl : null;
      let parent = getEventTargetParent(targetImpl, eventImpl);

      // Populate event path
      // https://dom.spec.whatwg.org/#event-path
      while (parent !== null) {
        if (slotable !== null) {
          slotable = null;

          const parentRoot = getRoot(parent);
          if (
            isShadowRoot(parentRoot) &&
            parentRoot &&
            parentRoot.mode === "closed"
          ) {
            slotInClosedTree = true;
          }
        }

        relatedTarget = retarget(eventImpl.relatedTarget, parent);

        if (
          isNode(parent) &&
          isShadowInclusiveAncestor(getRoot(targetImpl), parent)
        ) {
          this._appendToEventPath(
            eventImpl,
            parent,
            null,
            relatedTarget,
            touchTargets,
            slotInClosedTree
          );
        } else if (parent === relatedTarget) {
          parent = null;
        } else {
          targetImpl = parent;

          if (
            isActivationEvent &&
            activationTarget === null &&
            targetImpl._hasActivationBehavior
          ) {
            activationTarget = targetImpl;
          }

          this._appendToEventPath(
            eventImpl,
            parent,
            targetImpl,
            relatedTarget,
            touchTargets,
            slotInClosedTree
          );
        }

        if (parent !== null) {
          parent = getEventTargetParent(parent, eventImpl);
        }

        slotInClosedTree = false;
      }

      let clearTargetsTupleIndex = -1;
      for (
        let i = eventImpl.path.length - 1;
        i >= 0 && clearTargetsTupleIndex === -1;
        i--
      ) {
        if (eventImpl.path[i].target !== null) {
          clearTargetsTupleIndex = i;
        }
      }
      const clearTargetsTuple = eventImpl.path[clearTargetsTupleIndex];

      clearTargets =
        (isNode(clearTargetsTuple.target) &&
          isShadowRoot(getRoot(clearTargetsTuple.target))) ||
        (isNode(clearTargetsTuple.relatedTarget) &&
          isShadowRoot(getRoot(clearTargetsTuple.relatedTarget)));

      eventImpl.eventPhase = domTypes.EventPhase.CAPTURING_PHASE;

      for (let i = eventImpl.path.length - 1; i >= 0; --i) {
        const tuple = eventImpl.path[i];

        if (tuple.target === null) {
          this._invokeEventListeners(tuple, eventImpl);
        }
      }

      for (let i = 0; i < eventImpl.path.length; i++) {
        const tuple = eventImpl.path[i];

        if (tuple.target !== null) {
          eventImpl.eventPhase = domTypes.EventPhase.AT_TARGET;
        } else {
          eventImpl.eventPhase = domTypes.EventPhase.BUBBLING_PHASE;
        }

        if (
          (eventImpl.eventPhase === domTypes.EventPhase.BUBBLING_PHASE &&
            eventImpl.bubbles) ||
          eventImpl.eventPhase === domTypes.EventPhase.AT_TARGET
        ) {
          this._invokeEventListeners(tuple, eventImpl);
        }
      }
    }

    eventImpl.eventPhase = domTypes.EventPhase.NONE;

    eventImpl.currentTarget = null;
    eventImpl.path = [];
    eventImpl.dispatched = false;
    eventImpl.cancelBubble = false;
    eventImpl.cancelBubbleImmediately = false;

    if (clearTargets) {
      eventImpl.target = null;
      eventImpl.relatedTarget = null;
    }

    // TODO: invoke activation targets if HTML nodes will be implemented
    // if (activationTarget !== null) {
    //   if (!eventImpl.defaultPrevented) {
    //     activationTarget._activationBehavior();
    //   }
    // }

    return !eventImpl.defaultPrevented;
  }

  // https://dom.spec.whatwg.org/#concept-event-listener-invoke
  _invokeEventListeners(tuple: domTypes.EventPath, eventImpl: domTypes.Event) {
    const tupleIndex = eventImpl.path.indexOf(tuple);
    for (let i = tupleIndex; i >= 0; i--) {
      const t = eventImpl.path[i];
      if (t.target) {
        eventImpl.target = t.target;
        break;
      }
=======
    if (!hasOwnProperty(this.listeners, event.type)) {
      return true;
>>>>>>> 72197878
    }

    eventImpl.relatedTarget = tuple.relatedTarget;

    if (eventImpl.cancelBubble) {
      return;
    }

    eventImpl.currentTarget = tuple.item;

    const listeners = tuple.item.listeners;
    this._innerInvokeEventListeners(eventImpl, listeners);
  }

  // https://dom.spec.whatwg.org/#concept-event-listener-inner-invoke
  _innerInvokeEventListeners(
    eventImpl: domTypes.Event,
    listeners: { [type in string]: domTypes.EventListener[] }
  ) {
    let found = false;

    const { type } = eventImpl;

    if (!listeners || !listeners[type]) {
      return found;
    }

    // Copy event listeners before iterating since the list can be modified during the iteration.
    const handlers = listeners[type].slice();

    for (let i = 0; i < handlers.length; i++) {
      const listener = handlers[i];

      let capture, once, passive;
      if (typeof listener.options === "boolean") {
        capture = listener.options;
        once = false;
        passive = false;
      } else {
        capture = listener.options.capture;
        once = listener.options.once;
        passive = listener.options.passive;
      }

      // Check if the event listener has been removed since the listeners has been cloned.
      if (!listeners[type].includes(listener)) {
        continue;
      }

      found = true;

      if (
        (eventImpl.eventPhase === domTypes.EventPhase.CAPTURING_PHASE &&
          !capture) ||
        (eventImpl.eventPhase === domTypes.EventPhase.BUBBLING_PHASE && capture)
      ) {
        continue;
      }

      if (once) {
        listeners[type].splice(listeners[type].indexOf(listener), 1);
      }

      if (passive) {
        eventImpl.inPassiveListener = true;
      }

      try {
        if (
          listener.callback &&
          typeof listener.callback.handleEvent === "function"
        ) {
          listener.callback.handleEvent(eventImpl);
        }
      } catch (error) {
        throw new DenoError(ErrorKind.Interrupted, error.message);
      }

      eventImpl.inPassiveListener = false;

      if (eventImpl.cancelBubbleImmediately) {
        return found;
      }
    }

    return found;
  }

  _normalizeAddEventHandlerOptions(
    options: boolean | domTypes.AddEventListenerOptions | undefined
  ): domTypes.AddEventListenerOptions {
    if (typeof options === "boolean" || typeof options === "undefined") {
      const returnValue: domTypes.AddEventListenerOptions = {
        capture: Boolean(options),
        once: false,
        passive: false
      };

      return returnValue;
    } else {
      return options;
    }
  }

  _normalizeEventHandlerOptions(
    options: boolean | domTypes.EventListenerOptions | undefined
  ): domTypes.EventListenerOptions {
    if (typeof options === "boolean" || typeof options === "undefined") {
      const returnValue: domTypes.EventListenerOptions = {
        capture: Boolean(options)
      };

      return returnValue;
    } else {
      return options;
    }
  }

<<<<<<< HEAD
  // https://dom.spec.whatwg.org/#concept-event-path-append
  _appendToEventPath(
    eventImpl: domTypes.Event,
    target: domTypes.EventTarget,
    targetOverride: domTypes.EventTarget | null,
    relatedTarget: domTypes.EventTarget | null,
    touchTargets: domTypes.EventTarget[],
    slotInClosedTree: boolean
  ) {
    const itemInShadowTree = isNode(target) && isShadowRoot(getRoot(target));
    const rootOfClosedTree = isShadowRoot(target) && target.mode === "closed";

    eventImpl.path.push({
      item: target,
      itemInShadowTree,
      target: targetOverride,
      relatedTarget,
      touchTargetList: touchTargets,
      rootOfClosedTree,
      slotInClosedTree
    });
  }
}

function isNode(nodeImpl: domTypes.EventTarget | null) {
  return Boolean(nodeImpl && "nodeType" in nodeImpl);
}

function isShadowRoot(nodeImpl: domTypes.EventTarget | null) {
  return Boolean(
    nodeImpl &&
      nodeImpl.nodeType === domTypes.NodeType.DOCUMENT_FRAGMENT_NODE &&
      "host" in nodeImpl
  );
}

function isSlotable(nodeImpl: domTypes.EventTarget | null) {
  return (
    nodeImpl &&
    (nodeImpl.nodeType === domTypes.NodeType.ELEMENT_NODE ||
      nodeImpl.nodeType === domTypes.NodeType.TEXT_NODE)
  );
}

// https://dom.spec.whatwg.org/#node-trees
// const domSymbolTree = Symbol("DOM Symbol Tree");

// https://dom.spec.whatwg.org/#concept-shadow-including-inclusive-ancestor
function isShadowInclusiveAncestor(
  ancestor: domTypes.EventTarget | null,
  node: domTypes.EventTarget | null
) {
  while (isNode(node)) {
    if (node === ancestor) {
      return true;
    }

    if (isShadowRoot(node)) {
      node = node && node.host;
    } else {
      node = null; // domSymbolTree.parent(node);
    }
  }

  return false;
}

// https://dom.spec.whatwg.org/#retarget
function retarget(a: domTypes.EventTarget | null, b: domTypes.EventTarget) {
  while (true) {
    if (!isNode(a)) {
      return a;
    }

    const aRoot = getRoot(a);

    if (aRoot) {
      if (
        !isShadowRoot(aRoot) ||
        (isNode(b) && isShadowInclusiveAncestor(aRoot, b))
      ) {
        return a;
      }

      a = aRoot.host;
    }
  }
}

// https://dom.spec.whatwg.org/#get-the-parent
// Note: Nodes, shadow roots, and documents override this algorithm so we set it to null.
function getEventTargetParent(
  eventTarget: domTypes.EventTarget,
  event: domTypes.Event
) {
  return null;
}

function getRoot(node: domTypes.EventTarget | null) {
  let root = node;

  // for (const ancestor of domSymbolTree.ancestorsIterator(node)) {
  //   root = ancestor;
  // }

  return root;
}

/** Built-in objects providing `get` methods for our
 * interceptable JavaScript operations.
 */
Reflect.defineProperty(EventTarget.prototype, "listeners", {
  enumerable: true
});
Reflect.defineProperty(EventTarget.prototype, "addEventListener", {
  enumerable: true
});
Reflect.defineProperty(EventTarget.prototype, "removeEventListener", {
  enumerable: true
});
Reflect.defineProperty(EventTarget.prototype, "dispatchEvent", {
  enumerable: true
});
=======
  get [Symbol.toStringTag](): string {
    return "EventTarget";
  }
}
>>>>>>> 72197878
<|MERGE_RESOLUTION|>--- conflicted
+++ resolved
@@ -1,11 +1,7 @@
 // Copyright 2018-2019 the Deno authors. All rights reserved. MIT license.
 import * as domTypes from "./dom_types";
-<<<<<<< HEAD
 import { DenoError, ErrorKind } from "./errors";
-import { requiredArguments } from "./util";
-=======
 import { requiredArguments, hasOwnProperty } from "./util";
->>>>>>> 72197878
 
 export class EventListenerOptions implements domTypes.EventListenerOptions {
   _capture = false;
@@ -98,8 +94,6 @@
     options?: domTypes.AddEventListenerOptions | boolean
   ): void {
     requiredArguments("EventTarget.addEventListener", arguments.length, 2);
-<<<<<<< HEAD
-
     const normalizedOptions: domTypes.AddEventListenerOptions = this._normalizeAddEventHandlerOptions(
       options
     );
@@ -108,10 +102,7 @@
       return;
     }
 
-    if (!this.listeners[type]) {
-=======
     if (!hasOwnProperty(this.listeners, type)) {
->>>>>>> 72197878
       this.listeners[type] = [];
     }
 
@@ -137,18 +128,9 @@
     options?: domTypes.EventListenerOptions | boolean
   ): void {
     requiredArguments("EventTarget.removeEventListener", arguments.length, 2);
-<<<<<<< HEAD
-
-    if (callback === undefined || callback === null) {
-      callback = null;
-    } else if (typeof callback !== "object" && typeof callback !== "function") {
-      throw new TypeError(
-        "Only undefined, null, an object, or a function are allowed for the callback parameter"
-=======
     if (hasOwnProperty(this.listeners, type) && callback !== null) {
       this.listeners[type] = this.listeners[type].filter(
         (listener): boolean => listener !== callback
->>>>>>> 72197878
       );
     }
 
@@ -183,7 +165,9 @@
 
   public dispatchEvent(event: domTypes.Event): boolean {
     requiredArguments("EventTarget.dispatchEvent", arguments.length, 1);
-<<<<<<< HEAD
+    if (!hasOwnProperty(this.listeners, event.type)) {
+      return true;
+    }
 
     if (event.dispatched || !event.initialized) {
       throw new DenoError(
@@ -380,10 +364,6 @@
         eventImpl.target = t.target;
         break;
       }
-=======
-    if (!hasOwnProperty(this.listeners, event.type)) {
-      return true;
->>>>>>> 72197878
     }
 
     eventImpl.relatedTarget = tuple.relatedTarget;
@@ -471,7 +451,7 @@
 
     return found;
   }
-
+  
   _normalizeAddEventHandlerOptions(
     options: boolean | domTypes.AddEventListenerOptions | undefined
   ): domTypes.AddEventListenerOptions {
@@ -502,7 +482,6 @@
     }
   }
 
-<<<<<<< HEAD
   // https://dom.spec.whatwg.org/#concept-event-path-append
   _appendToEventPath(
     eventImpl: domTypes.Event,
@@ -524,6 +503,10 @@
       rootOfClosedTree,
       slotInClosedTree
     });
+  }
+
+  get [Symbol.toStringTag](): string {
+    return "EventTarget";
   }
 }
 
@@ -625,10 +608,4 @@
 });
 Reflect.defineProperty(EventTarget.prototype, "dispatchEvent", {
   enumerable: true
-});
-=======
-  get [Symbol.toStringTag](): string {
-    return "EventTarget";
-  }
-}
->>>>>>> 72197878
+});