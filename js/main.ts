// Copyright 2018 the Deno authors. All rights reserved. MIT license.
import { flatbuffers } from "flatbuffers";
import * as msg from "gen/msg_generated";
import { assert, log, setLogDebug } from "./util";
import * as os from "./os";
import { DenoCompiler } from "./compiler";
import { libdeno } from "./libdeno";
import { args } from "./deno";
import { sendSync, handleAsyncMsgFromRust } from "./dispatch";

function sendStart(): msg.StartRes {
  const builder = new flatbuffers.Builder();
  msg.Start.startStart(builder);
  const startOffset = msg.Start.endStart(builder);
  const baseRes = sendSync(builder, msg.Any.Start, startOffset);
  assert(baseRes != null);
  assert(msg.Any.StartRes === baseRes!.innerType());
  const startRes = new msg.StartRes();
  assert(baseRes!.inner(startRes) != null);
  return startRes;
}

function onGlobalError(
  message: string,
  source: string,
  lineno: number,
  colno: number,
  error: any // tslint:disable-line:no-any
) {
  if (error instanceof Error) {
    console.log(error.stack);
  } else {
    console.log(`Thrown: ${String(error)}`);
  }
  os.exit(1);
}

/* tslint:disable-next-line:no-default-export */
export default function denoMain() {
  libdeno.recv(handleAsyncMsgFromRust);
  libdeno.setGlobalErrorHandler(onGlobalError);
  const compiler = DenoCompiler.instance();

  // First we send an empty "Start" message to let the privileged side know we
  // are ready. The response should be a "StartRes" message containing the CLI
  // args and other info.
  const startResMsg = sendStart();

  setLogDebug(startResMsg.debugFlag());

  // handle `--types`
  if (startResMsg.typesFlag()) {
    const defaultLibFileName = compiler.getDefaultLibFileName();
    const defaultLibModule = compiler.resolveModule(defaultLibFileName, "");
    console.log(defaultLibModule.sourceCode);
    os.exit(0);
  }

  const cwd = startResMsg.cwd();
  log("cwd", cwd);

  // TODO handle shebang.
  for (let i = 1; i < startResMsg.argvLength(); i++) {
    args.push(startResMsg.argv(i));
  }
  log("args", args);
  Object.freeze(args);
  console.log('hahahaha')
  const inputFn = args[0];
  if (!inputFn) {
    console.log("not exiting")
    console.log("No input script specified.");
    // os.exit(1);
  }
<<<<<<< HEAD
 else {
  const printDeps = startResMsg.depsFlag();
  if (printDeps) {
=======

  // handle `--deps`
  if (startResMsg.depsFlag()) {
>>>>>>> c9f95d51
    for (const dep of compiler.getModuleDependencies(inputFn, `${cwd}/`)) {
      console.log(dep);
    }
    os.exit(0);
  }

  compiler.recompile = startResMsg.recompileFlag();
  compiler.run(inputFn, `${cwd}/`);
}
}<|MERGE_RESOLUTION|>--- conflicted
+++ resolved
@@ -72,15 +72,9 @@
     console.log("No input script specified.");
     // os.exit(1);
   }
-<<<<<<< HEAD
- else {
-  const printDeps = startResMsg.depsFlag();
-  if (printDeps) {
-=======
 
   // handle `--deps`
   if (startResMsg.depsFlag()) {
->>>>>>> c9f95d51
     for (const dep of compiler.getModuleDependencies(inputFn, `${cwd}/`)) {
       console.log(dep);
     }
@@ -89,5 +83,4 @@
 
   compiler.recompile = startResMsg.recompileFlag();
   compiler.run(inputFn, `${cwd}/`);
-}
 }