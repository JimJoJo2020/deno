--- conflicted
+++ resolved
@@ -719,27 +719,8 @@
   let local_addr = tcp_stream.local_addr()?;
   let remote_addr = tcp_stream.peer_addr()?;
 
-<<<<<<< HEAD
-  let mut tls_config = ClientConfig::new();
-  tls_config.set_persistence(CLIENT_SESSION_MEMORY_CACHE.clone());
-  tls_config
-    .root_store
-    .add_server_trust_anchors(&webpki_roots::TLS_SERVER_ROOTS);
-  if let Some(ca_data) = default_tls_options.ca_data {
-    let reader = &mut Cursor::new(ca_data);
-    tls_config.root_store.add_pem_file(reader).unwrap();
-  };
-  if let Some(path) = cert_file {
-    let key_file = File::open(path)?;
-    let reader = &mut BufReader::new(key_file);
-    tls_config.root_store.add_pem_file(reader).unwrap();
-  }
-
-  let tls_config = Arc::new(tls_config);
-
-=======
   let tls_config = Arc::new(create_client_config(root_cert_store, ca_data)?);
->>>>>>> f546f516
+
   let tls_stream =
     TlsStream::new_client_side(tcp_stream, &tls_config, hostname_dns);
 
@@ -778,7 +759,6 @@
   };
   let port = args.port;
   let cert_file = args.cert_file.as_deref();
-<<<<<<< HEAD
 
   if args.cert_chain.is_some() {
     super::check_unstable2(&state, "ConnecTlsOptions.certChain");
@@ -787,9 +767,6 @@
     super::check_unstable2(&state, "ConnecTlsOptions.privateKey");
   }
 
-  let default_tls_options;
-=======
->>>>>>> f546f516
   {
     let mut s = state.borrow_mut();
     let permissions = s.borrow_mut::<NP>();
@@ -823,22 +800,8 @@
   let tcp_stream = TcpStream::connect(connect_addr).await?;
   let local_addr = tcp_stream.local_addr()?;
   let remote_addr = tcp_stream.peer_addr()?;
-<<<<<<< HEAD
-
-  let mut tls_config = ClientConfig::new();
-  tls_config.set_persistence(CLIENT_SESSION_MEMORY_CACHE.clone());
-  tls_config
-    .root_store
-    .add_server_trust_anchors(&webpki_roots::TLS_SERVER_ROOTS);
-  if let Some(ca_data) = default_tls_options.ca_data {
-    let reader = &mut Cursor::new(ca_data);
-    tls_config.root_store.add_pem_file(reader).unwrap();
-  };
-  if let Some(path) = cert_file {
-    let key_file = File::open(path)?;
-    let reader = &mut BufReader::new(key_file);
-    tls_config.root_store.add_pem_file(reader).unwrap();
-  }
+
+  let mut tls_config = create_client_config(root_cert_store, ca_data)?;
 
   if args.cert_chain.is_some() || args.private_key.is_some() {
     let cert_chain = args
@@ -856,9 +819,6 @@
 
   let tls_config = Arc::new(tls_config);
 
-=======
-  let tls_config = Arc::new(create_client_config(root_cert_store, ca_data)?);
->>>>>>> f546f516
   let tls_stream =
     TlsStream::new_client_side(tcp_stream, &tls_config, hostname_dns);
 
