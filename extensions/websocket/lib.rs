--- conflicted
+++ resolved
@@ -204,13 +204,9 @@
       );
   }
 
-<<<<<<< HEAD
   let allow_insecure_certificates =
     state.borrow().borrow::<NoCertificateValidation>().0.clone();
-  let ws_ca_data = state.borrow().try_borrow::<WsCaData>().cloned();
-=======
   let root_cert_store = state.borrow().borrow::<WsRootStore>().0.clone();
->>>>>>> 02c74fb7
   let user_agent = state.borrow().borrow::<WsUserAgent>().0.clone();
   let uri: Uri = args.url.parse()?;
   let mut request = Request::builder().method(Method::GET).uri(&uri);
@@ -234,28 +230,8 @@
   let socket: MaybeTlsStream<TcpStream> = match uri.scheme_str() {
     Some("ws") => MaybeTlsStream::Plain(tcp_socket),
     Some("wss") => {
-<<<<<<< HEAD
-      let mut config = ClientConfig::new();
-      config
-        .root_store
-        .add_server_trust_anchors(&webpki_roots::TLS_SERVER_ROOTS);
-
-      if let Some(ws_ca_data) = ws_ca_data {
-        let reader = &mut BufReader::new(Cursor::new(ws_ca_data.0));
-        config.root_store.add_pem_file(reader).unwrap();
-      }
-
-      if let Some(ic_allowlist) = allow_insecure_certificates {
-        config.dangerous().set_certificate_verifier(Arc::new(
-          NoCertificateVerification(ic_allowlist),
-        ));
-      }
-
-      let tls_connector = TlsConnector::from(Arc::new(config));
-=======
       let tls_config = create_client_config(root_cert_store, None)?;
       let tls_connector = TlsConnector::from(Arc::new(tls_config));
->>>>>>> 02c74fb7
       let dnsname = DNSNameRef::try_from_ascii_str(domain)
         .map_err(|_| invalid_hostname(domain))?;
       let tls_socket = tls_connector.connect(dnsname, tcp_socket).await?;
@@ -409,12 +385,8 @@
 
 pub fn init<P: WebSocketPermissions + 'static>(
   user_agent: String,
-<<<<<<< HEAD
-  ca_data: Option<Vec<u8>>,
+  root_cert_store: Option<RootCertStore>,
   allow_insecure_certificates: Option<Vec<String>>,
-=======
-  root_cert_store: Option<RootCertStore>,
->>>>>>> 02c74fb7
 ) -> Extension {
   Extension::builder()
     .js(include_js_files!(
@@ -433,14 +405,8 @@
     ])
     .state(move |state| {
       state.put::<WsUserAgent>(WsUserAgent(user_agent.clone()));
-<<<<<<< HEAD
-      if let Some(ca_data) = ca_data.clone() {
-        state.put::<WsCaData>(WsCaData(ca_data));
-      }
       state.put(NoCertificateValidation(allow_insecure_certificates.clone()));
-=======
       state.put::<WsRootStore>(WsRootStore(root_cert_store.clone()));
->>>>>>> 02c74fb7
       Ok(())
     })
     .build()
