--- conflicted
+++ resolved
@@ -197,17 +197,11 @@
       };
 
       for (key, value) in args.headers {
-<<<<<<< HEAD
         let name = HeaderName::from_bytes(&key).unwrap();
         let v = HeaderValue::from_bytes(&value).unwrap();
-        request = request.header(name, v);
-=======
-        let name = HeaderName::from_bytes(key.as_bytes()).unwrap();
-        let v = HeaderValue::from_str(&value).unwrap();
         if name != HOST {
           request = request.header(name, v);
         }
->>>>>>> e86c1710
       }
 
       let cancel_handle = CancelHandle::new_rc();
@@ -465,10 +459,7 @@
 #[serde(default)]
 pub struct CreateHttpClientOptions {
   ca_file: Option<String>,
-<<<<<<< HEAD
   ca_data: Option<ByteString>,
-=======
-  ca_data: Option<String>,
   proxy: Option<Proxy>,
 }
 
@@ -485,7 +476,6 @@
 pub struct BasicAuth {
   pub username: String,
   pub password: String,
->>>>>>> e86c1710
 }
 
 pub fn op_create_http_client<FP>(
