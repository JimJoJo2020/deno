// Copyright 2018-2021 the Deno authors. All rights reserved. MIT license.

use deno_core::error::bad_resource_id;
use deno_core::error::generic_error;
use deno_core::error::null_opbuf;
use deno_core::error::type_error;
use deno_core::error::AnyError;
use deno_core::futures::Future;
use deno_core::futures::Stream;
use deno_core::futures::StreamExt;
use deno_core::include_js_files;
use deno_core::op_async;
use deno_core::op_sync;
use deno_core::url::Url;
use deno_core::AsyncRefCell;
use deno_core::ByteString;
use deno_core::CancelFuture;
use deno_core::CancelHandle;
use deno_core::CancelTryFuture;
use deno_core::Canceled;
use deno_core::Extension;
use deno_core::OpState;
use deno_core::RcRef;
use deno_core::Resource;
use deno_core::ResourceId;
use deno_core::ZeroCopyBuf;

use data_url::DataUrl;
use deno_web::BlobStore;
use http::header::CONTENT_LENGTH;
use reqwest::header::HeaderMap;
use reqwest::header::HeaderName;
use reqwest::header::HeaderValue;
use reqwest::header::HOST;
use reqwest::header::USER_AGENT;
use reqwest::redirect::Policy;
use reqwest::Body;
use reqwest::Client;
use reqwest::Method;
use reqwest::Response;
use serde::Deserialize;
use serde::Serialize;
use std::borrow::Cow;
use std::cell::RefCell;
use std::convert::From;
use std::fs::File;
use std::io::Read;
use std::path::Path;
use std::path::PathBuf;
use std::pin::Pin;
use std::rc::Rc;
use tokio::io::AsyncReadExt;
use tokio::sync::mpsc;
use tokio_stream::wrappers::ReceiverStream;
use tokio_util::io::StreamReader;

pub use reqwest; // Re-export reqwest

pub fn init<P: FetchPermissions + 'static>(
  user_agent: String,
  ca_data: Option<Vec<u8>>,
  proxy: Option<Proxy>,
) -> Extension {
  Extension::builder()
    .js(include_js_files!(
      prefix "deno:extensions/fetch",
      "01_fetch_util.js",
      "20_headers.js",
      "21_formdata.js",
      "22_body.js",
      "22_http_client.js",
      "23_request.js",
      "23_response.js",
      "26_fetch.js",
    ))
    .ops(vec![
      ("op_fetch", op_sync(op_fetch::<P>)),
      ("op_fetch_send", op_async(op_fetch_send)),
      ("op_fetch_request_write", op_async(op_fetch_request_write)),
      ("op_fetch_response_read", op_async(op_fetch_response_read)),
      ("op_create_http_client", op_sync(op_create_http_client::<P>)),
    ])
    .state(move |state| {
      state.put::<reqwest::Client>({
        create_http_client(user_agent.clone(), ca_data.clone(), proxy.clone())
          .unwrap()
      });
      state.put::<HttpClientDefaults>(HttpClientDefaults {
        ca_data: ca_data.clone(),
        user_agent: user_agent.clone(),
        proxy: proxy.clone(),
      });
      Ok(())
    })
    .build()
}

pub struct HttpClientDefaults {
  pub user_agent: String,
  pub ca_data: Option<Vec<u8>>,
  pub proxy: Option<Proxy>,
}

pub trait FetchPermissions {
  fn check_net_url(&mut self, _url: &Url) -> Result<(), AnyError>;
  fn check_read(&mut self, _p: &Path) -> Result<(), AnyError>;
}

/// For use with `op_fetch` when the user does not want permissions.
pub struct NoFetchPermissions;

impl FetchPermissions for NoFetchPermissions {
  fn check_net_url(&mut self, _url: &Url) -> Result<(), AnyError> {
    Ok(())
  }

  fn check_read(&mut self, _p: &Path) -> Result<(), AnyError> {
    Ok(())
  }
}

pub fn get_declaration() -> PathBuf {
  PathBuf::from(env!("CARGO_MANIFEST_DIR")).join("lib.deno_fetch.d.ts")
}

#[derive(Deserialize)]
#[serde(rename_all = "camelCase")]
pub struct FetchArgs {
  method: ByteString,
  url: String,
  headers: Vec<(ByteString, ByteString)>,
  client_rid: Option<u32>,
  has_body: bool,
  body_length: Option<u64>,
}

#[derive(Serialize)]
#[serde(rename_all = "camelCase")]
pub struct FetchReturn {
  request_rid: ResourceId,
  request_body_rid: Option<ResourceId>,
  cancel_handle_rid: Option<ResourceId>,
}

pub fn op_fetch<FP>(
  state: &mut OpState,
  args: FetchArgs,
  data: Option<ZeroCopyBuf>,
) -> Result<FetchReturn, AnyError>
where
  FP: FetchPermissions + 'static,
{
  let client = if let Some(rid) = args.client_rid {
    let r = state
      .resource_table
      .get::<HttpClientResource>(rid)
      .ok_or_else(bad_resource_id)?;
    r.client.clone()
  } else {
    let client = state.borrow::<reqwest::Client>();
    client.clone()
  };

  let method = Method::from_bytes(&args.method)?;
  let url = Url::parse(&args.url)?;

  // Check scheme before asking for net permission
  let scheme = url.scheme();
  let (request_rid, request_body_rid, cancel_handle_rid) = match scheme {
    "http" | "https" => {
      let permissions = state.borrow_mut::<FP>();
      permissions.check_net_url(&url)?;

      let mut request = client.request(method, url);

      let request_body_rid = if args.has_body {
        match data {
          None => {
            // If no body is passed, we return a writer for streaming the body.
            let (tx, rx) = mpsc::channel::<std::io::Result<Vec<u8>>>(1);

            // If the size of the body is known, we include a content-length
            // header explicitly.
            if let Some(body_size) = args.body_length {
              request =
                request.header(CONTENT_LENGTH, HeaderValue::from(body_size))
            }

            request = request.body(Body::wrap_stream(ReceiverStream::new(rx)));

            let request_body_rid =
              state.resource_table.add(FetchRequestBodyResource {
                body: AsyncRefCell::new(tx),
                cancel: CancelHandle::default(),
              });

            Some(request_body_rid)
          }
          Some(data) => {
            // If a body is passed, we use it, and don't return a body for streaming.
            request = request.body(Vec::from(&*data));
            None
          }
        }
      } else {
        None
      };

      for (key, value) in args.headers {
        let name = HeaderName::from_bytes(&key).unwrap();
        let v = HeaderValue::from_bytes(&value).unwrap();
        if name != HOST {
          request = request.header(name, v);
        }
      }

      let cancel_handle = CancelHandle::new_rc();
      let cancel_handle_ = cancel_handle.clone();

      let fut = async move {
        request
          .send()
          .or_cancel(cancel_handle_)
          .await
          .map(|res| res.map_err(|err| type_error(err.to_string())))
      };

      let request_rid = state
        .resource_table
        .add(FetchRequestResource(Box::pin(fut)));

      let cancel_handle_rid =
        state.resource_table.add(FetchCancelHandle(cancel_handle));

      (request_rid, request_body_rid, Some(cancel_handle_rid))
    }
    "data" => {
      let data_url = DataUrl::process(url.as_str())
        .map_err(|e| type_error(format!("{:?}", e)))?;

      let (body, _) = data_url
        .decode_to_vec()
        .map_err(|e| type_error(format!("{:?}", e)))?;

      let response = http::Response::builder()
        .status(http::StatusCode::OK)
        .header(http::header::CONTENT_TYPE, data_url.mime_type().to_string())
        .body(reqwest::Body::from(body))?;

      let fut = async move { Ok(Ok(Response::from(response))) };

      let request_rid = state
        .resource_table
        .add(FetchRequestResource(Box::pin(fut)));

      (request_rid, None, None)
    }
    "blob" => {
      let blob_store = state.try_borrow::<BlobStore>().ok_or_else(|| {
        type_error("Blob URLs are not supported in this context.")
      })?;

      let blob = blob_store
        .get_object_url(url)?
        .ok_or_else(|| type_error("Blob for the given URL not found."))?;

      if method != "GET" {
        return Err(type_error("Blob URL fetch only supports GET method."));
      }

      let cancel_handle = CancelHandle::new_rc();
      let cancel_handle_ = cancel_handle.clone();

      let fut = async move {
        // TODO(lucacsonato): this should be a stream!
        let chunk = match blob.read_all().or_cancel(cancel_handle_).await? {
          Ok(chunk) => chunk,
          Err(err) => return Ok(Err(err)),
        };

        let res = http::Response::builder()
          .status(http::StatusCode::OK)
          .header(http::header::CONTENT_LENGTH, chunk.len())
          .header(http::header::CONTENT_TYPE, blob.media_type.clone())
          .body(reqwest::Body::from(chunk))
          .map_err(|err| type_error(err.to_string()));

        match res {
          Ok(response) => Ok(Ok(Response::from(response))),
          Err(err) => Ok(Err(err)),
        }
      };

      let request_rid = state
        .resource_table
        .add(FetchRequestResource(Box::pin(fut)));

      let cancel_handle_rid =
        state.resource_table.add(FetchCancelHandle(cancel_handle));

      (request_rid, None, Some(cancel_handle_rid))
    }
    _ => return Err(type_error(format!("scheme '{}' not supported", scheme))),
  };

  Ok(FetchReturn {
    request_rid,
    request_body_rid,
    cancel_handle_rid,
  })
}

#[derive(Serialize)]
#[serde(rename_all = "camelCase")]
pub struct FetchResponse {
  status: u16,
  status_text: String,
  headers: Vec<(ByteString, ByteString)>,
  url: String,
  response_rid: ResourceId,
}

pub async fn op_fetch_send(
  state: Rc<RefCell<OpState>>,
  rid: ResourceId,
  _: (),
) -> Result<FetchResponse, AnyError> {
  let request = state
    .borrow_mut()
    .resource_table
    .take::<FetchRequestResource>(rid)
    .ok_or_else(bad_resource_id)?;

  let request = Rc::try_unwrap(request)
    .ok()
    .expect("multiple op_fetch_send ongoing");

  let res = match request.0.await {
    Ok(Ok(res)) => res,
    Ok(Err(err)) => return Err(type_error(err.to_string())),
    Err(_) => return Err(type_error("request was cancelled")),
  };

  //debug!("Fetch response {}", url);
  let status = res.status();
  let url = res.url().to_string();
  let mut res_headers = Vec::new();
  for (key, val) in res.headers().iter() {
    let key_bytes: &[u8] = key.as_ref();
    res_headers.push((
      ByteString(key_bytes.to_owned()),
      ByteString(val.as_bytes().to_owned()),
    ));
  }

  let stream: BytesStream = Box::pin(res.bytes_stream().map(|r| {
    r.map_err(|err| std::io::Error::new(std::io::ErrorKind::Other, err))
  }));
  let stream_reader = StreamReader::new(stream);
  let rid = state
    .borrow_mut()
    .resource_table
    .add(FetchResponseBodyResource {
      reader: AsyncRefCell::new(stream_reader),
      cancel: CancelHandle::default(),
    });

  Ok(FetchResponse {
    status: status.as_u16(),
    status_text: status.canonical_reason().unwrap_or("").to_string(),
    headers: res_headers,
    url,
    response_rid: rid,
  })
}

pub async fn op_fetch_request_write(
  state: Rc<RefCell<OpState>>,
  rid: ResourceId,
  data: Option<ZeroCopyBuf>,
) -> Result<(), AnyError> {
  let data = data.ok_or_else(null_opbuf)?;
  let buf = Vec::from(&*data);

  let resource = state
    .borrow()
    .resource_table
    .get::<FetchRequestBodyResource>(rid)
    .ok_or_else(bad_resource_id)?;
  let body = RcRef::map(&resource, |r| &r.body).borrow_mut().await;
  let cancel = RcRef::map(resource, |r| &r.cancel);
<<<<<<< HEAD
  body
    .send(Ok(buf))
    .or_cancel(cancel)
    .await?
    .map_err(|_| type_error("receiver dropped"))?;
=======
  body.send(Ok(buf)).or_cancel(cancel).await?.map_err(|_| {
    type_error("request body receiver not connected (request closed)")
  })?;
>>>>>>> 425b9a82

  Ok(())
}

pub async fn op_fetch_response_read(
  state: Rc<RefCell<OpState>>,
  rid: ResourceId,
  data: Option<ZeroCopyBuf>,
) -> Result<usize, AnyError> {
  let data = data.ok_or_else(null_opbuf)?;

  let resource = state
    .borrow()
    .resource_table
    .get::<FetchResponseBodyResource>(rid)
    .ok_or_else(bad_resource_id)?;
  let mut reader = RcRef::map(&resource, |r| &r.reader).borrow_mut().await;
  let cancel = RcRef::map(resource, |r| &r.cancel);
  let mut buf = data.clone();
  let read = reader.read(&mut buf).try_or_cancel(cancel).await?;
  Ok(read)
}

type CancelableResponseResult = Result<Result<Response, AnyError>, Canceled>;

struct FetchRequestResource(
  Pin<Box<dyn Future<Output = CancelableResponseResult>>>,
);

impl Resource for FetchRequestResource {
  fn name(&self) -> Cow<str> {
    "fetchRequest".into()
  }
}

struct FetchCancelHandle(Rc<CancelHandle>);

impl Resource for FetchCancelHandle {
  fn name(&self) -> Cow<str> {
    "fetchCancelHandle".into()
  }

  fn close(self: Rc<Self>) {
    self.0.cancel()
  }
}

struct FetchRequestBodyResource {
  body: AsyncRefCell<mpsc::Sender<std::io::Result<Vec<u8>>>>,
  cancel: CancelHandle,
}

impl Resource for FetchRequestBodyResource {
  fn name(&self) -> Cow<str> {
    "fetchRequestBody".into()
  }

  fn close(self: Rc<Self>) {
    self.cancel.cancel()
  }
}

type BytesStream =
  Pin<Box<dyn Stream<Item = Result<bytes::Bytes, std::io::Error>> + Unpin>>;

struct FetchResponseBodyResource {
  reader: AsyncRefCell<StreamReader<BytesStream, bytes::Bytes>>,
  cancel: CancelHandle,
}

impl Resource for FetchResponseBodyResource {
  fn name(&self) -> Cow<str> {
    "fetchResponseBody".into()
  }

  fn close(self: Rc<Self>) {
    self.cancel.cancel()
  }
}

struct HttpClientResource {
  client: Client,
}

impl Resource for HttpClientResource {
  fn name(&self) -> Cow<str> {
    "httpClient".into()
  }
}

impl HttpClientResource {
  fn new(client: Client) -> Self {
    Self { client }
  }
}

#[derive(Deserialize, Default, Debug)]
#[serde(rename_all = "camelCase")]
#[serde(default)]
pub struct CreateHttpClientOptions {
  ca_file: Option<String>,
  ca_data: Option<ByteString>,
  proxy: Option<Proxy>,
}

#[derive(Deserialize, Default, Debug, Clone)]
#[serde(rename_all = "camelCase")]
#[serde(default)]
pub struct Proxy {
  pub url: String,
  pub basic_auth: Option<BasicAuth>,
}

#[derive(Deserialize, Default, Debug, Clone)]
#[serde(default)]
pub struct BasicAuth {
  pub username: String,
  pub password: String,
}

pub fn op_create_http_client<FP>(
  state: &mut OpState,
  args: CreateHttpClientOptions,
  _: (),
) -> Result<ResourceId, AnyError>
where
  FP: FetchPermissions + 'static,
{
  if let Some(ca_file) = args.ca_file.clone() {
    let permissions = state.borrow_mut::<FP>();
    permissions.check_read(&PathBuf::from(ca_file))?;
  }

  if let Some(proxy) = args.proxy.clone() {
    let permissions = state.borrow_mut::<FP>();
    let url = Url::parse(&proxy.url)?;
    permissions.check_net_url(&url)?;
  }

  let defaults = state.borrow::<HttpClientDefaults>();

  let cert_data =
    get_cert_data(args.ca_file.as_deref(), args.ca_data.as_deref())?;
  let client = create_http_client(
    defaults.user_agent.clone(),
    cert_data.or_else(|| defaults.ca_data.clone()),
    args.proxy,
  )
  .unwrap();

  let rid = state.resource_table.add(HttpClientResource::new(client));
  Ok(rid)
}

fn get_cert_data(
  ca_file: Option<&str>,
  ca_data: Option<&[u8]>,
) -> Result<Option<Vec<u8>>, AnyError> {
  if let Some(ca_data) = ca_data {
    Ok(Some(ca_data.to_vec()))
  } else if let Some(ca_file) = ca_file {
    let mut buf = Vec::new();
    File::open(ca_file)?.read_to_end(&mut buf)?;
    Ok(Some(buf))
  } else {
    Ok(None)
  }
}

/// Create new instance of async reqwest::Client. This client supports
/// proxies and doesn't follow redirects.
pub fn create_http_client(
  user_agent: String,
  ca_data: Option<Vec<u8>>,
  proxy: Option<Proxy>,
) -> Result<Client, AnyError> {
  let mut headers = HeaderMap::new();
  headers.insert(USER_AGENT, user_agent.parse().unwrap());
  let mut builder = Client::builder()
    .redirect(Policy::none())
    .default_headers(headers)
    .use_rustls_tls();

  if let Some(ca_data) = ca_data {
    let cert = reqwest::Certificate::from_pem(&ca_data)?;
    builder = builder.add_root_certificate(cert);
  }

  if let Some(proxy) = proxy {
    let mut reqwest_proxy = reqwest::Proxy::all(&proxy.url)?;
    if let Some(basic_auth) = &proxy.basic_auth {
      reqwest_proxy =
        reqwest_proxy.basic_auth(&basic_auth.username, &basic_auth.password);
    }
    builder = builder.proxy(reqwest_proxy);
  }

  builder
    .build()
    .map_err(|e| generic_error(format!("Unable to build http client: {}", e)))
}<|MERGE_RESOLUTION|>--- conflicted
+++ resolved
@@ -389,17 +389,9 @@
     .ok_or_else(bad_resource_id)?;
   let body = RcRef::map(&resource, |r| &r.body).borrow_mut().await;
   let cancel = RcRef::map(resource, |r| &r.cancel);
-<<<<<<< HEAD
-  body
-    .send(Ok(buf))
-    .or_cancel(cancel)
-    .await?
-    .map_err(|_| type_error("receiver dropped"))?;
-=======
   body.send(Ok(buf)).or_cancel(cancel).await?.map_err(|_| {
     type_error("request body receiver not connected (request closed)")
   })?;
->>>>>>> 425b9a82
 
   Ok(())
 }
