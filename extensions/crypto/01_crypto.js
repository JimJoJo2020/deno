// Copyright 2018-2021 the Deno authors. All rights reserved. MIT license.
"use strict";

((window) => {
  const core = window.Deno.core;
  const webidl = window.__bootstrap.webidl;

  class Crypto {
    constructor() {
      webidl.illegalConstructor();
    }

    getRandomValues(arrayBufferView) {
      webidl.assertBranded(this, Crypto);
      const prefix = "Failed to execute 'getRandomValues' on 'Crypto'";
      webidl.requiredArguments(arguments.length, 1, { prefix });
      arrayBufferView = webidl.converters.ArrayBufferView(arrayBufferView, {
        prefix,
        context: "Argument 1",
      });
      if (
        !(
          arrayBufferView instanceof Int8Array ||
          arrayBufferView instanceof Uint8Array ||
          arrayBufferView instanceof Int16Array ||
          arrayBufferView instanceof Uint16Array ||
          arrayBufferView instanceof Int32Array ||
          arrayBufferView instanceof Uint32Array ||
          arrayBufferView instanceof Uint8ClampedArray
        )
      ) {
        throw new DOMException(
          "The provided ArrayBufferView is not an integer array type",
          "TypeMismatchError",
        );
      }
      const ui8 = new Uint8Array(
        arrayBufferView.buffer,
        arrayBufferView.byteOffset,
        arrayBufferView.byteLength,
      );
      core.opSync("op_crypto_get_random_values", ui8);
      return arrayBufferView;
    }

    randomUUID() {
      webidl.assertBranded(this, Crypto);
      return core.opSync("op_crypto_random_uuid");
    }

    get [Symbol.toStringTag]() {
      return "Crypto";
    }

    [Symbol.for("Deno.customInspect")](inspect) {
      return `${this.constructor.name} ${inspect({})}`;
    }
  }

<<<<<<< HEAD
  const supportedAlgorithms = {
    "digest": {
      "SHA-1": {},
      "SHA-256": {},
      "SHA-384": {},
      "SHA-512": {},
    },
  };

  function normalizeAlgorithm(algorithm, op) {
    if (typeof algorithm == "string") {
      return normalizeAlgorithm({ name: algorithm }, op);
    }

    const initialAlgorithm = webidl.converters["Algorithm"](algorithm, {
      context: "Argument 1",
    });

    const registeredAlgorithms = supportedAlgorithms[op];
    const algorithmName = Object.keys(registeredAlgorithms)
      .find((key) => key.toLowerCase() == initialAlgorithm.name.toLowerCase());

    if (algorithmName === undefined) {
      throw new DOMException(
        "Unrecognized algorithm name",
        "NotSupportedError",
      );
    }

    // TODO(caspervonb) Step 6 (create from webidl definition), when the need arises.
    // See https://www.w3.org/TR/WebCryptoAPI/#dfn-normalize-an-algorithm
    const normalizedAlgorithm = {};
    normalizedAlgorithm.name = algorithmName;

    // TODO(caspervonb) Step 9 and 10, when the need arises.
    // See https://www.w3.org/TR/WebCryptoAPI/#dfn-normalize-an-algorithm
    return normalizedAlgorithm;
  }

  // Should match op_crypto_subtle_digest() in extensions/crypto/lib.rs
  function digestToId(name) {
    switch (name) {
      case "SHA-1":
        return 0;
      case "SHA-256":
        return 1;
      case "SHA-384":
        return 2;
      case "SHA-512":
        return 3;
    }
  }

  class SubtleCrypto {
    constructor() {
      webidl.illegalConstructor();
    }

    async digest(algorithm, data) {
      webidl.assertBranded(this, SubtleCrypto);
      webidl.requiredArguments(arguments.length, 2);

      algorithm = webidl.converters.AlgorithmIdentifier(algorithm, {
        context: "Argument 1",
      });

      data = webidl.converters.BufferSource(data, {
        context: "Argument 2",
      });

      if (ArrayBuffer.isView(data)) {
        data = new Uint8Array(data.buffer, data.byteOffset, data.byteLength);
      } else {
        data = new Uint8Array(data);
      }

      data = data.slice();

      algorithm = normalizeAlgorithm(algorithm, "digest");

      const result = await core.opAsync(
        "op_crypto_subtle_digest",
        digestToId(algorithm.name),
        data,
      );

      return result.buffer;
    }
  }

  const subtle = webidl.createBranded(SubtleCrypto);

  window.crypto = {
    getRandomValues,
    subtle,
  };

  window.SubtleCrypto = SubtleCrypto;

  window.__bootstrap.crypto = {
    getRandomValues,
    subtle,
    SubtleCrypto,
=======
  window.__bootstrap.crypto = {
    crypto: webidl.createBranded(Crypto),
    Crypto,
>>>>>>> c73ef5fa
  };
})(this);<|MERGE_RESOLUTION|>--- conflicted
+++ resolved
@@ -57,7 +57,6 @@
     }
   }
 
-<<<<<<< HEAD
   const supportedAlgorithms = {
     "digest": {
       "SHA-1": {},
@@ -148,23 +147,15 @@
     }
   }
 
+  // TODO(caspervonb) don't merge, fixup the subtle attribute
   const subtle = webidl.createBranded(SubtleCrypto);
-
-  window.crypto = {
-    getRandomValues,
+  const crypto = Object.assign(webidl.createBranded(Crypto), {
     subtle,
-  };
-
-  window.SubtleCrypto = SubtleCrypto;
+  });
 
   window.__bootstrap.crypto = {
-    getRandomValues,
-    subtle,
     SubtleCrypto,
-=======
-  window.__bootstrap.crypto = {
-    crypto: webidl.createBranded(Crypto),
+    crypto,
     Crypto,
->>>>>>> c73ef5fa
   };
 })(this);