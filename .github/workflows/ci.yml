--- conflicted
+++ resolved
@@ -236,11 +236,7 @@
             ~/.cargo/registry/index
             ~/.cargo/registry/cache
             ~/.cargo/git/db
-<<<<<<< HEAD
-          key: 1-cargo-home-${{ matrix.os }}-${{ hashFiles('Cargo.lock') }}
-=======
           key: 12-cargo-home-${{ matrix.os }}-${{ hashFiles('Cargo.lock') }}
->>>>>>> cb884de2
 
       # In main branch, always creates fresh cache
       - name: Cache build output (main)
@@ -256,11 +252,7 @@
             !./target/*/*.zip
             !./target/*/*.tar.gz
           key: |
-<<<<<<< HEAD
-            1-cargo-target-${{ matrix.os }}-${{ matrix.profile }}-${{ github.sha }}
-=======
             12-cargo-target-${{ matrix.os }}-${{ matrix.profile }}-${{ github.sha }}
->>>>>>> cb884de2
 
       # Restore cache from the latest 'main' branch build.
       - name: Cache build output (PR)
@@ -276,11 +268,7 @@
             !./target/*/*.tar.gz
           key: never_saved
           restore-keys: |
-<<<<<<< HEAD
-            1-cargo-target-${{ matrix.os }}-${{ matrix.profile }}-
-=======
             12-cargo-target-${{ matrix.os }}-${{ matrix.profile }}-
->>>>>>> cb884de2
 
       # Don't save cache after building PRs or branches other than 'main'.
       - name: Skip save cache (PR)
