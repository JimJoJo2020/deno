--- conflicted
+++ resolved
@@ -33,12 +33,8 @@
           - os: macos-12
             job: test
             profile: release
-<<<<<<< HEAD
+            skip_pr: true
           - os: '${{ github.repository == ''denoland/deno'' && ''windows-2022-xl'' || ''windows-2022'' }}'
-=======
-            skip_pr: true
-          - os: '${{ github.repository == ''denoland/deno'' && ''windows-2019-xl'' || ''windows-2019'' }}'
->>>>>>> 9d54765f
             job: test
             profile: fastci
           - os: '${{ github.repository == ''denoland/deno'' && ''windows-2022-xl'' || ''windows-2022'' }}'
@@ -128,24 +124,20 @@
         uses: actions/setup-node@v3
         with:
           node-version: 18
-<<<<<<< HEAD
-        if: steps.exit_early.outputs.EXIT_EARLY != 'true'
+        if: '!(github.event_name == ''pull_request'' && matrix.skip_pr) && (steps.exit_early.outputs.EXIT_EARLY != ''true'')'
       - name: Authenticate with Google Cloud
         if: |-
-          steps.exit_early.outputs.EXIT_EARLY != 'true' && (matrix.profile == 'release' &&
+          !(github.event_name == 'pull_request' && matrix.skip_pr) && (steps.exit_early.outputs.EXIT_EARLY != 'true' && (matrix.profile == 'release' &&
           matrix.job == 'test' &&
           github.repository == 'denoland/deno' &&
           (github.ref == 'refs/heads/main' ||
-          startsWith(github.ref, 'refs/tags/')))
+          startsWith(github.ref, 'refs/tags/'))))
         uses: google-github-actions/auth@v1
         with:
           project_id: denoland
           credentials_json: '${{ secrets.GCP_SA_KEY }}'
           export_environment_variables: true
           create_credentials_file: true
-=======
-        if: '!(github.event_name == ''pull_request'' && matrix.skip_pr) && (steps.exit_early.outputs.EXIT_EARLY != ''true'')'
->>>>>>> 9d54765f
       - name: Setup gcloud (unix)
         if: |-
           !(github.event_name == 'pull_request' && matrix.skip_pr) && (steps.exit_early.outputs.EXIT_EARLY != 'true' && (runner.os != 'Windows' &&
@@ -153,13 +145,8 @@
           matrix.job == 'test' &&
           github.repository == 'denoland/deno' &&
           (github.ref == 'refs/heads/main' ||
-<<<<<<< HEAD
-          startsWith(github.ref, 'refs/tags/')))
+          startsWith(github.ref, 'refs/tags/'))))
         uses: google-github-actions/setup-gcloud@v1
-=======
-          startsWith(github.ref, 'refs/tags/'))))
-        uses: google-github-actions/setup-gcloud@v0
->>>>>>> 9d54765f
         with:
           project_id: denoland
       - name: Setup gcloud (windows)
@@ -169,13 +156,8 @@
           matrix.profile == 'release' &&
           github.repository == 'denoland/deno' &&
           (github.ref == 'refs/heads/main' ||
-<<<<<<< HEAD
-          startsWith(github.ref, 'refs/tags/')))
+          startsWith(github.ref, 'refs/tags/'))))
         uses: google-github-actions/setup-gcloud@v1
-=======
-          startsWith(github.ref, 'refs/tags/'))))
-        uses: google-github-actions/setup-gcloud@v0
->>>>>>> 9d54765f
         env:
           CLOUDSDK_PYTHON: '${{env.pythonLocation}}\python.exe'
         with:
@@ -572,11 +554,11 @@
     steps:
       - name: Authenticate with Google Cloud
         if: |-
-          steps.exit_early.outputs.EXIT_EARLY != 'true' && (matrix.profile == 'release' &&
+          matrix.profile == 'release' &&
           matrix.job == 'test' &&
           github.repository == 'denoland/deno' &&
           (github.ref == 'refs/heads/main' ||
-          startsWith(github.ref, 'refs/tags/')))
+          startsWith(github.ref, 'refs/tags/'))
         uses: google-github-actions/auth@v1
         with:
           project_id: denoland
