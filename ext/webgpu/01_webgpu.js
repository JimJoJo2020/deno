--- conflicted
+++ resolved
@@ -47,17 +47,15 @@
   Uint8Array,
 } = primordials;
 const {
-<<<<<<< HEAD
   isDataView,
   isTypedArray,
 } = core;
-=======
+const {
   op_webgpu_buffer_get_map_async,
   op_webgpu_request_adapter,
   op_webgpu_request_adapter_info,
   op_webgpu_request_device,
 } = core.ensureFastOps();
->>>>>>> 4f4dcf52
 
 const _rid = Symbol("[[rid]]");
 const _size = Symbol("[[size]]");
