// Copyright 2018-2023 the Deno authors. All rights reserved. MIT license.

// Adapted from https://github.com/jsdom/webidl-conversions.
// Copyright Domenic Denicola. Licensed under BSD-2-Clause License.
// Original license at https://github.com/jsdom/webidl-conversions/blob/master/LICENSE.md.

/// <reference path="../../core/internal.d.ts" />

"use strict";

((window) => {
  const core = window.Deno.core;
  const {
    ArrayBufferPrototype,
    ArrayBufferIsView,
    ArrayPrototypeForEach,
    ArrayPrototypePush,
    ArrayPrototypeSort,
    ArrayIteratorPrototype,
    BigInt,
    BigIntAsIntN,
    BigIntAsUintN,
    Float32Array,
    Float64Array,
    FunctionPrototypeBind,
    Int16Array,
    Int32Array,
    Int8Array,
    isNaN,
    MathFloor,
    MathFround,
    MathMax,
    MathMin,
    MathPow,
    MathRound,
    MathTrunc,
    Number,
    NumberIsFinite,
    NumberIsNaN,
    // deno-lint-ignore camelcase
    NumberMAX_SAFE_INTEGER,
    // deno-lint-ignore camelcase
    NumberMIN_SAFE_INTEGER,
    ObjectAssign,
    ObjectCreate,
    ObjectDefineProperties,
    ObjectDefineProperty,
    ObjectGetOwnPropertyDescriptor,
    ObjectGetOwnPropertyDescriptors,
    ObjectGetPrototypeOf,
    ObjectPrototypeHasOwnProperty,
    ObjectPrototypeIsPrototypeOf,
    ObjectIs,
    PromisePrototypeThen,
    PromiseReject,
    PromiseResolve,
    ReflectApply,
    ReflectDefineProperty,
    ReflectGetOwnPropertyDescriptor,
    ReflectHas,
    ReflectOwnKeys,
    RegExpPrototypeTest,
    Set,
    SetPrototypeEntries,
    SetPrototypeForEach,
    SetPrototypeKeys,
    SetPrototypeValues,
    SetPrototypeHas,
    SetPrototypeClear,
    SetPrototypeDelete,
    SetPrototypeAdd,
    // TODO(lucacasonato): add SharedArrayBuffer to primordials
    // SharedArrayBuffer,
    String,
    StringFromCodePoint,
    StringPrototypeCharCodeAt,
    Symbol,
    SymbolIterator,
    SymbolToStringTag,
    TypeError,
    Uint16Array,
    Uint32Array,
    Uint8Array,
    Uint8ClampedArray,
  } = window.__bootstrap.primordials;

  function makeException(ErrorType, message, opts = {}) {
    return new ErrorType(
      `${opts.prefix ? opts.prefix + ": " : ""}${
        opts.context ? opts.context : "Value"
      } ${message}`,
    );
  }

  function toNumber(value) {
    if (typeof value === "bigint") {
      throw TypeError("Cannot convert a BigInt value to a number");
    }
    return Number(value);
  }

  function type(V) {
    if (V === null) {
      return "Null";
    }
    switch (typeof V) {
      case "undefined":
        return "Undefined";
      case "boolean":
        return "Boolean";
      case "number":
        return "Number";
      case "string":
        return "String";
      case "symbol":
        return "Symbol";
      case "bigint":
        return "BigInt";
      case "object":
      // Falls through
      case "function":
      // Falls through
      default:
        // Per ES spec, typeof returns an implemention-defined value that is not any of the existing ones for
        // uncallable non-standard exotic objects. Yet Type() which the Web IDL spec depends on returns Object for
        // such cases. So treat the default case as an object.
        return "Object";
    }
  }

  // Round x to the nearest integer, choosing the even integer if it lies halfway between two.
  function evenRound(x) {
    // There are four cases for numbers with fractional part being .5:
    //
    // case |     x     | floor(x) | round(x) | expected | x <> 0 | x % 1 | x & 1 |   example
    //   1  |  2n + 0.5 |  2n      |  2n + 1  |  2n      |   >    |  0.5  |   0   |  0.5 ->  0
    //   2  |  2n + 1.5 |  2n + 1  |  2n + 2  |  2n + 2  |   >    |  0.5  |   1   |  1.5 ->  2
    //   3  | -2n - 0.5 | -2n - 1  | -2n      | -2n      |   <    | -0.5  |   0   | -0.5 ->  0
    //   4  | -2n - 1.5 | -2n - 2  | -2n - 1  | -2n - 2  |   <    | -0.5  |   1   | -1.5 -> -2
    // (where n is a non-negative integer)
    //
    // Branch here for cases 1 and 4
    if (
      (x > 0 && x % 1 === +0.5 && (x & 1) === 0) ||
      (x < 0 && x % 1 === -0.5 && (x & 1) === 1)
    ) {
      return censorNegativeZero(MathFloor(x));
    }

    return censorNegativeZero(MathRound(x));
  }

  function integerPart(n) {
    return censorNegativeZero(MathTrunc(n));
  }

  function sign(x) {
    return x < 0 ? -1 : 1;
  }

  function modulo(x, y) {
    // https://tc39.github.io/ecma262/#eqn-modulo
    // Note that http://stackoverflow.com/a/4467559/3191 does NOT work for large modulos
    const signMightNotMatch = x % y;
    if (sign(y) !== sign(signMightNotMatch)) {
      return signMightNotMatch + y;
    }
    return signMightNotMatch;
  }

  function censorNegativeZero(x) {
    return x === 0 ? 0 : x;
  }

  function createIntegerConversion(bitLength, typeOpts) {
    const isSigned = !typeOpts.unsigned;

    let lowerBound;
    let upperBound;
    if (bitLength === 64) {
      upperBound = NumberMAX_SAFE_INTEGER;
      lowerBound = !isSigned ? 0 : NumberMIN_SAFE_INTEGER;
    } else if (!isSigned) {
      lowerBound = 0;
      upperBound = MathPow(2, bitLength) - 1;
    } else {
      lowerBound = -MathPow(2, bitLength - 1);
      upperBound = MathPow(2, bitLength - 1) - 1;
    }

    const twoToTheBitLength = MathPow(2, bitLength);
    const twoToOneLessThanTheBitLength = MathPow(2, bitLength - 1);

    return (V, opts = {}) => {
      let x = toNumber(V);
      x = censorNegativeZero(x);

      if (opts.enforceRange) {
        if (!NumberIsFinite(x)) {
          throw makeException(TypeError, "is not a finite number", opts);
        }

        x = integerPart(x);

        if (x < lowerBound || x > upperBound) {
          throw makeException(
            TypeError,
            `is outside the accepted range of ${lowerBound} to ${upperBound}, inclusive`,
            opts,
          );
        }

        return x;
      }

      if (!NumberIsNaN(x) && opts.clamp) {
        x = MathMin(MathMax(x, lowerBound), upperBound);
        x = evenRound(x);
        return x;
      }

      if (!NumberIsFinite(x) || x === 0) {
        return 0;
      }
      x = integerPart(x);

      // Math.pow(2, 64) is not accurately representable in JavaScript, so try to avoid these per-spec operations if
      // possible. Hopefully it's an optimization for the non-64-bitLength cases too.
      if (x >= lowerBound && x <= upperBound) {
        return x;
      }

      // These will not work great for bitLength of 64, but oh well. See the README for more details.
      x = modulo(x, twoToTheBitLength);
      if (isSigned && x >= twoToOneLessThanTheBitLength) {
        return x - twoToTheBitLength;
      }
      return x;
    };
  }

  function createLongLongConversion(bitLength, { unsigned }) {
    const upperBound = NumberMAX_SAFE_INTEGER;
    const lowerBound = unsigned ? 0 : NumberMIN_SAFE_INTEGER;
    const asBigIntN = unsigned ? BigIntAsUintN : BigIntAsIntN;

    return (V, opts = {}) => {
      let x = toNumber(V);
      x = censorNegativeZero(x);

      if (opts.enforceRange) {
        if (!NumberIsFinite(x)) {
          throw makeException(TypeError, "is not a finite number", opts);
        }

        x = integerPart(x);

        if (x < lowerBound || x > upperBound) {
          throw makeException(
            TypeError,
            `is outside the accepted range of ${lowerBound} to ${upperBound}, inclusive`,
            opts,
          );
        }

        return x;
      }

      if (!NumberIsNaN(x) && opts.clamp) {
        x = MathMin(MathMax(x, lowerBound), upperBound);
        x = evenRound(x);
        return x;
      }

      if (!NumberIsFinite(x) || x === 0) {
        return 0;
      }

      let xBigInt = BigInt(integerPart(x));
      xBigInt = asBigIntN(bitLength, xBigInt);
      return Number(xBigInt);
    };
  }

  const converters = [];

  converters.any = (V) => {
    return V;
  };

  converters.boolean = function (val) {
    return !!val;
  };

  converters.byte = createIntegerConversion(8, { unsigned: false });
  converters.octet = createIntegerConversion(8, { unsigned: true });

  converters.short = createIntegerConversion(16, { unsigned: false });
  converters["unsigned short"] = createIntegerConversion(16, {
    unsigned: true,
  });

  converters.long = createIntegerConversion(32, { unsigned: false });
  converters["unsigned long"] = createIntegerConversion(32, { unsigned: true });

  converters["long long"] = createLongLongConversion(64, { unsigned: false });
  converters["unsigned long long"] = createLongLongConversion(64, {
    unsigned: true,
  });

  converters.float = (V, opts) => {
    const x = toNumber(V);

    if (!NumberIsFinite(x)) {
      throw makeException(
        TypeError,
        "is not a finite floating-point value",
        opts,
      );
    }

    if (ObjectIs(x, -0)) {
      return x;
    }

    const y = MathFround(x);

    if (!NumberIsFinite(y)) {
      throw makeException(
        TypeError,
        "is outside the range of a single-precision floating-point value",
        opts,
      );
    }

    return y;
  };

  converters["unrestricted float"] = (V, _opts) => {
    const x = toNumber(V);

    if (isNaN(x)) {
      return x;
    }

    if (ObjectIs(x, -0)) {
      return x;
    }

    return MathFround(x);
  };

  converters.double = (V, opts) => {
    const x = toNumber(V);

    if (!NumberIsFinite(x)) {
      throw makeException(
        TypeError,
        "is not a finite floating-point value",
        opts,
      );
    }

    return x;
  };

  converters["unrestricted double"] = (V, _opts) => {
    const x = toNumber(V);

    return x;
  };

  converters.DOMString = function (V, opts = {}) {
    if (typeof V === "string") {
      return V;
    } else if (V === null && opts.treatNullAsEmptyString) {
      return "";
    } else if (typeof V === "symbol") {
      throw makeException(
        TypeError,
        "is a symbol, which cannot be converted to a string",
        opts,
      );
    }

    return String(V);
  };

  // deno-lint-ignore no-control-regex
  const IS_BYTE_STRING = /^[\x00-\xFF]*$/;
  converters.ByteString = (V, opts) => {
    const x = converters.DOMString(V, opts);
    if (!RegExpPrototypeTest(IS_BYTE_STRING, x)) {
      throw makeException(TypeError, "is not a valid ByteString", opts);
    }
    return x;
  };

  converters.USVString = (V, opts) => {
    const S = converters.DOMString(V, opts);
    const n = S.length;
    let U = "";
    for (let i = 0; i < n; ++i) {
      const c = StringPrototypeCharCodeAt(S, i);
      if (c < 0xd800 || c > 0xdfff) {
        U += StringFromCodePoint(c);
      } else if (0xdc00 <= c && c <= 0xdfff) {
        U += StringFromCodePoint(0xfffd);
      } else if (i === n - 1) {
        U += StringFromCodePoint(0xfffd);
      } else {
        const d = StringPrototypeCharCodeAt(S, i + 1);
        if (0xdc00 <= d && d <= 0xdfff) {
          const a = c & 0x3ff;
          const b = d & 0x3ff;
          U += StringFromCodePoint((2 << 15) + (2 << 9) * a + b);
          ++i;
        } else {
          U += StringFromCodePoint(0xfffd);
        }
      }
    }
    return U;
  };

  converters.object = (V, opts) => {
    if (type(V) !== "Object") {
      throw makeException(TypeError, "is not an object", opts);
    }

    return V;
  };

  // Not exported, but used in Function and VoidFunction.

  // Neither Function nor VoidFunction is defined with [TreatNonObjectAsNull], so
  // handling for that is omitted.
  function convertCallbackFunction(V, opts) {
    if (typeof V !== "function") {
      throw makeException(TypeError, "is not a function", opts);
    }
    return V;
  }

  function isNonSharedArrayBuffer(V) {
    return ObjectPrototypeIsPrototypeOf(ArrayBufferPrototype, V);
  }

  function isSharedArrayBuffer(V) {
    return ObjectPrototypeIsPrototypeOf(SharedArrayBuffer.prototype, V);
  }

  converters.ArrayBuffer = (V, opts = {}) => {
    if (!isNonSharedArrayBuffer(V)) {
      if (opts.allowShared && !isSharedArrayBuffer(V)) {
        throw makeException(
          TypeError,
          "is not an ArrayBuffer or SharedArrayBuffer",
          opts,
        );
      }
      throw makeException(TypeError, "is not an ArrayBuffer", opts);
    }

    return V;
  };

  converters.DataView = (V, opts = {}) => {
    if (!(ObjectPrototypeIsPrototypeOf(DataViewPrototype, V))) {
      throw makeException(TypeError, "is not a DataView", opts);
    }

    if (!opts.allowShared && isSharedArrayBuffer(V.buffer)) {
      throw makeException(
        TypeError,
        "is backed by a SharedArrayBuffer, which is not allowed",
        opts,
      );
    }

    return V;
  };

  // Returns the unforgeable `TypedArray` constructor name or `undefined`,
  // if the `this` value isn't a valid `TypedArray` object.
  //
  // https://tc39.es/ecma262/#sec-get-%typedarray%.prototype-@@tostringtag
  const typedArrayNameGetter = ObjectGetOwnPropertyDescriptor(
    ObjectGetPrototypeOf(Uint8Array).prototype,
    SymbolToStringTag,
  ).get;
  ArrayPrototypeForEach(
    [
      Int8Array,
      Int16Array,
      Int32Array,
      Uint8Array,
      Uint16Array,
      Uint32Array,
      Uint8ClampedArray,
      Float32Array,
      Float64Array,
    ],
    (func) => {
      const name = func.name;
      const article = RegExpPrototypeTest(/^[AEIOU]/, name) ? "an" : "a";
      converters[name] = (V, opts = {}) => {
        if (!ArrayBufferIsView(V) || typedArrayNameGetter.call(V) !== name) {
          throw makeException(
            TypeError,
            `is not ${article} ${name} object`,
            opts,
          );
        }
        if (!opts.allowShared && isSharedArrayBuffer(V.buffer)) {
          throw makeException(
            TypeError,
            "is a view on a SharedArrayBuffer, which is not allowed",
            opts,
          );
        }

        return V;
      };
    },
  );

  // Common definitions

  converters.ArrayBufferView = (V, opts = {}) => {
    if (!ArrayBufferIsView(V)) {
      throw makeException(
        TypeError,
        "is not a view on an ArrayBuffer or SharedArrayBuffer",
        opts,
      );
    }

    if (!opts.allowShared && isSharedArrayBuffer(V.buffer)) {
      throw makeException(
        TypeError,
        "is a view on a SharedArrayBuffer, which is not allowed",
        opts,
      );
    }

    return V;
  };

  converters.BufferSource = (V, opts = {}) => {
    if (ArrayBufferIsView(V)) {
      if (!opts.allowShared && isSharedArrayBuffer(V.buffer)) {
        throw makeException(
          TypeError,
          "is a view on a SharedArrayBuffer, which is not allowed",
          opts,
        );
      }

      return V;
    }

    if (!opts.allowShared && !isNonSharedArrayBuffer(V)) {
      throw makeException(
        TypeError,
        "is not an ArrayBuffer or a view on one",
        opts,
      );
    }
    if (
      opts.allowShared &&
      !isSharedArrayBuffer(V) &&
      !isNonSharedArrayBuffer(V)
    ) {
      throw makeException(
        TypeError,
        "is not an ArrayBuffer, SharedArrayBuffer, or a view on one",
        opts,
      );
    }

    return V;
  };

  converters.DOMTimeStamp = converters["unsigned long long"];
  converters.DOMHighResTimeStamp = converters["double"];

  converters.Function = convertCallbackFunction;

  converters.VoidFunction = convertCallbackFunction;

  converters["UVString?"] = createNullableConverter(
    converters.USVString,
  );
  converters["sequence<double>"] = createSequenceConverter(
    converters.double,
  );
  converters["sequence<object>"] = createSequenceConverter(
    converters.object,
  );
  converters["Promise<undefined>"] = createPromiseConverter(() => undefined);

  converters["sequence<ByteString>"] = createSequenceConverter(
    converters.ByteString,
  );
  converters["sequence<sequence<ByteString>>"] = createSequenceConverter(
    converters["sequence<ByteString>"],
  );
  converters["record<ByteString, ByteString>"] = createRecordConverter(
    converters.ByteString,
    converters.ByteString,
  );

  converters["sequence<USVString>"] = createSequenceConverter(
    converters.USVString,
  );
  converters["sequence<sequence<USVString>>"] = createSequenceConverter(
    converters["sequence<USVString>"],
  );
  converters["record<USVString, USVString>"] = createRecordConverter(
    converters.USVString,
    converters.USVString,
  );

  converters["sequence<DOMString>"] = createSequenceConverter(
    converters.DOMString,
  );

  function requiredArguments(length, required, opts = {}) {
    if (length < required) {
      const errMsg = `${
        opts.prefix ? opts.prefix + ": " : ""
      }${required} argument${
        required === 1 ? "" : "s"
      } required, but only ${length} present.`;
      throw new TypeError(errMsg);
    }
  }

  function createDictionaryConverter(name, ...dictionaries) {
    let hasRequiredKey = false;
    const allMembers = [];
    for (let i = 0; i < dictionaries.length; ++i) {
      const members = dictionaries[i];
      for (let j = 0; j < members.length; ++j) {
        const member = members[j];
        if (member.required) {
          hasRequiredKey = true;
        }
        ArrayPrototypePush(allMembers, member);
      }
    }
    ArrayPrototypeSort(allMembers, (a, b) => {
      if (a.key == b.key) {
        return 0;
      }
      return a.key < b.key ? -1 : 1;
    });

    const defaultValues = {};
    for (let i = 0; i < allMembers.length; ++i) {
      const member = allMembers[i];
      if (ReflectHas(member, "defaultValue")) {
        const idlMemberValue = member.defaultValue;
        const imvType = typeof idlMemberValue;
        // Copy by value types can be directly assigned, copy by reference types
        // need to be re-created for each allocation.
        if (
          imvType === "number" || imvType === "boolean" ||
          imvType === "string" || imvType === "bigint" ||
          imvType === "undefined"
        ) {
          defaultValues[member.key] = member.converter(idlMemberValue, {});
        } else {
          ObjectDefineProperty(defaultValues, member.key, {
            get() {
              return member.converter(idlMemberValue, member.defaultValue);
            },
            enumerable: true,
          });
        }
      }
    }

    return new Function(
      "makeException",
      "type",
      "defaultValues",
      "allMembers",
      `return function (V, opts = {}) {
      const typeV = type(V);
      let useDefault = false;
      switch (typeV) {
        case "Undefined":
        case "Null":
          useDefault = true;
          break;
        case "Object":
          break;
        default:
          throw makeException(
            TypeError,
            "can not be converted to a dictionary",
            opts,
          );
      }

      return {
        ${
        allMembers.map((member, idx) =>
          `${member.key}: (useDefault || V.${member.key} === undefined) ? defaultValues.${member.key} : allMembers[${idx}].converter(V.${member.key}, opts)`
        ).join(",\n")
      }
<<<<<<< HEAD
      };
    };`,
    )(makeException, type, defaultValues, allMembers);
=======

      for (let i = 0; i < allMembers.length; ++i) {
        const member = allMembers[i];
        const key = member.key;

        let esMemberValue;
        if (typeV === "Undefined" || typeV === "Null") {
          esMemberValue = undefined;
        } else {
          esMemberValue = esDict[key];
        }

        if (esMemberValue !== undefined) {
          const context = `'${key}' of '${name}'${
            opts.context ? ` (${opts.context})` : ""
          }`;
          const converter = member.converter;
          const idlMemberValue = converter(esMemberValue, { ...opts, context });
          idlDict[key] = idlMemberValue;
        } else if (member.required) {
          throw makeException(
            TypeError,
            `can not be converted to '${name}' because '${key}' is required in '${name}'.`,
            opts,
          );
        }
      }

      return idlDict;
    };
>>>>>>> 8f321a8a
  }

  // https://heycam.github.io/webidl/#es-enumeration
  function createEnumConverter(name, values) {
    const E = new Set(values);

    return function (V, opts = {}) {
      const S = String(V);

      if (!E.has(S)) {
        throw new TypeError(
          `${
            opts.prefix ? opts.prefix + ": " : ""
          }The provided value '${S}' is not a valid enum value of type ${name}.`,
        );
      }

      return S;
    };
  }

  function createNullableConverter(converter) {
    return (V, opts = {}) => {
      // FIXME: If Type(V) is not Object, and the conversion to an IDL value is
      // being performed due to V being assigned to an attribute whose type is a
      // nullable callback function that is annotated with
      // [LegacyTreatNonObjectAsNull], then return the IDL nullable type T?
      // value null.

      if (V === null || V === undefined) return null;
      return converter(V, opts);
    };
  }

  // https://heycam.github.io/webidl/#es-sequence
  function createSequenceConverter(converter) {
    return function (V, opts = {}) {
      if (type(V) !== "Object") {
        throw makeException(
          TypeError,
          "can not be converted to sequence.",
          opts,
        );
      }
      const iter = V?.[SymbolIterator]?.();
      if (iter === undefined) {
        throw makeException(
          TypeError,
          "can not be converted to sequence.",
          opts,
        );
      }
      const array = [];
      while (true) {
        const res = iter?.next?.();
        if (res === undefined) {
          throw makeException(
            TypeError,
            "can not be converted to sequence.",
            opts,
          );
        }
        if (res.done === true) break;
        const val = converter(res.value, {
          ...opts,
          context: `${opts.context}, index ${array.length}`,
        });
        ArrayPrototypePush(array, val);
      }
      return array;
    };
  }

  function createRecordConverter(keyConverter, valueConverter) {
    return (V, opts) => {
      if (type(V) !== "Object") {
        throw makeException(
          TypeError,
          "can not be converted to dictionary.",
          opts,
        );
      }
      const result = {};
      // Fast path for common case (not a Proxy)
      if (!core.isProxy(V)) {
        for (const key in V) {
          if (!ObjectPrototypeHasOwnProperty(V, key)) {
            continue;
          }
          const typedKey = keyConverter(key, opts);
          const value = V[key];
          const typedValue = valueConverter(value, opts);
          result[typedKey] = typedValue;
        }
        return result;
      }
      // Slow path if Proxy (e.g: in WPT tests)
      const keys = ReflectOwnKeys(V);
      for (let i = 0; i < keys.length; ++i) {
        const key = keys[i];
        const desc = ObjectGetOwnPropertyDescriptor(V, key);
        if (desc !== undefined && desc.enumerable === true) {
          const typedKey = keyConverter(key, opts);
          const value = V[key];
          const typedValue = valueConverter(value, opts);
          result[typedKey] = typedValue;
        }
      }
      return result;
    };
  }

  function createPromiseConverter(converter) {
    return (V, opts) =>
      PromisePrototypeThen(PromiseResolve(V), (V) => converter(V, opts));
  }

  function invokeCallbackFunction(
    callable,
    args,
    thisArg,
    returnValueConverter,
    opts,
  ) {
    try {
      const rv = ReflectApply(callable, thisArg, args);
      return returnValueConverter(rv, {
        prefix: opts.prefix,
        context: "return value",
      });
    } catch (err) {
      if (opts.returnsPromise === true) {
        return PromiseReject(err);
      }
      throw err;
    }
  }

  const brand = Symbol("[[webidl.brand]]");

  function createInterfaceConverter(name, prototype) {
    return (V, opts) => {
      if (!ObjectPrototypeIsPrototypeOf(prototype, V) || V[brand] !== brand) {
        throw makeException(TypeError, `is not of type ${name}.`, opts);
      }
      return V;
    };
  }

  // TODO(lucacasonato): have the user pass in the prototype, and not the type.
  function createBranded(Type) {
    const t = ObjectCreate(Type.prototype);
    t[brand] = brand;
    return t;
  }

  function assertBranded(self, prototype) {
    if (
      !ObjectPrototypeIsPrototypeOf(prototype, self) || self[brand] !== brand
    ) {
      throw new TypeError("Illegal invocation");
    }
  }

  function illegalConstructor() {
    throw new TypeError("Illegal constructor");
  }

  function define(target, source) {
    const keys = ReflectOwnKeys(source);
    for (let i = 0; i < keys.length; ++i) {
      const key = keys[i];
      const descriptor = ReflectGetOwnPropertyDescriptor(source, key);
      if (descriptor && !ReflectDefineProperty(target, key, descriptor)) {
        throw new TypeError(`Cannot redefine property: ${String(key)}`);
      }
    }
  }

  const _iteratorInternal = Symbol("iterator internal");

  const globalIteratorPrototype = ObjectGetPrototypeOf(ArrayIteratorPrototype);

  function mixinPairIterable(name, prototype, dataSymbol, keyKey, valueKey) {
    const iteratorPrototype = ObjectCreate(globalIteratorPrototype, {
      [SymbolToStringTag]: { configurable: true, value: `${name} Iterator` },
    });
    define(iteratorPrototype, {
      next() {
        const internal = this && this[_iteratorInternal];
        if (!internal) {
          throw new TypeError(
            `next() called on a value that is not a ${name} iterator object`,
          );
        }
        const { target, kind, index } = internal;
        const values = target[dataSymbol];
        const len = values.length;
        if (index >= len) {
          return { value: undefined, done: true };
        }
        const pair = values[index];
        internal.index = index + 1;
        let result;
        switch (kind) {
          case "key":
            result = pair[keyKey];
            break;
          case "value":
            result = pair[valueKey];
            break;
          case "key+value":
            result = [pair[keyKey], pair[valueKey]];
            break;
        }
        return { value: result, done: false };
      },
    });
    function createDefaultIterator(target, kind) {
      const iterator = ObjectCreate(iteratorPrototype);
      ObjectDefineProperty(iterator, _iteratorInternal, {
        value: { target, kind, index: 0 },
        configurable: true,
      });
      return iterator;
    }

    function entries() {
      assertBranded(this, prototype.prototype);
      return createDefaultIterator(this, "key+value");
    }

    const properties = {
      entries: {
        value: entries,
        writable: true,
        enumerable: true,
        configurable: true,
      },
      [SymbolIterator]: {
        value: entries,
        writable: true,
        enumerable: false,
        configurable: true,
      },
      keys: {
        value: function keys() {
          assertBranded(this, prototype.prototype);
          return createDefaultIterator(this, "key");
        },
        writable: true,
        enumerable: true,
        configurable: true,
      },
      values: {
        value: function values() {
          assertBranded(this, prototype.prototype);
          return createDefaultIterator(this, "value");
        },
        writable: true,
        enumerable: true,
        configurable: true,
      },
      forEach: {
        value: function forEach(idlCallback, thisArg = undefined) {
          assertBranded(this, prototype.prototype);
          const prefix = `Failed to execute 'forEach' on '${name}'`;
          requiredArguments(arguments.length, 1, { prefix });
          idlCallback = converters["Function"](idlCallback, {
            prefix,
            context: "Argument 1",
          });
          idlCallback = FunctionPrototypeBind(
            idlCallback,
            thisArg ?? globalThis,
          );
          const pairs = this[dataSymbol];
          for (let i = 0; i < pairs.length; i++) {
            const entry = pairs[i];
            idlCallback(entry[valueKey], entry[keyKey], this);
          }
        },
        writable: true,
        enumerable: true,
        configurable: true,
      },
    };
    return ObjectDefineProperties(prototype.prototype, properties);
  }

  function configurePrototype(prototype) {
    const descriptors = ObjectGetOwnPropertyDescriptors(prototype.prototype);
    for (const key in descriptors) {
      if (!ObjectPrototypeHasOwnProperty(descriptors, key)) {
        continue;
      }
      if (key === "constructor") continue;
      const descriptor = descriptors[key];
      if (
        ReflectHas(descriptor, "value") &&
        typeof descriptor.value === "function"
      ) {
        ObjectDefineProperty(prototype.prototype, key, {
          enumerable: true,
          writable: true,
          configurable: true,
        });
      } else if (ReflectHas(descriptor, "get")) {
        ObjectDefineProperty(prototype.prototype, key, {
          enumerable: true,
          configurable: true,
        });
      }
    }
    ObjectDefineProperty(prototype.prototype, SymbolToStringTag, {
      value: prototype.name,
      enumerable: false,
      configurable: true,
      writable: false,
    });
  }

  const setlikeInner = Symbol("[[set]]");

  // Ref: https://webidl.spec.whatwg.org/#es-setlike
  function setlike(obj, objPrototype, readonly) {
    ObjectDefineProperties(obj, {
      size: {
        configurable: true,
        enumerable: true,
        get() {
          assertBranded(this, objPrototype);
          return obj[setlikeInner].size;
        },
      },
      [SymbolIterator]: {
        configurable: true,
        enumerable: false,
        writable: true,
        value() {
          assertBranded(this, objPrototype);
          return obj[setlikeInner][SymbolIterator]();
        },
      },
      entries: {
        configurable: true,
        enumerable: true,
        writable: true,
        value() {
          assertBranded(this, objPrototype);
          return SetPrototypeEntries(obj[setlikeInner]);
        },
      },
      keys: {
        configurable: true,
        enumerable: true,
        writable: true,
        value() {
          assertBranded(this, objPrototype);
          return SetPrototypeKeys(obj[setlikeInner]);
        },
      },
      values: {
        configurable: true,
        enumerable: true,
        writable: true,
        value() {
          assertBranded(this, objPrototype);
          return SetPrototypeValues(obj[setlikeInner]);
        },
      },
      forEach: {
        configurable: true,
        enumerable: true,
        writable: true,
        value(callbackfn, thisArg) {
          assertBranded(this, objPrototype);
          return SetPrototypeForEach(obj[setlikeInner], callbackfn, thisArg);
        },
      },
      has: {
        configurable: true,
        enumerable: true,
        writable: true,
        value(value) {
          assertBranded(this, objPrototype);
          return SetPrototypeHas(obj[setlikeInner], value);
        },
      },
    });

    if (!readonly) {
      ObjectDefineProperties(obj, {
        add: {
          configurable: true,
          enumerable: true,
          writable: true,
          value(value) {
            assertBranded(this, objPrototype);
            return SetPrototypeAdd(obj[setlikeInner], value);
          },
        },
        delete: {
          configurable: true,
          enumerable: true,
          writable: true,
          value(value) {
            assertBranded(this, objPrototype);
            return SetPrototypeDelete(obj[setlikeInner], value);
          },
        },
        clear: {
          configurable: true,
          enumerable: true,
          writable: true,
          value() {
            assertBranded(this, objPrototype);
            return SetPrototypeClear(obj[setlikeInner]);
          },
        },
      });
    }
  }

  window.__bootstrap ??= {};
  window.__bootstrap.webidl = {
    type,
    makeException,
    converters,
    requiredArguments,
    createDictionaryConverter,
    createEnumConverter,
    createNullableConverter,
    createSequenceConverter,
    createRecordConverter,
    createPromiseConverter,
    invokeCallbackFunction,
    createInterfaceConverter,
    brand,
    createBranded,
    assertBranded,
    illegalConstructor,
    mixinPairIterable,
    configurePrototype,
    setlike,
    setlikeInner,
  };
})(this);<|MERGE_RESOLUTION|>--- conflicted
+++ resolved
@@ -711,42 +711,9 @@
           `${member.key}: (useDefault || V.${member.key} === undefined) ? defaultValues.${member.key} : allMembers[${idx}].converter(V.${member.key}, opts)`
         ).join(",\n")
       }
-<<<<<<< HEAD
       };
     };`,
     )(makeException, type, defaultValues, allMembers);
-=======
-
-      for (let i = 0; i < allMembers.length; ++i) {
-        const member = allMembers[i];
-        const key = member.key;
-
-        let esMemberValue;
-        if (typeV === "Undefined" || typeV === "Null") {
-          esMemberValue = undefined;
-        } else {
-          esMemberValue = esDict[key];
-        }
-
-        if (esMemberValue !== undefined) {
-          const context = `'${key}' of '${name}'${
-            opts.context ? ` (${opts.context})` : ""
-          }`;
-          const converter = member.converter;
-          const idlMemberValue = converter(esMemberValue, { ...opts, context });
-          idlDict[key] = idlMemberValue;
-        } else if (member.required) {
-          throw makeException(
-            TypeError,
-            `can not be converted to '${name}' because '${key}' is required in '${name}'.`,
-            opts,
-          );
-        }
-      }
-
-      return idlDict;
-    };
->>>>>>> 8f321a8a
   }
 
   // https://heycam.github.io/webidl/#es-enumeration
