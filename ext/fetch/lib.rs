// Copyright 2018-2024 the Deno authors. All rights reserved. MIT license.

use std::borrow::Cow;
use std::cell::RefCell;
use std::cmp::min;
use std::convert::From;
use std::fmt::Debug;
use std::fmt::Formatter;
use std::path::Path;
use std::path::PathBuf;
use std::pin::Pin;
use std::rc::Rc;
use std::sync::Arc;
use std::task::Context;
use std::task::Poll;

use bytes::Bytes;
// Re-export reqwest and data_url
pub use data_url;
use data_url::DataUrl;
use deno_core::anyhow::Error;
use deno_core::error::type_error;
use deno_core::error::AnyError;
use deno_core::futures::stream::Peekable;
use deno_core::futures::Future;
use deno_core::futures::FutureExt;
use deno_core::futures::Stream;
use deno_core::futures::StreamExt;
use deno_core::op2;
use deno_core::unsync::spawn;
use deno_core::url::Url;
use deno_core::AsyncRefCell;
use deno_core::AsyncResult;
use deno_core::BufView;
use deno_core::ByteString;
use deno_core::CancelFuture;
use deno_core::CancelHandle;
use deno_core::CancelTryFuture;
use deno_core::Canceled;
use deno_core::JsBuffer;
use deno_core::OpState;
use deno_core::RcRef;
use deno_core::Resource;
use deno_core::ResourceId;
use deno_tls::TlsKey;
use deno_tls::TlsKeys;
use deno_tls::TlsKeysHolder;
use http_v02::header::CONTENT_LENGTH;
use http_v02::Uri;
pub use hyper_v014::client::connect::dns::Name;
pub use reqwest;
use reqwest::dns::Resolve;
use reqwest::dns::Resolving;
use reqwest::header::HeaderMap;
use reqwest::header::HeaderName;
use reqwest::header::HeaderValue;
use reqwest::header::ACCEPT_ENCODING;
use reqwest::header::HOST;
use reqwest::header::RANGE;
use reqwest::header::USER_AGENT;
use reqwest::redirect::Policy;
use reqwest::Body;
use reqwest::Client;
use reqwest::Method;
use reqwest::RequestBuilder;
use reqwest::Response;
use serde::Deserialize;
use serde::Serialize;
use tokio::io::AsyncReadExt;
use tokio::io::AsyncWriteExt;

use deno_tls::rustls::RootCertStore;
use deno_tls::Proxy;
use deno_tls::RootCertStoreProvider;
pub use fs_fetch_handler::FsFetchHandler;

mod fs_fetch_handler;

#[derive(Clone)]
pub struct DnsResolver(Arc<dyn Resolve>);

impl DnsResolver {
  pub fn new(inner: Arc<dyn Resolve>) -> Self {
    Self(inner)
  }
}

impl Debug for DnsResolver {
  fn fmt(&self, f: &mut Formatter<'_>) -> std::fmt::Result {
    write!(f, "Custom DnsResolver")
  }
}

#[derive(Clone)]
pub struct Options {
  pub user_agent: String,
  pub root_cert_store_provider: Option<Arc<dyn RootCertStoreProvider>>,
  pub proxy: Option<Proxy>,
  pub request_builder_hook:
    Option<fn(RequestBuilder) -> Result<RequestBuilder, AnyError>>,
  pub unsafely_ignore_certificate_errors: Option<Vec<String>>,
  pub client_cert_chain_and_key: TlsKeys,
  pub file_fetch_handler: Rc<dyn FetchHandler>,
  pub dns_resolver: Option<DnsResolver>,
}

impl Options {
  pub fn root_cert_store(&self) -> Result<Option<RootCertStore>, AnyError> {
    Ok(match &self.root_cert_store_provider {
      Some(provider) => Some(provider.get_or_try_init()?.clone()),
      None => None,
    })
  }
}

impl Default for Options {
  fn default() -> Self {
    Self {
      user_agent: "".to_string(),
      root_cert_store_provider: None,
      proxy: None,
      request_builder_hook: None,
      unsafely_ignore_certificate_errors: None,
      client_cert_chain_and_key: TlsKeys::Null,
      file_fetch_handler: Rc::new(DefaultFileFetchHandler),
      dns_resolver: None,
    }
  }
}

deno_core::extension!(deno_fetch,
  deps = [ deno_webidl, deno_web, deno_url, deno_console ],
  parameters = [FP: FetchPermissions],
  ops = [
    op_fetch<FP>,
    op_fetch_send,
    op_fetch_response_upgrade,
    op_utf8_to_byte_string,
    op_fetch_custom_client<FP>,
  ],
  esm = [
    "20_headers.js",
    "21_formdata.js",
    "22_body.js",
    "22_http_client.js",
    "23_request.js",
    "23_response.js",
    "26_fetch.js",
    "27_eventsource.js"
  ],
  options = {
    options: Options,
  },
  state = |state, options| {
    state.put::<Options>(options.options);
  },
);

pub type CancelableResponseFuture =
  Pin<Box<dyn Future<Output = CancelableResponseResult>>>;

pub trait FetchHandler: dyn_clone::DynClone {
  // Return the result of the fetch request consisting of a tuple of the
  // cancelable response result, the optional fetch body resource and the
  // optional cancel handle.
  fn fetch_file(
    &self,
    state: &mut OpState,
    url: Url,
  ) -> (CancelableResponseFuture, Option<Rc<CancelHandle>>);
}

dyn_clone::clone_trait_object!(FetchHandler);

/// A default implementation which will error for every request.
#[derive(Clone)]
pub struct DefaultFileFetchHandler;

impl FetchHandler for DefaultFileFetchHandler {
  fn fetch_file(
    &self,
    _state: &mut OpState,
    _url: Url,
  ) -> (CancelableResponseFuture, Option<Rc<CancelHandle>>) {
    let fut = async move {
      Ok(Err(type_error(
        "NetworkError when attempting to fetch resource.",
      )))
    };
    (Box::pin(fut), None)
  }
}

pub fn get_declaration() -> PathBuf {
  PathBuf::from(env!("CARGO_MANIFEST_DIR")).join("lib.deno_fetch.d.ts")
}

#[derive(Serialize)]
#[serde(rename_all = "camelCase")]
pub struct FetchReturn {
  pub request_rid: ResourceId,
  pub cancel_handle_rid: Option<ResourceId>,
}

pub fn get_or_create_client_from_state(
  state: &mut OpState,
) -> Result<reqwest::Client, AnyError> {
  if let Some(client) = state.try_borrow::<reqwest::Client>() {
    Ok(client.clone())
  } else {
    let options = state.borrow::<Options>();
<<<<<<< HEAD
    let client = create_http_client(
      &options.user_agent,
      CreateHttpClientOptions {
        root_cert_store: options.root_cert_store()?,
        ca_certs: vec![],
        proxy: options.proxy.clone(),
        unsafely_ignore_certificate_errors: options
          .unsafely_ignore_certificate_errors
          .clone(),
        client_cert_chain_and_key: options.client_cert_chain_and_key.clone(),
        pool_max_idle_per_host: None,
        pool_idle_timeout: None,
        http1: true,
        http2: true,
        dns_resolver: options.dns_resolver.clone(),
      },
    )?;
=======
    let client = create_client_from_options(options)?;
>>>>>>> 3d372250
    state.put::<reqwest::Client>(client.clone());
    Ok(client)
  }
}

pub fn create_client_from_options(
  options: &Options,
) -> Result<reqwest::Client, AnyError> {
  create_http_client(
    &options.user_agent,
    CreateHttpClientOptions {
      root_cert_store: options.root_cert_store()?,
      ca_certs: vec![],
      proxy: options.proxy.clone(),
      unsafely_ignore_certificate_errors: options
        .unsafely_ignore_certificate_errors
        .clone(),
      client_cert_chain_and_key: options
        .client_cert_chain_and_key
        .clone()
        .try_into()
        .unwrap_or_default(),
      pool_max_idle_per_host: None,
      pool_idle_timeout: None,
      http1: true,
      http2: true,
    },
  )
}

#[allow(clippy::type_complexity)]
pub struct ResourceToBodyAdapter(
  Rc<dyn Resource>,
  Option<Pin<Box<dyn Future<Output = Result<BufView, Error>>>>>,
);

impl ResourceToBodyAdapter {
  pub fn new(resource: Rc<dyn Resource>) -> Self {
    let future = resource.clone().read(64 * 1024);
    Self(resource, Some(future))
  }
}

// SAFETY: we only use this on a single-threaded executor
unsafe impl Send for ResourceToBodyAdapter {}

// SAFETY: we only use this on a single-threaded executor
unsafe impl Sync for ResourceToBodyAdapter {}

impl Stream for ResourceToBodyAdapter {
  type Item = Result<Bytes, Error>;

  fn poll_next(
    self: Pin<&mut Self>,
    cx: &mut Context<'_>,
  ) -> Poll<Option<Self::Item>> {
    let this = self.get_mut();
    if let Some(mut fut) = this.1.take() {
      match fut.poll_unpin(cx) {
        Poll::Pending => {
          this.1 = Some(fut);
          Poll::Pending
        }
        Poll::Ready(res) => match res {
          Ok(buf) if buf.is_empty() => Poll::Ready(None),
          Ok(_) => {
            this.1 = Some(this.0.clone().read(64 * 1024));
            Poll::Ready(Some(res.map(|b| b.to_vec().into())))
          }
          _ => Poll::Ready(Some(res.map(|b| b.to_vec().into()))),
        },
      }
    } else {
      Poll::Ready(None)
    }
  }
}

impl Drop for ResourceToBodyAdapter {
  fn drop(&mut self) {
    self.0.clone().close()
  }
}

pub trait FetchPermissions {
  fn check_net_url(
    &mut self,
    _url: &Url,
    api_name: &str,
  ) -> Result<(), AnyError>;
  fn check_read(&mut self, _p: &Path, api_name: &str) -> Result<(), AnyError>;
}

#[op2]
#[serde]
#[allow(clippy::too_many_arguments)]
pub fn op_fetch<FP>(
  state: &mut OpState,
  #[serde] method: ByteString,
  #[string] url: String,
  #[serde] headers: Vec<(ByteString, ByteString)>,
  #[smi] client_rid: Option<u32>,
  has_body: bool,
  #[buffer] data: Option<JsBuffer>,
  #[smi] resource: Option<ResourceId>,
) -> Result<FetchReturn, AnyError>
where
  FP: FetchPermissions + 'static,
{
  let (client, allow_host) = if let Some(rid) = client_rid {
    let r = state.resource_table.get::<HttpClientResource>(rid)?;
    (r.client.clone(), r.allow_host)
  } else {
    (get_or_create_client_from_state(state)?, false)
  };

  let method = Method::from_bytes(&method)?;
  let url = Url::parse(&url)?;

  // Check scheme before asking for net permission
  let scheme = url.scheme();
  let (request_rid, cancel_handle_rid) = match scheme {
    "file" => {
      let path = url.to_file_path().map_err(|_| {
        type_error("NetworkError when attempting to fetch resource.")
      })?;
      let permissions = state.borrow_mut::<FP>();
      permissions.check_read(&path, "fetch()")?;

      if method != Method::GET {
        return Err(type_error(format!(
          "Fetching files only supports the GET method. Received {method}."
        )));
      }

      let Options {
        file_fetch_handler, ..
      } = state.borrow_mut::<Options>();
      let file_fetch_handler = file_fetch_handler.clone();
      let (request, maybe_cancel_handle) =
        file_fetch_handler.fetch_file(state, url);
      let request_rid = state.resource_table.add(FetchRequestResource(request));
      let maybe_cancel_handle_rid = maybe_cancel_handle
        .map(|ch| state.resource_table.add(FetchCancelHandle(ch)));

      (request_rid, maybe_cancel_handle_rid)
    }
    "http" | "https" => {
      let permissions = state.borrow_mut::<FP>();
      permissions.check_net_url(&url, "fetch()")?;

      // Make sure that we have a valid URI early, as reqwest's `RequestBuilder::send`
      // internally uses `expect_uri`, which panics instead of returning a usable `Result`.
      if url.as_str().parse::<Uri>().is_err() {
        return Err(type_error("Invalid URL"));
      }

      let mut request = client.request(method.clone(), url);

      if has_body {
        match (data, resource) {
          (Some(data), _) => {
            // If a body is passed, we use it, and don't return a body for streaming.
            request = request.body(data.to_vec());
          }
          (_, Some(resource)) => {
            let resource = state.resource_table.take_any(resource)?;
            match resource.size_hint() {
              (body_size, Some(n)) if body_size == n && body_size > 0 => {
                request =
                  request.header(CONTENT_LENGTH, HeaderValue::from(body_size));
              }
              _ => {}
            }
            request = request
              .body(Body::wrap_stream(ResourceToBodyAdapter::new(resource)))
          }
          (None, None) => unreachable!(),
        }
      } else {
        // POST and PUT requests should always have a 0 length content-length,
        // if there is no body. https://fetch.spec.whatwg.org/#http-network-or-cache-fetch
        if matches!(method, Method::POST | Method::PUT) {
          request = request.header(CONTENT_LENGTH, HeaderValue::from(0));
        }
      };

      let mut header_map = HeaderMap::new();
      for (key, value) in headers {
        let name = HeaderName::from_bytes(&key)
          .map_err(|err| type_error(err.to_string()))?;
        let v = HeaderValue::from_bytes(&value)
          .map_err(|err| type_error(err.to_string()))?;

        if (name != HOST || allow_host) && name != CONTENT_LENGTH {
          header_map.append(name, v);
        }
      }

      if header_map.contains_key(RANGE) {
        // https://fetch.spec.whatwg.org/#http-network-or-cache-fetch step 18
        // If httpRequest’s header list contains `Range`, then append (`Accept-Encoding`, `identity`)
        header_map
          .insert(ACCEPT_ENCODING, HeaderValue::from_static("identity"));
      }
      request = request.headers(header_map);

      let options = state.borrow::<Options>();
      if let Some(request_builder_hook) = options.request_builder_hook {
        request = request_builder_hook(request)
          .map_err(|err| type_error(err.to_string()))?;
      }

      let cancel_handle = CancelHandle::new_rc();
      let cancel_handle_ = cancel_handle.clone();

      let fut = async move {
        request
          .send()
          .or_cancel(cancel_handle_)
          .await
          .map(|res| res.map_err(|err| err.into()))
      };

      let request_rid = state
        .resource_table
        .add(FetchRequestResource(Box::pin(fut)));

      let cancel_handle_rid =
        state.resource_table.add(FetchCancelHandle(cancel_handle));

      (request_rid, Some(cancel_handle_rid))
    }
    "data" => {
      let data_url = DataUrl::process(url.as_str())
        .map_err(|e| type_error(format!("{e:?}")))?;

      let (body, _) = data_url
        .decode_to_vec()
        .map_err(|e| type_error(format!("{e:?}")))?;

      let response = http_v02::Response::builder()
        .status(http_v02::StatusCode::OK)
        .header(
          http_v02::header::CONTENT_TYPE,
          data_url.mime_type().to_string(),
        )
        .body(reqwest::Body::from(body))?;

      let fut = async move { Ok(Ok(Response::from(response))) };

      let request_rid = state
        .resource_table
        .add(FetchRequestResource(Box::pin(fut)));

      (request_rid, None)
    }
    "blob" => {
      // Blob URL resolution happens in the JS side of fetch. If we got here is
      // because the URL isn't an object URL.
      return Err(type_error("Blob for the given URL not found."));
    }
    _ => return Err(type_error(format!("scheme '{scheme}' not supported"))),
  };

  Ok(FetchReturn {
    request_rid,
    cancel_handle_rid,
  })
}

#[derive(Default, Serialize)]
#[serde(rename_all = "camelCase")]
pub struct FetchResponse {
  pub status: u16,
  pub status_text: String,
  pub headers: Vec<(ByteString, ByteString)>,
  pub url: String,
  pub response_rid: ResourceId,
  pub content_length: Option<u64>,
  pub remote_addr_ip: Option<String>,
  pub remote_addr_port: Option<u16>,
  pub error: Option<String>,
}

#[op2(async)]
#[serde]
pub async fn op_fetch_send(
  state: Rc<RefCell<OpState>>,
  #[smi] rid: ResourceId,
) -> Result<FetchResponse, AnyError> {
  let request = state
    .borrow_mut()
    .resource_table
    .take::<FetchRequestResource>(rid)?;

  let request = Rc::try_unwrap(request)
    .ok()
    .expect("multiple op_fetch_send ongoing");

  let res = match request.0.await {
    Ok(Ok(res)) => res,
    Ok(Err(err)) => {
      // We're going to try and rescue the error cause from a stream and return it from this fetch.
      // If any error in the chain is a reqwest body error, return that as a special result we can use to
      // reconstruct an error chain (eg: `new TypeError(..., { cause: new Error(...) })`).
      // TODO(mmastrac): it would be a lot easier if we just passed a v8::Global through here instead
      let mut err_ref: &dyn std::error::Error = err.as_ref();
      while let Some(err) = std::error::Error::source(err_ref) {
        if let Some(err) = err.downcast_ref::<reqwest::Error>() {
          if err.is_body() {
            // Extracts the next error cause and uses that for the message
            if let Some(err) = std::error::Error::source(err) {
              return Ok(FetchResponse {
                error: Some(err.to_string()),
                ..Default::default()
              });
            }
          }
        }
        err_ref = err;
      }

      return Err(type_error(err.to_string()));
    }
    Err(_) => return Err(type_error("request was cancelled")),
  };

  let status = res.status();
  let url = res.url().to_string();
  let mut res_headers = Vec::new();
  for (key, val) in res.headers().iter() {
    res_headers.push((key.as_str().into(), val.as_bytes().into()));
  }

  let content_length = res.content_length();
  let remote_addr = res.remote_addr();
  let (remote_addr_ip, remote_addr_port) = if let Some(addr) = remote_addr {
    (Some(addr.ip().to_string()), Some(addr.port()))
  } else {
    (None, None)
  };

  let response_rid = state
    .borrow_mut()
    .resource_table
    .add(FetchResponseResource::new(res, content_length));

  Ok(FetchResponse {
    status: status.as_u16(),
    status_text: status.canonical_reason().unwrap_or("").to_string(),
    headers: res_headers,
    url,
    response_rid,
    content_length,
    remote_addr_ip,
    remote_addr_port,
    error: None,
  })
}

#[op2(async)]
#[smi]
pub async fn op_fetch_response_upgrade(
  state: Rc<RefCell<OpState>>,
  #[smi] rid: ResourceId,
) -> Result<ResourceId, AnyError> {
  let raw_response = state
    .borrow_mut()
    .resource_table
    .take::<FetchResponseResource>(rid)?;
  let raw_response = Rc::try_unwrap(raw_response)
    .expect("Someone is holding onto FetchResponseResource");

  let (read, write) = tokio::io::duplex(1024);
  let (read_rx, write_tx) = tokio::io::split(read);
  let (mut write_rx, mut read_tx) = tokio::io::split(write);
  let upgraded = raw_response.upgrade().await?;
  {
    // Stage 3: Pump the data
    let (mut upgraded_rx, mut upgraded_tx) = tokio::io::split(upgraded);

    spawn(async move {
      let mut buf = [0; 1024];
      loop {
        let read = upgraded_rx.read(&mut buf).await?;
        if read == 0 {
          break;
        }
        read_tx.write_all(&buf[..read]).await?;
      }
      Ok::<_, AnyError>(())
    });
    spawn(async move {
      let mut buf = [0; 1024];
      loop {
        let read = write_rx.read(&mut buf).await?;
        if read == 0 {
          break;
        }
        upgraded_tx.write_all(&buf[..read]).await?;
      }
      Ok::<_, AnyError>(())
    });
  }

  Ok(
    state
      .borrow_mut()
      .resource_table
      .add(UpgradeStream::new(read_rx, write_tx)),
  )
}

struct UpgradeStream {
  read: AsyncRefCell<tokio::io::ReadHalf<tokio::io::DuplexStream>>,
  write: AsyncRefCell<tokio::io::WriteHalf<tokio::io::DuplexStream>>,
  cancel_handle: CancelHandle,
}

impl UpgradeStream {
  pub fn new(
    read: tokio::io::ReadHalf<tokio::io::DuplexStream>,
    write: tokio::io::WriteHalf<tokio::io::DuplexStream>,
  ) -> Self {
    Self {
      read: AsyncRefCell::new(read),
      write: AsyncRefCell::new(write),
      cancel_handle: CancelHandle::new(),
    }
  }

  async fn read(self: Rc<Self>, buf: &mut [u8]) -> Result<usize, AnyError> {
    let cancel_handle = RcRef::map(self.clone(), |this| &this.cancel_handle);
    async {
      let read = RcRef::map(self, |this| &this.read);
      let mut read = read.borrow_mut().await;
      Ok(Pin::new(&mut *read).read(buf).await?)
    }
    .try_or_cancel(cancel_handle)
    .await
  }

  async fn write(self: Rc<Self>, buf: &[u8]) -> Result<usize, AnyError> {
    let cancel_handle = RcRef::map(self.clone(), |this| &this.cancel_handle);
    async {
      let write = RcRef::map(self, |this| &this.write);
      let mut write = write.borrow_mut().await;
      Ok(Pin::new(&mut *write).write(buf).await?)
    }
    .try_or_cancel(cancel_handle)
    .await
  }
}

impl Resource for UpgradeStream {
  fn name(&self) -> Cow<str> {
    "fetchUpgradedStream".into()
  }

  deno_core::impl_readable_byob!();
  deno_core::impl_writable!();

  fn close(self: Rc<Self>) {
    self.cancel_handle.cancel();
  }
}

type CancelableResponseResult = Result<Result<Response, AnyError>, Canceled>;

pub struct FetchRequestResource(
  pub Pin<Box<dyn Future<Output = CancelableResponseResult>>>,
);

impl Resource for FetchRequestResource {
  fn name(&self) -> Cow<str> {
    "fetchRequest".into()
  }
}

pub struct FetchCancelHandle(pub Rc<CancelHandle>);

impl Resource for FetchCancelHandle {
  fn name(&self) -> Cow<str> {
    "fetchCancelHandle".into()
  }

  fn close(self: Rc<Self>) {
    self.0.cancel()
  }
}

type BytesStream =
  Pin<Box<dyn Stream<Item = Result<bytes::Bytes, std::io::Error>> + Unpin>>;

pub enum FetchResponseReader {
  Start(Response),
  BodyReader(Peekable<BytesStream>),
}

impl Default for FetchResponseReader {
  fn default() -> Self {
    let stream: BytesStream = Box::pin(deno_core::futures::stream::empty());
    Self::BodyReader(stream.peekable())
  }
}

#[derive(Debug)]
pub struct FetchResponseResource {
  pub response_reader: AsyncRefCell<FetchResponseReader>,
  pub cancel: CancelHandle,
  pub size: Option<u64>,
}

impl FetchResponseResource {
  pub fn new(response: Response, size: Option<u64>) -> Self {
    Self {
      response_reader: AsyncRefCell::new(FetchResponseReader::Start(response)),
      cancel: CancelHandle::default(),
      size,
    }
  }

  pub async fn upgrade(self) -> Result<reqwest::Upgraded, AnyError> {
    let reader = self.response_reader.into_inner();
    match reader {
      FetchResponseReader::Start(resp) => Ok(resp.upgrade().await?),
      _ => unreachable!(),
    }
  }
}

impl Resource for FetchResponseResource {
  fn name(&self) -> Cow<str> {
    "fetchResponse".into()
  }

  fn read(self: Rc<Self>, limit: usize) -> AsyncResult<BufView> {
    Box::pin(async move {
      let mut reader =
        RcRef::map(&self, |r| &r.response_reader).borrow_mut().await;

      let body = loop {
        match &mut *reader {
          FetchResponseReader::BodyReader(reader) => break reader,
          FetchResponseReader::Start(_) => {}
        }

        match std::mem::take(&mut *reader) {
          FetchResponseReader::Start(resp) => {
            let stream: BytesStream = Box::pin(resp.bytes_stream().map(|r| {
              r.map_err(|err| {
                std::io::Error::new(std::io::ErrorKind::Other, err)
              })
            }));
            *reader = FetchResponseReader::BodyReader(stream.peekable());
          }
          FetchResponseReader::BodyReader(_) => unreachable!(),
        }
      };
      let fut = async move {
        let mut reader = Pin::new(body);
        loop {
          match reader.as_mut().peek_mut().await {
            Some(Ok(chunk)) if !chunk.is_empty() => {
              let len = min(limit, chunk.len());
              let chunk = chunk.split_to(len);
              break Ok(chunk.into());
            }
            // This unwrap is safe because `peek_mut()` returned `Some`, and thus
            // currently has a peeked value that can be synchronously returned
            // from `next()`.
            //
            // The future returned from `next()` is always ready, so we can
            // safely call `await` on it without creating a race condition.
            Some(_) => match reader.as_mut().next().await.unwrap() {
              Ok(chunk) => assert!(chunk.is_empty()),
              Err(err) => break Err(type_error(err.to_string())),
            },
            None => break Ok(BufView::empty()),
          }
        }
      };

      let cancel_handle = RcRef::map(self, |r| &r.cancel);
      fut.try_or_cancel(cancel_handle).await
    })
  }

  fn size_hint(&self) -> (u64, Option<u64>) {
    (self.size.unwrap_or(0), self.size)
  }

  fn close(self: Rc<Self>) {
    self.cancel.cancel()
  }
}

pub struct HttpClientResource {
  pub client: Client,
  pub allow_host: bool,
}

impl Resource for HttpClientResource {
  fn name(&self) -> Cow<str> {
    "httpClient".into()
  }
}

impl HttpClientResource {
  fn new(client: Client, allow_host: bool) -> Self {
    Self { client, allow_host }
  }
}

#[derive(Deserialize, Debug)]
#[serde(rename_all = "camelCase")]
pub struct CreateHttpClientArgs {
  ca_certs: Vec<String>,
  proxy: Option<Proxy>,
  pool_max_idle_per_host: Option<usize>,
  pool_idle_timeout: Option<serde_json::Value>,
  #[serde(default = "default_true")]
  http1: bool,
  #[serde(default = "default_true")]
  http2: bool,
  #[serde(default)]
  allow_host: bool,
}

fn default_true() -> bool {
  true
}

#[op2]
#[smi]
pub fn op_fetch_custom_client<FP>(
  state: &mut OpState,
  #[serde] args: CreateHttpClientArgs,
  #[cppgc] tls_keys: &TlsKeysHolder,
) -> Result<ResourceId, AnyError>
where
  FP: FetchPermissions + 'static,
{
  if let Some(proxy) = args.proxy.clone() {
    let permissions = state.borrow_mut::<FP>();
    let url = Url::parse(&proxy.url)?;
    permissions.check_net_url(&url, "Deno.createHttpClient()")?;
  }

  let options = state.borrow::<Options>();
  let ca_certs = args
    .ca_certs
    .into_iter()
    .map(|cert| cert.into_bytes())
    .collect::<Vec<_>>();

  let client = create_http_client(
    &options.user_agent,
    CreateHttpClientOptions {
      root_cert_store: options.root_cert_store()?,
      ca_certs,
      proxy: args.proxy,
      unsafely_ignore_certificate_errors: options
        .unsafely_ignore_certificate_errors
        .clone(),
      client_cert_chain_and_key: tls_keys.take().try_into().unwrap(),
      pool_max_idle_per_host: args.pool_max_idle_per_host,
      pool_idle_timeout: args.pool_idle_timeout.and_then(
        |timeout| match timeout {
          serde_json::Value::Bool(true) => None,
          serde_json::Value::Bool(false) => Some(None),
          serde_json::Value::Number(specify) => {
            Some(Some(specify.as_u64().unwrap_or_default()))
          }
          _ => Some(None),
        },
      ),
      http1: args.http1,
      http2: args.http2,
      dns_resolver: options.dns_resolver.clone(),
    },
  )?;

  let rid = state
    .resource_table
    .add(HttpClientResource::new(client, args.allow_host));
  Ok(rid)
}

#[derive(Debug, Clone)]
pub struct CreateHttpClientOptions {
  pub root_cert_store: Option<RootCertStore>,
  pub ca_certs: Vec<Vec<u8>>,
  pub proxy: Option<Proxy>,
  pub unsafely_ignore_certificate_errors: Option<Vec<String>>,
  pub client_cert_chain_and_key: Option<TlsKey>,
  pub pool_max_idle_per_host: Option<usize>,
  pub pool_idle_timeout: Option<Option<u64>>,
  pub http1: bool,
  pub http2: bool,
  pub dns_resolver: Option<DnsResolver>,
}

impl Default for CreateHttpClientOptions {
  fn default() -> Self {
    CreateHttpClientOptions {
      root_cert_store: None,
      ca_certs: vec![],
      proxy: None,
      unsafely_ignore_certificate_errors: None,
      client_cert_chain_and_key: None,
      pool_max_idle_per_host: None,
      pool_idle_timeout: None,
      http1: true,
      http2: true,
      dns_resolver: None,
    }
  }
}

/// Create new instance of async reqwest::Client. This client supports
/// proxies and doesn't follow redirects.
pub fn create_http_client(
  user_agent: &str,
  options: CreateHttpClientOptions,
) -> Result<Client, AnyError> {
  let mut tls_config = deno_tls::create_client_config(
    options.root_cert_store,
    options.ca_certs,
    options.unsafely_ignore_certificate_errors,
    options.client_cert_chain_and_key.into(),
    deno_tls::SocketUse::Http,
  )?;

  let mut alpn_protocols = vec![];
  if options.http2 {
    alpn_protocols.push("h2".into());
  }
  if options.http1 {
    alpn_protocols.push("http/1.1".into());
  }
  tls_config.alpn_protocols = alpn_protocols;

  let mut headers = HeaderMap::new();
  headers.insert(USER_AGENT, user_agent.parse().unwrap());
  let mut builder = Client::builder()
    .redirect(Policy::none())
    .default_headers(headers)
    .use_preconfigured_tls(tls_config);

  if let Some(proxy) = options.proxy {
    let mut reqwest_proxy = reqwest::Proxy::all(&proxy.url)?;
    if let Some(basic_auth) = &proxy.basic_auth {
      reqwest_proxy =
        reqwest_proxy.basic_auth(&basic_auth.username, &basic_auth.password);
    }
    builder = builder.proxy(reqwest_proxy);
  }

  if let Some(pool_max_idle_per_host) = options.pool_max_idle_per_host {
    builder = builder.pool_max_idle_per_host(pool_max_idle_per_host);
  }

  if let Some(pool_idle_timeout) = options.pool_idle_timeout {
    builder = builder.pool_idle_timeout(
      pool_idle_timeout.map(std::time::Duration::from_millis),
    );
  }

  match (options.http1, options.http2) {
    (true, false) => builder = builder.http1_only(),
    (false, true) => builder = builder.http2_prior_knowledge(),
    (true, true) => {}
    (false, false) => {
      return Err(type_error("Either `http1` or `http2` needs to be true"));
    }
  }

  if let Some(dns_resolver) = options.dns_resolver {
    builder =
      builder.dns_resolver(Arc::new(ResolverWrapper(dns_resolver.0.clone())));
  }

  builder.build().map_err(|e| e.into())
}

#[op2]
#[serde]
pub fn op_utf8_to_byte_string(
  #[string] input: String,
) -> Result<ByteString, AnyError> {
  Ok(input.into())
}

struct ResolverWrapper(Arc<dyn Resolve>);

impl Resolve for ResolverWrapper {
  fn resolve(&self, name: Name) -> Resolving {
    self.0.resolve(name)
  }
}<|MERGE_RESOLUTION|>--- conflicted
+++ resolved
@@ -1,4 +1,6 @@
 // Copyright 2018-2024 the Deno authors. All rights reserved. MIT license.
+
+mod fs_fetch_handler;
 
 use std::borrow::Cow;
 use std::cell::RefCell;
@@ -74,7 +76,6 @@
 use deno_tls::RootCertStoreProvider;
 pub use fs_fetch_handler::FsFetchHandler;
 
-mod fs_fetch_handler;
 
 #[derive(Clone)]
 pub struct DnsResolver(Arc<dyn Resolve>);
@@ -209,27 +210,7 @@
     Ok(client.clone())
   } else {
     let options = state.borrow::<Options>();
-<<<<<<< HEAD
-    let client = create_http_client(
-      &options.user_agent,
-      CreateHttpClientOptions {
-        root_cert_store: options.root_cert_store()?,
-        ca_certs: vec![],
-        proxy: options.proxy.clone(),
-        unsafely_ignore_certificate_errors: options
-          .unsafely_ignore_certificate_errors
-          .clone(),
-        client_cert_chain_and_key: options.client_cert_chain_and_key.clone(),
-        pool_max_idle_per_host: None,
-        pool_idle_timeout: None,
-        http1: true,
-        http2: true,
-        dns_resolver: options.dns_resolver.clone(),
-      },
-    )?;
-=======
     let client = create_client_from_options(options)?;
->>>>>>> 3d372250
     state.put::<reqwest::Client>(client.clone());
     Ok(client)
   }
@@ -256,6 +237,7 @@
       pool_idle_timeout: None,
       http1: true,
       http2: true,
+      dns_resolver: options.dns_resolver.clone(),
     },
   )
 }
