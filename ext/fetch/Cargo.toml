--- conflicted
+++ resolved
@@ -2,17 +2,10 @@
 
 [package]
 name = "deno_fetch"
-<<<<<<< HEAD
-version = "0.96.0"
+version = "0.101.0"
 authors.workspace = true
 edition.workspace = true
 license.workspace = true
-=======
-version = "0.101.0"
-authors = ["the Deno authors"]
-edition = "2021"
-license = "MIT"
->>>>>>> a57134de
 readme = "README.md"
 repository.workspace = true
 description = "Fetch API implementation for Deno"
@@ -21,17 +14,10 @@
 path = "lib.rs"
 
 [dependencies]
-<<<<<<< HEAD
 bytes.workspace = true
 data-url.workspace = true
 deno_core.workspace = true
 deno_tls.workspace = true
-=======
-bytes = "1.1.0"
-data-url = "0.2.0"
-deno_core = { version = "0.160.0", path = "../../core" }
-deno_tls = { version = "0.65.0", path = "../tls" }
->>>>>>> a57134de
 dyn-clone = "1"
 http.workspace = true
 reqwest.workspace = true
