// Copyright 2018-2022 the Deno authors. All rights reserved. MIT license.

use core::ptr::NonNull;
use deno_core::anyhow::anyhow;
use deno_core::error::generic_error;
use deno_core::error::range_error;
use deno_core::error::type_error;
use deno_core::error::AnyError;
use deno_core::futures::channel::mpsc;
use deno_core::futures::Future;
use deno_core::include_js_files;
use deno_core::op;
use deno_core::serde_json::json;
use deno_core::serde_json::Value;
use deno_core::serde_v8;
use deno_core::v8;
use deno_core::Extension;
use deno_core::OpState;
use deno_core::Resource;
use deno_core::ResourceId;
use deno_core::ZeroCopyBuf;
use dlopen::raw::Library;
use libffi::middle::Arg;
use libffi::middle::Cif;
use libffi::raw::*;
use serde::Deserialize;
use serde::Serialize;
use std::borrow::Cow;
use std::cell::RefCell;
use std::collections::HashMap;
use std::ffi::c_void;
use std::ffi::CStr;
use std::mem::size_of;
use std::os::raw::c_char;
use std::os::raw::c_short;
use std::path::Path;
use std::path::PathBuf;
use std::ptr;
use std::rc::Rc;
use std::sync::mpsc::sync_channel;

mod fast_call;

#[cfg(not(target_pointer_width = "64"))]
compile_error!("platform not supported");

// Assert assumptions made in `prelude.h`
const _: () = {
  assert!(size_of::<c_char>() == 1);
  assert!(size_of::<c_short>() == 2);
  assert!(size_of::<*const ()>() == 8);
};

thread_local! {
  static LOCAL_ISOLATE_POINTER: RefCell<*const v8::Isolate> = RefCell::new(ptr::null());
}

const MAX_SAFE_INTEGER: isize = 9007199254740991;
const MIN_SAFE_INTEGER: isize = -9007199254740991;

pub struct Unstable(pub bool);

fn check_unstable(state: &OpState, api_name: &str) {
  let unstable = state.borrow::<Unstable>();

  if !unstable.0 {
    eprintln!(
      "Unstable API '{}'. The --unstable flag must be provided.",
      api_name
    );
    std::process::exit(70);
  }
}

pub fn check_unstable2(state: &Rc<RefCell<OpState>>, api_name: &str) {
  let state = state.borrow();
  check_unstable(&state, api_name)
}

pub trait FfiPermissions {
  fn check(&mut self, path: Option<&Path>) -> Result<(), AnyError>;
}

#[derive(Clone)]
struct Symbol {
  cif: libffi::middle::Cif,
  ptr: libffi::middle::CodePtr,
  parameter_types: Vec<NativeType>,
  result_type: NativeType,
  // This is dead code only on Windows
  #[allow(dead_code)]
  can_callback: bool,
}

#[allow(clippy::non_send_fields_in_send_ty)]
unsafe impl Send for Symbol {}
unsafe impl Sync for Symbol {}

#[derive(Clone)]
struct PtrSymbol {
  cif: libffi::middle::Cif,
  ptr: libffi::middle::CodePtr,
}

impl PtrSymbol {
  fn new(fn_ptr: usize, def: &ForeignFunction) -> Self {
    let ptr = libffi::middle::CodePtr::from_ptr(fn_ptr as _);
    let cif = libffi::middle::Cif::new(
      def
        .parameters
        .clone()
        .into_iter()
        .map(libffi::middle::Type::from),
      def.result.into(),
    );

    Self { cif, ptr }
  }
}

#[allow(clippy::non_send_fields_in_send_ty)]
unsafe impl Send for PtrSymbol {}
unsafe impl Sync for PtrSymbol {}

struct DynamicLibraryResource {
  lib: Library,
  symbols: HashMap<String, Box<Symbol>>,
}

impl Resource for DynamicLibraryResource {
  fn name(&self) -> Cow<str> {
    "dynamicLibrary".into()
  }

  fn close(self: Rc<Self>) {
    drop(self)
  }
}

impl DynamicLibraryResource {
  fn get_static(&self, symbol: String) -> Result<*const c_void, AnyError> {
    // By default, Err returned by this function does not tell
    // which symbol wasn't exported. So we'll modify the error
    // message to include the name of symbol.
    //
    // SAFETY: The obtained T symbol is the size of a pointer.
    match unsafe { self.lib.symbol::<*const c_void>(&symbol) } {
      Ok(value) => Ok(Ok(value)),
      Err(err) => Err(generic_error(format!(
        "Failed to register symbol {}: {}",
        symbol, err
      ))),
    }?
  }
}

type PendingFfiAsyncWork = Box<dyn FnOnce()>;

struct FfiState {
  async_work_sender: mpsc::UnboundedSender<PendingFfiAsyncWork>,
  async_work_receiver: mpsc::UnboundedReceiver<PendingFfiAsyncWork>,
  active_refed_functions: usize,
}

pub fn init<P: FfiPermissions + 'static>(unstable: bool) -> Extension {
  Extension::builder()
    .js(include_js_files!(
      prefix "deno:ext/ffi",
      "00_ffi.js",
    ))
    .ops(vec![
      op_ffi_load::decl::<P>(),
      op_ffi_get_static::decl(),
      op_ffi_call_nonblocking::decl(),
      op_ffi_call_ptr::decl::<P>(),
      op_ffi_call_ptr_nonblocking::decl::<P>(),
      op_ffi_ptr_of::decl::<P>(),
      op_ffi_get_buf::decl::<P>(),
      op_ffi_buf_copy_into::decl::<P>(),
      op_ffi_cstr_read::decl::<P>(),
      op_ffi_read_u8::decl::<P>(),
      op_ffi_read_i8::decl::<P>(),
      op_ffi_read_u16::decl::<P>(),
      op_ffi_read_i16::decl::<P>(),
      op_ffi_read_u32::decl::<P>(),
      op_ffi_read_i32::decl::<P>(),
      op_ffi_read_u64::decl::<P>(),
      op_ffi_read_i64::decl::<P>(),
      op_ffi_read_f32::decl::<P>(),
      op_ffi_read_f64::decl::<P>(),
      op_ffi_unsafe_callback_create::decl::<P>(),
      op_ffi_unsafe_callback_ref::decl(),
    ])
    .event_loop_middleware(|op_state_rc, _cx| {
      // FFI callbacks coming in from other threads will call in and get queued.
      let mut maybe_scheduling = false;

      let mut work_items: Vec<PendingFfiAsyncWork> = vec![];

      {
        let mut op_state = op_state_rc.borrow_mut();
        let ffi_state = op_state.borrow_mut::<FfiState>();

        while let Ok(Some(async_work_fut)) =
          ffi_state.async_work_receiver.try_next()
        {
          // Move received items to a temporary vector so that we can drop the `op_state` borrow before we do the work.
          work_items.push(async_work_fut);
          maybe_scheduling = true;
        }

        if ffi_state.active_refed_functions > 0 {
          maybe_scheduling = true;
        }

        drop(op_state);
      }
      while let Some(async_work_fut) = work_items.pop() {
        async_work_fut();
      }

      maybe_scheduling
    })
    .state(move |state| {
      // Stolen from deno_webgpu, is there a better option?
      state.put(Unstable(unstable));

      let (async_work_sender, async_work_receiver) =
        mpsc::unbounded::<PendingFfiAsyncWork>();

      state.put(FfiState {
        active_refed_functions: 0,
        async_work_receiver,
        async_work_sender,
      });

      Ok(())
    })
    .build()
}

/// Defines the accepted types that can be used as
/// parameters and return values in FFI.
#[derive(Clone, Copy, Debug, Deserialize, Eq, PartialEq)]
#[serde(rename_all = "lowercase")]
enum NativeType {
  Void,
  U8,
  I8,
  U16,
  I16,
  U32,
  I32,
  U64,
  I64,
  USize,
  ISize,
  F32,
  F64,
  Pointer,
  Function,
}

impl From<NativeType> for libffi::middle::Type {
  fn from(native_type: NativeType) -> Self {
    match native_type {
      NativeType::Void => libffi::middle::Type::void(),
      NativeType::U8 => libffi::middle::Type::u8(),
      NativeType::I8 => libffi::middle::Type::i8(),
      NativeType::U16 => libffi::middle::Type::u16(),
      NativeType::I16 => libffi::middle::Type::i16(),
      NativeType::U32 => libffi::middle::Type::u32(),
      NativeType::I32 => libffi::middle::Type::i32(),
      NativeType::U64 => libffi::middle::Type::u64(),
      NativeType::I64 => libffi::middle::Type::i64(),
      NativeType::USize => libffi::middle::Type::usize(),
      NativeType::ISize => libffi::middle::Type::isize(),
      NativeType::F32 => libffi::middle::Type::f32(),
      NativeType::F64 => libffi::middle::Type::f64(),
      NativeType::Pointer => libffi::middle::Type::pointer(),
      NativeType::Function => libffi::middle::Type::pointer(),
    }
  }
}

/// Intermediate format for easy translation from NativeType + V8 value
/// to libffi argument types.
#[repr(C)]
union NativeValue {
  void_value: (),
  u8_value: u8,
  i8_value: i8,
  u16_value: u16,
  i16_value: i16,
  u32_value: u32,
  i32_value: i32,
  u64_value: u64,
  i64_value: i64,
  usize_value: usize,
  isize_value: isize,
  f32_value: f32,
  f64_value: f64,
  pointer: *const u8,
}

impl NativeValue {
  unsafe fn as_arg(&self, native_type: NativeType) -> Arg {
    match native_type {
      NativeType::Void => unreachable!(),
      NativeType::U8 => Arg::new(&self.u8_value),
      NativeType::I8 => Arg::new(&self.i8_value),
      NativeType::U16 => Arg::new(&self.u16_value),
      NativeType::I16 => Arg::new(&self.i16_value),
      NativeType::U32 => Arg::new(&self.u32_value),
      NativeType::I32 => Arg::new(&self.i32_value),
      NativeType::U64 => Arg::new(&self.u64_value),
      NativeType::I64 => Arg::new(&self.i64_value),
      NativeType::USize => Arg::new(&self.usize_value),
      NativeType::ISize => Arg::new(&self.isize_value),
      NativeType::F32 => Arg::new(&self.f32_value),
      NativeType::F64 => Arg::new(&self.f64_value),
      NativeType::Pointer | NativeType::Function => Arg::new(&self.pointer),
    }
  }

  // SAFETY: native_type must correspond to the type of value represented by the union field
  unsafe fn to_value(&self, native_type: NativeType) -> Value {
    match native_type {
      NativeType::Void => Value::Null,
      NativeType::U8 => Value::from(self.u8_value),
      NativeType::I8 => Value::from(self.i8_value),
      NativeType::U16 => Value::from(self.u16_value),
      NativeType::I16 => Value::from(self.i16_value),
      NativeType::U32 => Value::from(self.u32_value),
      NativeType::I32 => Value::from(self.i32_value),
      NativeType::U64 => {
        let value = self.u64_value;
        if value > MAX_SAFE_INTEGER as u64 {
          json!(U32x2::from(self.u64_value))
        } else {
          Value::from(value)
        }
      }
      NativeType::I64 => {
        let value = self.i64_value;
        if value > MAX_SAFE_INTEGER as i64 || value < MIN_SAFE_INTEGER as i64 {
          json!(U32x2::from(self.i64_value as u64))
        } else {
          Value::from(value)
        }
      }
      NativeType::USize => {
        let value = self.usize_value;
        if value > MAX_SAFE_INTEGER as usize {
          json!(U32x2::from(self.usize_value as u64))
        } else {
          Value::from(value)
        }
      }
      NativeType::ISize => {
        let value = self.isize_value;
        if value > MAX_SAFE_INTEGER || value < MIN_SAFE_INTEGER {
          json!(U32x2::from(self.isize_value as u64))
        } else {
          Value::from(value)
        }
      }
      NativeType::F32 => Value::from(self.f32_value),
      NativeType::F64 => Value::from(self.f64_value),
      NativeType::Pointer | NativeType::Function => {
        let value = self.pointer as usize;
        if value > MAX_SAFE_INTEGER as usize {
          json!(U32x2::from(value as u64))
        } else {
          Value::from(value)
        }
      }
    }
  }

  // SAFETY: native_type must correspond to the type of value represented by the union field
  #[inline]
  unsafe fn to_v8<'scope>(
    &self,
    scope: &mut v8::HandleScope<'scope>,
    native_type: NativeType,
  ) -> serde_v8::Value<'scope> {
    match native_type {
      NativeType::Void => {
        let local_value: v8::Local<v8::Value> = v8::undefined(scope).into();
        local_value.into()
      }
      NativeType::U8 => {
        let local_value: v8::Local<v8::Value> =
          v8::Integer::new_from_unsigned(scope, self.u8_value as u32).into();
        local_value.into()
      }
      NativeType::I8 => {
        let local_value: v8::Local<v8::Value> =
          v8::Integer::new(scope, self.i8_value as i32).into();
        local_value.into()
      }
      NativeType::U16 => {
        let local_value: v8::Local<v8::Value> =
          v8::Integer::new_from_unsigned(scope, self.u16_value as u32).into();
        local_value.into()
      }
      NativeType::I16 => {
        let local_value: v8::Local<v8::Value> =
          v8::Integer::new(scope, self.i16_value as i32).into();
        local_value.into()
      }
      NativeType::U32 => {
        let local_value: v8::Local<v8::Value> =
          v8::Integer::new_from_unsigned(scope, self.u32_value).into();
        local_value.into()
      }
      NativeType::I32 => {
        let local_value: v8::Local<v8::Value> =
          v8::Integer::new(scope, self.i32_value).into();
        local_value.into()
      }
      NativeType::U64 => {
        let value = self.u64_value;
        let local_value: v8::Local<v8::Value> =
          if value > MAX_SAFE_INTEGER as u64 {
            v8::BigInt::new_from_u64(scope, value).into()
          } else {
            v8::Number::new(scope, value as f64).into()
          };
        local_value.into()
      }
      NativeType::I64 => {
        let value = self.i64_value;
        let local_value: v8::Local<v8::Value> =
          if value > MAX_SAFE_INTEGER as i64 || value < MIN_SAFE_INTEGER as i64
          {
            v8::BigInt::new_from_i64(scope, self.i64_value).into()
          } else {
            v8::Number::new(scope, value as f64).into()
          };
        local_value.into()
      }
      NativeType::USize => {
        let value = self.usize_value;
        let local_value: v8::Local<v8::Value> =
          if value > MAX_SAFE_INTEGER as usize {
            v8::BigInt::new_from_u64(scope, value as u64).into()
          } else {
            v8::Number::new(scope, value as f64).into()
          };
        local_value.into()
      }
      NativeType::ISize => {
        let value = self.isize_value;
        let local_value: v8::Local<v8::Value> =
          if value > MAX_SAFE_INTEGER || value < MIN_SAFE_INTEGER {
            v8::BigInt::new_from_i64(scope, self.isize_value as i64).into()
          } else {
            v8::Number::new(scope, value as f64).into()
          };
        local_value.into()
      }
      NativeType::F32 => {
        let local_value: v8::Local<v8::Value> =
          v8::Number::new(scope, self.f32_value as f64).into();
        local_value.into()
      }
      NativeType::F64 => {
        let local_value: v8::Local<v8::Value> =
          v8::Number::new(scope, self.f64_value).into();
        local_value.into()
      }
      NativeType::Pointer | NativeType::Function => {
        let value = self.pointer as u64;
        let local_value: v8::Local<v8::Value> =
          if value > MAX_SAFE_INTEGER as u64 {
            v8::BigInt::new_from_u64(scope, value).into()
          } else {
            v8::Number::new(scope, value as f64).into()
          };
        local_value.into()
      }
    }
  }
}

unsafe impl Send for NativeValue {}

#[derive(Serialize, Debug, Clone, Copy)]
struct U32x2(u32, u32);

impl From<u64> for U32x2 {
  fn from(value: u64) -> Self {
    Self((value >> 32) as u32, value as u32)
  }
}

#[derive(Deserialize, Debug)]
#[serde(rename_all = "camelCase")]
struct ForeignFunction {
  name: Option<String>,
  parameters: Vec<NativeType>,
  result: NativeType,
  #[serde(rename = "nonblocking")]
  non_blocking: Option<bool>,
  #[serde(rename = "callback")]
  #[serde(default = "default_callback")]
  callback: bool,
}

fn default_callback() -> bool {
  false
}

// ForeignStatic's name and type fields are read and used by
// serde_v8 to determine which variant a ForeignSymbol is.
// They are not used beyond that and are thus marked with underscores.
#[derive(Deserialize, Debug)]
struct ForeignStatic {
  #[serde(rename(deserialize = "name"))]
  _name: Option<String>,
  #[serde(rename(deserialize = "type"))]
  _type: String,
}

#[derive(Deserialize, Debug)]
#[serde(untagged)]
enum ForeignSymbol {
  ForeignFunction(ForeignFunction),
  ForeignStatic(ForeignStatic),
}

#[derive(Deserialize, Debug)]
struct FfiLoadArgs {
  path: String,
  symbols: HashMap<String, ForeignSymbol>,
}

// `path` is only used on Windows.
#[allow(unused_variables)]
pub(crate) fn format_error(e: dlopen::Error, path: String) -> String {
  match e {
    #[cfg(target_os = "windows")]
    // This calls FormatMessageW with library path
    // as replacement for the insert sequences.
    // Unlike libstd which passes the FORMAT_MESSAGE_IGNORE_INSERTS
    // flag without any arguments.
    //
    // https://github.com/denoland/deno/issues/11632
    dlopen::Error::OpeningLibraryError(e) => {
      use std::ffi::OsStr;
      use std::os::windows::ffi::OsStrExt;
      use winapi::shared::minwindef::DWORD;
      use winapi::shared::winerror::ERROR_INSUFFICIENT_BUFFER;
      use winapi::um::errhandlingapi::GetLastError;
      use winapi::um::winbase::FormatMessageW;
      use winapi::um::winbase::FORMAT_MESSAGE_ARGUMENT_ARRAY;
      use winapi::um::winbase::FORMAT_MESSAGE_FROM_SYSTEM;
      use winapi::um::winnt::LANG_SYSTEM_DEFAULT;
      use winapi::um::winnt::MAKELANGID;
      use winapi::um::winnt::SUBLANG_SYS_DEFAULT;

      let err_num = match e.raw_os_error() {
        Some(err_num) => err_num,
        // This should never hit unless dlopen changes its error type.
        None => return e.to_string(),
      };

      // Language ID (0x0800)
      let lang_id =
        MAKELANGID(LANG_SYSTEM_DEFAULT, SUBLANG_SYS_DEFAULT) as DWORD;

      let mut buf = vec![0; 500];

      let path = OsStr::new(&path)
        .encode_wide()
        .chain(Some(0).into_iter())
        .collect::<Vec<_>>();

      let arguments = [path.as_ptr()];

      loop {
        // SAFETY:
        // winapi call to format the error message
        let length = unsafe {
          FormatMessageW(
            FORMAT_MESSAGE_FROM_SYSTEM | FORMAT_MESSAGE_ARGUMENT_ARRAY,
            std::ptr::null_mut(),
            err_num as DWORD,
            lang_id as DWORD,
            buf.as_mut_ptr(),
            buf.len() as DWORD,
            arguments.as_ptr() as _,
          )
        };

        if length == 0 {
          // SAFETY:
          // winapi call to get the last error message
          let err_num = unsafe { GetLastError() };
          if err_num == ERROR_INSUFFICIENT_BUFFER {
            buf.resize(buf.len() * 2, 0);
            continue;
          }

          // Something went wrong, just return the original error.
          return e.to_string();
        }

        let msg = String::from_utf16_lossy(&buf[..length as usize]);
        return msg;
      }
    }
    _ => e.to_string(),
  }
}

#[op(v8)]
fn op_ffi_load<FP, 'scope>(
  scope: &mut v8::HandleScope<'scope>,
  state: &mut deno_core::OpState,
  args: FfiLoadArgs,
) -> Result<(ResourceId, serde_v8::Value<'scope>), AnyError>
where
  FP: FfiPermissions + 'static,
{
  let path = args.path;

  check_unstable(state, "Deno.dlopen");
  let permissions = state.borrow_mut::<FP>();
  permissions.check(Some(&PathBuf::from(&path)))?;

  let lib = Library::open(&path).map_err(|e| {
    dlopen::Error::OpeningLibraryError(std::io::Error::new(
      std::io::ErrorKind::Other,
      format_error(e, path),
    ))
  })?;
  let mut resource = DynamicLibraryResource {
    lib,
    symbols: HashMap::new(),
  };
  let obj = v8::Object::new(scope);

  for (symbol_key, foreign_symbol) in args.symbols {
    match foreign_symbol {
      ForeignSymbol::ForeignStatic(_) => {
        // No-op: Statics will be handled separately and are not part of the Rust-side resource.
      }
      ForeignSymbol::ForeignFunction(foreign_fn) => {
        let symbol = match &foreign_fn.name {
          Some(symbol) => symbol,
          None => &symbol_key,
        };
        // By default, Err returned by this function does not tell
        // which symbol wasn't exported. So we'll modify the error
        // message to include the name of symbol.
        let fn_ptr =
          // SAFETY: The obtained T symbol is the size of a pointer.
          match unsafe { resource.lib.symbol::<*const c_void>(symbol) } {
            Ok(value) => Ok(value),
            Err(err) => Err(generic_error(format!(
              "Failed to register symbol {}: {}",
              symbol, err
            ))),
          }?;
        let ptr = libffi::middle::CodePtr::from_ptr(fn_ptr as _);
        let cif = libffi::middle::Cif::new(
          foreign_fn
            .parameters
            .clone()
            .into_iter()
            .map(libffi::middle::Type::from),
          foreign_fn.result.into(),
        );

        let func_key = v8::String::new(scope, &symbol_key).unwrap();
        let sym = Box::new(Symbol {
          cif,
          ptr,
          parameter_types: foreign_fn.parameters,
          result_type: foreign_fn.result,
          can_callback: foreign_fn.callback,
        });

        resource.symbols.insert(symbol_key, sym.clone());
        match foreign_fn.non_blocking {
          // Generate functions for synchronous calls.
          Some(false) | None => {
            let function = make_sync_fn(scope, sym);
            obj.set(scope, func_key.into(), function.into());
          }
          // This optimization is not yet supported for non-blocking calls.
          _ => {}
        };
      }
    }
  }

  let rid = state.resource_table.add(resource);
  Ok((
    rid,
    serde_v8::Value {
      v8_value: obj.into(),
    },
  ))
}

<<<<<<< HEAD
=======
pub struct FfiFastCallTemplate {
  args: Box<[fast_api::Type]>,
  ret: fast_api::CType,
  symbol_ptr: *const c_void,
}

impl fast_api::FastFunction for FfiFastCallTemplate {
  fn function(&self) -> *const c_void {
    self.symbol_ptr
  }

  fn args(&self) -> &'static [fast_api::Type] {
    Box::leak(self.args.clone())
  }

  fn return_type(&self) -> fast_api::CType {
    self.ret
  }
}

impl From<&NativeType> for fast_api::Type {
  fn from(native_type: &NativeType) -> Self {
    match native_type {
      NativeType::U8 | NativeType::U16 | NativeType::U32 => {
        fast_api::Type::Uint32
      }
      NativeType::I8 | NativeType::I16 | NativeType::I32 => {
        fast_api::Type::Int32
      }
      NativeType::F32 => fast_api::Type::Float32,
      NativeType::F64 => fast_api::Type::Float64,
      NativeType::Void => fast_api::Type::Void,
      NativeType::I64 => fast_api::Type::Int64,
      NativeType::U64 => fast_api::Type::Uint64,
      NativeType::ISize => fast_api::Type::Int64,
      NativeType::USize | NativeType::Function => fast_api::Type::Uint64,
      NativeType::Pointer => fast_api::Type::TypedArray(fast_api::CType::Uint8),
    }
  }
}

fn needs_unwrap(rv: NativeType) -> bool {
  matches!(
    rv,
    NativeType::Function
      | NativeType::Pointer
      | NativeType::I64
      | NativeType::ISize
      | NativeType::U64
      | NativeType::USize
  )
}

fn is_i64(rv: NativeType) -> bool {
  matches!(rv, NativeType::I64 | NativeType::ISize)
}

>>>>>>> 0b70c81f
// Create a JavaScript function for synchronous FFI call to
// the given symbol.
fn make_sync_fn<'s>(
  scope: &mut v8::HandleScope<'s>,
  sym: Box<Symbol>,
) -> v8::Local<'s, v8::Function> {
<<<<<<< HEAD
=======
  #[cfg(not(target_os = "windows"))]
  let mut fast_ffi_templ: Option<FfiFastCallTemplate> = None;

  #[cfg(target_os = "windows")]
  let fast_ffi_templ: Option<FfiFastCallTemplate> = None;

  #[cfg(not(target_os = "windows"))]
  let mut fast_allocations: Option<*mut ()> = None;
  #[cfg(not(target_os = "windows"))]
  if !sym.can_callback {
    let needs_unwrap = needs_unwrap(sym.result_type);
    let ret = match needs_unwrap {
      true => fast_api::Type::Void,
      false => fast_api::Type::from(&sym.result_type),
    };

    let mut args = sym
      .parameter_types
      .iter()
      .map(|t| t.into())
      .collect::<Vec<_>>();
    // recv
    args.insert(0, fast_api::Type::V8Value);
    if needs_unwrap {
      args.push(fast_api::Type::TypedArray(fast_api::CType::Int32));
    }
    let symbol_trampoline =
      jit_trampoline::gen_trampoline(sym.clone()).expect("gen_trampoline");
    fast_ffi_templ = Some(FfiFastCallTemplate {
      args: args.into_boxed_slice(),
      ret: (&ret).into(),
      symbol_ptr: symbol_trampoline.addr,
    });
    fast_allocations = Some(Box::into_raw(symbol_trampoline) as *mut ());
  }

>>>>>>> 0b70c81f
  let sym = Box::leak(sym);
  let builder = v8::FunctionTemplate::builder(
    |scope: &mut v8::HandleScope,
     args: v8::FunctionCallbackArguments,
     mut rv: v8::ReturnValue| {
      let external: v8::Local<v8::External> =
        args.data().unwrap().try_into().unwrap();
      // SAFETY: The pointer will not be deallocated until the function is
      // garbage collected.
      let symbol = unsafe { &*(external.value() as *const Symbol) };
      let needs_unwrap = match needs_unwrap(symbol.result_type) {
        true => Some(args.get(symbol.parameter_types.len() as i32)),
        false => None,
      };
      match ffi_call_sync(scope, args, symbol) {
        Ok(result) => {
          match needs_unwrap {
            Some(v) => {
              let view: v8::Local<v8::ArrayBufferView> = v.try_into().unwrap();
              let backing_store =
                view.buffer(scope).unwrap().get_backing_store();

              if is_i64(symbol.result_type) {
                // SAFETY: v8::SharedRef<v8::BackingStore> is similar to Arc<[u8]>,
                // it points to a fixed continuous slice of bytes on the heap.
                let bs = unsafe {
                  &mut *(&backing_store[..] as *const _ as *mut [u8]
                    as *mut i64)
                };
                // SAFETY: We already checked that type == I64
                let value = unsafe { result.i64_value };
                *bs = value;
              } else {
                // SAFETY: v8::SharedRef<v8::BackingStore> is similar to Arc<[u8]>,
                // it points to a fixed continuous slice of bytes on the heap.
                let bs = unsafe {
                  &mut *(&backing_store[..] as *const _ as *mut [u8]
                    as *mut u64)
                };
                // SAFETY: We checked that type == U64
                let value = unsafe { result.u64_value };
                *bs = value;
              }
            }
            None => {
              // SAFETY: Same return type declared to libffi; trust user to have it right beyond that.
              let result = unsafe { result.to_v8(scope, symbol.result_type) };
              rv.set(result.v8_value);
            }
          }
        }
        Err(err) => {
          deno_core::_ops::throw_type_error(scope, err.to_string());
        }
      };
    },
  )
  .data(v8::External::new(scope, sym as *mut Symbol as *mut _).into());

  let mut fast_call_alloc = None;

  let func = if fast_call::is_compatible(sym) {
    let trampoline = fast_call::compile_trampoline(sym);
    let func = builder.build_fast(
      scope,
      &fast_call::make_template(sym, &trampoline),
      None,
    );
    fast_call_alloc = Some(Box::into_raw(Box::new(trampoline)));
    func
  } else {
    builder.build(scope)
  };
  let func = func.get_function(scope).unwrap();

  let weak = v8::Weak::with_finalizer(
    scope,
    func,
    Box::new(move |_| {
      // SAFETY: This is never called twice. pointer obtained
      // from Box::into_raw, hence, satisfies memory layout requirements.
      unsafe {
        Box::from_raw(sym);
      }
      if let Some(fast_call_ptr) = fast_call_alloc {
        // fast-call compiled trampoline is unmapped when the MMAP handle is dropped
        // SAFETY: This is never called twice. pointer obtained
        // from Box::into_raw, hence, satisfies memory layout requirements.
        unsafe {
          Box::from_raw(fast_call_ptr);
        }
      }
    }),
  );

  weak.to_local(scope).unwrap()
}

#[inline]
fn ffi_parse_u8_arg(
  arg: v8::Local<v8::Value>,
) -> Result<NativeValue, AnyError> {
  let u8_value = v8::Local::<v8::Uint32>::try_from(arg)
    .map_err(|_| type_error("Invalid FFI u8 type, expected unsigned integer"))?
    .value() as u8;
  Ok(NativeValue { u8_value })
}

#[inline]
fn ffi_parse_i8_arg(
  arg: v8::Local<v8::Value>,
) -> Result<NativeValue, AnyError> {
  let i8_value = v8::Local::<v8::Int32>::try_from(arg)
    .map_err(|_| type_error("Invalid FFI i8 type, expected integer"))?
    .value() as i8;
  Ok(NativeValue { i8_value })
}

#[inline]
fn ffi_parse_u16_arg(
  arg: v8::Local<v8::Value>,
) -> Result<NativeValue, AnyError> {
  let u16_value = v8::Local::<v8::Uint32>::try_from(arg)
    .map_err(|_| type_error("Invalid FFI u16 type, expected unsigned integer"))?
    .value() as u16;
  Ok(NativeValue { u16_value })
}

#[inline]
fn ffi_parse_i16_arg(
  arg: v8::Local<v8::Value>,
) -> Result<NativeValue, AnyError> {
  let i16_value = v8::Local::<v8::Int32>::try_from(arg)
    .map_err(|_| type_error("Invalid FFI i16 type, expected integer"))?
    .value() as i16;
  Ok(NativeValue { i16_value })
}

#[inline]
fn ffi_parse_u32_arg(
  arg: v8::Local<v8::Value>,
) -> Result<NativeValue, AnyError> {
  let u32_value = v8::Local::<v8::Uint32>::try_from(arg)
    .map_err(|_| type_error("Invalid FFI u32 type, expected unsigned integer"))?
    .value() as u32;
  Ok(NativeValue { u32_value })
}

#[inline]
fn ffi_parse_i32_arg(
  arg: v8::Local<v8::Value>,
) -> Result<NativeValue, AnyError> {
  let i32_value = v8::Local::<v8::Int32>::try_from(arg)
    .map_err(|_| type_error("Invalid FFI i32 type, expected integer"))?
    .value() as i32;
  Ok(NativeValue { i32_value })
}

#[inline]
fn ffi_parse_u64_arg(
  scope: &mut v8::HandleScope,
  arg: v8::Local<v8::Value>,
) -> Result<NativeValue, AnyError> {
  // Order of checking:
  // 1. BigInt: Uncommon and not supported by Fast API, so optimise slow call for this case.
  // 2. Number: Common, supported by Fast API, so let that be the optimal case.
  let u64_value: u64 = if let Ok(value) = v8::Local::<v8::BigInt>::try_from(arg)
  {
    value.u64_value().0
  } else if let Ok(value) = v8::Local::<v8::Number>::try_from(arg) {
    value.integer_value(scope).unwrap() as u64
  } else {
    return Err(type_error(
      "Invalid FFI u64 type, expected unsigned integer",
    ));
  };
  Ok(NativeValue { u64_value })
}

#[inline]
fn ffi_parse_i64_arg(
  scope: &mut v8::HandleScope,
  arg: v8::Local<v8::Value>,
) -> Result<NativeValue, AnyError> {
  // Order of checking:
  // 1. BigInt: Uncommon and not supported by Fast API, so optimise slow call for this case.
  // 2. Number: Common, supported by Fast API, so let that be the optimal case.
  let i64_value: i64 = if let Ok(value) = v8::Local::<v8::BigInt>::try_from(arg)
  {
    value.i64_value().0
  } else if let Ok(value) = v8::Local::<v8::Number>::try_from(arg) {
    value.integer_value(scope).unwrap() as i64
  } else {
    return Err(type_error("Invalid FFI i64 type, expected integer"));
  };
  Ok(NativeValue { i64_value })
}

#[inline]
fn ffi_parse_usize_arg(
  scope: &mut v8::HandleScope,
  arg: v8::Local<v8::Value>,
) -> Result<NativeValue, AnyError> {
  // Order of checking:
  // 1. BigInt: Uncommon and not supported by Fast API, so optimise slow call for this case.
  // 2. Number: Common, supported by Fast API, so let that be the optimal case.
  let usize_value: usize =
    if let Ok(value) = v8::Local::<v8::BigInt>::try_from(arg) {
      value.u64_value().0 as usize
    } else if let Ok(value) = v8::Local::<v8::Number>::try_from(arg) {
      value.integer_value(scope).unwrap() as usize
    } else {
      return Err(type_error("Invalid FFI usize type, expected integer"));
    };
  Ok(NativeValue { usize_value })
}

#[inline]
fn ffi_parse_isize_arg(
  scope: &mut v8::HandleScope,
  arg: v8::Local<v8::Value>,
) -> Result<NativeValue, AnyError> {
  // Order of checking:
  // 1. BigInt: Uncommon and not supported by Fast API, so optimise slow call for this case.
  // 2. Number: Common, supported by Fast API, so let that be the optimal case.
  let isize_value: isize =
    if let Ok(value) = v8::Local::<v8::BigInt>::try_from(arg) {
      value.i64_value().0 as isize
    } else if let Ok(value) = v8::Local::<v8::Number>::try_from(arg) {
      value.integer_value(scope).unwrap() as isize
    } else {
      return Err(type_error("Invalid FFI isize type, expected integer"));
    };
  Ok(NativeValue { isize_value })
}

#[inline]
fn ffi_parse_f32_arg(
  arg: v8::Local<v8::Value>,
) -> Result<NativeValue, AnyError> {
  let f32_value = v8::Local::<v8::Number>::try_from(arg)
    .map_err(|_| type_error("Invalid FFI f32 type, expected number"))?
    .value() as f32;
  Ok(NativeValue { f32_value })
}

#[inline]
fn ffi_parse_f64_arg(
  arg: v8::Local<v8::Value>,
) -> Result<NativeValue, AnyError> {
  let f64_value = v8::Local::<v8::Number>::try_from(arg)
    .map_err(|_| type_error("Invalid FFI f64 type, expected number"))?
    .value() as f64;
  Ok(NativeValue { f64_value })
}

#[inline]
fn ffi_parse_pointer_arg(
  scope: &mut v8::HandleScope,
  arg: v8::Local<v8::Value>,
) -> Result<NativeValue, AnyError> {
  // Order of checking:
  // 1. ArrayBufferView: Common and not supported by Fast API, optimise this case.
  // 2. BigInt: Uncommon and not supported by Fast API, optimise this case as second.
  // 3. Number: Common and supported by Fast API, optimise the common case third.
  // 4. ArrayBuffer: Fairly common and not supported by Fast API.
  // 5. Null: Very uncommon / can be represented by a 0.
  let pointer = if let Ok(value) =
    v8::Local::<v8::ArrayBufferView>::try_from(arg)
  {
    let byte_offset = value.byte_offset();
    let backing_store = value
      .buffer(scope)
      .ok_or_else(|| {
        type_error("Invalid FFI ArrayBufferView, expected data in the buffer")
      })?
      .get_backing_store();
    &backing_store[byte_offset..] as *const _ as *const u8
  } else if let Ok(value) = v8::Local::<v8::BigInt>::try_from(arg) {
    value.u64_value().0 as usize as *const u8
  } else if let Ok(value) = v8::Local::<v8::Number>::try_from(arg) {
    value.integer_value(scope).unwrap() as usize as *const u8
  } else if let Ok(value) = v8::Local::<v8::ArrayBuffer>::try_from(arg) {
    let backing_store = value.get_backing_store();
    &backing_store[..] as *const _ as *const u8
  } else if arg.is_null() {
    ptr::null()
  } else {
    return Err(type_error("Invalid FFI pointer type, expected null, integer, BigInt, ArrayBuffer, or ArrayBufferView"));
  };
  Ok(NativeValue { pointer })
}

#[inline]
fn ffi_parse_function_arg(
  scope: &mut v8::HandleScope,
  arg: v8::Local<v8::Value>,
) -> Result<NativeValue, AnyError> {
  // Order of checking:
  // 1. BigInt: Uncommon and not supported by Fast API, optimise this case.
  // 2. Number: Common and supported by Fast API, optimise this case as second.
  // 3. Null: Very uncommon / can be represented by a 0.
  let pointer = if let Ok(value) = v8::Local::<v8::BigInt>::try_from(arg) {
    value.u64_value().0 as usize as *const u8
  } else if let Ok(value) = v8::Local::<v8::Number>::try_from(arg) {
    value.integer_value(scope).unwrap() as usize as *const u8
  } else if arg.is_null() {
    ptr::null()
  } else {
    return Err(type_error(
      "Invalid FFI function type, expected null, integer, or BigInt",
    ));
  };
  Ok(NativeValue { pointer })
}

fn ffi_parse_args<'scope>(
  scope: &mut v8::HandleScope<'scope>,
  args: serde_v8::Value<'scope>,
  parameter_types: &[NativeType],
) -> Result<Vec<NativeValue>, AnyError>
where
  'scope: 'scope,
{
  if parameter_types.is_empty() {
    return Ok(vec![]);
  }

  let args = v8::Local::<v8::Array>::try_from(args.v8_value)
    .map_err(|_| type_error("Invalid FFI parameters, expected Array"))?;
  let mut ffi_args: Vec<NativeValue> =
    Vec::with_capacity(parameter_types.len());

  for (index, native_type) in parameter_types.iter().enumerate() {
    let value = args.get_index(scope, index as u32).unwrap();
    match native_type {
      NativeType::U8 => {
        ffi_args.push(ffi_parse_u8_arg(value)?);
      }
      NativeType::I8 => {
        ffi_args.push(ffi_parse_i8_arg(value)?);
      }
      NativeType::U16 => {
        ffi_args.push(ffi_parse_u16_arg(value)?);
      }
      NativeType::I16 => {
        ffi_args.push(ffi_parse_i16_arg(value)?);
      }
      NativeType::U32 => {
        ffi_args.push(ffi_parse_u32_arg(value)?);
      }
      NativeType::I32 => {
        ffi_args.push(ffi_parse_i32_arg(value)?);
      }
      NativeType::U64 => {
        ffi_args.push(ffi_parse_u64_arg(scope, value)?);
      }
      NativeType::I64 => {
        ffi_args.push(ffi_parse_i64_arg(scope, value)?);
      }
      NativeType::USize => {
        ffi_args.push(ffi_parse_usize_arg(scope, value)?);
      }
      NativeType::ISize => {
        ffi_args.push(ffi_parse_isize_arg(scope, value)?);
      }
      NativeType::F32 => {
        ffi_args.push(ffi_parse_f32_arg(value)?);
      }
      NativeType::F64 => {
        ffi_args.push(ffi_parse_f64_arg(value)?);
      }
      NativeType::Pointer => {
        ffi_args.push(ffi_parse_pointer_arg(scope, value)?);
      }
      NativeType::Function => {
        ffi_args.push(ffi_parse_function_arg(scope, value)?);
      }
      NativeType::Void => {
        unreachable!();
      }
    }
  }

  Ok(ffi_args)
}

// A one-off synchronous FFI call.
fn ffi_call_sync<'scope>(
  scope: &mut v8::HandleScope<'scope>,
  args: v8::FunctionCallbackArguments,
  symbol: &Symbol,
) -> Result<NativeValue, AnyError>
where
  'scope: 'scope,
{
  let Symbol {
    parameter_types,
    result_type,
    cif,
    ptr: fun_ptr,
    ..
  } = symbol;
  let mut ffi_args: Vec<NativeValue> =
    Vec::with_capacity(parameter_types.len());

  for (index, native_type) in parameter_types.iter().enumerate() {
    let value = args.get(index as i32);
    match native_type {
      NativeType::U8 => {
        ffi_args.push(ffi_parse_u8_arg(value)?);
      }
      NativeType::I8 => {
        ffi_args.push(ffi_parse_i8_arg(value)?);
      }
      NativeType::U16 => {
        ffi_args.push(ffi_parse_u16_arg(value)?);
      }
      NativeType::I16 => {
        ffi_args.push(ffi_parse_i16_arg(value)?);
      }
      NativeType::U32 => {
        ffi_args.push(ffi_parse_u32_arg(value)?);
      }
      NativeType::I32 => {
        ffi_args.push(ffi_parse_i32_arg(value)?);
      }
      NativeType::U64 => {
        ffi_args.push(ffi_parse_u64_arg(scope, value)?);
      }
      NativeType::I64 => {
        ffi_args.push(ffi_parse_i64_arg(scope, value)?);
      }
      NativeType::USize => {
        ffi_args.push(ffi_parse_usize_arg(scope, value)?);
      }
      NativeType::ISize => {
        ffi_args.push(ffi_parse_isize_arg(scope, value)?);
      }
      NativeType::F32 => {
        ffi_args.push(ffi_parse_f32_arg(value)?);
      }
      NativeType::F64 => {
        ffi_args.push(ffi_parse_f64_arg(value)?);
      }
      NativeType::Pointer => {
        ffi_args.push(ffi_parse_pointer_arg(scope, value)?);
      }
      NativeType::Function => {
        ffi_args.push(ffi_parse_function_arg(scope, value)?);
      }
      NativeType::Void => {
        unreachable!();
      }
    }
  }
  let call_args: Vec<Arg> = ffi_args.iter().map(Arg::new).collect();
  // SAFETY: types in the `Cif` match the actual calling convention and
  // types of symbol.
  unsafe {
    Ok(match result_type {
      NativeType::Void => NativeValue {
        void_value: cif.call::<()>(*fun_ptr, &call_args),
      },
      NativeType::U8 => NativeValue {
        u8_value: cif.call::<u8>(*fun_ptr, &call_args),
      },
      NativeType::I8 => NativeValue {
        i8_value: cif.call::<i8>(*fun_ptr, &call_args),
      },
      NativeType::U16 => NativeValue {
        u16_value: cif.call::<u16>(*fun_ptr, &call_args),
      },
      NativeType::I16 => NativeValue {
        i16_value: cif.call::<i16>(*fun_ptr, &call_args),
      },
      NativeType::U32 => NativeValue {
        u32_value: cif.call::<u32>(*fun_ptr, &call_args),
      },
      NativeType::I32 => NativeValue {
        i32_value: cif.call::<i32>(*fun_ptr, &call_args),
      },
      NativeType::U64 => NativeValue {
        u64_value: cif.call::<u64>(*fun_ptr, &call_args),
      },
      NativeType::I64 => NativeValue {
        i64_value: cif.call::<i64>(*fun_ptr, &call_args),
      },
      NativeType::USize => NativeValue {
        usize_value: cif.call::<usize>(*fun_ptr, &call_args),
      },
      NativeType::ISize => NativeValue {
        isize_value: cif.call::<isize>(*fun_ptr, &call_args),
      },
      NativeType::F32 => NativeValue {
        f32_value: cif.call::<f32>(*fun_ptr, &call_args),
      },
      NativeType::F64 => NativeValue {
        f64_value: cif.call::<f64>(*fun_ptr, &call_args),
      },
      NativeType::Pointer | NativeType::Function => NativeValue {
        pointer: cif.call::<*const u8>(*fun_ptr, &call_args),
      },
    })
  }
}

fn ffi_call(
  call_args: Vec<NativeValue>,
  cif: &libffi::middle::Cif,
  fun_ptr: libffi::middle::CodePtr,
  parameter_types: &[NativeType],
  result_type: NativeType,
) -> Result<NativeValue, AnyError> {
  let call_args: Vec<Arg> = call_args
    .iter()
    .enumerate()
    .map(|(index, ffi_arg)| {
      // SAFETY: the union field is initialized
      unsafe { ffi_arg.as_arg(*parameter_types.get(index).unwrap()) }
    })
    .collect();

  // SAFETY: types in the `Cif` match the actual calling convention and
  // types of symbol.
  unsafe {
    Ok(match result_type {
      NativeType::Void => NativeValue {
        void_value: cif.call::<()>(fun_ptr, &call_args),
      },
      NativeType::U8 => NativeValue {
        u8_value: cif.call::<u8>(fun_ptr, &call_args),
      },
      NativeType::I8 => NativeValue {
        i8_value: cif.call::<i8>(fun_ptr, &call_args),
      },
      NativeType::U16 => NativeValue {
        u16_value: cif.call::<u16>(fun_ptr, &call_args),
      },
      NativeType::I16 => NativeValue {
        i16_value: cif.call::<i16>(fun_ptr, &call_args),
      },
      NativeType::U32 => NativeValue {
        u32_value: cif.call::<u32>(fun_ptr, &call_args),
      },
      NativeType::I32 => NativeValue {
        i32_value: cif.call::<i32>(fun_ptr, &call_args),
      },
      NativeType::U64 => NativeValue {
        u64_value: cif.call::<u64>(fun_ptr, &call_args),
      },
      NativeType::I64 => NativeValue {
        i64_value: cif.call::<i64>(fun_ptr, &call_args),
      },
      NativeType::USize => NativeValue {
        usize_value: cif.call::<usize>(fun_ptr, &call_args),
      },
      NativeType::ISize => NativeValue {
        isize_value: cif.call::<isize>(fun_ptr, &call_args),
      },
      NativeType::F32 => NativeValue {
        f32_value: cif.call::<f32>(fun_ptr, &call_args),
      },
      NativeType::F64 => NativeValue {
        f64_value: cif.call::<f64>(fun_ptr, &call_args),
      },
      NativeType::Pointer | NativeType::Function => NativeValue {
        pointer: cif.call::<*const u8>(fun_ptr, &call_args),
      },
    })
  }
}

struct UnsafeCallbackResource {
  // Closure is never directly touched, but it keeps the C callback alive
  // until `close()` method is called.
  #[allow(dead_code)]
  closure: libffi::middle::Closure<'static>,
  info: *const CallbackInfo,
}

impl Resource for UnsafeCallbackResource {
  fn name(&self) -> Cow<str> {
    "unsafecallback".into()
  }

  fn close(self: Rc<Self>) {
    // SAFETY: This drops the closure and the callback info associated with it.
    // Any retained function pointers to the closure become dangling pointers.
    // It is up to the user to know that it is safe to call the `close()` on the
    // UnsafeCallback instance.
    unsafe {
      let info = Box::from_raw(self.info as *mut CallbackInfo);
      let isolate = info.isolate.as_mut().unwrap();
      v8::Global::from_raw(isolate, info.callback);
      v8::Global::from_raw(isolate, info.context);
    }
  }
}

struct CallbackInfo {
  pub async_work_sender: mpsc::UnboundedSender<PendingFfiAsyncWork>,
  pub callback: NonNull<v8::Function>,
  pub context: NonNull<v8::Context>,
  pub isolate: *mut v8::Isolate,
}

unsafe extern "C" fn deno_ffi_callback(
  cif: &libffi::low::ffi_cif,
  result: &mut c_void,
  args: *const *const c_void,
  info: &CallbackInfo,
) {
  LOCAL_ISOLATE_POINTER.with(|s| {
    if ptr::eq(*s.borrow(), info.isolate) {
      // Own isolate thread, okay to call directly
      do_ffi_callback(
        cif,
        result,
        args,
        info.callback,
        info.context,
        info.isolate,
      );
    } else {
      let async_work_sender = &info.async_work_sender;
      // SAFETY: Safe as this function blocks until `do_ffi_callback` completes and a response message is received.
      let cif: &'static libffi::low::ffi_cif = std::mem::transmute(cif);
      let result: &'static mut c_void = std::mem::transmute(result);
      let info: &'static CallbackInfo = std::mem::transmute(info);
      let (response_sender, response_receiver) = sync_channel::<()>(0);
      let fut = Box::new(move || {
        do_ffi_callback(
          cif,
          result,
          args,
          info.callback,
          info.context,
          info.isolate,
        );
        response_sender.send(()).unwrap();
      });
      async_work_sender.unbounded_send(fut).unwrap();
      response_receiver.recv().unwrap();
    }
  });
}

unsafe fn do_ffi_callback(
  cif: &libffi::low::ffi_cif,
  result: &mut c_void,
  args: *const *const c_void,
  callback: NonNull<v8::Function>,
  context: NonNull<v8::Context>,
  isolate: *mut v8::Isolate,
) {
  let isolate = &mut *isolate;
  let callback = v8::Global::from_raw(isolate, callback);
  let context = std::mem::transmute::<
    NonNull<v8::Context>,
    v8::Local<v8::Context>,
  >(context);
  // Call from main thread. If this callback is being triggered due to a
  // function call coming from Deno itself, then this callback will build
  // ontop of that stack.
  // If this callback is being triggered outside of Deno (for example from a
  // signal handler) then this will either create an empty new stack if
  // Deno currently has nothing running and is waiting for promises to resolve,
  // or will (very incorrectly) build ontop of whatever stack exists.
  // The callback will even be called through from a `while (true)` liveloop, but
  // it somehow cannot change the values that the loop sees, even if they both
  // refer the same `let bool_value`.
  let mut cb_scope = v8::CallbackScope::new(context);
  let scope = &mut v8::HandleScope::new(&mut cb_scope);
  let func = callback.open(scope);
  let result = result as *mut c_void;
  let repr: &[*mut ffi_type] =
    std::slice::from_raw_parts(cif.arg_types, cif.nargs as usize);
  let vals: &[*const c_void] =
    std::slice::from_raw_parts(args, cif.nargs as usize);

  let mut params: Vec<v8::Local<v8::Value>> = vec![];
  for (repr, val) in repr.iter().zip(vals) {
    let value: v8::Local<v8::Value> = match (*(*repr)).type_ as _ {
      FFI_TYPE_FLOAT => {
        let value = *((*val) as *const f32);
        v8::Number::new(scope, value as f64).into()
      }
      FFI_TYPE_DOUBLE => {
        let value = *((*val) as *const f64);
        v8::Number::new(scope, value).into()
      }
      FFI_TYPE_SINT8 => {
        let value = *((*val) as *const i8);
        v8::Integer::new(scope, value as i32).into()
      }
      FFI_TYPE_UINT8 => {
        let value = *((*val) as *const u8);
        v8::Integer::new_from_unsigned(scope, value as u32).into()
      }
      FFI_TYPE_SINT16 => {
        let value = *((*val) as *const i16);
        v8::Integer::new(scope, value as i32).into()
      }
      FFI_TYPE_UINT16 => {
        let value = *((*val) as *const u16);
        v8::Integer::new_from_unsigned(scope, value as u32).into()
      }
      FFI_TYPE_INT | FFI_TYPE_SINT32 => {
        let value = *((*val) as *const i32);
        v8::Integer::new(scope, value).into()
      }
      FFI_TYPE_UINT32 => {
        let value = *((*val) as *const u32);
        v8::Integer::new_from_unsigned(scope, value).into()
      }
      FFI_TYPE_SINT64 => {
        let result = *((*val) as *const i64);
        if result > MAX_SAFE_INTEGER as i64 || result < MIN_SAFE_INTEGER as i64
        {
          v8::BigInt::new_from_i64(scope, result).into()
        } else {
          v8::Number::new(scope, result as f64).into()
        }
      }
      FFI_TYPE_UINT64 => {
        let result = *((*val) as *const u64);
        if result > MAX_SAFE_INTEGER as u64 {
          v8::BigInt::new_from_u64(scope, result).into()
        } else {
          v8::Number::new(scope, result as f64).into()
        }
      }
      FFI_TYPE_POINTER | FFI_TYPE_STRUCT => {
        let result = *((*val) as *const u64);
        if result > MAX_SAFE_INTEGER as u64 {
          v8::BigInt::new_from_u64(scope, result).into()
        } else {
          v8::Number::new(scope, result as f64).into()
        }
      }
      FFI_TYPE_VOID => v8::undefined(scope).into(),
      _ => {
        unreachable!()
      }
    };
    params.push(value);
  }

  let recv = v8::undefined(scope);
  let call_result = func.call(scope, recv.into(), &params);
  std::mem::forget(callback);

  if call_result.is_none() {
    // JS function threw an exception. Set the return value to zero and return.
    // The exception continue propagating up the call chain when the event loop
    // resumes.
    match (*cif.rtype).type_ as _ {
      FFI_TYPE_INT | FFI_TYPE_SINT32 | FFI_TYPE_UINT32 => {
        // zero is equal for signed and unsigned alike
        *(result as *mut u32) = 0;
      }
      FFI_TYPE_FLOAT => {
        *(result as *mut f32) = 0.0;
      }
      FFI_TYPE_DOUBLE => {
        *(result as *mut f64) = 0.0;
      }
      FFI_TYPE_SINT8 | FFI_TYPE_UINT8 => {
        // zero is equal for signed and unsigned alike
        *(result as *mut u8) = 0;
      }
      FFI_TYPE_SINT16 | FFI_TYPE_UINT16 => {
        // zero is equal for signed and unsigned alike
        *(result as *mut u16) = 0;
      }
      FFI_TYPE_POINTER | FFI_TYPE_STRUCT | FFI_TYPE_UINT64
      | FFI_TYPE_SINT64 => {
        *(result as *mut usize) = 0;
      }
      FFI_TYPE_VOID => {
        // nop
      }
      _ => {
        unreachable!();
      }
    };

    return;
  }
  let value = call_result.unwrap();

  match (*cif.rtype).type_ as _ {
    FFI_TYPE_INT | FFI_TYPE_SINT32 => {
      let value = if let Ok(value) = v8::Local::<v8::Integer>::try_from(value) {
        value.value() as i32
      } else {
        // Fallthrough, probably UB.
        value
          .int32_value(scope)
          .expect("Unable to deserialize result parameter.") as i32
      };
      *(result as *mut i32) = value;
    }
    FFI_TYPE_FLOAT => {
      let value = if let Ok(value) = v8::Local::<v8::Number>::try_from(value) {
        value.value() as f32
      } else {
        // Fallthrough, probably UB.
        value
          .number_value(scope)
          .expect("Unable to deserialize result parameter.") as f32
      };
      *(result as *mut f32) = value;
    }
    FFI_TYPE_DOUBLE => {
      let value = if let Ok(value) = v8::Local::<v8::Number>::try_from(value) {
        value.value()
      } else {
        // Fallthrough, probably UB.
        value
          .number_value(scope)
          .expect("Unable to deserialize result parameter.")
      };
      *(result as *mut f64) = value;
    }
    FFI_TYPE_POINTER | FFI_TYPE_STRUCT => {
      let pointer = if let Ok(value) =
        v8::Local::<v8::ArrayBufferView>::try_from(value)
      {
        let byte_offset = value.byte_offset();
        let backing_store = value
          .buffer(scope)
          .expect("Unable to deserialize result parameter.")
          .get_backing_store();
        &backing_store[byte_offset..] as *const _ as *const u8
      } else if let Ok(value) = v8::Local::<v8::BigInt>::try_from(value) {
        value.u64_value().0 as usize as *const u8
      } else if let Ok(value) = v8::Local::<v8::ArrayBuffer>::try_from(value) {
        let backing_store = value.get_backing_store();
        &backing_store[..] as *const _ as *const u8
      } else if let Ok(value) = v8::Local::<v8::Integer>::try_from(value) {
        value.value() as usize as *const u8
      } else if value.is_null() {
        ptr::null()
      } else {
        // Fallthrough: Probably someone returned a number but this could
        // also be eg. a string. This is essentially UB.
        value
          .integer_value(scope)
          .expect("Unable to deserialize result parameter.") as usize
          as *const u8
      };
      *(result as *mut *const u8) = pointer;
    }
    FFI_TYPE_SINT8 => {
      let value = if let Ok(value) = v8::Local::<v8::Integer>::try_from(value) {
        value.value() as i8
      } else {
        // Fallthrough, essentially UB.
        value
          .int32_value(scope)
          .expect("Unable to deserialize result parameter.") as i8
      };
      *(result as *mut i8) = value;
    }
    FFI_TYPE_UINT8 => {
      let value = if let Ok(value) = v8::Local::<v8::Integer>::try_from(value) {
        value.value() as u8
      } else {
        // Fallthrough, essentially UB.
        value
          .uint32_value(scope)
          .expect("Unable to deserialize result parameter.") as u8
      };
      *(result as *mut u8) = value;
    }
    FFI_TYPE_SINT16 => {
      let value = if let Ok(value) = v8::Local::<v8::Integer>::try_from(value) {
        value.value() as i16
      } else {
        // Fallthrough, essentially UB.
        value
          .int32_value(scope)
          .expect("Unable to deserialize result parameter.") as i16
      };
      *(result as *mut i16) = value;
    }
    FFI_TYPE_UINT16 => {
      let value = if let Ok(value) = v8::Local::<v8::Integer>::try_from(value) {
        value.value() as u16
      } else {
        // Fallthrough, essentially UB.
        value
          .uint32_value(scope)
          .expect("Unable to deserialize result parameter.") as u16
      };
      *(result as *mut u16) = value;
    }
    FFI_TYPE_UINT32 => {
      let value = if let Ok(value) = v8::Local::<v8::Integer>::try_from(value) {
        value.value() as u32
      } else {
        // Fallthrough, essentially UB.
        value
          .uint32_value(scope)
          .expect("Unable to deserialize result parameter.")
      };
      *(result as *mut u32) = value;
    }
    FFI_TYPE_SINT64 => {
      if let Ok(value) = v8::Local::<v8::BigInt>::try_from(value) {
        *(result as *mut i64) = value.i64_value().0;
      } else if let Ok(value) = v8::Local::<v8::Integer>::try_from(value) {
        *(result as *mut i64) = value.value();
      } else {
        *(result as *mut i64) = value
          .integer_value(scope)
          .expect("Unable to deserialize result parameter.")
          as i64;
      }
    }
    FFI_TYPE_UINT64 => {
      if let Ok(value) = v8::Local::<v8::BigInt>::try_from(value) {
        *(result as *mut u64) = value.u64_value().0;
      } else if let Ok(value) = v8::Local::<v8::Integer>::try_from(value) {
        *(result as *mut u64) = value.value() as u64;
      } else {
        *(result as *mut u64) = value
          .integer_value(scope)
          .expect("Unable to deserialize result parameter.")
          as u64;
      }
    }
    FFI_TYPE_VOID => {
      // nop
    }
    _ => {
      unreachable!();
    }
  };
}

#[derive(Deserialize)]
struct RegisterCallbackArgs {
  parameters: Vec<NativeType>,
  result: NativeType,
}

#[op(v8)]
fn op_ffi_unsafe_callback_create<FP, 'scope>(
  state: &mut deno_core::OpState,
  scope: &mut v8::HandleScope<'scope>,
  args: RegisterCallbackArgs,
  cb: serde_v8::Value<'scope>,
) -> Result<serde_v8::Value<'scope>, AnyError>
where
  FP: FfiPermissions + 'static,
{
  check_unstable(state, "Deno.UnsafeCallback");
  let permissions = state.borrow_mut::<FP>();
  permissions.check(None)?;

  let v8_value = cb.v8_value;
  let cb = v8::Local::<v8::Function>::try_from(v8_value)?;

  let isolate: *mut v8::Isolate = &mut *scope as &mut v8::Isolate;
  LOCAL_ISOLATE_POINTER.with(|s| {
    if s.borrow().is_null() {
      s.replace(isolate);
    }
  });

  let async_work_sender =
    state.borrow_mut::<FfiState>().async_work_sender.clone();
  let callback = v8::Global::new(scope, cb).into_raw();
  let current_context = scope.get_current_context();
  let context = v8::Global::new(scope, current_context).into_raw();

  let info = Box::leak(Box::new(CallbackInfo {
    async_work_sender,
    callback,
    context,
    isolate,
  }));
  let cif = Cif::new(
    args.parameters.into_iter().map(libffi::middle::Type::from),
    libffi::middle::Type::from(args.result),
  );

  let closure = libffi::middle::Closure::new(cif, deno_ffi_callback, info);
  let ptr = *closure.code_ptr() as usize;
  let resource = UnsafeCallbackResource { closure, info };
  let rid = state.resource_table.add(resource);

  let rid_local = v8::Integer::new_from_unsigned(scope, rid);
  let ptr_local: v8::Local<v8::Value> = if ptr > MAX_SAFE_INTEGER as usize {
    v8::BigInt::new_from_u64(scope, ptr as u64).into()
  } else {
    v8::Number::new(scope, ptr as f64).into()
  };
  let array = v8::Array::new(scope, 2);
  array.set_index(scope, 0, rid_local.into());
  array.set_index(scope, 1, ptr_local);
  let array_value: v8::Local<v8::Value> = array.into();

  Ok(array_value.into())
}

#[op(v8)]
fn op_ffi_call_ptr<FP, 'scope>(
  scope: &mut v8::HandleScope<'scope>,
  state: Rc<RefCell<deno_core::OpState>>,
  pointer: usize,
  def: ForeignFunction,
  parameters: serde_v8::Value<'scope>,
) -> Result<serde_v8::Value<'scope>, AnyError>
where
  FP: FfiPermissions + 'static,
{
  check_unstable2(&state, "Deno.UnsafeFnPointer#call");
  {
    let mut state = state.borrow_mut();
    let permissions = state.borrow_mut::<FP>();
    permissions.check(None)?;
  };

  let symbol = PtrSymbol::new(pointer, &def);
  let call_args = ffi_parse_args(scope, parameters, &def.parameters)?;

  let result = ffi_call(
    call_args,
    &symbol.cif,
    symbol.ptr,
    &def.parameters,
    def.result,
  )?;
  // SAFETY: Same return type declared to libffi; trust user to have it right beyond that.
  let result = unsafe { result.to_v8(scope, def.result) };
  Ok(result)
}

#[op]
fn op_ffi_unsafe_callback_ref(state: &mut deno_core::OpState, inc_dec: bool) {
  check_unstable(state, "Deno.dlopen");
  let ffi_state = state.borrow_mut::<FfiState>();
  if inc_dec {
    ffi_state.active_refed_functions += 1;
  } else {
    ffi_state.active_refed_functions -= 1;
  }
}

#[op(v8)]
fn op_ffi_call_ptr_nonblocking<'scope, FP>(
  scope: &mut v8::HandleScope<'scope>,
  state: Rc<RefCell<deno_core::OpState>>,
  pointer: usize,
  def: ForeignFunction,
  parameters: serde_v8::Value<'scope>,
) -> Result<impl Future<Output = Result<Value, AnyError>>, AnyError>
where
  FP: FfiPermissions + 'static,
{
  check_unstable2(&state, "Deno.UnsafeFnPointer#call");
  {
    let mut state = state.borrow_mut();
    let permissions = state.borrow_mut::<FP>();
    permissions.check(None)?;
  };

  let symbol = PtrSymbol::new(pointer, &def);
  let call_args = ffi_parse_args(scope, parameters, &def.parameters)?;

  let join_handle = tokio::task::spawn_blocking(move || {
    let PtrSymbol { cif, ptr } = symbol.clone();
    ffi_call(call_args, &cif, ptr, &def.parameters, def.result)
  });

  Ok(async move {
    let result = join_handle
      .await
      .map_err(|err| anyhow!("Nonblocking FFI call failed: {}", err))??;
    // SAFETY: Same return type declared to libffi; trust user to have it right beyond that.
    Ok(unsafe { result.to_value(def.result) })
  })
}

#[op(v8)]
fn op_ffi_get_static<'scope>(
  scope: &mut v8::HandleScope<'scope>,
  state: &mut deno_core::OpState,
  rid: ResourceId,
  name: String,
  static_type: NativeType,
) -> Result<serde_v8::Value<'scope>, AnyError> {
  let resource = state.resource_table.get::<DynamicLibraryResource>(rid)?;

  let data_ptr = resource.get_static(name)?;

  Ok(match static_type {
    NativeType::Void => {
      return Err(type_error("Invalid FFI static type 'void'"));
    }
    NativeType::U8 => {
      // SAFETY: ptr is user provided
      let result = unsafe { ptr::read_unaligned(data_ptr as *const u8) };
      let number: v8::Local<v8::Value> =
        v8::Integer::new_from_unsigned(scope, result as u32).into();
      number.into()
    }
    NativeType::I8 => {
      // SAFETY: ptr is user provided
      let result = unsafe { ptr::read_unaligned(data_ptr as *const i8) };
      let number: v8::Local<v8::Value> =
        v8::Integer::new(scope, result as i32).into();
      number.into()
    }
    NativeType::U16 => {
      // SAFETY: ptr is user provided
      let result = unsafe { ptr::read_unaligned(data_ptr as *const u16) };
      let number: v8::Local<v8::Value> =
        v8::Integer::new_from_unsigned(scope, result as u32).into();
      number.into()
    }
    NativeType::I16 => {
      // SAFETY: ptr is user provided
      let result = unsafe { ptr::read_unaligned(data_ptr as *const i16) };
      let number: v8::Local<v8::Value> =
        v8::Integer::new(scope, result as i32).into();
      number.into()
    }
    NativeType::U32 => {
      // SAFETY: ptr is user provided
      let result = unsafe { ptr::read_unaligned(data_ptr as *const u32) };
      let number: v8::Local<v8::Value> =
        v8::Integer::new_from_unsigned(scope, result).into();
      number.into()
    }
    NativeType::I32 => {
      // SAFETY: ptr is user provided
      let result = unsafe { ptr::read_unaligned(data_ptr as *const i32) };
      let number: v8::Local<v8::Value> = v8::Integer::new(scope, result).into();
      number.into()
    }
    NativeType::U64 => {
      // SAFETY: ptr is user provided
      let result = unsafe { ptr::read_unaligned(data_ptr as *const u64) };
      let integer: v8::Local<v8::Value> = if result > MAX_SAFE_INTEGER as u64 {
        v8::BigInt::new_from_u64(scope, result).into()
      } else {
        v8::Number::new(scope, result as f64).into()
      };
      integer.into()
    }
    NativeType::I64 => {
      // SAFETY: ptr is user provided
      let result = unsafe { ptr::read_unaligned(data_ptr as *const i64) };
      let integer: v8::Local<v8::Value> = if result > MAX_SAFE_INTEGER as i64
        || result < MIN_SAFE_INTEGER as i64
      {
        v8::BigInt::new_from_i64(scope, result).into()
      } else {
        v8::Number::new(scope, result as f64).into()
      };
      integer.into()
    }
    NativeType::USize => {
      // SAFETY: ptr is user provided
      let result = unsafe { ptr::read_unaligned(data_ptr as *const usize) };
      let integer: v8::Local<v8::Value> = if result > MAX_SAFE_INTEGER as usize
      {
        v8::BigInt::new_from_u64(scope, result as u64).into()
      } else {
        v8::Number::new(scope, result as f64).into()
      };
      integer.into()
    }
    NativeType::ISize => {
      // SAFETY: ptr is user provided
      let result = unsafe { ptr::read_unaligned(data_ptr as *const isize) };
      let integer: v8::Local<v8::Value> =
        if result > MAX_SAFE_INTEGER || result < MIN_SAFE_INTEGER {
          v8::BigInt::new_from_i64(scope, result as i64).into()
        } else {
          v8::Number::new(scope, result as f64).into()
        };
      integer.into()
    }
    NativeType::F32 => {
      // SAFETY: ptr is user provided
      let result = unsafe { ptr::read_unaligned(data_ptr as *const f32) };
      let number: v8::Local<v8::Value> =
        v8::Number::new(scope, result as f64).into();
      number.into()
    }
    NativeType::F64 => {
      // SAFETY: ptr is user provided
      let result = unsafe { ptr::read_unaligned(data_ptr as *const f64) };
      let number: v8::Local<v8::Value> = v8::Number::new(scope, result).into();
      number.into()
    }
    NativeType::Pointer | NativeType::Function => {
      let result = data_ptr as u64;
      let integer: v8::Local<v8::Value> = if result > MAX_SAFE_INTEGER as u64 {
        v8::BigInt::new_from_u64(scope, result).into()
      } else {
        v8::Number::new(scope, result as f64).into()
      };
      integer.into()
    }
  })
}

/// A non-blocking FFI call.
#[op(v8)]
fn op_ffi_call_nonblocking<'scope>(
  scope: &mut v8::HandleScope<'scope>,
  state: Rc<RefCell<deno_core::OpState>>,
  rid: ResourceId,
  symbol: String,
  parameters: serde_v8::Value<'scope>,
) -> Result<impl Future<Output = Result<Value, AnyError>> + 'static, AnyError> {
  let symbol = {
    let state = state.borrow();
    let resource = state.resource_table.get::<DynamicLibraryResource>(rid)?;
    let symbols = &resource.symbols;
    *symbols
      .get(&symbol)
      .ok_or_else(|| type_error("Invalid FFI symbol name"))?
      .clone()
  };

  let call_args = ffi_parse_args(scope, parameters, &symbol.parameter_types)?;

  let result_type = symbol.result_type;
  let join_handle = tokio::task::spawn_blocking(move || {
    let Symbol {
      cif,
      ptr,
      parameter_types,
      result_type,
      ..
    } = symbol.clone();
    ffi_call(call_args, &cif, ptr, &parameter_types, result_type)
  });

  Ok(async move {
    let result = join_handle
      .await
      .map_err(|err| anyhow!("Nonblocking FFI call failed: {}", err))??;
    // SAFETY: Same return type declared to libffi; trust user to have it right beyond that.
    Ok(unsafe { result.to_value(result_type) })
  })
}

#[op(v8)]
fn op_ffi_ptr_of<FP, 'scope>(
  scope: &mut v8::HandleScope<'scope>,
  state: &mut deno_core::OpState,
  buf: serde_v8::Value<'scope>,
) -> Result<serde_v8::Value<'scope>, AnyError>
where
  FP: FfiPermissions + 'static,
{
  check_unstable(state, "Deno.UnsafePointer#of");
  let permissions = state.borrow_mut::<FP>();
  permissions.check(None)?;

  let pointer = if let Ok(value) =
    v8::Local::<v8::ArrayBufferView>::try_from(buf.v8_value)
  {
    let backing_store = value
      .buffer(scope)
      .ok_or_else(|| {
        type_error("Invalid FFI ArrayBufferView, expected data in the buffer")
      })?
      .get_backing_store();
    let byte_offset = value.byte_offset();
    &backing_store[byte_offset..] as *const _ as *const u8
  } else if let Ok(value) = v8::Local::<v8::ArrayBuffer>::try_from(buf.v8_value)
  {
    let backing_store = value.get_backing_store();
    &backing_store[..] as *const _ as *const u8
  } else {
    return Err(type_error(
      "Invalid FFI buffer, expected ArrayBuffer, or ArrayBufferView",
    ));
  };

  let integer: v8::Local<v8::Value> =
    if pointer as usize > MAX_SAFE_INTEGER as usize {
      v8::BigInt::new_from_u64(scope, pointer as u64).into()
    } else {
      v8::Number::new(scope, pointer as usize as f64).into()
    };
  Ok(integer.into())
}

unsafe extern "C" fn noop_deleter_callback(
  _data: *mut c_void,
  _byte_length: usize,
  _deleter_data: *mut c_void,
) {
}

#[op(v8)]
fn op_ffi_get_buf<FP, 'scope>(
  scope: &mut v8::HandleScope<'scope>,
  state: &mut deno_core::OpState,
  src: serde_v8::Value<'scope>,
  len: usize,
) -> Result<serde_v8::Value<'scope>, AnyError>
where
  FP: FfiPermissions + 'static,
{
  check_unstable(state, "Deno.UnsafePointerView#arrayBuffer");

  let permissions = state.borrow_mut::<FP>();
  permissions.check(None)?;

  let ptr = if let Ok(value) = v8::Local::<v8::Number>::try_from(src.v8_value) {
    value.value() as usize as *mut c_void
  } else if let Ok(value) = v8::Local::<v8::BigInt>::try_from(src.v8_value) {
    value.u64_value().0 as usize as *mut c_void
  } else {
    return Err(type_error("Invalid FFI pointer value, expected BigInt"));
  };

  if std::ptr::eq(ptr, std::ptr::null()) {
    return Err(type_error("Invalid FFI pointer value, got nullptr"));
  }

  // SAFETY: Trust the user to have provided a real pointer, and a valid matching size to it. Since this is a foreign pointer, we should not do any deletion.
  let backing_store = unsafe {
    v8::ArrayBuffer::new_backing_store_from_ptr(
      ptr,
      len,
      noop_deleter_callback,
      std::ptr::null_mut(),
    )
  }
  .make_shared();
  let array_buffer: v8::Local<v8::Value> =
    v8::ArrayBuffer::with_backing_store(scope, &backing_store).into();
  Ok(array_buffer.into())
}

#[op]
fn op_ffi_buf_copy_into<FP>(
  state: &mut deno_core::OpState,
  src: usize,
  mut dst: ZeroCopyBuf,
  len: usize,
) -> Result<(), AnyError>
where
  FP: FfiPermissions + 'static,
{
  check_unstable(state, "Deno.UnsafePointerView#copyInto");

  let permissions = state.borrow_mut::<FP>();
  permissions.check(None)?;

  if dst.len() < len {
    Err(range_error(
      "Destination length is smaller than source length",
    ))
  } else {
    let src = src as *const u8;
    // SAFETY: src is user defined.
    // dest is properly aligned and is valid for writes of len * size_of::<T>() bytes.
    unsafe { ptr::copy(src, dst.as_mut_ptr(), len) };
    Ok(())
  }
}

#[op(v8)]
fn op_ffi_cstr_read<FP, 'scope>(
  scope: &mut v8::HandleScope<'scope>,
  state: &mut deno_core::OpState,
  ptr: usize,
) -> Result<serde_v8::Value<'scope>, AnyError>
where
  FP: FfiPermissions + 'static,
{
  check_unstable(state, "Deno.UnsafePointerView#getCString");

  let permissions = state.borrow_mut::<FP>();
  permissions.check(None)?;

  // SAFETY: Pointer is user provided.
  let cstr = unsafe { CStr::from_ptr(ptr as *const c_char) }
    .to_str()
    .map_err(|_| type_error("Invalid CString pointer, not valid UTF-8"))?;
  let value: v8::Local<v8::Value> = v8::String::new(scope, cstr)
    .ok_or_else(|| {
      type_error("Invalid CString pointer, string exceeds max length")
    })?
    .into();
  Ok(value.into())
}

#[op]
fn op_ffi_read_u8<FP>(
  state: &mut deno_core::OpState,
  ptr: usize,
) -> Result<u8, AnyError>
where
  FP: FfiPermissions + 'static,
{
  check_unstable(state, "Deno.UnsafePointerView#getUint8");

  let permissions = state.borrow_mut::<FP>();
  permissions.check(None)?;

  // SAFETY: ptr is user provided.
  Ok(unsafe { ptr::read_unaligned(ptr as *const u8) })
}

#[op]
fn op_ffi_read_i8<FP>(
  state: &mut deno_core::OpState,
  ptr: usize,
) -> Result<i8, AnyError>
where
  FP: FfiPermissions + 'static,
{
  check_unstable(state, "Deno.UnsafePointerView#getInt8");

  let permissions = state.borrow_mut::<FP>();
  permissions.check(None)?;

  // SAFETY: ptr is user provided.
  Ok(unsafe { ptr::read_unaligned(ptr as *const i8) })
}

#[op]
fn op_ffi_read_u16<FP>(
  state: &mut deno_core::OpState,
  ptr: usize,
) -> Result<u16, AnyError>
where
  FP: FfiPermissions + 'static,
{
  check_unstable(state, "Deno.UnsafePointerView#getUint16");

  let permissions = state.borrow_mut::<FP>();
  permissions.check(None)?;

  // SAFETY: ptr is user provided.
  Ok(unsafe { ptr::read_unaligned(ptr as *const u16) })
}

#[op]
fn op_ffi_read_i16<FP>(
  state: &mut deno_core::OpState,
  ptr: usize,
) -> Result<i16, AnyError>
where
  FP: FfiPermissions + 'static,
{
  check_unstable(state, "Deno.UnsafePointerView#getInt16");

  let permissions = state.borrow_mut::<FP>();
  permissions.check(None)?;

  // SAFETY: ptr is user provided.
  Ok(unsafe { ptr::read_unaligned(ptr as *const i16) })
}

#[op]
fn op_ffi_read_u32<FP>(
  state: &mut deno_core::OpState,
  ptr: usize,
) -> Result<u32, AnyError>
where
  FP: FfiPermissions + 'static,
{
  check_unstable(state, "Deno.UnsafePointerView#getUint32");

  let permissions = state.borrow_mut::<FP>();
  permissions.check(None)?;

  // SAFETY: ptr is user provided.
  Ok(unsafe { ptr::read_unaligned(ptr as *const u32) })
}

#[op]
fn op_ffi_read_i32<FP>(
  state: &mut deno_core::OpState,
  ptr: usize,
) -> Result<i32, AnyError>
where
  FP: FfiPermissions + 'static,
{
  check_unstable(state, "Deno.UnsafePointerView#getInt32");

  let permissions = state.borrow_mut::<FP>();
  permissions.check(None)?;

  // SAFETY: ptr is user provided.
  Ok(unsafe { ptr::read_unaligned(ptr as *const i32) })
}

#[op(v8)]
fn op_ffi_read_u64<FP, 'scope>(
  scope: &mut v8::HandleScope<'scope>,
  state: &mut deno_core::OpState,
  ptr: usize,
) -> Result<serde_v8::Value<'scope>, AnyError>
where
  FP: FfiPermissions + 'static,
  'scope: 'scope,
{
  check_unstable(state, "Deno.UnsafePointerView#getBigUint64");

  let permissions = state.borrow_mut::<FP>();
  permissions.check(None)?;

  // SAFETY: ptr is user provided.
  let result = unsafe { ptr::read_unaligned(ptr as *const u64) };

  let integer: v8::Local<v8::Value> = if result > MAX_SAFE_INTEGER as u64 {
    v8::BigInt::new_from_u64(scope, result).into()
  } else {
    v8::Number::new(scope, result as f64).into()
  };

  Ok(integer.into())
}

#[op(v8)]
fn op_ffi_read_i64<FP, 'scope>(
  scope: &mut v8::HandleScope<'scope>,
  state: &mut deno_core::OpState,
  ptr: usize,
) -> Result<serde_v8::Value<'scope>, AnyError>
where
  FP: FfiPermissions + 'static,
  'scope: 'scope,
{
  check_unstable(state, "Deno.UnsafePointerView#getBigUint64");

  let permissions = state.borrow_mut::<FP>();
  permissions.check(None)?;

  // SAFETY: ptr is user provided.
  let result = unsafe { ptr::read_unaligned(ptr as *const i64) };

  let integer: v8::Local<v8::Value> =
    if result > MAX_SAFE_INTEGER as i64 || result < MIN_SAFE_INTEGER as i64 {
      v8::BigInt::new_from_i64(scope, result).into()
    } else {
      v8::Number::new(scope, result as f64).into()
    };

  Ok(integer.into())
}

#[op]
fn op_ffi_read_f32<FP>(
  state: &mut deno_core::OpState,
  ptr: usize,
) -> Result<f32, AnyError>
where
  FP: FfiPermissions + 'static,
{
  check_unstable(state, "Deno.UnsafePointerView#getFloat32");

  let permissions = state.borrow_mut::<FP>();
  permissions.check(None)?;

  // SAFETY: ptr is user provided.
  Ok(unsafe { ptr::read_unaligned(ptr as *const f32) })
}

#[op]
fn op_ffi_read_f64<FP>(
  state: &mut deno_core::OpState,
  ptr: usize,
) -> Result<f64, AnyError>
where
  FP: FfiPermissions + 'static,
{
  check_unstable(state, "Deno.UnsafePointerView#getFloat64");

  let permissions = state.borrow_mut::<FP>();
  permissions.check(None)?;

  // SAFETY: ptr is user provided.
  Ok(unsafe { ptr::read_unaligned(ptr as *const f64) })
}

#[cfg(test)]
mod tests {
  #[cfg(target_os = "windows")]
  #[test]
  fn test_format_error() {
    use super::format_error;

    // BAD_EXE_FORMAT
    let err = dlopen::Error::OpeningLibraryError(
      std::io::Error::from_raw_os_error(0x000000C1),
    );
    assert_eq!(
      format_error(err, "foo.dll".to_string()),
      "foo.dll is not a valid Win32 application.\r\n".to_string(),
    );
  }
}<|MERGE_RESOLUTION|>--- conflicted
+++ resolved
@@ -87,8 +87,6 @@
   ptr: libffi::middle::CodePtr,
   parameter_types: Vec<NativeType>,
   result_type: NativeType,
-  // This is dead code only on Windows
-  #[allow(dead_code)]
   can_callback: bool,
 }
 
@@ -707,49 +705,6 @@
   ))
 }
 
-<<<<<<< HEAD
-=======
-pub struct FfiFastCallTemplate {
-  args: Box<[fast_api::Type]>,
-  ret: fast_api::CType,
-  symbol_ptr: *const c_void,
-}
-
-impl fast_api::FastFunction for FfiFastCallTemplate {
-  fn function(&self) -> *const c_void {
-    self.symbol_ptr
-  }
-
-  fn args(&self) -> &'static [fast_api::Type] {
-    Box::leak(self.args.clone())
-  }
-
-  fn return_type(&self) -> fast_api::CType {
-    self.ret
-  }
-}
-
-impl From<&NativeType> for fast_api::Type {
-  fn from(native_type: &NativeType) -> Self {
-    match native_type {
-      NativeType::U8 | NativeType::U16 | NativeType::U32 => {
-        fast_api::Type::Uint32
-      }
-      NativeType::I8 | NativeType::I16 | NativeType::I32 => {
-        fast_api::Type::Int32
-      }
-      NativeType::F32 => fast_api::Type::Float32,
-      NativeType::F64 => fast_api::Type::Float64,
-      NativeType::Void => fast_api::Type::Void,
-      NativeType::I64 => fast_api::Type::Int64,
-      NativeType::U64 => fast_api::Type::Uint64,
-      NativeType::ISize => fast_api::Type::Int64,
-      NativeType::USize | NativeType::Function => fast_api::Type::Uint64,
-      NativeType::Pointer => fast_api::Type::TypedArray(fast_api::CType::Uint8),
-    }
-  }
-}
-
 fn needs_unwrap(rv: NativeType) -> bool {
   matches!(
     rv,
@@ -766,52 +721,12 @@
   matches!(rv, NativeType::I64 | NativeType::ISize)
 }
 
->>>>>>> 0b70c81f
 // Create a JavaScript function for synchronous FFI call to
 // the given symbol.
 fn make_sync_fn<'s>(
   scope: &mut v8::HandleScope<'s>,
   sym: Box<Symbol>,
 ) -> v8::Local<'s, v8::Function> {
-<<<<<<< HEAD
-=======
-  #[cfg(not(target_os = "windows"))]
-  let mut fast_ffi_templ: Option<FfiFastCallTemplate> = None;
-
-  #[cfg(target_os = "windows")]
-  let fast_ffi_templ: Option<FfiFastCallTemplate> = None;
-
-  #[cfg(not(target_os = "windows"))]
-  let mut fast_allocations: Option<*mut ()> = None;
-  #[cfg(not(target_os = "windows"))]
-  if !sym.can_callback {
-    let needs_unwrap = needs_unwrap(sym.result_type);
-    let ret = match needs_unwrap {
-      true => fast_api::Type::Void,
-      false => fast_api::Type::from(&sym.result_type),
-    };
-
-    let mut args = sym
-      .parameter_types
-      .iter()
-      .map(|t| t.into())
-      .collect::<Vec<_>>();
-    // recv
-    args.insert(0, fast_api::Type::V8Value);
-    if needs_unwrap {
-      args.push(fast_api::Type::TypedArray(fast_api::CType::Int32));
-    }
-    let symbol_trampoline =
-      jit_trampoline::gen_trampoline(sym.clone()).expect("gen_trampoline");
-    fast_ffi_templ = Some(FfiFastCallTemplate {
-      args: args.into_boxed_slice(),
-      ret: (&ret).into(),
-      symbol_ptr: symbol_trampoline.addr,
-    });
-    fast_allocations = Some(Box::into_raw(symbol_trampoline) as *mut ());
-  }
-
->>>>>>> 0b70c81f
   let sym = Box::leak(sym);
   let builder = v8::FunctionTemplate::builder(
     |scope: &mut v8::HandleScope,
