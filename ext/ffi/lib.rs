--- conflicted
+++ resolved
@@ -240,13 +240,8 @@
 }
 
 impl NativeValue {
-<<<<<<< HEAD
-  fn new(native_type: &NativeType, value: Value) -> Self {
-    match native_type {
-=======
   fn new(native_type: NativeType, value: Value) -> Result<Self, AnyError> {
     let value = match native_type {
->>>>>>> 26f5c223
       NativeType::Void => Self { void_value: () },
       NativeType::U8 => Self {
         u8_value: value_as_uint::<u8>(value)?,
@@ -296,13 +291,10 @@
           }
         }
       }
-<<<<<<< HEAD
       NativeType::Function { .. } => unreachable!(),
-    }
-=======
     };
+
     Ok(value)
->>>>>>> 26f5c223
   }
 
   fn buffer(ptr: *const u8) -> Self {
@@ -510,13 +502,6 @@
   buffers: Vec<Option<ZeroCopyBuf>>,
 }
 
-<<<<<<< HEAD
-fn ffi_call(
-  args: FfiCallArgs,
-  symbol: &Symbol,
-  functions: Option<(&mut v8::HandleScope, v8::Local<v8::Function>)>,
-) -> Result<Value, AnyError> {
-=======
 #[derive(Deserialize)]
 #[serde(rename_all = "camelCase")]
 struct FfiCallPtrArgs {
@@ -560,53 +545,22 @@
   }
 }
 
-fn ffi_call(args: FfiCallArgs, symbol: &Symbol) -> Result<Value, AnyError> {
->>>>>>> 26f5c223
+fn ffi_call(args: FfiCallArgs, symbol: &Symbol, functions: Option<(&mut v8::HandleScope, v8::Local<v8::Function>)>) -> Result<Value, AnyError> {
   let buffers: Vec<Option<&[u8]>> = args
     .buffers
     .iter()
     .map(|buffer| buffer.as_ref().map(|buffer| &buffer[..]))
     .collect();
 
-<<<<<<< HEAD
   let mut fn_position: Option<usize> = None;
 
-  let native_values = symbol
-=======
   let mut native_values: Vec<NativeValue> = vec![];
 
   for (&native_type, value) in symbol
->>>>>>> 26f5c223
     .parameter_types
     .clone()
     .into_iter()
     .zip(args.parameters.into_iter())
-<<<<<<< HEAD
-    .map(|(native_type, value)| {
-      match native_type {
-        NativeType::Pointer => {
-          if let Some(idx) = value.as_u64() {
-            if let Some(&Some(buf)) = buffers.get(idx as usize) {
-              let native_value = NativeValue::buffer(buf.as_ptr());
-              return native_value;
-            }
-          }
-        }
-        NativeType::Function { .. } => {
-          if let Some(idx) = value.as_u64() {
-            // Placeholder to reserve spot for the function `Arg`.
-            let native_value = NativeValue { void_value: () };
-            fn_position = Some(idx as usize);
-            return native_value;
-          }
-        }
-        _ => {}
-      };
-
-      NativeValue::new(&native_type, value)
-    })
-    .collect::<Vec<_>>();
-=======
   {
     match native_type {
       NativeType::Pointer => match value.as_u64() {
@@ -624,13 +578,20 @@
           native_values.push(value);
         }
       },
+      NativeType::Function { .. } => {
+        if let Some(idx) = value.as_u64() {
+          // Placeholder to reserve spot for the function `Arg`.
+          let native_value = NativeValue { void_value: () };
+          fn_position = Some(idx as usize);
+          native_values.push(native_value);
+        }
+      }
       _ => {
         let value = NativeValue::new(native_type, value)?;
         native_values.push(value);
       }
     }
   }
->>>>>>> 26f5c223
 
   let call_args = symbol
     .parameter_types
