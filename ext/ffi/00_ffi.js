// Copyright 2018-2021 the Deno authors. All rights reserved. MIT license.
"use strict";

((window) => {
  const core = window.Deno.core;
  const __bootstrap = window.__bootstrap;
  const {
    ArrayBuffer,
  } = window.__bootstrap.primordials;
  class DynamicLibrary {
    #rid;
    symbols = {};

    constructor(path, symbols) {
      this.#rid = core.opSync("op_ffi_load", { path, symbols });

      for (const symbol in symbols) {
<<<<<<< HEAD
        this.symbols[symbol] = (...args) => {
          const parameters = [];
          const buffers = [];

          for (const arg of args) {
            if (
              arg?.buffer instanceof ArrayBuffer &&
              arg.byteLength !== undefined
            ) {
              parameters.push(buffers.length);
              buffers.push(arg);
            } else {
              parameters.push(arg);
            }
          }

          return core.opSync("op_ffi_call", {
            rid: this.#rid,
            symbol,
            parameters,
            buffers,
          });
        };
=======
        this.symbols[symbol] = symbols[symbol].nonblocking
          ? (...parameters) =>
            core.opAsync("op_ffi_call_nonblocking", {
              rid: this.#rid,
              symbol,
              parameters,
            })
          : (...parameters) =>
            core.opSync("op_ffi_call", { rid: this.#rid, symbol, parameters });
>>>>>>> 77a00ce1
      }
    }

    close() {
      core.close(this.#rid);
    }
  }

  function dlopen(path, symbols) {
    // URL support is progressively enhanced by util in `runtime/js`.
    const pathFromURL = __bootstrap.util.pathFromURL ?? ((p) => p);
    return new DynamicLibrary(pathFromURL(path), symbols);
  }

  window.__bootstrap.ffi = { dlopen };
})(this);<|MERGE_RESOLUTION|>--- conflicted
+++ resolved
@@ -15,7 +15,8 @@
       this.#rid = core.opSync("op_ffi_load", { path, symbols });
 
       for (const symbol in symbols) {
-<<<<<<< HEAD
+        const isNonBlocking = symbols[symbol].nonblocking;
+
         this.symbols[symbol] = (...args) => {
           const parameters = [];
           const buffers = [];
@@ -32,24 +33,16 @@
             }
           }
 
-          return core.opSync("op_ffi_call", {
-            rid: this.#rid,
-            symbol,
-            parameters,
-            buffers,
-          });
-        };
-=======
-        this.symbols[symbol] = symbols[symbol].nonblocking
-          ? (...parameters) =>
+          if (isNonBlocking) {
             core.opAsync("op_ffi_call_nonblocking", {
               rid: this.#rid,
               symbol,
               parameters,
-            })
-          : (...parameters) =>
+            });
+          } else {
             core.opSync("op_ffi_call", { rid: this.#rid, symbol, parameters });
->>>>>>> 77a00ce1
+          }
+        };
       }
     }
 
