// Copyright 2018-2021 the Deno authors. All rights reserved. MIT license.

// @ts-check
/// <reference path="../../core/internal.d.ts" />
/// <reference path="../../core/lib.deno_core.d.ts" />
/// <reference path="../webidl/internal.d.ts" />
/// <reference path="../web/lib.deno_web.d.ts" />

"use strict";

((window) => {
  const core = window.Deno.core;
  const webidl = window.__bootstrap.webidl;
  const { DOMException } = window.__bootstrap.domException;
  const { atob, btoa } = window.__bootstrap.base64;

  const {
    ArrayPrototypeFind,
    ArrayPrototypeEvery,
    ArrayPrototypeIncludes,
    ArrayBuffer,
    ArrayBufferIsView,
    BigInt64Array,
    StringPrototypeToUpperCase,
    StringPrototypeReplace,
    StringPrototypeCharCodeAt,
    StringFromCharCode,
    Symbol,
    SymbolFor,
    WeakMap,
    WeakMapPrototypeGet,
    WeakMapPrototypeSet,
    Int8Array,
    Uint8Array,
    TypedArrayPrototypeSlice,
    Int16Array,
    Uint16Array,
    Int32Array,
    Uint32Array,
    Uint8ClampedArray,
    TypeError,
  } = window.__bootstrap.primordials;

  // P-521 is not yet supported.
  const supportedNamedCurves = ["P-256", "P-384"];
  const recognisedUsages = [
    "encrypt",
    "decrypt",
    "sign",
    "verify",
    "deriveKey",
    "deriveBits",
    "wrapKey",
    "unwrapKey",
  ];

  const simpleAlgorithmDictionaries = {
    RsaHashedKeyGenParams: { hash: "HashAlgorithmIdentifier" },
    EcKeyGenParams: {},
    HmacKeyGenParams: { hash: "HashAlgorithmIdentifier" },
    RsaPssParams: {},
    EcdsaParams: { hash: "HashAlgorithmIdentifier" },
    HmacImportParams: { hash: "HashAlgorithmIdentifier" },
    HkdfParams: {
      hash: "HashAlgorithmIdentifier",
      salt: "BufferSource",
      info: "BufferSource",
    },
    Pbkdf2Params: { hash: "HashAlgorithmIdentifier", salt: "BufferSource" },
    RsaOaepParams: { label: "BufferSource" },
    RsaHashedImportParams: { hash: "HashAlgorithmIdentifier" },
  };

  const supportedAlgorithms = {
    "digest": {
      "SHA-1": null,
      "SHA-256": null,
      "SHA-384": null,
      "SHA-512": null,
    },
    "generateKey": {
      "RSASSA-PKCS1-v1_5": "RsaHashedKeyGenParams",
      "RSA-PSS": "RsaHashedKeyGenParams",
      "RSA-OAEP": "RsaHashedKeyGenParams",
      "ECDSA": "EcKeyGenParams",
      "ECDH": "EcKeyGenParams",
      "AES-CTR": "AesKeyGenParams",
      "AES-CBC": "AesKeyGenParams",
      "AES-GCM": "AesKeyGenParams",
      "AES-KW": "AesKeyGenParams",
      "HMAC": "HmacKeyGenParams",
    },
    "sign": {
      "RSASSA-PKCS1-v1_5": null,
      "RSA-PSS": "RsaPssParams",
      "ECDSA": "EcdsaParams",
      "HMAC": null,
    },
    "verify": {
      "RSASSA-PKCS1-v1_5": null,
      "RSA-PSS": "RsaPssParams",
      "ECDSA": "EcdsaParams",
      "HMAC": null,
    },
    "importKey": {
      "RSASSA-PKCS1-v1_5": "RsaHashedImportParams",
      "RSA-PSS": "RsaHashedImportParams",
      "RSA-OAEP": "RsaHashedImportParams",
      "HMAC": "HmacImportParams",
      "HKDF": null,
      "PBKDF2": null,
    },
    "deriveBits": {
      "HKDF": "HkdfParams",
      "PBKDF2": "Pbkdf2Params",
    },
    "encrypt": {
      "RSA-OAEP": "RsaOaepParams",
    },
    "decrypt": {
      "RSA-OAEP": "RsaOaepParams",
    },
    "wrapKey": {
      // TODO(@littledivy): Enable this once implemented.
      // "AES-KW": "AesKeyWrapParams",
    },
  };

  // Decodes the unpadded base64 to the octet sequence containing key value `k` defined in RFC7518 Section 6.4
  function decodeSymmetricKey(key) {
    // Decode from base64url without `=` padding.
    const base64 = StringPrototypeReplace(
      StringPrototypeReplace(key, /\-/g, "+"),
      /\_/g,
      "/",
    );
    const decodedKey = atob(base64);
    const keyLength = decodedKey.length;
    const keyBytes = new Uint8Array(keyLength);
    for (let i = 0; i < keyLength; i++) {
      keyBytes[i] = StringPrototypeCharCodeAt(decodedKey, i);
    }
    return keyBytes;
  }

  function unpaddedBase64(bytes) {
    let binaryString = "";
    for (let i = 0; i < bytes.length; i++) {
      binaryString += StringFromCharCode(bytes[i]);
    }
    const base64String = btoa(binaryString);
    return StringPrototypeReplace(base64String, /=/g, "");
  }

  // See https://www.w3.org/TR/WebCryptoAPI/#dfn-normalize-an-algorithm
  // 18.4.4
  function normalizeAlgorithm(algorithm, op) {
    if (typeof algorithm == "string") {
      return normalizeAlgorithm({ name: algorithm }, op);
    }

    // 1.
    const registeredAlgorithms = supportedAlgorithms[op];
    // 2. 3.
    const initialAlg = webidl.converters.Algorithm(algorithm, {
      prefix: "Failed to normalize algorithm",
      context: "passed algorithm",
    });
    // 4.
    let algName = initialAlg.name;

    // 5.
    let desiredType = undefined;
    for (const key in registeredAlgorithms) {
      if (
        StringPrototypeToUpperCase(key) === StringPrototypeToUpperCase(algName)
      ) {
        algName = key;
        desiredType = registeredAlgorithms[key];
      }
    }
    if (desiredType === undefined) {
      throw new DOMException(
        "Unrecognized algorithm name",
        "NotSupportedError",
      );
    }

    // Fast path everything below if the registered dictionary is "None".
    if (desiredType === null) {
      return { name: algName };
    }

    // 6.
    const normalizedAlgorithm = webidl.converters[desiredType](algorithm, {
      prefix: "Failed to normalize algorithm",
      context: "passed algorithm",
    });
    // 7.
    normalizedAlgorithm.name = algName;

    // 9.
    const dict = simpleAlgorithmDictionaries[desiredType];
    // 10.
    for (const member in dict) {
      const idlType = dict[member];
      const idlValue = normalizedAlgorithm[member];
      // 3.
      if (idlType === "BufferSource" && idlValue) {
        normalizedAlgorithm[member] = TypedArrayPrototypeSlice(
          new Uint8Array(
            (ArrayBufferIsView(idlValue) ? idlValue.buffer : idlValue),
            idlValue.byteOffset ?? 0,
            idlValue.byteLength,
          ),
        );
      } else if (idlType === "HashAlgorithmIdentifier") {
        normalizedAlgorithm[member] = normalizeAlgorithm(idlValue, "digest");
      } else if (idlType === "AlgorithmIdentifier") {
        // TODO(lucacasonato): implement
        throw new TypeError("unimplemented");
      }
    }

    return normalizedAlgorithm;
  }

  const _handle = Symbol("[[handle]]");
  const _algorithm = Symbol("[[algorithm]]");
  const _extractable = Symbol("[[extractable]]");
  const _usages = Symbol("[[usages]]");
  const _type = Symbol("[[type]]");

  class CryptoKey {
    /** @type {string} */
    [_type];
    /** @type {boolean} */
    [_extractable];
    /** @type {object} */
    [_algorithm];
    /** @type {string[]} */
    [_usages];
    /** @type {object} */
    [_handle];

    constructor() {
      webidl.illegalConstructor();
    }

    /** @returns {string} */
    get type() {
      webidl.assertBranded(this, CryptoKey);
      return this[_type];
    }

    /** @returns {boolean} */
    get extractable() {
      webidl.assertBranded(this, CryptoKey);
      return this[_extractable];
    }

    /** @returns {string[]} */
    get usages() {
      webidl.assertBranded(this, CryptoKey);
      // TODO(lucacasonato): return a SameObject copy
      return this[_usages];
    }

    /** @returns {object} */
    get algorithm() {
      webidl.assertBranded(this, CryptoKey);
      // TODO(lucacasonato): return a SameObject copy
      return this[_algorithm];
    }

    [SymbolFor("Deno.customInspect")](inspect) {
      return `${this.constructor.name} ${
        inspect({
          type: this.type,
          extractable: this.extractable,
          algorithm: this.algorithm,
          usages: this.usages,
        })
      }`;
    }
  }

  webidl.configurePrototype(CryptoKey);

  /**
   * @param {string} type
   * @param {boolean} extractable
   * @param {string[]} usages
   * @param {object} algorithm
   * @param {object} handle
   * @returns
   */
  function constructKey(type, extractable, usages, algorithm, handle) {
    const key = webidl.createBranded(CryptoKey);
    key[_type] = type;
    key[_extractable] = extractable;
    key[_usages] = usages;
    key[_algorithm] = algorithm;
    key[_handle] = handle;
    return key;
  }

  // https://w3c.github.io/webcrypto/#concept-usage-intersection
  /**
   * @param {string[]} a
   * @param {string[]} b
   * @returns
   */
  function usageIntersection(a, b) {
    return a.filter((i) => b.includes(i));
  }

  // TODO(lucacasonato): this should be moved to rust
  /** @type {WeakMap<object, object>} */
  const KEY_STORE = new WeakMap();

  class SubtleCrypto {
    constructor() {
      webidl.illegalConstructor();
    }

    /**
     * @param {string} algorithm
     * @param {BufferSource} data
     * @returns {Promise<Uint8Array>}
     */
    async digest(algorithm, data) {
      webidl.assertBranded(this, SubtleCrypto);
      const prefix = "Failed to execute 'digest' on 'SubtleCrypto'";
      webidl.requiredArguments(arguments.length, 2, { prefix });
      algorithm = webidl.converters.AlgorithmIdentifier(algorithm, {
        prefix,
        context: "Argument 1",
      });
      data = webidl.converters.BufferSource(data, {
        prefix,
        context: "Argument 2",
      });

      if (ArrayBufferIsView(data)) {
        data = new Uint8Array(data.buffer, data.byteOffset, data.byteLength);
      } else {
        data = new Uint8Array(data);
      }

      data = TypedArrayPrototypeSlice(data);

      algorithm = normalizeAlgorithm(algorithm, "digest");

      const result = await core.opAsync(
        "op_crypto_subtle_digest",
        algorithm.name,
        data,
      );

      return result.buffer;
    }

    /**
     * @param {string} algorithm
     * @param {CryptoKey} key
     * @param {BufferSource} data
     * @returns {Promise<any>}
     */
    async encrypt(algorithm, key, data) {
      webidl.assertBranded(this, SubtleCrypto);
      const prefix = "Failed to execute 'encrypt' on 'SubtleCrypto'";
      webidl.requiredArguments(arguments.length, 3, { prefix });
      algorithm = webidl.converters.AlgorithmIdentifier(algorithm, {
        prefix,
        context: "Argument 1",
      });
      key = webidl.converters.CryptoKey(key, {
        prefix,
        context: "Argument 2",
      });
      data = webidl.converters.BufferSource(data, {
        prefix,
        context: "Argument 3",
      });

      // 2.
      if (ArrayBufferIsView(data)) {
        data = new Uint8Array(data.buffer, data.byteOffset, data.byteLength);
      } else {
        data = new Uint8Array(data);
      }
      data = TypedArrayPrototypeSlice(data);

      // 3.
      const normalizedAlgorithm = normalizeAlgorithm(algorithm, "encrypt");

      const handle = key[_handle];
      const keyData = WeakMapPrototypeGet(KEY_STORE, handle);

      switch (normalizedAlgorithm.name) {
        case "RSA-OAEP": {
          // 1.
          if (key[_type] !== "public") {
            throw new DOMException(
              "Key type not supported",
              "InvalidAccessError",
            );
          }

          // 2.
          if (normalizedAlgorithm.label) {
            if (ArrayBufferIsView(normalizedAlgorithm.label)) {
              normalizedAlgorithm.label = new Uint8Array(
                normalizedAlgorithm.label.buffer,
                normalizedAlgorithm.label.byteOffset,
                normalizedAlgorithm.label.byteLength,
              );
            } else {
              normalizedAlgorithm.label = new Uint8Array(
                normalizedAlgorithm.label,
              );
            }
            normalizedAlgorithm.label = TypedArrayPrototypeSlice(
              normalizedAlgorithm.label,
            );
          } else {
            normalizedAlgorithm.label = new Uint8Array();
          }

          // 3-5.
          const hashAlgorithm = key[_algorithm].hash.name;
          const cipherText = await core.opAsync("op_crypto_encrypt_key", {
            key: keyData,
            algorithm: "RSA-OAEP",
            hash: hashAlgorithm,
          }, data);

          // 6.
          return cipherText.buffer;
        }
        default:
          throw new DOMException("Not implemented", "NotSupportedError");
      }
    }

    /**
     * @param {string} algorithm
     * @param {CryptoKey} key
     * @param {BufferSource} data
     * @returns {Promise<any>}
     */
    async decrypt(algorithm, key, data) {
      webidl.assertBranded(this, SubtleCrypto);
      const prefix = "Failed to execute 'decrypt' on 'SubtleCrypto'";
      webidl.requiredArguments(arguments.length, 3, { prefix });
      algorithm = webidl.converters.AlgorithmIdentifier(algorithm, {
        prefix,
        context: "Argument 1",
      });
      key = webidl.converters.CryptoKey(key, {
        prefix,
        context: "Argument 2",
      });
      data = webidl.converters.BufferSource(data, {
        prefix,
        context: "Argument 3",
      });

      // 2.
      if (ArrayBufferIsView(data)) {
        data = new Uint8Array(data.buffer, data.byteOffset, data.byteLength);
      } else {
        data = new Uint8Array(data);
      }
      data = TypedArrayPrototypeSlice(data);

      // 3.
      const normalizedAlgorithm = normalizeAlgorithm(algorithm, "decrypt");

      const handle = key[_handle];
      const keyData = WeakMapPrototypeGet(KEY_STORE, handle);

      switch (normalizedAlgorithm.name) {
        case "RSA-OAEP": {
          // 1.
          if (key[_type] !== "private") {
            throw new DOMException(
              "Key type not supported",
              "InvalidAccessError",
            );
          }

          // 2.
          if (normalizedAlgorithm.label) {
            if (ArrayBufferIsView(normalizedAlgorithm.label)) {
              normalizedAlgorithm.label = new Uint8Array(
                normalizedAlgorithm.label.buffer,
                normalizedAlgorithm.label.byteOffset,
                normalizedAlgorithm.label.byteLength,
              );
            } else {
              normalizedAlgorithm.label = new Uint8Array(
                normalizedAlgorithm.label,
              );
            }
            normalizedAlgorithm.label = TypedArrayPrototypeSlice(
              normalizedAlgorithm.label,
            );
          } else {
            normalizedAlgorithm.label = new Uint8Array();
          }

          // 3-5.
          const hashAlgorithm = key[_algorithm].hash.name;
          const plainText = await core.opAsync("op_crypto_decrypt_key", {
            key: keyData,
            algorithm: "RSA-OAEP",
            hash: hashAlgorithm,
            label: normalizedAlgorithm.label,
          }, data);

          // 6.
          return plainText.buffer;
        }
        default:
          throw new DOMException("Not implemented", "NotSupportedError");
      }
    }

    /**
     * @param {string} algorithm
     * @param {CryptoKey} key
     * @param {BufferSource} data
     * @returns {Promise<any>}
     */
    async sign(algorithm, key, data) {
      webidl.assertBranded(this, SubtleCrypto);
      const prefix = "Failed to execute 'sign' on 'SubtleCrypto'";
      webidl.requiredArguments(arguments.length, 3, { prefix });
      algorithm = webidl.converters.AlgorithmIdentifier(algorithm, {
        prefix,
        context: "Argument 1",
      });
      key = webidl.converters.CryptoKey(key, {
        prefix,
        context: "Argument 2",
      });
      data = webidl.converters.BufferSource(data, {
        prefix,
        context: "Argument 3",
      });

      // 1.
      if (ArrayBufferIsView(data)) {
        data = new Uint8Array(data.buffer, data.byteOffset, data.byteLength);
      } else {
        data = new Uint8Array(data);
      }
      data = TypedArrayPrototypeSlice(data);

      // 2.
      const normalizedAlgorithm = normalizeAlgorithm(algorithm, "sign");

      const handle = key[_handle];
      const keyData = WeakMapPrototypeGet(KEY_STORE, handle);

      // 8.
      if (normalizedAlgorithm.name !== key[_algorithm].name) {
        throw new DOMException(
          "Signing algorithm doesn't match key algorithm.",
          "InvalidAccessError",
        );
      }

      // 9.
      if (!ArrayPrototypeIncludes(key[_usages], "sign")) {
        throw new DOMException(
          "Key does not support the 'sign' operation.",
          "InvalidAccessError",
        );
      }

      switch (normalizedAlgorithm.name) {
        case "RSASSA-PKCS1-v1_5": {
          // 1.
          if (key[_type] !== "private") {
            throw new DOMException(
              "Key type not supported",
              "InvalidAccessError",
            );
          }

          // 2.
          const hashAlgorithm = key[_algorithm].hash.name;
          const signature = await core.opAsync("op_crypto_sign_key", {
            key: keyData,
            algorithm: "RSASSA-PKCS1-v1_5",
            hash: hashAlgorithm,
          }, data);

          return signature.buffer;
        }
        case "RSA-PSS": {
          // 1.
          if (key[_type] !== "private") {
            throw new DOMException(
              "Key type not supported",
              "InvalidAccessError",
            );
          }

          // 2.
          const hashAlgorithm = key[_algorithm].hash.name;
          const signature = await core.opAsync("op_crypto_sign_key", {
            key: keyData,
            algorithm: "RSA-PSS",
            hash: hashAlgorithm,
            saltLength: normalizedAlgorithm.saltLength,
          }, data);

          return signature.buffer;
        }
        case "ECDSA": {
          // 1.
          if (key[_type] !== "private") {
            throw new DOMException(
              "Key type not supported",
              "InvalidAccessError",
            );
          }

          // 2.
          const hashAlgorithm = normalizedAlgorithm.hash.name;
          const namedCurve = key[_algorithm].namedCurve;
          if (!ArrayPrototypeIncludes(supportedNamedCurves, namedCurve)) {
            throw new DOMException("Curve not supported", "NotSupportedError");
          }

          const signature = await core.opAsync("op_crypto_sign_key", {
            key: keyData,
            algorithm: "ECDSA",
            hash: hashAlgorithm,
            namedCurve,
          }, data);

          return signature.buffer;
        }
        case "HMAC": {
          const hashAlgorithm = key[_algorithm].hash.name;

          const signature = await core.opAsync("op_crypto_sign_key", {
            key: keyData,
            algorithm: "HMAC",
            hash: hashAlgorithm,
          }, data);

          return signature.buffer;
        }
      }

      throw new TypeError("unreachable");
    }

    /**
     * @param {string} format
     * @param {BufferSource} keyData
     * @param {string} algorithm
     * @param {boolean} extractable
     * @param {KeyUsages[]} keyUsages
     * @returns {Promise<any>}
     */
    async importKey(format, keyData, algorithm, extractable, keyUsages) {
      webidl.assertBranded(this, SubtleCrypto);
      const prefix = "Failed to execute 'importKey' on 'SubtleCrypto'";
      webidl.requiredArguments(arguments.length, 4, { prefix });
      format = webidl.converters.KeyFormat(format, {
        prefix,
        context: "Argument 1",
      });
      keyData = webidl.converters["BufferSource or JsonWebKey"](keyData, {
        prefix,
        context: "Argument 2",
      });
      algorithm = webidl.converters.AlgorithmIdentifier(algorithm, {
        prefix,
        context: "Argument 3",
      });
      extractable = webidl.converters.boolean(extractable, {
        prefix,
        context: "Argument 4",
      });
      keyUsages = webidl.converters["sequence<KeyUsage>"](keyUsages, {
        prefix,
        context: "Argument 5",
      });

      // 2.
      if (format !== "jwk") {
        if (ArrayBufferIsView(keyData) || keyData instanceof ArrayBuffer) {
          if (ArrayBufferIsView(keyData)) {
            keyData = new Uint8Array(
              keyData.buffer,
              keyData.byteOffset,
              keyData.byteLength,
            );
          } else {
            keyData = new Uint8Array(keyData);
          }
          keyData = TypedArrayPrototypeSlice(keyData);
        } else {
          throw new TypeError("keyData is a JsonWebKey");
        }
      } else {
        if (ArrayBufferIsView(keyData) || keyData instanceof ArrayBuffer) {
          throw new TypeError("keyData is not a JsonWebKey");
        }
      }

      const normalizedAlgorithm = normalizeAlgorithm(algorithm, "importKey");

      switch (normalizedAlgorithm.name) {
        case "HMAC": {
          // 2.
          if (
            ArrayPrototypeFind(
              keyUsages,
              (u) => !ArrayPrototypeIncludes(["sign", "verify"], u),
            ) !== undefined
          ) {
            throw new DOMException("Invalid key usages", "SyntaxError");
          }

          // 3.
          let hash;
          let data;

          // 4. https://w3c.github.io/webcrypto/#hmac-operations
          switch (format) {
            case "raw": {
              data = keyData;
              hash = normalizedAlgorithm.hash;
              break;
            }
            case "jwk": {
              // TODO(@littledivy): Why does the spec validate JWK twice?
              const jwk = keyData;
              // 2.
              if (jwk.kty !== "oct") {
                throw new DOMException(
                  "`kty` member of JsonWebKey must be `oct`",
                  "DataError",
                );
              }

              // Section 6.4.1 of RFC7518
              if (!jwk.k) {
                throw new DOMException(
                  "`k` member of JsonWebKey must be present",
                  "DataError",
                );
              }

              // 4.
              data = decodeSymmetricKey(jwk.k);
              // 5.
              hash = normalizedAlgorithm.hash;
              // 6.
              switch (hash.name) {
                case "SHA-1": {
                  if (jwk.alg !== undefined && jwk.alg !== "HS1") {
                    throw new DOMException(
                      "`alg` member of JsonWebKey must be `HS1`",
                      "DataError",
                    );
                  }
                  break;
                }
                case "SHA-256": {
                  if (jwk.alg !== undefined && jwk.alg !== "HS256") {
                    throw new DOMException(
                      "`alg` member of JsonWebKey must be `HS256`",
                      "DataError",
                    );
                  }
                  break;
                }
                case "SHA-384": {
                  if (jwk.alg !== undefined && jwk.alg !== "HS384") {
                    throw new DOMException(
                      "`alg` member of JsonWebKey must be `HS384`",
                      "DataError",
                    );
                  }
                  break;
                }
                case "SHA-512": {
                  if (jwk.alg !== undefined && jwk.alg !== "HS512") {
                    throw new DOMException(
                      "`alg` member of JsonWebKey must be `HS512`",
                      "DataError",
                    );
                  }
                  break;
                }
                default:
                  throw new TypeError("unreachable");
              }

              // 7.
              if (keyUsages.length > 0 && jwk.use && jwk.use !== "sign") {
                throw new DOMException(
                  "`use` member of JsonWebKey must be `sign`",
                  "DataError",
                );
              }

              // 8.
              // Section 4.3 of RFC7517
              if (jwk.key_ops) {
                if (
                  ArrayPrototypeFind(
                    jwk.key_ops,
                    (u) => !ArrayPrototypeIncludes(recognisedUsages, u),
                  ) !== undefined
                ) {
                  throw new DOMException(
                    "`key_ops` member of JsonWebKey is invalid",
                    "DataError",
                  );
                }

                if (
                  !ArrayPrototypeEvery(
                    jwk.key_ops,
                    (u) => ArrayPrototypeIncludes(keyUsages, u),
                  )
                ) {
                  throw new DOMException(
                    "`key_ops` member of JsonWebKey is invalid",
                    "DataError",
                  );
                }
              }

              // 9.
              if (jwk.ext === false && extractable == true) {
                throw new DOMException(
                  "`ext` member of JsonWebKey is invalid",
                  "DataError",
                );
              }

              break;
            }
            default:
              throw new DOMException("Not implemented", "NotSupportedError");
          }

          // 5.
          let length = data.byteLength * 8;
          // 6.
          if (length === 0) {
            throw new DOMException("Key length is zero", "DataError");
          }
          // 7.
          if (normalizedAlgorithm.length !== undefined) {
            if (
              normalizedAlgorithm.length > length ||
              normalizedAlgorithm.length <= (length - 8)
            ) {
              throw new DOMException(
                "Key length is invalid",
                "DataError",
              );
            }
            length = normalizedAlgorithm.length;
          }

          if (keyUsages.length == 0) {
            throw new DOMException("Key usage is empty", "SyntaxError");
          }

          const handle = {};
          WeakMapPrototypeSet(KEY_STORE, handle, {
            type: "raw",
            data,
          });

          const algorithm = {
            name: "HMAC",
            length,
            hash,
          };

          const key = constructKey(
            "secret",
            extractable,
            usageIntersection(keyUsages, recognisedUsages),
            algorithm,
            handle,
          );

          return key;
        }
<<<<<<< HEAD
        // TODO(@littledivy): RSASSA-PKCS1-v1_5
        // TODO(@littledivy): RSA-PSS
        case "ECDSA": {
          switch (format) {
            case "raw": {
              // 1.
              if (
                !ArrayPrototypeIncludes(
                  supportedNamedCurves,
                  normalizedAlgorithm.namedCurve,
                )
              ) {
                throw new DOMException(
                  "Invalid namedCurve",
                  "DataError",
                );
              }

              // 2.
              if (
                ArrayPrototypeFind(
                  keyUsages,
                  (u) => !ArrayPrototypeIncludes(["verify"], u),
=======
        case "RSASSA-PKCS1-v1_5": {
          switch (format) {
            case "pkcs8": {
              // 1.
              if (
                ArrayPrototypeFind(
                  keyUsages,
                  (u) => !ArrayPrototypeIncludes(["sign"], u),
                ) !== undefined
              ) {
                throw new DOMException("Invalid key usages", "SyntaxError");
              }

              if (keyUsages.length == 0) {
                throw new DOMException("Key usage is empty", "SyntaxError");
              }

              // 2-9.
              const { modulusLength, publicExponent, data } = await core
                .opAsync(
                  "op_crypto_import_key",
                  {
                    algorithm: "RSASSA-PKCS1-v1_5",
                    format: "pkcs8",
                    // Needed to perform step 7 without normalization.
                    hash: normalizedAlgorithm.hash.name,
                  },
                  keyData,
                );

              const handle = {};
              WeakMapPrototypeSet(KEY_STORE, handle, {
                // PKCS#1 for RSA
                type: "raw",
                data,
              });

              const algorithm = {
                name: "RSASSA-PKCS1-v1_5",
                modulusLength,
                publicExponent,
                hash: normalizedAlgorithm.hash,
              };

              const key = constructKey(
                "private",
                extractable,
                usageIntersection(keyUsages, recognisedUsages),
                algorithm,
                handle,
              );

              return key;
            }
            default:
              throw new DOMException("Not implemented", "NotSupportedError");
          }
        }
        case "RSA-PSS": {
          switch (format) {
            case "pkcs8": {
              // 1.
              if (
                ArrayPrototypeFind(
                  keyUsages,
                  (u) => !ArrayPrototypeIncludes(["sign"], u),
                ) !== undefined
              ) {
                throw new DOMException("Invalid key usages", "SyntaxError");
              }

              if (keyUsages.length == 0) {
                throw new DOMException("Key usage is empty", "SyntaxError");
              }

              // 2-9.
              const { modulusLength, publicExponent, data } = await core
                .opAsync(
                  "op_crypto_import_key",
                  {
                    algorithm: "RSA-PSS",
                    format: "pkcs8",
                    // Needed to perform step 7 without normalization.
                    hash: normalizedAlgorithm.hash.name,
                  },
                  keyData,
                );

              const handle = {};
              WeakMapPrototypeSet(KEY_STORE, handle, {
                // PKCS#1 for RSA
                type: "raw",
                data,
              });

              const algorithm = {
                name: "RSA-PSS",
                modulusLength,
                publicExponent,
                hash: normalizedAlgorithm.hash,
              };

              const key = constructKey(
                "private",
                extractable,
                usageIntersection(keyUsages, recognisedUsages),
                algorithm,
                handle,
              );

              return key;
            }
            default:
              throw new DOMException("Not implemented", "NotSupportedError");
          }
        }
        case "RSA-OAEP": {
          switch (format) {
            case "pkcs8": {
              // 1.
              if (
                ArrayPrototypeFind(
                  keyUsages,
                  (u) => !ArrayPrototypeIncludes(["decrypt", "unwrapKey"], u),
>>>>>>> b033a7a6
                ) !== undefined
              ) {
                throw new DOMException("Invalid key usages", "SyntaxError");
              }

<<<<<<< HEAD
              // 3.
              const Q = await core.opAsync("op_crypto_import_key", {
                algorithm: "ECDSA",
                namedCurve: normalizedAlgorithm.namedCurve,
              }, keyData);

              const handle = {};
              WeakMapPrototypeSet(KEY_STORE, handle, {
                type: "raw",
                data: Q,
              });

              // 4-5.
              const algorithm = {
                name: "ECDSA",
                namedCurve: normalizedAlgorithm.namedCurve,
              };

              // 6-8.
              const key = constructKey(
                "public",
=======
              if (keyUsages.length == 0) {
                throw new DOMException("Key usage is empty", "SyntaxError");
              }

              // 2-9.
              const { modulusLength, publicExponent, data } = await core
                .opAsync(
                  "op_crypto_import_key",
                  {
                    algorithm: "RSA-OAEP",
                    format: "pkcs8",
                    // Needed to perform step 7 without normalization.
                    hash: normalizedAlgorithm.hash.name,
                  },
                  keyData,
                );

              const handle = {};
              WeakMapPrototypeSet(KEY_STORE, handle, {
                // PKCS#1 for RSA
                type: "raw",
                data,
              });

              const algorithm = {
                name: "RSA-OAEP",
                modulusLength,
                publicExponent,
                hash: normalizedAlgorithm.hash,
              };

              const key = constructKey(
                "private",
>>>>>>> b033a7a6
                extractable,
                usageIntersection(keyUsages, recognisedUsages),
                algorithm,
                handle,
              );

              return key;
            }
            default:
              throw new DOMException("Not implemented", "NotSupportedError");
          }
        }
<<<<<<< HEAD
=======
        // TODO(@littledivy): ECDSA
        case "HKDF": {
          if (format !== "raw") {
            throw new DOMException("Format not supported", "NotSupportedError");
          }

          // 1.
          if (
            ArrayPrototypeFind(
              keyUsages,
              (u) => !ArrayPrototypeIncludes(["deriveKey", "deriveBits"], u),
            ) !== undefined
          ) {
            throw new DOMException("Invalid key usages", "SyntaxError");
          }

          // 2.
          if (extractable !== false) {
            throw new DOMException(
              "Key must not be extractable",
              "SyntaxError",
            );
          }

          // 3.
          const handle = {};
          WeakMapPrototypeSet(KEY_STORE, handle, {
            type: "raw",
            data: keyData,
          });

          // 4-8.
          const algorithm = {
            name: "HKDF",
          };
          const key = constructKey(
            "secret",
            false,
            usageIntersection(keyUsages, recognisedUsages),
            algorithm,
            handle,
          );

          // 9.
          return key;
        }
>>>>>>> b033a7a6
        case "PBKDF2": {
          // 1.
          if (format !== "raw") {
            throw new DOMException("Format not supported", "NotSupportedError");
          }

          // 2.
          if (
            ArrayPrototypeFind(
              keyUsages,
              (u) => !ArrayPrototypeIncludes(["deriveKey", "deriveBits"], u),
            ) !== undefined
          ) {
            throw new DOMException("Invalid key usages", "SyntaxError");
          }

          // 3.
          if (extractable !== false) {
            throw new DOMException(
              "Key must not be extractable",
              "SyntaxError",
            );
          }

          // 4.
          const handle = {};
          WeakMapPrototypeSet(KEY_STORE, handle, {
            type: "raw",
            data: keyData,
          });

          // 5-9.
          const algorithm = {
            name: "PBKDF2",
          };
          const key = constructKey(
            "secret",
            false,
            usageIntersection(keyUsages, recognisedUsages),
            algorithm,
            handle,
          );

          // 10.
          return key;
        }
        default:
          throw new DOMException("Not implemented", "NotSupportedError");
      }
    }

    /**
     * @param {string} format
     * @param {CryptoKey} key
     * @returns {Promise<any>}
     */
    async exportKey(format, key) {
      webidl.assertBranded(this, SubtleCrypto);
      const prefix = "Failed to execute 'exportKey' on 'SubtleCrypto'";
      webidl.requiredArguments(arguments.length, 2, { prefix });
      format = webidl.converters.KeyFormat(format, {
        prefix,
        context: "Argument 1",
      });
      key = webidl.converters.CryptoKey(key, {
        prefix,
        context: "Argument 2",
      });

      const handle = key[_handle];
      // 2.
      const innerKey = WeakMapPrototypeGet(KEY_STORE, handle);

      switch (key[_algorithm].name) {
        case "HMAC": {
          if (innerKey == null) {
            throw new DOMException("Key is not available", "OperationError");
          }
          switch (format) {
            // 3.
            case "raw": {
              const bits = innerKey.data;
              for (let _i = 7 & (8 - bits.length % 8); _i > 0; _i--) {
                bits.push(0);
              }
              // 4-5.
              return bits.buffer;
            }
            case "jwk": {
              // 1-3.
              const jwk = {
                kty: "oct",
                k: unpaddedBase64(innerKey.data),
              };
              // 4.
              const algorithm = key[_algorithm];
              // 5.
              const hash = algorithm.hash;
              // 6.
              switch (hash.name) {
                case "SHA-1":
                  jwk.alg = "HS1";
                  break;
                case "SHA-256":
                  jwk.alg = "HS256";
                  break;
                case "SHA-384":
                  jwk.alg = "HS384";
                  break;
                case "SHA-512":
                  jwk.alg = "HS512";
                  break;
                default:
                  throw new DOMException(
                    "Hash algorithm not supported",
                    "NotSupportedError",
                  );
              }
              // 7.
              jwk.key_ops = key.usages;
              // 8.
              jwk.ext = key[_extractable];
              // 9.
              return jwk;
            }
            default:
              throw new DOMException("Not implemented", "NotSupportedError");
          }
          // TODO(@littledivy): Redundant break but deno_lint complains without it
          break;
        }
        case "RSASSA-PKCS1-v1_5": {
          switch (format) {
            case "pkcs8": {
              // 1.
              if (key[_type] !== "private") {
                throw new DOMException(
                  "Key is not a private key",
                  "InvalidAccessError",
                );
              }

              // 2.
              const data = await core.opAsync(
                "op_crypto_export_key",
                {
                  key: innerKey,
                  format: "pkcs8",
                  algorithm: "RSASSA-PKCS1-v1_5",
                },
              );

              // 3.
              return data.buffer;
            }
            case "spki": {
              // 1.
              if (key[_type] !== "public") {
                throw new DOMException(
                  "Key is not a public key",
                  "InvalidAccessError",
                );
              }

              // 2.
              const data = await core.opAsync(
                "op_crypto_export_key",
                {
                  key: innerKey,
                  format: "spki",
                  algorithm: "RSASSA-PKCS1-v1_5",
                },
              );

              // 3.
              return data.buffer;
            }
            default:
              throw new DOMException("Not implemented", "NotSupportedError");
          }
        }
        case "RSA-PSS": {
          switch (format) {
            case "pkcs8": {
              // 1.
              if (key[_type] !== "private") {
                throw new DOMException(
                  "Key is not a private key",
                  "InvalidAccessError",
                );
              }

              // 2.
              const data = await core.opAsync(
                "op_crypto_export_key",
                {
                  key: innerKey,
                  format: "pkcs8",
                  algorithm: "RSA-PSS",
                  hash: key[_algorithm].hash.name,
                },
              );

              // 3.
              return data.buffer;
            }
            case "spki": {
              // 1.
              if (key[_type] !== "public") {
                throw new DOMException(
                  "Key is not a public key",
                  "InvalidAccessError",
                );
              }

              // 2.
              const data = await core.opAsync(
                "op_crypto_export_key",
                {
                  key: innerKey,
                  format: "spki",
                  algorithm: "RSA-PSS",
                  hash: key[_algorithm].hash.name,
                },
              );

              // 3.
              return data.buffer;
            }
            default:
              throw new DOMException("Not implemented", "NotSupportedError");
          }
        }
        case "RSA-OAEP": {
          switch (format) {
            case "pkcs8": {
              // 1.
              if (key[_type] !== "private") {
                throw new DOMException(
                  "Key is not a private key",
                  "InvalidAccessError",
                );
              }

              // 2.
              const data = await core.opAsync(
                "op_crypto_export_key",
                {
                  key: innerKey,
                  format: "pkcs8",
                  algorithm: "RSA-PSS",
                  hash: key[_algorithm].hash.name,
                },
              );

              // 3.
              return data.buffer;
            }
            case "spki": {
              // 1.
              if (key[_type] !== "public") {
                throw new DOMException(
                  "Key is not a public key",
                  "InvalidAccessError",
                );
              }

              // 2.
              const data = await core.opAsync(
                "op_crypto_export_key",
                {
                  key: innerKey,
                  format: "spki",
                  algorithm: "RSA-OAEP",
                  hash: key[_algorithm].hash.name,
                },
              );

              // 3.
              return data.buffer;
            }
            default:
              throw new DOMException("Not implemented", "NotSupportedError");
          }
        }
        // TODO(@littledivy): ECDSA
        default:
          throw new DOMException("Not implemented", "NotSupportedError");
      }
    }

    /**
     * @param {AlgorithmIdentifier} algorithm
     * @param {CryptoKey} baseKey
     * @param {number} length
     * @returns {Promise<ArrayBuffer>}
     */
    async deriveBits(algorithm, baseKey, length) {
      webidl.assertBranded(this, SubtleCrypto);
      const prefix = "Failed to execute 'deriveBits' on 'SubtleCrypto'";
      webidl.requiredArguments(arguments.length, 3, { prefix });
      algorithm = webidl.converters.AlgorithmIdentifier(algorithm, {
        prefix,
        context: "Argument 1",
      });
      baseKey = webidl.converters.CryptoKey(baseKey, {
        prefix,
        context: "Argument 2",
      });
      length = webidl.converters["unsigned long"](length, {
        prefix,
        context: "Argument 3",
      });

      // 2.
      const normalizedAlgorithm = normalizeAlgorithm(algorithm, "deriveBits");
      // 4-6.
      const result = await deriveBits(normalizedAlgorithm, baseKey, length);
      // 7.
      if (normalizedAlgorithm.name !== baseKey[_algorithm].name) {
        throw new DOMException("InvalidAccessError", "Invalid algorithm name");
      }
      // 8.
      if (!ArrayPrototypeIncludes(baseKey[_usages], "deriveBits")) {
        throw new DOMException(
          "InvalidAccessError",
          "baseKey usages does not contain `deriveBits`",
        );
      }
      // 9-10.
      return result;
    }

    /**
     * @param {string} algorithm
     * @param {CryptoKey} key
     * @param {BufferSource} signature
     * @param {BufferSource} data
     * @returns {Promise<boolean>}
     */
    async verify(algorithm, key, signature, data) {
      webidl.assertBranded(this, SubtleCrypto);
      const prefix = "Failed to execute 'verify' on 'SubtleCrypto'";
      webidl.requiredArguments(arguments.length, 4, { prefix });
      algorithm = webidl.converters.AlgorithmIdentifier(algorithm, {
        prefix,
        context: "Argument 1",
      });
      key = webidl.converters.CryptoKey(key, {
        prefix,
        context: "Argument 2",
      });
      signature = webidl.converters.BufferSource(signature, {
        prefix,
        context: "Argument 3",
      });
      data = webidl.converters.BufferSource(data, {
        prefix,
        context: "Argument 4",
      });

      // 2.
      if (ArrayBufferIsView(signature)) {
        signature = new Uint8Array(
          signature.buffer,
          signature.byteOffset,
          signature.byteLength,
        );
      } else {
        signature = new Uint8Array(signature);
      }
      signature = TypedArrayPrototypeSlice(signature);

      // 3.
      if (ArrayBufferIsView(data)) {
        data = new Uint8Array(data.buffer, data.byteOffset, data.byteLength);
      } else {
        data = new Uint8Array(data);
      }
      data = TypedArrayPrototypeSlice(data);

      const normalizedAlgorithm = normalizeAlgorithm(algorithm, "verify");

      const handle = key[_handle];
      const keyData = WeakMapPrototypeGet(KEY_STORE, handle);

      if (normalizedAlgorithm.name !== key[_algorithm].name) {
        throw new DOMException(
          "Verifying algorithm doesn't match key algorithm.",
          "InvalidAccessError",
        );
      }

      if (!ArrayPrototypeIncludes(key[_usages], "verify")) {
        throw new DOMException(
          "Key does not support the 'verify' operation.",
          "InvalidAccessError",
        );
      }

      switch (normalizedAlgorithm.name) {
        case "RSASSA-PKCS1-v1_5": {
          if (key[_type] !== "public") {
            throw new DOMException(
              "Key type not supported",
              "InvalidAccessError",
            );
          }

          const hashAlgorithm = key[_algorithm].hash.name;
          return await core.opAsync("op_crypto_verify_key", {
            key: keyData,
            algorithm: "RSASSA-PKCS1-v1_5",
            hash: hashAlgorithm,
            signature,
          }, data);
        }
        case "RSA-PSS": {
          if (key[_type] !== "public") {
            throw new DOMException(
              "Key type not supported",
              "InvalidAccessError",
            );
          }

          const hashAlgorithm = key[_algorithm].hash.name;
          const saltLength = normalizedAlgorithm.saltLength;
          return await core.opAsync("op_crypto_verify_key", {
            key: keyData,
            algorithm: "RSA-PSS",
            hash: hashAlgorithm,
            saltLength,
            signature,
          }, data);
        }
        case "HMAC": {
          const hash = key[_algorithm].hash.name;
          return await core.opAsync("op_crypto_verify_key", {
            key: keyData,
            algorithm: "HMAC",
            hash,
            signature,
          }, data);
        }
        case "ECDSA": {
          // 1.
          if (key[_type] !== "public") {
            throw new DOMException(
              "Key type not supported",
              "InvalidAccessError",
            );
          }
          // 2.
          const hash = normalizedAlgorithm.hash.name;
          // 3-8.
          return await core.opAsync("op_crypto_verify_key", {
            key: keyData,
            algorithm: "ECDSA",
            hash,
            signature,
            namedCurve: key[_algorithm].namedCurve,
          }, data);
        }
      }

      throw new TypeError("unreachable");
    }

    /**
     * @param {string} algorithm
     * @param {boolean} extractable
     * @param {KeyUsage[]} keyUsages
     * @returns {Promise<any>}
     */
    async wrapKey(format, key, wrappingKey, wrapAlgorithm) {
      webidl.assertBranded(this, SubtleCrypto);
      const prefix = "Failed to execute 'wrapKey' on 'SubtleCrypto'";
      webidl.requiredArguments(arguments.length, 4, { prefix });
      format = webidl.converters.KeyFormat(format, {
        prefix,
        context: "Argument 1",
      });
      key = webidl.converters.CryptoKey(key, {
        prefix,
        context: "Argument 2",
      });
      wrappingKey = webidl.converters.CryptoKey(wrappingKey, {
        prefix,
        context: "Argument 3",
      });
      wrapAlgorithm = webidl.converters.AlgorithmIdentifier(wrapAlgorithm, {
        prefix,
        context: "Argument 4",
      });

      let normalizedAlgorithm;

      try {
        // 2.
        normalizedAlgorithm = normalizeAlgorithm(wrapAlgorithm, "wrapKey");
      } catch (_) {
        // 3.
        normalizedAlgorithm = normalizeAlgorithm(wrapAlgorithm, "encrypt");
      }

      // 8.
      if (normalizedAlgorithm.name !== wrappingKey[_algorithm].name) {
        throw new DOMException(
          "Wrapping algorithm doesn't match key algorithm.",
          "InvalidAccessError",
        );
      }

      // 9.
      if (!ArrayPrototypeIncludes(wrappingKey[_usages], "wrapKey")) {
        throw new DOMException(
          "Key does not support the 'wrapKey' operation.",
          "InvalidAccessError",
        );
      }

      // 10. NotSupportedError will be thrown in step 12.
      // 11.
      if (key[_extractable] === false) {
        throw new DOMException(
          "Key is not extractable",
          "InvalidAccessError",
        );
      }

      // 12.
      const exportedKey = await this.exportKey(format, key);

      let bytes;
      // 13.
      if (format !== "jwk") {
        bytes = exportedKey;
      } else {
        // TODO(@littledivy): Implement JWK.
        throw new DOMException(
          "Not implemented",
          "NotSupportedError",
        );
      }

      // 14-15.
      if (
        supportedAlgorithms["wrapKey"][normalizedAlgorithm.name] !== undefined
      ) {
        // TODO(@littledivy): Implement this for AES-KW.
        throw new DOMException(
          "Not implemented",
          "NotSupportedError",
        );
      } else if (
        supportedAlgorithms["encrypt"][normalizedAlgorithm.name] !== undefined
      ) {
        return this.encrypt(normalizedAlgorithm, wrappingKey, bytes);
      } else {
        throw new DOMException(
          "Algorithm not supported",
          "NotSupportedError",
        );
      }
    }

    /**
     * @param {string} algorithm
     * @param {boolean} extractable
     * @param {KeyUsage[]} keyUsages
     * @returns {Promise<any>}
     */
    async generateKey(algorithm, extractable, keyUsages) {
      webidl.assertBranded(this, SubtleCrypto);
      const prefix = "Failed to execute 'generateKey' on 'SubtleCrypto'";
      webidl.requiredArguments(arguments.length, 3, { prefix });
      algorithm = webidl.converters.AlgorithmIdentifier(algorithm, {
        prefix,
        context: "Argument 1",
      });
      extractable = webidl.converters["boolean"](extractable, {
        prefix,
        context: "Argument 2",
      });
      keyUsages = webidl.converters["sequence<KeyUsage>"](keyUsages, {
        prefix,
        context: "Argument 3",
      });

      const usages = keyUsages;

      const normalizedAlgorithm = normalizeAlgorithm(algorithm, "generateKey");

      const result = await generateKey(
        normalizedAlgorithm,
        extractable,
        usages,
      );

      if (result instanceof CryptoKey) {
        const type = result[_type];
        if ((type === "secret" || type === "private") && usages.length === 0) {
          throw new DOMException("Invalid key usages", "SyntaxError");
        }
      } else if (result.privateKey instanceof CryptoKey) {
        if (result.privateKey[_usages].length === 0) {
          throw new DOMException("Invalid key usages", "SyntaxError");
        }
      }

      return result;
    }
  }

  async function generateKey(normalizedAlgorithm, extractable, usages) {
    switch (normalizedAlgorithm.name) {
      case "RSASSA-PKCS1-v1_5":
      case "RSA-PSS": {
        // 1.
        if (
          ArrayPrototypeFind(
            usages,
            (u) => !ArrayPrototypeIncludes(["sign", "verify"], u),
          ) !== undefined
        ) {
          throw new DOMException("Invalid key usages", "SyntaxError");
        }

        // 2.
        const keyData = await core.opAsync(
          "op_crypto_generate_key",
          {
            name: normalizedAlgorithm.name,
            modulusLength: normalizedAlgorithm.modulusLength,
            publicExponent: normalizedAlgorithm.publicExponent,
          },
        );
        const handle = {};
        WeakMapPrototypeSet(KEY_STORE, handle, {
          // PKCS#1 for RSA
          type: "raw",
          data: keyData,
        });

        // 4-8.
        const algorithm = {
          name: normalizedAlgorithm.name,
          modulusLength: normalizedAlgorithm.modulusLength,
          publicExponent: normalizedAlgorithm.publicExponent,
          hash: normalizedAlgorithm.hash,
        };

        // 9-13.
        const publicKey = constructKey(
          "public",
          true,
          usageIntersection(usages, ["verify"]),
          algorithm,
          handle,
        );

        // 14-18.
        const privateKey = constructKey(
          "private",
          extractable,
          usageIntersection(usages, ["sign"]),
          algorithm,
          handle,
        );

        // 19-22.
        return { publicKey, privateKey };
      }
      case "RSA-OAEP": {
        if (
          ArrayPrototypeFind(
            usages,
            (u) =>
              !ArrayPrototypeIncludes([
                "encrypt",
                "decrypt",
                "wrapKey",
                "unwrapKey",
              ], u),
          ) !== undefined
        ) {
          throw new DOMException("Invalid key usages", "SyntaxError");
        }

        // 2.
        const keyData = await core.opAsync(
          "op_crypto_generate_key",
          {
            name: normalizedAlgorithm.name,
            modulusLength: normalizedAlgorithm.modulusLength,
            publicExponent: normalizedAlgorithm.publicExponent,
          },
        );
        const handle = {};
        WeakMapPrototypeSet(KEY_STORE, handle, {
          // PKCS#1 for RSA
          type: "raw",
          data: keyData,
        });

        // 4-8.
        const algorithm = {
          name: normalizedAlgorithm.name,
          modulusLength: normalizedAlgorithm.modulusLength,
          publicExponent: normalizedAlgorithm.publicExponent,
          hash: normalizedAlgorithm.hash,
        };

        // 9-13.
        const publicKey = constructKey(
          "public",
          true,
          usageIntersection(usages, ["encrypt", "wrapKey"]),
          algorithm,
          handle,
        );

        // 14-18.
        const privateKey = constructKey(
          "private",
          extractable,
          usageIntersection(usages, ["decrypt", "unwrapKey"]),
          algorithm,
          handle,
        );

        // 19-22.
        return { publicKey, privateKey };
      }
      case "ECDSA": {
        // 1.
        if (
          ArrayPrototypeFind(
            usages,
            (u) => !ArrayPrototypeIncludes(["sign", "verify"], u),
          ) !== undefined
        ) {
          throw new DOMException("Invalid key usages", "SyntaxError");
        }

        // 2-3.
        const handle = {};
        if (
          ArrayPrototypeIncludes(
            supportedNamedCurves,
            normalizedAlgorithm.namedCurve,
          )
        ) {
          const keyData = await core.opAsync("op_crypto_generate_key", {
            name: "ECDSA",
            namedCurve: normalizedAlgorithm.namedCurve,
          });
          WeakMapPrototypeSet(KEY_STORE, handle, {
            type: "pkcs8",
            data: keyData,
          });
        } else {
          throw new DOMException("Curve not supported", "NotSupportedError");
        }

        // 4-6.
        const algorithm = {
          name: "ECDSA",
          namedCurve: normalizedAlgorithm.namedCurve,
        };

        // 7-11.
        const publicKey = constructKey(
          "public",
          true,
          usageIntersection(usages, ["verify"]),
          algorithm,
          handle,
        );

        // 12-16.
        const privateKey = constructKey(
          "private",
          extractable,
          usageIntersection(usages, ["sign"]),
          algorithm,
          handle,
        );

        // 17-20.
        return { publicKey, privateKey };
      }
      case "ECDH": {
        // 1.
        if (
          ArrayPrototypeFind(
            usages,
            (u) => !ArrayPrototypeIncludes(["deriveKey", "deriveBits"], u),
          ) !== undefined
        ) {
          throw new DOMException("Invalid key usages", "SyntaxError");
        }

        // 2-3.
        const handle = {};
        if (
          ArrayPrototypeIncludes(
            supportedNamedCurves,
            normalizedAlgorithm.namedCurve,
          )
        ) {
          const keyData = await core.opAsync("op_crypto_generate_key", {
            name: "ECDH",
            namedCurve: normalizedAlgorithm.namedCurve,
          });
          WeakMapPrototypeSet(KEY_STORE, handle, {
            type: "pkcs8",
            data: keyData,
          });
        } else {
          throw new DOMException("Curve not supported", "NotSupportedError");
        }

        // 4-6.
        const algorithm = {
          name: "ECDH",
          namedCurve: normalizedAlgorithm.namedCurve,
        };

        // 7-11.
        const publicKey = constructKey(
          "public",
          true,
          usageIntersection(usages, []),
          algorithm,
          handle,
        );

        // 12-16.
        const privateKey = constructKey(
          "private",
          extractable,
          usageIntersection(usages, ["deriveKey", "deriveBits"]),
          algorithm,
          handle,
        );

        // 17-20.
        return { publicKey, privateKey };
      }
      case "AES-CTR":
      case "AES-CBC":
      case "AES-GCM": {
        // 1.
        if (
          ArrayPrototypeFind(
            usages,
            (u) =>
              !ArrayPrototypeIncludes([
                "encrypt",
                "decrypt",
                "wrapKey",
                "unwrapKey",
              ], u),
          ) !== undefined
        ) {
          throw new DOMException("Invalid key usages", "SyntaxError");
        }

        return generateKeyAES(normalizedAlgorithm, extractable, usages);
      }
      case "AES-KW": {
        // 1.
        if (
          ArrayPrototypeFind(
            usages,
            (u) => !ArrayPrototypeIncludes(["wrapKey", "unwrapKey"], u),
          ) !== undefined
        ) {
          throw new DOMException("Invalid key usages", "SyntaxError");
        }

        return generateKeyAES(normalizedAlgorithm, extractable, usages);
      }
      case "HMAC": {
        // 1.
        if (
          ArrayPrototypeFind(
            usages,
            (u) => !ArrayPrototypeIncludes(["sign", "verify"], u),
          ) !== undefined
        ) {
          throw new DOMException("Invalid key usages", "SyntaxError");
        }

        // 2.
        let length;
        if (normalizedAlgorithm.length === undefined) {
          length = null;
        } else if (normalizedAlgorithm.length !== 0) {
          length = normalizedAlgorithm.length;
        } else {
          throw new DOMException("Invalid length", "OperationError");
        }

        // 3-4.
        const keyData = await core.opAsync("op_crypto_generate_key", {
          name: "HMAC",
          hash: normalizedAlgorithm.hash.name,
          length,
        });
        const handle = {};
        WeakMapPrototypeSet(KEY_STORE, handle, { type: "raw", data: keyData });

        // 6-10.
        const algorithm = {
          name: "HMAC",
          hash: {
            name: normalizedAlgorithm.hash.name,
          },
          length: keyData.byteLength * 8,
        };

        // 5, 11-13.
        const key = constructKey(
          "secret",
          extractable,
          usages,
          algorithm,
          handle,
        );

        // 14.
        return key;
      }
    }
  }

  async function generateKeyAES(normalizedAlgorithm, extractable, usages) {
    // 2.
    if (!ArrayPrototypeIncludes([128, 192, 256], normalizedAlgorithm.length)) {
      throw new DOMException("Invalid key length", "OperationError");
    }

    // 3.
    const keyData = await core.opAsync("op_crypto_generate_key", {
      name: normalizedAlgorithm.name,
      length: normalizedAlgorithm.length,
    });
    const handle = {};
    WeakMapPrototypeSet(KEY_STORE, handle, {
      type: "raw",
      data: keyData,
    });

    // 6-8.
    const algorithm = {
      name: normalizedAlgorithm.name,
      length: normalizedAlgorithm.length,
    };

    // 9-11.
    const key = constructKey(
      "secret",
      extractable,
      usages,
      algorithm,
      handle,
    );

    // 12.
    return key;
  }

  async function deriveBits(normalizedAlgorithm, baseKey, length) {
    switch (normalizedAlgorithm.name) {
      case "PBKDF2": {
        // 1.
        if (length == null || length == 0 || length % 8 !== 0) {
          throw new DOMException("Invalid length", "OperationError");
        }

        if (normalizedAlgorithm.iterations == 0) {
          throw new DOMException(
            "iterations must not be zero",
            "OperationError",
          );
        }

        const handle = baseKey[_handle];
        const keyData = WeakMapPrototypeGet(KEY_STORE, handle);

        if (ArrayBufferIsView(normalizedAlgorithm.salt)) {
          normalizedAlgorithm.salt = new Uint8Array(
            normalizedAlgorithm.salt.buffer,
            normalizedAlgorithm.salt.byteOffset,
            normalizedAlgorithm.salt.byteLength,
          );
        } else {
          normalizedAlgorithm.salt = new Uint8Array(normalizedAlgorithm.salt);
        }
        normalizedAlgorithm.salt = TypedArrayPrototypeSlice(
          normalizedAlgorithm.salt,
        );

        const buf = await core.opAsync("op_crypto_derive_bits", {
          key: keyData,
          algorithm: "PBKDF2",
          hash: normalizedAlgorithm.hash.name,
          iterations: normalizedAlgorithm.iterations,
          length,
        }, normalizedAlgorithm.salt);

        return buf.buffer;
      }
      case "HKDF": {
        // 1.
        if (length === null || length === 0 || length % 8 !== 0) {
          throw new DOMException("Invalid length", "OperationError");
        }

        const handle = baseKey[_handle];
        const keyDerivationKey = WeakMapPrototypeGet(KEY_STORE, handle);

        if (ArrayBufferIsView(normalizedAlgorithm.salt)) {
          normalizedAlgorithm.salt = new Uint8Array(
            normalizedAlgorithm.salt.buffer,
            normalizedAlgorithm.salt.byteOffset,
            normalizedAlgorithm.salt.byteLength,
          );
        } else {
          normalizedAlgorithm.salt = new Uint8Array(normalizedAlgorithm.salt);
        }
        normalizedAlgorithm.salt = TypedArrayPrototypeSlice(
          normalizedAlgorithm.salt,
        );

        if (ArrayBufferIsView(normalizedAlgorithm.info)) {
          normalizedAlgorithm.info = new Uint8Array(
            normalizedAlgorithm.info.buffer,
            normalizedAlgorithm.info.byteOffset,
            normalizedAlgorithm.info.byteLength,
          );
        } else {
          normalizedAlgorithm.info = new Uint8Array(normalizedAlgorithm.info);
        }
        normalizedAlgorithm.info = TypedArrayPrototypeSlice(
          normalizedAlgorithm.info,
        );

        const buf = await core.opAsync("op_crypto_derive_bits", {
          key: keyDerivationKey,
          algorithm: "HKDF",
          hash: normalizedAlgorithm.hash.name,
          info: normalizedAlgorithm.info,
          length,
        }, normalizedAlgorithm.salt);

        return buf.buffer;
      }
      default:
        throw new DOMException("Not implemented", "NotSupportedError");
    }
  }

  webidl.configurePrototype(SubtleCrypto);
  const subtle = webidl.createBranded(SubtleCrypto);

  class Crypto {
    constructor() {
      webidl.illegalConstructor();
    }

    getRandomValues(arrayBufferView) {
      webidl.assertBranded(this, Crypto);
      const prefix = "Failed to execute 'getRandomValues' on 'Crypto'";
      webidl.requiredArguments(arguments.length, 1, { prefix });
      arrayBufferView = webidl.converters.ArrayBufferView(arrayBufferView, {
        prefix,
        context: "Argument 1",
      });
      if (
        !(
          arrayBufferView instanceof Int8Array ||
          arrayBufferView instanceof Uint8Array ||
          arrayBufferView instanceof Uint8ClampedArray ||
          arrayBufferView instanceof Int16Array ||
          arrayBufferView instanceof Uint16Array ||
          arrayBufferView instanceof Int32Array ||
          arrayBufferView instanceof Uint32Array ||
          arrayBufferView instanceof BigInt64Array ||
          arrayBufferView instanceof BigUint64Array
        )
      ) {
        throw new DOMException(
          "The provided ArrayBufferView is not an integer array type",
          "TypeMismatchError",
        );
      }
      const ui8 = new Uint8Array(
        arrayBufferView.buffer,
        arrayBufferView.byteOffset,
        arrayBufferView.byteLength,
      );
      core.opSync("op_crypto_get_random_values", ui8);
      return arrayBufferView;
    }

    randomUUID() {
      webidl.assertBranded(this, Crypto);
      return core.opSync("op_crypto_random_uuid");
    }

    get subtle() {
      webidl.assertBranded(this, Crypto);
      return subtle;
    }

    [SymbolFor("Deno.customInspect")](inspect) {
      return `${this.constructor.name} ${inspect({})}`;
    }
  }

  webidl.configurePrototype(Crypto);

  window.__bootstrap.crypto = {
    SubtleCrypto,
    crypto: webidl.createBranded(Crypto),
    Crypto,
    CryptoKey,
  };
})(this);<|MERGE_RESOLUTION|>--- conflicted
+++ resolved
@@ -903,8 +903,6 @@
 
           return key;
         }
-<<<<<<< HEAD
-        // TODO(@littledivy): RSASSA-PKCS1-v1_5
         // TODO(@littledivy): RSA-PSS
         case "ECDSA": {
           switch (format) {
@@ -927,7 +925,44 @@
                 ArrayPrototypeFind(
                   keyUsages,
                   (u) => !ArrayPrototypeIncludes(["verify"], u),
-=======
+                ) !== undefined
+              ) {
+                throw new DOMException("Invalid key usages", "SyntaxError");
+              }
+
+              // 3.
+              const Q = await core.opAsync("op_crypto_import_key", {
+                algorithm: "ECDSA",
+                namedCurve: normalizedAlgorithm.namedCurve,
+              }, keyData);
+
+              const handle = {};
+              WeakMapPrototypeSet(KEY_STORE, handle, {
+                type: "raw",
+                data: Q,
+              });
+
+              // 4-5.
+              const algorithm = {
+                name: "ECDSA",
+                namedCurve: normalizedAlgorithm.namedCurve,
+              };
+
+              // 6-8.
+              const key = constructKey(
+                "public",
+                extractable,
+                usageIntersection(keyUsages, recognisedUsages),
+                algorithm,
+                handle,
+              );
+
+              return key;
+            }
+            default:
+              throw new DOMException("Not implemented", "NotSupportedError");
+          }
+        }
         case "RSASSA-PKCS1-v1_5": {
           switch (format) {
             case "pkcs8": {
@@ -1052,35 +1087,11 @@
                 ArrayPrototypeFind(
                   keyUsages,
                   (u) => !ArrayPrototypeIncludes(["decrypt", "unwrapKey"], u),
->>>>>>> b033a7a6
                 ) !== undefined
               ) {
                 throw new DOMException("Invalid key usages", "SyntaxError");
               }
 
-<<<<<<< HEAD
-              // 3.
-              const Q = await core.opAsync("op_crypto_import_key", {
-                algorithm: "ECDSA",
-                namedCurve: normalizedAlgorithm.namedCurve,
-              }, keyData);
-
-              const handle = {};
-              WeakMapPrototypeSet(KEY_STORE, handle, {
-                type: "raw",
-                data: Q,
-              });
-
-              // 4-5.
-              const algorithm = {
-                name: "ECDSA",
-                namedCurve: normalizedAlgorithm.namedCurve,
-              };
-
-              // 6-8.
-              const key = constructKey(
-                "public",
-=======
               if (keyUsages.length == 0) {
                 throw new DOMException("Key usage is empty", "SyntaxError");
               }
@@ -1114,7 +1125,6 @@
 
               const key = constructKey(
                 "private",
->>>>>>> b033a7a6
                 extractable,
                 usageIntersection(keyUsages, recognisedUsages),
                 algorithm,
@@ -1127,9 +1137,6 @@
               throw new DOMException("Not implemented", "NotSupportedError");
           }
         }
-<<<<<<< HEAD
-=======
-        // TODO(@littledivy): ECDSA
         case "HKDF": {
           if (format !== "raw") {
             throw new DOMException("Format not supported", "NotSupportedError");
@@ -1175,7 +1182,6 @@
           // 9.
           return key;
         }
->>>>>>> b033a7a6
         case "PBKDF2": {
           // 1.
           if (format !== "raw") {
