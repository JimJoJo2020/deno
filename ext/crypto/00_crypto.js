--- conflicted
+++ resolved
@@ -1463,9 +1463,6 @@
                 );
               }
 
-<<<<<<< HEAD
-              // 3.
-=======
               // 2.
               /*const { raw: { data } } = await core.opAsync(
                 "op_crypto_export_key",
@@ -1478,7 +1475,6 @@
 
               // 3.
               //return data.buffer;
->>>>>>> 0753bfab
               return innerKey.data;
             }
             case "spki": {
@@ -3166,14 +3162,11 @@
     mapJwkAlgToCurve,
   ) {
     const algorithmName = normalizedAlgorithm.name;
-<<<<<<< HEAD
     const namedCurve = normalizedAlgorithm.namedCurve;
 
     if (namedCurve !== "P-256" && namedCurve !== "P-384") {
       throw new DOMException("Not implemented", "NotSupportedError");
     }
-=======
->>>>>>> 0753bfab
 
     switch (format) {
       case "raw": {
@@ -3183,11 +3176,7 @@
         if (
           !ArrayPrototypeIncludes(
             supportedNamedCurves,
-<<<<<<< HEAD
             namedCurve,
-=======
-            normalizedAlgorithm.namedCurve,
->>>>>>> 0753bfab
           )
         ) {
           throw new DOMException(
@@ -3215,11 +3204,7 @@
           algorithm: algorithmName,
           format,
           keyType,
-<<<<<<< HEAD
-          namedCurve,
-=======
           namedCurve: normalizedAlgorithm.namedCurve,
->>>>>>> 0753bfab
         }, { raw: { data: keyData } });
 
         const handle = {};
@@ -3231,11 +3216,7 @@
         // 4-5.
         const algorithm = {
           name: algorithmName,
-<<<<<<< HEAD
-          namedCurve,
-=======
           namedCurve: normalizedAlgorithm.namedCurve,
->>>>>>> 0753bfab
         };
 
         // 6-8.
@@ -3280,11 +3261,7 @@
               algorithm: algorithmName,
               format,
               keyType,
-<<<<<<< HEAD
-              namedCurve,
-=======
               namedCurve: normalizedAlgorithm.namedCurve,
->>>>>>> 0753bfab
             },
             { raw: { data: keyData } },
           );
@@ -3317,11 +3294,7 @@
         if (
           !ArrayPrototypeIncludes(
             supportedNamedCurves,
-<<<<<<< HEAD
-            namedCurve,
-=======
             normalizedAlgorithm.namedCurve,
->>>>>>> 0753bfab
           )
         ) {
           throw new DOMException(
@@ -3349,11 +3322,7 @@
           algorithm: algorithmName,
           format,
           keyType,
-<<<<<<< HEAD
           namedCurve,
-=======
-          namedCurve: normalizedAlgorithm.namedCurve,
->>>>>>> 0753bfab
         }, { raw: { data: keyData } });
 
         const handle = {};
@@ -3365,11 +3334,7 @@
         // 4-5.
         const algorithm = {
           name: algorithmName,
-<<<<<<< HEAD
           namedCurve,
-=======
-          namedCurve: normalizedAlgorithm.namedCurve,
->>>>>>> 0753bfab
         };
 
         // 6-8.
@@ -3383,19 +3348,133 @@
 
         return key;
       }
-      case "jwk": {
-        const jwk = keyData;
-
-        const keyType = (jwk.d != undefined) ? "private" : "public";
-
+      case "pkcs8": {
+        const keyType = "private";
+
+        const validUsages = isSignKey ? ["sign"] : ["deriveKey", "deriveBits"];
+
+        // 1.
+        if (
+          ArrayPrototypeFind(
+            keyUsages,
+            (u) =>
+              !ArrayPrototypeIncludes(
+                validUsages,
+                u,
+              ),
+          ) !== undefined
+        ) {
+          throw new DOMException("Invalid key usages", "SyntaxError");
+        }
+
+        if (keyUsages.length == 0) {
+          throw new DOMException("Key usage is empty", "SyntaxError");
+        }
+
+        // 2-9.
+        const { data } = await core
+          .opAsync(
+            "op_crypto_import_key",
+            {
+              algorithm: algorithmName,
+              format,
+              keyType,
+              namedCurve,
+            },
+            { raw: { data: keyData } },
+          );
+
+        const handle = {};
+        WeakMapPrototypeSet(KEY_STORE, handle, {
+          type: keyType,
+          data,
+        });
+
+        const algorithm = {
+          name: algorithmName,
+          hash: normalizedAlgorithm.hash,
+        };
+
+        const key = constructKey(
+          keyType,
+          extractable,
+          usageIntersection(keyUsages, recognisedUsages),
+          algorithm,
+          handle,
+        );
+
+        return key;
+      }
+      case "spki": {
+        const keyType = "public";
+
+        // 1.
         if (
           !ArrayPrototypeIncludes(
             supportedNamedCurves,
-<<<<<<< HEAD
             namedCurve,
-=======
-            normalizedAlgorithm.namedCurve,
->>>>>>> 0753bfab
+          )
+        ) {
+          throw new DOMException(
+            "Invalid namedCurve",
+            "DataError",
+          );
+        }
+
+        // 2.
+        if (isSignKey) {
+          if (
+            ArrayPrototypeFind(
+              keyUsages,
+              (u) => !ArrayPrototypeIncludes(["verify"], u),
+            ) !== undefined
+          ) {
+            throw new DOMException("Invalid key usages", "SyntaxError");
+          }
+        } else if (keyUsages.length != 0) {
+          throw new DOMException("Key usage must be empty", "SyntaxError");
+        }
+
+        // 3.
+        const { data } = await core.opAsync("op_crypto_import_key", {
+          algorithm: algorithmName,
+          format,
+          keyType,
+          namedCurve,
+        }, { raw: { data: keyData } });
+
+        const handle = {};
+        WeakMapPrototypeSet(KEY_STORE, handle, {
+          type: keyType,
+          data,
+        });
+
+        // 4-5.
+        const algorithm = {
+          name: algorithmName,
+          namedCurve,
+        };
+
+        // 6-8.
+        const key = constructKey(
+          keyType,
+          extractable,
+          usageIntersection(keyUsages, recognisedUsages),
+          algorithm,
+          handle,
+        );
+
+        return key;
+      }
+      case "jwk": {
+        const jwk = keyData;
+
+        const keyType = (jwk.d != undefined) ? "private" : "public";
+
+        if (
+          !ArrayPrototypeIncludes(
+            supportedNamedCurves,
+            namedCurve,
           )
         ) {
           throw new DOMException(
@@ -3480,11 +3559,7 @@
           if (algNamedCurve) {
             //const normalizedHash = normalizeAlgorithm(hash, "digest");
 
-<<<<<<< HEAD
             if (algNamedCurve !== namedCurve) {
-=======
-            if (algNamedCurve !== normalizedAlgorithm.namedCurve) {
->>>>>>> 0753bfab
               throw new DOMException(
                 "Mismatched curve algorithm for JWK.alg",
                 "DataError",
@@ -3500,11 +3575,7 @@
               algorithm: algorithmName,
               format,
               keyType,
-<<<<<<< HEAD
               namedCurve,
-=======
-              namedCurve: normalizedAlgorithm.namedCurve,
->>>>>>> 0753bfab
             },
             { jwkEcKey: jwk },
           );
@@ -3517,11 +3588,7 @@
 
         const algorithm = {
           name: algorithmName,
-<<<<<<< HEAD
           namedCurve,
-=======
-          namedCurve: normalizedAlgorithm.namedCurve,
->>>>>>> 0753bfab
         };
 
         const key = constructKey(
