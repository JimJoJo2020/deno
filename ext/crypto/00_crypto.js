--- conflicted
+++ resolved
@@ -77,14 +77,11 @@
       "RSA-PSS": "RsaHashedKeyGenParams",
       "RSA-OAEP": "RsaHashedKeyGenParams",
       "ECDSA": "EcKeyGenParams",
-<<<<<<< HEAD
       "ECDH": "EcKeyGenParams",
-=======
       "AES-CTR": "AesKeyGenParams",
       "AES-CBC": "AesKeyGenParams",
       "AES-GCM": "AesKeyGenParams",
       "AES-KW": "AesKeyGenParams",
->>>>>>> cee5be45
       "HMAC": "HmacKeyGenParams",
     },
     "sign": {
@@ -1422,35 +1419,17 @@
         // 17-20.
         return { publicKey, privateKey };
       }
-<<<<<<< HEAD
       case "ECDH": {
-=======
-      // TODO(lucacasonato): ECDH
-      case "AES-CTR":
-      case "AES-CBC":
-      case "AES-GCM": {
->>>>>>> cee5be45
         // 1.
         if (
           ArrayPrototypeFind(
             usages,
-<<<<<<< HEAD
             (u) => !ArrayPrototypeIncludes(["deriveKey", "deriveBits"], u),
-=======
-            (u) =>
-              !ArrayPrototypeIncludes([
-                "encrypt",
-                "decrypt",
-                "wrapKey",
-                "unwrapKey",
-              ], u),
->>>>>>> cee5be45
           ) !== undefined
         ) {
           throw new DOMException("Invalid key usages", "SyntaxError");
         }
 
-<<<<<<< HEAD
         // 2-3.
         const handle = {};
         if (
@@ -1498,11 +1477,25 @@
         // 17-20.
         return { publicKey, privateKey };
       }
-      // TODO(lucacasonato): AES-CTR
-      // TODO(lucacasonato): AES-CBC
-      // TODO(lucacasonato): AES-GCM
-      // TODO(lucacasonato): AES-KW
-=======
+      case "AES-CTR":
+      case "AES-CBC":
+      case "AES-GCM": {
+        // 1.
+        if (
+          ArrayPrototypeFind(
+            usages,
+            (u) =>
+              !ArrayPrototypeIncludes([
+                "encrypt",
+                "decrypt",
+                "wrapKey",
+                "unwrapKey",
+              ], u),
+          ) !== undefined
+        ) {
+          throw new DOMException("Invalid key usages", "SyntaxError");
+        }
+
         return generateKeyAES(normalizedAlgorithm, extractable, usages);
       }
       case "AES-KW": {
@@ -1518,7 +1511,6 @@
 
         return generateKeyAES(normalizedAlgorithm, extractable, usages);
       }
->>>>>>> cee5be45
       case "HMAC": {
         // 1.
         if (
