// Copyright 2018-2021 the Deno authors. All rights reserved. MIT license.

use deno_core::error::custom_error;
use deno_core::error::not_supported;
use deno_core::error::type_error;
use deno_core::error::AnyError;
use deno_core::include_js_files;
use deno_core::op_async;
use deno_core::op_sync;
use deno_core::Extension;
use deno_core::OpState;
use deno_core::ZeroCopyBuf;
use serde::Deserialize;
use serde::Serialize;

use std::cell::RefCell;
use std::num::NonZeroU32;
use std::rc::Rc;

use block_modes::BlockMode;
use lazy_static::lazy_static;
use num_traits::cast::FromPrimitive;
use rand::rngs::OsRng;
use rand::rngs::StdRng;
use rand::thread_rng;
use rand::Rng;
use rand::SeedableRng;
use ring::digest;
use ring::hkdf;
use ring::hmac::Algorithm as HmacAlgorithm;
use ring::hmac::Key as HmacKey;
use ring::pbkdf2;
use ring::rand as RingRand;
use ring::rand::SecureRandom;
use ring::signature::EcdsaKeyPair;
use ring::signature::EcdsaSigningAlgorithm;
use ring::signature::EcdsaVerificationAlgorithm;
use ring::signature::KeyPair;
use rsa::padding::PaddingScheme;
use rsa::pkcs1::der::Decodable;
use rsa::pkcs1::der::Encodable;
use rsa::pkcs1::FromRsaPrivateKey;
use rsa::pkcs1::FromRsaPublicKey;
use rsa::pkcs1::RsaPrivateKeyDocument;
use rsa::pkcs1::RsaPublicKeyDocument;
use rsa::pkcs1::ToRsaPrivateKey;
use rsa::pkcs1::ToRsaPublicKey;
use rsa::pkcs1::UIntBytes;
use rsa::pkcs8::der::asn1;
use rsa::BigUint;
use rsa::PublicKey;
use rsa::RsaPrivateKey;
use rsa::RsaPublicKey;
use sha1::Sha1;
use sha2::Digest;
use sha2::Sha256;
use sha2::Sha384;
use sha2::Sha512;
use std::path::PathBuf;

use p256::elliptic_curve::generic_array::{
  typenum::U32, ArrayLength, GenericArray,
};
use p256::elliptic_curve::sec1::ToEncodedPoint;

<<<<<<< HEAD
use pkcs8::{FromPrivateKey, ToPrivateKey};
=======
use p256::pkcs8::{FromPrivateKey, ToPrivateKey};
>>>>>>> 0753bfab

pub use rand; // Re-export rand

mod key;

use crate::key::Algorithm;
use crate::key::CryptoHash;
use crate::key::CryptoNamedCurve;
use crate::key::HkdfOutput;
use crate::key::KeyType;

// Allowlist for RSA public exponents.
lazy_static! {
  static ref PUB_EXPONENT_1: BigUint = BigUint::from_u64(3).unwrap();
  static ref PUB_EXPONENT_2: BigUint = BigUint::from_u64(65537).unwrap();
}

const RSA_ENCRYPTION_OID: rsa::pkcs8::ObjectIdentifier =
  rsa::pkcs8::ObjectIdentifier::new("1.2.840.113549.1.1.1");
const SHA1_RSA_ENCRYPTION_OID: rsa::pkcs8::ObjectIdentifier =
  rsa::pkcs8::ObjectIdentifier::new("1.2.840.113549.1.1.5");
const SHA256_RSA_ENCRYPTION_OID: rsa::pkcs8::ObjectIdentifier =
  rsa::pkcs8::ObjectIdentifier::new("1.2.840.113549.1.1.11");
const SHA384_RSA_ENCRYPTION_OID: rsa::pkcs8::ObjectIdentifier =
  rsa::pkcs8::ObjectIdentifier::new("1.2.840.113549.1.1.12");
const SHA512_RSA_ENCRYPTION_OID: rsa::pkcs8::ObjectIdentifier =
  rsa::pkcs8::ObjectIdentifier::new("1.2.840.113549.1.1.13");
const RSASSA_PSS_OID: rsa::pkcs8::ObjectIdentifier =
  rsa::pkcs8::ObjectIdentifier::new("1.2.840.113549.1.1.10");
const ID_SHA1_OID: rsa::pkcs8::ObjectIdentifier =
  rsa::pkcs8::ObjectIdentifier::new("1.3.14.3.2.26");
const ID_SHA256_OID: rsa::pkcs8::ObjectIdentifier =
  rsa::pkcs8::ObjectIdentifier::new("2.16.840.1.101.3.4.2.1");
const ID_SHA384_OID: rsa::pkcs8::ObjectIdentifier =
  rsa::pkcs8::ObjectIdentifier::new("2.16.840.1.101.3.4.2.2");
const ID_SHA512_OID: rsa::pkcs8::ObjectIdentifier =
  rsa::pkcs8::ObjectIdentifier::new("2.16.840.1.101.3.4.2.3");
const ID_MFG1: rsa::pkcs8::ObjectIdentifier =
  rsa::pkcs8::ObjectIdentifier::new("1.2.840.113549.1.1.8");
const RSAES_OAEP_OID: rsa::pkcs8::ObjectIdentifier =
  rsa::pkcs8::ObjectIdentifier::new("1.2.840.113549.1.1.7");
const ID_P_SPECIFIED: rsa::pkcs8::ObjectIdentifier =
  rsa::pkcs8::ObjectIdentifier::new("1.2.840.113549.1.1.9");

pub fn init(maybe_seed: Option<u64>) -> Extension {
  Extension::builder()
    .js(include_js_files!(
      prefix "deno:ext/crypto",
      "00_crypto.js",
      "01_webidl.js",
    ))
    .ops(vec![
      (
        "op_crypto_get_random_values",
        op_sync(op_crypto_get_random_values),
      ),
      ("op_crypto_generate_key", op_async(op_crypto_generate_key)),
      ("op_crypto_sign_key", op_async(op_crypto_sign_key)),
      ("op_crypto_verify_key", op_async(op_crypto_verify_key)),
      ("op_crypto_derive_bits", op_async(op_crypto_derive_bits)),
      ("op_crypto_import_key", op_async(op_crypto_import_key)),
      ("op_crypto_export_key", op_async(op_crypto_export_key)),
      ("op_crypto_encrypt_key", op_async(op_crypto_encrypt_key)),
      ("op_crypto_decrypt_key", op_async(op_crypto_decrypt_key)),
      ("op_crypto_subtle_digest", op_async(op_crypto_subtle_digest)),
      ("op_crypto_random_uuid", op_sync(op_crypto_random_uuid)),
    ])
    .state(move |state| {
      if let Some(seed) = maybe_seed {
        state.put(StdRng::seed_from_u64(seed));
      }
      Ok(())
    })
    .build()
}

pub fn op_crypto_get_random_values(
  state: &mut OpState,
  mut zero_copy: ZeroCopyBuf,
  _: (),
) -> Result<(), AnyError> {
  if zero_copy.len() > 65536 {
    return Err(
      deno_web::DomExceptionQuotaExceededError::new(&format!("The ArrayBufferView's byte length ({}) exceeds the number of bytes of entropy available via this API (65536)", zero_copy.len()))
        .into(),
    );
  }

  let maybe_seeded_rng = state.try_borrow_mut::<StdRng>();
  if let Some(seeded_rng) = maybe_seeded_rng {
    seeded_rng.fill(&mut *zero_copy);
  } else {
    let mut rng = thread_rng();
    rng.fill(&mut *zero_copy);
  }

  Ok(())
}

#[derive(Deserialize)]
#[serde(rename_all = "camelCase")]
pub struct AlgorithmArg {
  name: Algorithm,
  modulus_length: Option<u32>,
  public_exponent: Option<ZeroCopyBuf>,
  named_curve: Option<CryptoNamedCurve>,
  hash: Option<CryptoHash>,
  length: Option<usize>,
}

pub async fn op_crypto_generate_key(
  _state: Rc<RefCell<OpState>>,
  args: AlgorithmArg,
  _: (),
) -> Result<ZeroCopyBuf, AnyError> {
  let algorithm = args.name;

  let key = match algorithm {
    Algorithm::RsassaPkcs1v15 | Algorithm::RsaPss | Algorithm::RsaOaep => {
      let public_exponent = args.public_exponent.ok_or_else(not_supported)?;
      let modulus_length = args.modulus_length.ok_or_else(not_supported)?;

      let exponent = BigUint::from_bytes_be(&public_exponent);
      if exponent != *PUB_EXPONENT_1 && exponent != *PUB_EXPONENT_2 {
        return Err(custom_error(
          "DOMExceptionOperationError",
          "Bad public exponent",
        ));
      }

      let mut rng = OsRng;

      let private_key: RsaPrivateKey = tokio::task::spawn_blocking(
        move || -> Result<RsaPrivateKey, rsa::errors::Error> {
          RsaPrivateKey::new_with_exp(
            &mut rng,
            modulus_length as usize,
            &exponent,
          )
        },
      )
      .await
      .unwrap()
      .map_err(|e| custom_error("DOMExceptionOperationError", e.to_string()))?;

      private_key.to_pkcs1_der()?.as_ref().to_vec()
    }
    Algorithm::Ecdsa | Algorithm::Ecdh => {
      let curve: &EcdsaSigningAlgorithm =
        args.named_curve.ok_or_else(not_supported)?.into();
      let rng = RingRand::SystemRandom::new();
      let private_key: Vec<u8> = tokio::task::spawn_blocking(
        move || -> Result<Vec<u8>, ring::error::Unspecified> {
          let pkcs8 = EcdsaKeyPair::generate_pkcs8(curve, &rng)?;
          Ok(pkcs8.as_ref().to_vec())
        },
      )
      .await
      .unwrap()
      .map_err(|_| {
        custom_error("DOMExceptionOperationError", "Key generation failed")
      })?;

      private_key
    }
    Algorithm::AesCtr
    | Algorithm::AesCbc
    | Algorithm::AesGcm
    | Algorithm::AesKw => {
      let length = args.length.ok_or_else(not_supported)?;
      // Caller must guarantee divisibility by 8
      let mut key_data = vec![0u8; length / 8];
      let rng = RingRand::SystemRandom::new();
      rng.fill(&mut key_data).map_err(|_| {
        custom_error("DOMExceptionOperationError", "Key generation failed")
      })?;
      key_data
    }
    Algorithm::Hmac => {
      let hash: HmacAlgorithm = args.hash.ok_or_else(not_supported)?.into();

      let length = if let Some(length) = args.length {
        if (length % 8) != 0 {
          return Err(custom_error(
            "DOMExceptionOperationError",
            "hmac block length must be byte aligned",
          ));
        }
        let length = length / 8;
        if length > ring::digest::MAX_BLOCK_LEN {
          return Err(custom_error(
            "DOMExceptionOperationError",
            "hmac block length is too large",
          ));
        }
        length
      } else {
        hash.digest_algorithm().block_len
      };

      let rng = RingRand::SystemRandom::new();
      let mut key_bytes = [0; ring::digest::MAX_BLOCK_LEN];
      let key_bytes = &mut key_bytes[..length];
      rng.fill(key_bytes).map_err(|_| {
        custom_error("DOMExceptionOperationError", "Key generation failed")
      })?;

      key_bytes.to_vec()
    }
    _ => return Err(not_supported()),
  };

  Ok(key.into())
}

#[derive(Deserialize)]
#[serde(rename_all = "lowercase")]
pub enum KeyFormat {
  Raw,
  Pkcs8,
  Spki,
  Jwk,
}

#[derive(Deserialize)]
#[serde(rename_all = "camelCase")]
pub struct KeyData {
  r#type: KeyType,
  data: ZeroCopyBuf,
}

#[derive(Deserialize)]
#[serde(rename_all = "camelCase")]
pub struct SignArg {
  key: KeyData,
  algorithm: Algorithm,
  salt_length: Option<u32>,
  hash: Option<CryptoHash>,
  named_curve: Option<CryptoNamedCurve>,
}

pub async fn op_crypto_sign_key(
  _state: Rc<RefCell<OpState>>,
  args: SignArg,
  zero_copy: ZeroCopyBuf,
) -> Result<ZeroCopyBuf, AnyError> {
  let data = &*zero_copy;
  let algorithm = args.algorithm;

  let signature = match algorithm {
    Algorithm::RsassaPkcs1v15 => {
      let private_key = RsaPrivateKey::from_pkcs1_der(&*args.key.data)?;
      let (padding, hashed) = match args
        .hash
        .ok_or_else(|| type_error("Missing argument hash".to_string()))?
      {
        CryptoHash::Sha1 => {
          let mut hasher = Sha1::new();
          hasher.update(&data);
          (
            PaddingScheme::PKCS1v15Sign {
              hash: Some(rsa::hash::Hash::SHA1),
            },
            hasher.finalize()[..].to_vec(),
          )
        }
        CryptoHash::Sha256 => {
          let mut hasher = Sha256::new();
          hasher.update(&data);
          (
            PaddingScheme::PKCS1v15Sign {
              hash: Some(rsa::hash::Hash::SHA2_256),
            },
            hasher.finalize()[..].to_vec(),
          )
        }
        CryptoHash::Sha384 => {
          let mut hasher = Sha384::new();
          hasher.update(&data);
          (
            PaddingScheme::PKCS1v15Sign {
              hash: Some(rsa::hash::Hash::SHA2_384),
            },
            hasher.finalize()[..].to_vec(),
          )
        }
        CryptoHash::Sha512 => {
          let mut hasher = Sha512::new();
          hasher.update(&data);
          (
            PaddingScheme::PKCS1v15Sign {
              hash: Some(rsa::hash::Hash::SHA2_512),
            },
            hasher.finalize()[..].to_vec(),
          )
        }
      };

      private_key.sign(padding, &hashed)?
    }
    Algorithm::RsaPss => {
      let private_key = RsaPrivateKey::from_pkcs1_der(&*args.key.data)?;

      let salt_len = args
        .salt_length
        .ok_or_else(|| type_error("Missing argument saltLength".to_string()))?
        as usize;

      let rng = OsRng;
      let (padding, digest_in) = match args
        .hash
        .ok_or_else(|| type_error("Missing argument hash".to_string()))?
      {
        CryptoHash::Sha1 => {
          let mut hasher = Sha1::new();
          hasher.update(&data);
          (
            PaddingScheme::new_pss_with_salt::<Sha1, _>(rng, salt_len),
            hasher.finalize()[..].to_vec(),
          )
        }
        CryptoHash::Sha256 => {
          let mut hasher = Sha256::new();
          hasher.update(&data);
          (
            PaddingScheme::new_pss_with_salt::<Sha256, _>(rng, salt_len),
            hasher.finalize()[..].to_vec(),
          )
        }
        CryptoHash::Sha384 => {
          let mut hasher = Sha384::new();
          hasher.update(&data);
          (
            PaddingScheme::new_pss_with_salt::<Sha384, _>(rng, salt_len),
            hasher.finalize()[..].to_vec(),
          )
        }
        CryptoHash::Sha512 => {
          let mut hasher = Sha512::new();
          hasher.update(&data);
          (
            PaddingScheme::new_pss_with_salt::<Sha512, _>(rng, salt_len),
            hasher.finalize()[..].to_vec(),
          )
        }
      };

      // Sign data based on computed padding and return buffer
      private_key.sign(padding, &digest_in)?
    }
    Algorithm::Ecdsa => {
      let curve: &EcdsaSigningAlgorithm =
        args.named_curve.ok_or_else(not_supported)?.try_into()?;

      let key_pair = EcdsaKeyPair::from_pkcs8(curve, &*args.key.data)?;
      // We only support P256-SHA256 & P384-SHA384. These are recommended signature pairs.
      // https://briansmith.org/rustdoc/ring/signature/index.html#statics
      if let Some(hash) = args.hash {
        match hash {
          CryptoHash::Sha256 | CryptoHash::Sha384 => (),
          _ => return Err(type_error("Unsupported algorithm")),
        }
      };

      let rng = RingRand::SystemRandom::new();
      let signature = key_pair.sign(&rng, data)?;

      // Signature data as buffer.
      signature.as_ref().to_vec()
    }
    Algorithm::Hmac => {
      let hash: HmacAlgorithm = args.hash.ok_or_else(not_supported)?.into();

      let key = HmacKey::new(hash, &*args.key.data);

      let signature = ring::hmac::sign(&key, data);
      signature.as_ref().to_vec()
    }
    _ => return Err(type_error("Unsupported algorithm".to_string())),
  };

  Ok(signature.into())
}

#[derive(Deserialize)]
#[serde(rename_all = "camelCase")]
pub struct VerifyArg {
  key: KeyData,
  algorithm: Algorithm,
  salt_length: Option<u32>,
  hash: Option<CryptoHash>,
  signature: ZeroCopyBuf,
  named_curve: Option<CryptoNamedCurve>,
}

pub async fn op_crypto_verify_key(
  _state: Rc<RefCell<OpState>>,
  args: VerifyArg,
  zero_copy: ZeroCopyBuf,
) -> Result<bool, AnyError> {
  let data = &*zero_copy;
  let algorithm = args.algorithm;

  let verification = match algorithm {
    Algorithm::RsassaPkcs1v15 => {
      let public_key = read_rsa_public_key(args.key)?;
      let (padding, hashed) = match args
        .hash
        .ok_or_else(|| type_error("Missing argument hash".to_string()))?
      {
        CryptoHash::Sha1 => {
          let mut hasher = Sha1::new();
          hasher.update(&data);
          (
            PaddingScheme::PKCS1v15Sign {
              hash: Some(rsa::hash::Hash::SHA1),
            },
            hasher.finalize()[..].to_vec(),
          )
        }
        CryptoHash::Sha256 => {
          let mut hasher = Sha256::new();
          hasher.update(&data);
          (
            PaddingScheme::PKCS1v15Sign {
              hash: Some(rsa::hash::Hash::SHA2_256),
            },
            hasher.finalize()[..].to_vec(),
          )
        }
        CryptoHash::Sha384 => {
          let mut hasher = Sha384::new();
          hasher.update(&data);
          (
            PaddingScheme::PKCS1v15Sign {
              hash: Some(rsa::hash::Hash::SHA2_384),
            },
            hasher.finalize()[..].to_vec(),
          )
        }
        CryptoHash::Sha512 => {
          let mut hasher = Sha512::new();
          hasher.update(&data);
          (
            PaddingScheme::PKCS1v15Sign {
              hash: Some(rsa::hash::Hash::SHA2_512),
            },
            hasher.finalize()[..].to_vec(),
          )
        }
      };

      public_key
        .verify(padding, &hashed, &*args.signature)
        .is_ok()
    }
    Algorithm::RsaPss => {
      let salt_len = args
        .salt_length
        .ok_or_else(|| type_error("Missing argument saltLength".to_string()))?
        as usize;
      let public_key = read_rsa_public_key(args.key)?;
      let rng = OsRng;
      let (padding, hashed) = match args
        .hash
        .ok_or_else(|| type_error("Missing argument hash".to_string()))?
      {
        CryptoHash::Sha1 => {
          let mut hasher = Sha1::new();
          hasher.update(&data);
          (
            PaddingScheme::new_pss_with_salt::<Sha1, _>(rng, salt_len),
            hasher.finalize()[..].to_vec(),
          )
        }
        CryptoHash::Sha256 => {
          let mut hasher = Sha256::new();
          hasher.update(&data);
          (
            PaddingScheme::new_pss_with_salt::<Sha256, _>(rng, salt_len),
            hasher.finalize()[..].to_vec(),
          )
        }
        CryptoHash::Sha384 => {
          let mut hasher = Sha384::new();
          hasher.update(&data);
          (
            PaddingScheme::new_pss_with_salt::<Sha384, _>(rng, salt_len),
            hasher.finalize()[..].to_vec(),
          )
        }
        CryptoHash::Sha512 => {
          let mut hasher = Sha512::new();
          hasher.update(&data);
          (
            PaddingScheme::new_pss_with_salt::<Sha512, _>(rng, salt_len),
            hasher.finalize()[..].to_vec(),
          )
        }
      };

      public_key
        .verify(padding, &hashed, &*args.signature)
        .is_ok()
    }
    Algorithm::Hmac => {
      let hash: HmacAlgorithm = args.hash.ok_or_else(not_supported)?.into();
      let key = HmacKey::new(hash, &*args.key.data);
      ring::hmac::verify(&key, data, &*args.signature).is_ok()
    }
    Algorithm::Ecdsa => {
      let signing_alg: &EcdsaSigningAlgorithm =
        args.named_curve.ok_or_else(not_supported)?.try_into()?;
      let verify_alg: &EcdsaVerificationAlgorithm =
        args.named_curve.ok_or_else(not_supported)?.try_into()?;

      let private_key;

      let public_key_bytes = match args.key.r#type {
        KeyType::Private => {
          private_key = EcdsaKeyPair::from_pkcs8(signing_alg, &*args.key.data)?;

          private_key.public_key().as_ref()
        }
        KeyType::Public => &*args.key.data,
        _ => return Err(type_error("Invalid Key format".to_string())),
      };

      let public_key =
        ring::signature::UnparsedPublicKey::new(verify_alg, public_key_bytes);

      public_key.verify(data, &*args.signature).is_ok()
    }
    _ => return Err(type_error("Unsupported algorithm".to_string())),
  };

  Ok(verification)
}

#[derive(Deserialize)]
#[serde(rename_all = "camelCase")]
pub struct ExportKeyArg {
  key: KeyData,
  algorithm: Algorithm,
  format: KeyFormat,
  // RSA-PSS
  hash: Option<CryptoHash>,
<<<<<<< HEAD
  // ECDSA/ECDH
=======
  // ECDSA
>>>>>>> 0753bfab
  named_curve: Option<CryptoNamedCurve>,
}

/*fn key_data_to_ec_point() => Result<p256::EncodedPoint, AnyError> {
  let point = match args.key.r#type {
    KeyType::Public => {
      // public_key is a PKCS#1 DER-encoded public key
      p256::EncodedPoint::from_bytes(&args.key.data).map_err(
        |_| type_error("EC PublicKey format error".to_string()),
      )?
    }
    KeyType::Private => {
      // public_key is a PKCS#1 DER-encoded public key
      let secret_key = p256::SecretKey::from_pkcs8_der(&args.key.data).unwrap();

      let public_key = secret_key.public_key();
      let point = public_key.as_affine().to_encoded_point(false);

      point
    }
  };

  Some(point)
}*/

pub async fn op_crypto_export_key(
  _state: Rc<RefCell<OpState>>,
  args: ExportKeyArg,
  _: (),
) -> Result<ImportExportKeyData, AnyError> {
  let algorithm = args.algorithm;
  match algorithm {
    Algorithm::Ecdsa | Algorithm::Ecdh => {
      match args.format {
        KeyFormat::Pkcs8 => {
          // private_key is a PKCS#8 DER-encoded private key

          let private_key = &args.key.data;

          Ok(ImportExportKeyData::Raw(RawKeyData {
            data: private_key.to_vec().into(),
          }))
        }
        KeyFormat::Spki => {
<<<<<<< HEAD
=======
          /*          let spki_der = match args.key.r#type {
            KeyType::Public => {
              // public_key is a PKCS#1 DER-encoded public key
              let public_key_bytes = &args.key.data;

              let oid = spki::der::asn1::ObjectIdentifier::new("1.2.840.10045.3.1.7");
              //let oid = <p256::NistP256 as p256::elliptic_curve::AlgorithmParameters>::OID;
              let oid_bytes = spki::der::asn1::Any::new(spki::der::Tag::ObjectIdentifier, oid.as_bytes()).unwrap();

              // the SPKI structure
              let key_info = spki::SubjectPublicKeyInfo {
                algorithm: spki::AlgorithmIdentifier {
                  // rsaEncryption(1)
                  oid: "1.2.840.10045.2.1".parse().unwrap(),
                  // parameters field should not be ommited (None).
                  // It MUST have ASN.1 type NULL.
                  parameters: Some(oid_bytes),
                },
                subject_public_key: public_key_bytes,
              };

              // Infallible based on spec because of the way we import and generate keys.
              key_info.to_vec().unwrap()
            }
            KeyType::Private => {
              // public_key is a PKCS#1 DER-encoded public key
              let secret_key = p256::SecretKey::from_pkcs8_der(&args.key.data).unwrap();

              public_key = secret_key.public_key();

              let public_key_bytes = public_key.as_affine().to_encoded_point(false).as_ref();

              let oid = spki::der::asn1::ObjectIdentifier::new("1.2.840.10045.3.1.7");
              //let oid = <p256::NistP256 as p256::elliptic_curve::AlgorithmParameters>::OID;
              let oid_bytes = spki::der::asn1::Any::new(spki::der::Tag::ObjectIdentifier, oid.as_bytes()).unwrap();

              // the SPKI structure
              let key_info = spki::SubjectPublicKeyInfo {
                algorithm: spki::AlgorithmIdentifier {
                  // rsaEncryption(1)
                  oid: "1.2.840.10045.2.1".parse().unwrap(),
                  // parameters field should not be ommited (None).
                  // It MUST have ASN.1 type NULL.
                  parameters: Some(oid_bytes),
                },
                subject_public_key: public_key_bytes,
              };

              // Infallible based on spec because of the way we import and generate keys.
              key_info.to_vec().unwrap()
            }
          };*/

>>>>>>> 0753bfab
          let point = match args.key.r#type {
            KeyType::Public => {
              // public_key is a PKCS#1 DER-encoded public key
              p256::EncodedPoint::from_bytes(&args.key.data).map_err(|_| {
                type_error("EC PublicKey format error".to_string())
              })?
            }
            /*KeyType::Private => {
              // public_key is a PKCS#1 DER-encoded public key
              let secret_key = p256::SecretKey::from_pkcs8_der(&args.key.data).unwrap();

              let public_key = secret_key.public_key();
              let point = public_key.as_affine().to_encoded_point(false);

              point
            }*/
            _ => unreachable!(),
          };

<<<<<<< HEAD
          //let oid =
          //  spki::der::asn1::ObjectIdentifier::new("1.2.840.10045.3.1.7");
          let oid =
            <p256::NistP256 as p256::elliptic_curve::AlgorithmParameters>::OID;
=======
          let oid =
            spki::der::asn1::ObjectIdentifier::new("1.2.840.10045.3.1.7");
          //let oid = <p256::NistP256 as p256::elliptic_curve::AlgorithmParameters>::OID;
>>>>>>> 0753bfab
          let oid_bytes = spki::der::asn1::Any::new(
            spki::der::Tag::ObjectIdentifier,
            oid.as_bytes(),
          )
          .unwrap();

          // the SPKI structure
          let key_info = spki::SubjectPublicKeyInfo {
            algorithm: spki::AlgorithmIdentifier {
              // rsaEncryption(1)
              oid: "1.2.840.10045.2.1".parse().unwrap(),
              // parameters field should not be ommited (None).
              // It MUST have ASN.1 type NULL.
              parameters: Some(oid_bytes),
            },
            subject_public_key: point.as_ref(),
          };

          // Infallible based on spec because of the way we import and generate keys.
          let spki_der = key_info.to_vec().unwrap();

          Ok(ImportExportKeyData::Raw(RawKeyData {
            data: spki_der.into(),
          }))
        }
        KeyFormat::Jwk => {
          // key.data is a PKCS#1 DER-encoded public or private key
          // Infallible based on spec because of the way we import and generate keys.
          let curve = args.named_curve.ok_or_else(|| {
            type_error("Missing argument named_curve".to_string())
          })?;

          let jwk = convert_data_to_jwk_ec(
            args.key.data.to_vec(),
            args.key.r#type,
            curve,
          )?;

          Ok(ImportExportKeyData::JwkEcKey(jwk))
        }
        _ => unreachable!(),
      }
    }
    Algorithm::RsassaPkcs1v15 => {
      match args.format {
        KeyFormat::Pkcs8 => {
          // private_key is a PKCS#1 DER-encoded private key

          let private_key = &args.key.data;

          // the PKCS#8 v1 structure
          // PrivateKeyInfo ::= SEQUENCE {
          //   version                   Version,
          //   privateKeyAlgorithm       PrivateKeyAlgorithmIdentifier,
          //   privateKey                PrivateKey,
          //   attributes           [0]  IMPLICIT Attributes OPTIONAL }

          // version is 0 when publickey is None

          let pk_info = rsa::pkcs8::PrivateKeyInfo {
            attributes: None,
            public_key: None,
            algorithm: rsa::pkcs8::AlgorithmIdentifier {
              // rsaEncryption(1)
              oid: rsa::pkcs8::ObjectIdentifier::new("1.2.840.113549.1.1.1"),
              // parameters field should not be ommited (None).
              // It MUST have ASN.1 type NULL as per defined in RFC 3279 Section 2.3.1
              parameters: Some(asn1::Any::from(asn1::Null)),
            },
            private_key,
          };

          Ok(ImportExportKeyData::Raw(RawKeyData {
            data: pk_info.to_der().as_ref().to_vec().into(),
          }))
        }
        KeyFormat::Spki => {
          // public_key is a PKCS#1 DER-encoded public key

          let subject_public_key = &args.key.data;

          // the SPKI structure
          let key_info = spki::SubjectPublicKeyInfo {
            algorithm: spki::AlgorithmIdentifier {
              // rsaEncryption(1)
              oid: spki::ObjectIdentifier::new("1.2.840.113549.1.1.1"),
              // parameters field should not be ommited (None).
              // It MUST have ASN.1 type NULL.
              parameters: Some(asn1::Any::from(asn1::Null)),
            },
            subject_public_key,
          };

          // Infallible based on spec because of the way we import and generate keys.
          let spki_der = key_info.to_vec().unwrap();
          Ok(ImportExportKeyData::Raw(RawKeyData {
            data: spki_der.into(),
          }))
        }
        KeyFormat::Jwk => {
          // key.data is a PKCS#1 DER-encoded public or private key
          // Infallible based on spec because of the way we import and generate keys.
          let jwk =
            convert_pkcs1_to_jwk_rsa(args.key.data.to_vec(), args.key.r#type)?;

          Ok(ImportExportKeyData::JwkRsaKey(jwk))
        }
        _ => unreachable!(),
      }
    }
    Algorithm::RsaPss => {
      match args.format {
        KeyFormat::Pkcs8 => {
          // Intentionally unused but required. Not encoded into PKCS#8 (see below).
          let _hash = args
            .hash
            .ok_or_else(|| type_error("Missing argument hash".to_string()))?;

          // private_key is a PKCS#1 DER-encoded private key
          let private_key = &args.key.data;

          // version is 0 when publickey is None

          let pk_info = rsa::pkcs8::PrivateKeyInfo {
            attributes: None,
            public_key: None,
            algorithm: rsa::pkcs8::AlgorithmIdentifier {
              // Spec wants the OID to be id-RSASSA-PSS (1.2.840.113549.1.1.10) but ring and RSA do not support it.
              // Instead, we use rsaEncryption (1.2.840.113549.1.1.1) as specified in RFC 3447.
              // Node, Chromium and Firefox also use rsaEncryption (1.2.840.113549.1.1.1) and do not support id-RSASSA-PSS.

              // parameters are set to NULL opposed to what spec wants (see above)
              oid: rsa::pkcs8::ObjectIdentifier::new("1.2.840.113549.1.1.1"),
              // parameters field should not be ommited (None).
              // It MUST have ASN.1 type NULL as per defined in RFC 3279 Section 2.3.1
              parameters: Some(asn1::Any::from(asn1::Null)),
            },
            private_key,
          };

          Ok(ImportExportKeyData::Raw(RawKeyData {
            data: pk_info.to_der().as_ref().to_vec().into(),
          }))
        }
        KeyFormat::Spki => {
          // Intentionally unused but required. Not encoded into SPKI (see below).
          let _hash = args
            .hash
            .ok_or_else(|| type_error("Missing argument hash".to_string()))?;

          // public_key is a PKCS#1 DER-encoded public key
          let subject_public_key = &args.key.data;

          // the SPKI structure
          let key_info = spki::SubjectPublicKeyInfo {
            algorithm: spki::AlgorithmIdentifier {
              // rsaEncryption(1)
              oid: spki::ObjectIdentifier::new("1.2.840.113549.1.1.1"),
              // parameters field should not be ommited (None).
              // It MUST have ASN.1 type NULL.
              parameters: Some(asn1::Any::from(asn1::Null)),
            },
            subject_public_key,
          };

          // Infallible based on spec because of the way we import and generate keys.
          let spki_der = key_info.to_vec().unwrap();
          Ok(ImportExportKeyData::Raw(RawKeyData {
            data: spki_der.into(),
          }))
        }
        KeyFormat::Jwk => {
          // key.data is a PKCS#1 DER-encoded public or private key
          // Infallible based on spec because of the way we import and generate keys.
          let jwk =
            convert_pkcs1_to_jwk_rsa(args.key.data.to_vec(), args.key.r#type)?;

          Ok(ImportExportKeyData::JwkRsaKey(jwk))
        }
        _ => unreachable!(),
      }
    }
    Algorithm::RsaOaep => {
      match args.format {
        KeyFormat::Pkcs8 => {
          // Intentionally unused but required. Not encoded into PKCS#8 (see below).
          let _hash = args
            .hash
            .ok_or_else(|| type_error("Missing argument hash".to_string()))?;

          // private_key is a PKCS#1 DER-encoded private key
          let private_key = &args.key.data;

          // version is 0 when publickey is None

          let pk_info = rsa::pkcs8::PrivateKeyInfo {
            attributes: None,
            public_key: None,
            algorithm: rsa::pkcs8::AlgorithmIdentifier {
              // Spec wants the OID to be id-RSAES-OAEP (1.2.840.113549.1.1.10) but ring and RSA crate do not support it.
              // Instead, we use rsaEncryption (1.2.840.113549.1.1.1) as specified in RFC 3447.
              // Chromium and Firefox also use rsaEncryption (1.2.840.113549.1.1.1) and do not support id-RSAES-OAEP.

              // parameters are set to NULL opposed to what spec wants (see above)
              oid: rsa::pkcs8::ObjectIdentifier::new("1.2.840.113549.1.1.1"),
              // parameters field should not be ommited (None).
              // It MUST have ASN.1 type NULL as per defined in RFC 3279 Section 2.3.1
              parameters: Some(asn1::Any::from(asn1::Null)),
            },
            private_key,
          };

          Ok(ImportExportKeyData::Raw(RawKeyData {
            data: pk_info.to_der().as_ref().to_vec().into(),
          }))
        }
        KeyFormat::Spki => {
          // Intentionally unused but required. Not encoded into SPKI (see below).
          let _hash = args
            .hash
            .ok_or_else(|| type_error("Missing argument hash".to_string()))?;

          // public_key is a PKCS#1 DER-encoded public key
          let subject_public_key = &args.key.data;

          // the SPKI structure
          let key_info = spki::SubjectPublicKeyInfo {
            algorithm: spki::AlgorithmIdentifier {
              // rsaEncryption(1)
              oid: spki::ObjectIdentifier::new("1.2.840.113549.1.1.1"),
              // parameters field should not be ommited (None).
              // It MUST have ASN.1 type NULL.
              parameters: Some(asn1::Any::from(asn1::Null)),
            },
            subject_public_key,
          };

          // Infallible based on spec because of the way we import and generate keys.
          let spki_der = key_info.to_vec().unwrap();
          Ok(ImportExportKeyData::Raw(RawKeyData {
            data: spki_der.into(),
          }))
        }
        KeyFormat::Jwk => {
          // key.data is a PKCS#1 DER-encoded public or private key
          // Infallible based on spec because of the way we import and generate keys.
          let jwk =
            convert_pkcs1_to_jwk_rsa(args.key.data.to_vec(), args.key.r#type)?;

          Ok(ImportExportKeyData::JwkRsaKey(jwk))
        }
        _ => unreachable!(),
      }
    }
    _ => Err(type_error("Unsupported algorithm".to_string())),
  }
}

#[derive(Deserialize)]
#[serde(rename_all = "camelCase")]
pub struct DeriveKeyArg {
  key: KeyData,
  algorithm: Algorithm,
  hash: Option<CryptoHash>,
  length: usize,
  iterations: Option<u32>,
  // ECDH
  public_key: Option<KeyData>,
  named_curve: Option<CryptoNamedCurve>,
  // HKDF
  info: Option<ZeroCopyBuf>,
}

pub async fn op_crypto_derive_bits(
  _state: Rc<RefCell<OpState>>,
  args: DeriveKeyArg,
  zero_copy: Option<ZeroCopyBuf>,
) -> Result<ZeroCopyBuf, AnyError> {
  let algorithm = args.algorithm;
  match algorithm {
    Algorithm::Pbkdf2 => {
      let zero_copy = zero_copy.ok_or_else(not_supported)?;
      let salt = &*zero_copy;
      // The caller must validate these cases.
      assert!(args.length > 0);
      assert!(args.length % 8 == 0);

      let algorithm = match args.hash.ok_or_else(not_supported)? {
        CryptoHash::Sha1 => pbkdf2::PBKDF2_HMAC_SHA1,
        CryptoHash::Sha256 => pbkdf2::PBKDF2_HMAC_SHA256,
        CryptoHash::Sha384 => pbkdf2::PBKDF2_HMAC_SHA384,
        CryptoHash::Sha512 => pbkdf2::PBKDF2_HMAC_SHA512,
      };

      // This will never panic. We have already checked length earlier.
      let iterations =
        NonZeroU32::new(args.iterations.ok_or_else(not_supported)?).unwrap();
      let secret = args.key.data;
      let mut out = vec![0; args.length / 8];
      pbkdf2::derive(algorithm, iterations, salt, &secret, &mut out);
      Ok(out.into())
    }
    Algorithm::Ecdh => {
      let named_curve = args
        .named_curve
        .ok_or_else(|| type_error("Missing argument namedCurve".to_string()))?;

      let public_key = args
        .public_key
        .ok_or_else(|| type_error("Missing argument publicKey".to_string()))?;

      match named_curve {
        CryptoNamedCurve::P256 => {
          let secret_key =
            p256::SecretKey::from_pkcs8_der(&args.key.data).unwrap();

          let public_key = p256::SecretKey::from_pkcs8_der(&public_key.data)
            .unwrap()
            .public_key();

          let shared_secret = p256::elliptic_curve::ecdh::diffie_hellman(
            secret_key.to_secret_scalar(),
            public_key.as_affine(),
          );
          Ok(shared_secret.as_bytes().to_vec().into())
        }
        // TODO(@littledivy): support for P384
        // https://github.com/RustCrypto/elliptic-curves/issues/240
        _ => Err(type_error("Unsupported namedCurve".to_string())),
      }
    }
    Algorithm::Hkdf => {
      let zero_copy = zero_copy.ok_or_else(not_supported)?;
      let salt = &*zero_copy;
      let algorithm = match args.hash.ok_or_else(not_supported)? {
        CryptoHash::Sha1 => hkdf::HKDF_SHA1_FOR_LEGACY_USE_ONLY,
        CryptoHash::Sha256 => hkdf::HKDF_SHA256,
        CryptoHash::Sha384 => hkdf::HKDF_SHA384,
        CryptoHash::Sha512 => hkdf::HKDF_SHA512,
      };

      let info = args
        .info
        .ok_or_else(|| type_error("Missing argument info".to_string()))?;
      // IKM
      let secret = args.key.data;
      // L
      let length = args.length / 8;

      let salt = hkdf::Salt::new(algorithm, salt);
      let prk = salt.extract(&secret);
      let info = &[&*info];
      let okm = prk.expand(info, HkdfOutput(length)).map_err(|_e| {
        custom_error(
          "DOMExceptionOperationError",
          "The length provided for HKDF is too large",
        )
      })?;
      let mut r = vec![0u8; length];
      okm.fill(&mut r)?;
      Ok(r.into())
    }
    _ => Err(type_error("Unsupported algorithm".to_string())),
  }
}

#[derive(Deserialize)]
#[serde(rename_all = "camelCase")]
pub struct EncryptArg {
  key: KeyData,
  algorithm: Algorithm,
  // RSA-OAEP
  hash: Option<CryptoHash>,
  label: Option<ZeroCopyBuf>,
  // AES-CBC
  iv: Option<ZeroCopyBuf>,
  length: Option<usize>,
}

fn read_rsa_public_key(key_data: KeyData) -> Result<RsaPublicKey, AnyError> {
  let public_key = match key_data.r#type {
    KeyType::Private => {
      RsaPrivateKey::from_pkcs1_der(&*key_data.data)?.to_public_key()
    }
    KeyType::Public => RsaPublicKey::from_pkcs1_der(&*key_data.data)?,
    KeyType::Secret => unreachable!("unexpected KeyType::Secret"),
  };
  Ok(public_key)
}

pub async fn op_crypto_encrypt_key(
  _state: Rc<RefCell<OpState>>,
  args: EncryptArg,
  zero_copy: ZeroCopyBuf,
) -> Result<ZeroCopyBuf, AnyError> {
  let data = &*zero_copy;
  let algorithm = args.algorithm;

  match algorithm {
    Algorithm::RsaOaep => {
      let public_key = read_rsa_public_key(args.key)?;
      let label = args.label.map(|l| String::from_utf8_lossy(&*l).to_string());
      let mut rng = OsRng;
      let padding = match args
        .hash
        .ok_or_else(|| type_error("Missing argument hash".to_string()))?
      {
        CryptoHash::Sha1 => PaddingScheme::OAEP {
          digest: Box::new(Sha1::new()),
          mgf_digest: Box::new(Sha1::new()),
          label,
        },
        CryptoHash::Sha256 => PaddingScheme::OAEP {
          digest: Box::new(Sha256::new()),
          mgf_digest: Box::new(Sha256::new()),
          label,
        },
        CryptoHash::Sha384 => PaddingScheme::OAEP {
          digest: Box::new(Sha384::new()),
          mgf_digest: Box::new(Sha384::new()),
          label,
        },
        CryptoHash::Sha512 => PaddingScheme::OAEP {
          digest: Box::new(Sha512::new()),
          mgf_digest: Box::new(Sha512::new()),
          label,
        },
      };

      Ok(
        public_key
          .encrypt(&mut rng, padding, data)
          .map_err(|e| {
            custom_error("DOMExceptionOperationError", e.to_string())
          })?
          .into(),
      )
    }
    Algorithm::AesCbc => {
      let key = &*args.key.data;
      let length = args
        .length
        .ok_or_else(|| type_error("Missing argument length".to_string()))?;
      let iv = args
        .iv
        .ok_or_else(|| type_error("Missing argument iv".to_string()))?;

      // 2-3.
      let ciphertext = match length {
        128 => {
          // Section 10.3 Step 2 of RFC 2315 https://www.rfc-editor.org/rfc/rfc2315
          type Aes128Cbc =
            block_modes::Cbc<aes::Aes128, block_modes::block_padding::Pkcs7>;

          let cipher = Aes128Cbc::new_from_slices(key, &iv)?;
          cipher.encrypt_vec(data)
        }
        192 => {
          // Section 10.3 Step 2 of RFC 2315 https://www.rfc-editor.org/rfc/rfc2315
          type Aes192Cbc =
            block_modes::Cbc<aes::Aes192, block_modes::block_padding::Pkcs7>;

          let cipher = Aes192Cbc::new_from_slices(key, &iv)?;
          cipher.encrypt_vec(data)
        }
        256 => {
          // Section 10.3 Step 2 of RFC 2315 https://www.rfc-editor.org/rfc/rfc2315
          type Aes256Cbc =
            block_modes::Cbc<aes::Aes256, block_modes::block_padding::Pkcs7>;

          let cipher = Aes256Cbc::new_from_slices(key, &iv)?;
          cipher.encrypt_vec(data)
        }
        _ => unreachable!(),
      };

      Ok(ciphertext.into())
    }
    _ => Err(type_error("Unsupported algorithm".to_string())),
  }
}

// The parameters field associated with OID id-RSASSA-PSS
// Defined in RFC 3447, section A.2.3
//
// RSASSA-PSS-params ::= SEQUENCE {
//   hashAlgorithm      [0] HashAlgorithm    DEFAULT sha1,
//   maskGenAlgorithm   [1] MaskGenAlgorithm DEFAULT mgf1SHA1,
//   saltLength         [2] INTEGER          DEFAULT 20,
//   trailerField       [3] TrailerField     DEFAULT trailerFieldBC
// }
pub struct PssPrivateKeyParameters<'a> {
  pub hash_algorithm: rsa::pkcs8::AlgorithmIdentifier<'a>,
  pub mask_gen_algorithm: rsa::pkcs8::AlgorithmIdentifier<'a>,
  pub salt_length: u32,
}

// Context-specific tag number for hashAlgorithm.
const HASH_ALGORITHM_TAG: rsa::pkcs8::der::TagNumber =
  rsa::pkcs8::der::TagNumber::new(0);

// Context-specific tag number for maskGenAlgorithm.
const MASK_GEN_ALGORITHM_TAG: rsa::pkcs8::der::TagNumber =
  rsa::pkcs8::der::TagNumber::new(1);

// Context-specific tag number for saltLength.
const SALT_LENGTH_TAG: rsa::pkcs8::der::TagNumber =
  rsa::pkcs8::der::TagNumber::new(2);

// Context-specific tag number for pSourceAlgorithm
const P_SOURCE_ALGORITHM_TAG: rsa::pkcs8::der::TagNumber =
  rsa::pkcs8::der::TagNumber::new(2);

lazy_static! {
  // Default HashAlgorithm for RSASSA-PSS-params (sha1)
  //
  // sha1 HashAlgorithm ::= {
  //   algorithm   id-sha1,
  //   parameters  SHA1Parameters : NULL
  // }
  //
  // SHA1Parameters ::= NULL
  static ref SHA1_HASH_ALGORITHM: rsa::pkcs8::AlgorithmIdentifier<'static> = rsa::pkcs8::AlgorithmIdentifier {
    // id-sha1
    oid: ID_SHA1_OID,
    // NULL
    parameters: Some(asn1::Any::from(asn1::Null)),
  };

  // TODO(@littledivy): `pkcs8` should provide AlgorithmIdentifier to Any conversion.
  static ref ENCODED_SHA1_HASH_ALGORITHM: Vec<u8> = SHA1_HASH_ALGORITHM.to_vec().unwrap();
  // Default MaskGenAlgrithm for RSASSA-PSS-params (mgf1SHA1)
  //
  // mgf1SHA1 MaskGenAlgorithm ::= {
  //   algorithm   id-mgf1,
  //   parameters  HashAlgorithm : sha1
  // }
  static ref MGF1_SHA1_MASK_ALGORITHM: rsa::pkcs8::AlgorithmIdentifier<'static> = rsa::pkcs8::AlgorithmIdentifier {
    // id-mgf1
    oid: ID_MFG1,
    // sha1
    parameters: Some(asn1::Any::from_der(&ENCODED_SHA1_HASH_ALGORITHM).unwrap()),
  };

  // Default PSourceAlgorithm for RSAES-OAEP-params
  // The default label is an empty string.
  //
  // pSpecifiedEmpty    PSourceAlgorithm ::= {
  //   algorithm   id-pSpecified,
  //   parameters  EncodingParameters : emptyString
  // }
  //
  // emptyString    EncodingParameters ::= ''H
  static ref P_SPECIFIED_EMPTY: rsa::pkcs8::AlgorithmIdentifier<'static> = rsa::pkcs8::AlgorithmIdentifier {
    // id-pSpecified
    oid: ID_P_SPECIFIED,
    // EncodingParameters
    parameters: Some(asn1::Any::from(asn1::OctetString::new(b"").unwrap())),
  };
}

impl<'a> TryFrom<rsa::pkcs8::der::asn1::Any<'a>>
  for PssPrivateKeyParameters<'a>
{
  type Error = rsa::pkcs8::der::Error;

  fn try_from(
    any: rsa::pkcs8::der::asn1::Any<'a>,
  ) -> rsa::pkcs8::der::Result<PssPrivateKeyParameters> {
    any.sequence(|decoder| {
      let hash_algorithm = decoder
        .context_specific(HASH_ALGORITHM_TAG)?
        .map(TryInto::try_into)
        .transpose()?
        .unwrap_or(*SHA1_HASH_ALGORITHM);

      let mask_gen_algorithm = decoder
        .context_specific(MASK_GEN_ALGORITHM_TAG)?
        .map(TryInto::try_into)
        .transpose()?
        .unwrap_or(*MGF1_SHA1_MASK_ALGORITHM);

      let salt_length = decoder
        .context_specific(SALT_LENGTH_TAG)?
        .map(TryInto::try_into)
        .transpose()?
        .unwrap_or(20);

      Ok(Self {
        hash_algorithm,
        mask_gen_algorithm,
        salt_length,
      })
    })
  }
}

// The parameters field associated with OID id-RSAES-OAEP
// Defined in RFC 3447, section A.2.1
//
// RSAES-OAEP-params ::= SEQUENCE {
//   hashAlgorithm     [0] HashAlgorithm    DEFAULT sha1,
//   maskGenAlgorithm  [1] MaskGenAlgorithm DEFAULT mgf1SHA1,
//   pSourceAlgorithm  [2] PSourceAlgorithm DEFAULT pSpecifiedEmpty
// }
pub struct OaepPrivateKeyParameters<'a> {
  pub hash_algorithm: rsa::pkcs8::AlgorithmIdentifier<'a>,
  pub mask_gen_algorithm: rsa::pkcs8::AlgorithmIdentifier<'a>,
  pub p_source_algorithm: rsa::pkcs8::AlgorithmIdentifier<'a>,
}

impl<'a> TryFrom<rsa::pkcs8::der::asn1::Any<'a>>
  for OaepPrivateKeyParameters<'a>
{
  type Error = rsa::pkcs8::der::Error;

  fn try_from(
    any: rsa::pkcs8::der::asn1::Any<'a>,
  ) -> rsa::pkcs8::der::Result<OaepPrivateKeyParameters> {
    any.sequence(|decoder| {
      let hash_algorithm = decoder
        .context_specific(HASH_ALGORITHM_TAG)?
        .map(TryInto::try_into)
        .transpose()?
        .unwrap_or(*SHA1_HASH_ALGORITHM);

      let mask_gen_algorithm = decoder
        .context_specific(MASK_GEN_ALGORITHM_TAG)?
        .map(TryInto::try_into)
        .transpose()?
        .unwrap_or(*MGF1_SHA1_MASK_ALGORITHM);

      let p_source_algorithm = decoder
        .context_specific(P_SOURCE_ALGORITHM_TAG)?
        .map(TryInto::try_into)
        .transpose()?
        .unwrap_or(*P_SPECIFIED_EMPTY);

      Ok(Self {
        hash_algorithm,
        mask_gen_algorithm,
        p_source_algorithm,
      })
    })
  }
}

#[derive(Serialize, Deserialize)]
pub struct RSAKeyComponentsB64 {
  e: String,
  n: String,

  d: Option<String>,
  p: Option<String>,
  q: Option<String>,
  dp: Option<String>,
  dq: Option<String>,
  qi: Option<String>,
}

fn decode_b64url(b64: &str) -> Result<Vec<u8>, base64::DecodeError> {
  base64::decode_config(b64, base64::URL_SAFE)
}

fn decode_b64url_4_pkcs1(b64: &str) -> rsa::pkcs1::Result<Vec<u8>> {
  base64::decode_config(b64, base64::URL_SAFE)
    .map_err(|_| rsa::pkcs1::Error::Crypto)
}

impl ToRsaPublicKey for RSAKeyComponentsB64 {
  fn to_pkcs1_der(&self) -> rsa::pkcs1::Result<RsaPublicKeyDocument> {
    let modulus = decode_b64url_4_pkcs1(&self.n)?;
    let public_exponent = decode_b64url_4_pkcs1(&self.e)?;
    Ok(
      rsa::pkcs1::RsaPublicKey {
        modulus: UIntBytes::new(&modulus)?,
        public_exponent: UIntBytes::new(&public_exponent)?,
      }
      .to_der(),
    )
  }
}

impl ToRsaPrivateKey for RSAKeyComponentsB64 {
  fn to_pkcs1_der(&self) -> rsa::pkcs1::Result<RsaPrivateKeyDocument> {
    if self.d.is_some()
      && self.p.is_some()
      && self.q.is_some()
      && self.dp.is_some()
      && self.dq.is_some()
      && self.qi.is_some()
    {
      let modulus = decode_b64url_4_pkcs1(&self.n)?;
      let public_exponent = decode_b64url_4_pkcs1(&self.e)?;

      let private_exponent = decode_b64url_4_pkcs1(self.d.as_ref().unwrap())?;
      let prime1 = decode_b64url_4_pkcs1(self.p.as_ref().unwrap())?;
      let prime2 = decode_b64url_4_pkcs1(self.q.as_ref().unwrap())?;
      let exponent1 = decode_b64url_4_pkcs1(self.dp.as_ref().unwrap())?;
      let exponent2 = decode_b64url_4_pkcs1(self.dq.as_ref().unwrap())?;
      let coefficient = decode_b64url_4_pkcs1(self.qi.as_ref().unwrap())?;

      Ok(
        rsa::pkcs1::RsaPrivateKey {
          version: rsa::pkcs1::Version::TwoPrime,
          modulus: UIntBytes::new(&modulus)?,
          public_exponent: UIntBytes::new(&public_exponent)?,
          private_exponent: UIntBytes::new(&private_exponent)?,
          prime1: UIntBytes::new(&prime1)?,
          prime2: UIntBytes::new(&prime2)?,
          exponent1: UIntBytes::new(&exponent1)?,
          exponent2: UIntBytes::new(&exponent2)?,
          coefficient: UIntBytes::new(&coefficient)?,
        }
        .to_der(),
      )
    } else {
      Err(rsa::pkcs1::Error::Crypto)
    }
  }
}

fn convert_jwk_rsa_to_pkcs1(
  jwk: RSAKeyComponentsB64,
  key_type: KeyType,
) -> Result<ImportKeyResult, AnyError> {
  let pub_doc;
  let priv_doc;

  let (public_key, pkcs1) = match key_type {
    KeyType::Private => {
      priv_doc = <RSAKeyComponentsB64 as ToRsaPrivateKey>::to_pkcs1_der(&jwk)
        .map_err(|e| {
        custom_error("DOMExceptionOperationError", e.to_string())
      })?;

      let private_key = rsa::pkcs1::RsaPrivateKey::from_der(priv_doc.as_der())
        .map_err(|e| {
          custom_error("DOMExceptionOperationError", e.to_string())
        })?;

      (private_key.public_key(), priv_doc.as_der().to_vec())
    }
    KeyType::Public => {
      pub_doc = <RSAKeyComponentsB64 as ToRsaPublicKey>::to_pkcs1_der(&jwk)
        .map_err(|e| {
          custom_error("DOMExceptionOperationError", e.to_string())
        })?;

      let public_key = rsa::pkcs1::RsaPublicKey::from_der(pub_doc.as_der())
        .map_err(|e| {
          custom_error("DOMExceptionOperationError", e.to_string())
        })?;

      (public_key, pub_doc.as_der().to_vec())
    }
    _ => return Err(type_error("Invalid Key format".to_string())),
  };

  Ok(ImportKeyResult {
    data: pkcs1.into(),
    public_exponent: Some(
      public_key.public_exponent.as_bytes().to_vec().into(),
    ),
    modulus_length: Some(public_key.modulus.as_bytes().len() * 8),
  })
}

fn encode_b64url(bytes: UIntBytes) -> String {
  base64::encode_config(bytes.as_bytes(), base64::URL_SAFE_NO_PAD)
}

fn encode_b64url_bytes(bytes: Vec<u8>) -> String {
  base64::encode_config(bytes, base64::URL_SAFE_NO_PAD)
}

fn convert_pkcs1_to_jwk_rsa(
  pkcs1: Vec<u8>,
  key_type: KeyType,
) -> Result<RSAKeyComponentsB64, AnyError> {
  let jwk = match key_type {
    KeyType::Private => {
      let private_key =
        rsa::pkcs1::RsaPrivateKey::from_der(&pkcs1).map_err(|e| {
          custom_error("DOMExceptionOperationError", e.to_string())
        })?;

      let public_key = private_key.public_key();

      RSAKeyComponentsB64 {
        n: encode_b64url(public_key.modulus),
        e: encode_b64url(public_key.public_exponent),

        d: Some(encode_b64url(private_key.private_exponent)),
        p: Some(encode_b64url(private_key.prime1)),
        q: Some(encode_b64url(private_key.prime2)),
        dp: Some(encode_b64url(private_key.exponent1)),
        dq: Some(encode_b64url(private_key.exponent2)),
        qi: Some(encode_b64url(private_key.coefficient)),
      }
    }
    KeyType::Public => {
      let public_key =
        rsa::pkcs1::RsaPublicKey::from_der(&pkcs1).map_err(|e| {
          custom_error("DOMExceptionOperationError", e.to_string())
        })?;

      RSAKeyComponentsB64 {
        n: encode_b64url(public_key.modulus),
        e: encode_b64url(public_key.public_exponent),

        d: None,
        p: None,
        q: None,
        dp: None,
        dq: None,
        qi: None,
      }
    }
    _ => return Err(type_error("Invalid Key format".to_string())),
  };

  Ok(jwk)
}

fn decode_b64url_to_gen_array<T: ArrayLength<u8>>(
  b64: &str,
) -> GenericArray<u8, T> {
  let val = base64::decode_config(b64, base64::URL_SAFE)
    .map_err(|_| rsa::pkcs1::Error::Crypto)
    .unwrap();

  let mut bytes: GenericArray<u8, T> = GenericArray::default();
  bytes[..val.len()].copy_from_slice(&val);

  bytes
}

fn jwk_to_ec_pk_bytes(
  jwk: &ECKeyComponentsB64,
  curve: &CryptoNamedCurve,
) -> Result<Vec<u8>, AnyError> {
  let point_bytes = match curve {
    CryptoNamedCurve::P256 => {
      let xbytes = decode_b64url_to_gen_array(&jwk.x);
      let ybytes = decode_b64url_to_gen_array(&jwk.y);

      p256::EncodedPoint::from_affine_coordinates(&xbytes, &ybytes, false)
        .to_bytes()
    }
    CryptoNamedCurve::P384 => {
      let xbytes = decode_b64url_to_gen_array(&jwk.x);
      let ybytes = decode_b64url_to_gen_array(&jwk.y);

      p384::EncodedPoint::from_affine_coordinates(&xbytes, &ybytes, false)
        .to_bytes()
    }
  };

  Ok(point_bytes.to_vec())
}

#[derive(Serialize, Deserialize)]
pub struct ECKeyComponentsB64 {
  d: Option<String>,
  x: String,
  y: String,
}

fn convert_jwk_to_ec_key(
  jwk: ECKeyComponentsB64,
  key_type: KeyType,
  curve: CryptoNamedCurve,
) -> Result<ImportKeyResult, AnyError> {
  let res = match key_type {
    KeyType::Private => {
      let pk = jwk_to_ec_pk_bytes(&jwk, &curve)?;
      let d = jwk.d.unwrap();

      let secret_key_der = match curve {
        CryptoNamedCurve::P256 => {
          let dbytes = decode_b64url_to_gen_array::<U32>(&d);

          let secret_key = p256::SecretKey::from_bytes(&dbytes)?;

          secret_key.to_pkcs8_der().unwrap()
        }
<<<<<<< HEAD
        //@todo(sean) - build p384 secret key from jwk, when crate implements to_pkcs8_der
=======
>>>>>>> 0753bfab
        /*CryptoNamedCurve::P384 => {
          let dbytes = decode_b64url_to_gen_array::<U48>(&d);

          let secret_key = p384::SecretKey::from_bytes(&dbytes)?;

          secret_key.to_pkcs8_der().unwrap()
        }*/
        _ => {
          return Err(type_error("Unsupported namedCurve".to_string()));
        }
      };

      let oid =
        <p256::NistP256 as p256::elliptic_curve::AlgorithmParameters>::OID;

      let pki = p256::pkcs8::PrivateKeyInfo::new(
        p256::pkcs8::AlgorithmIdentifier {
          oid,
          parameters: None,
        },
        secret_key_der.as_ref(),
      );

      let pki = p256::pkcs8::PrivateKeyInfo {
        public_key: Some(&pk),
        ..pki
      };

      ImportKeyResult {
        data: pki.private_key.to_vec().into(),
        public_exponent: None,
        modulus_length: None,
      }
    }
    KeyType::Public => {
      let pk = jwk_to_ec_pk_bytes(&jwk, &curve)?;

      ImportKeyResult {
        data: pk.into(),
        public_exponent: None,
        modulus_length: None,
      }
    }
    _ => return Err(type_error("Invalid Key format".to_string())),
  };

  Ok(res)
}

fn convert_data_to_jwk_ec(
  data: Vec<u8>,
  key_type: KeyType,
  curve: CryptoNamedCurve,
) -> Result<ECKeyComponentsB64, AnyError> {
  let jwk = match key_type {
    KeyType::Private => {
      let public_key;

      let private_key_bytes = match curve {
        CryptoNamedCurve::P256 => {
          let secret_key = p256::SecretKey::from_pkcs8_der(&data).unwrap();

          public_key = secret_key.public_key();

          secret_key.to_bytes()
        }
        /*CryptoNamedCurve::P384 => {
          let secret_key = p384::SecretKey::from_pkcs8_der(&data).unwrap();

          public_key = secret_key.public_key();

          secret_key.to_bytes()
        }*/
        _ => {
          return Err(type_error("Unsupported namedCurve".to_string()));
        }
      };

      let pk = public_key.as_affine().to_encoded_point(false);
      let coords = pk.coordinates();

      if let p256::elliptic_curve::sec1::Coordinates::Uncompressed { x, y } =
        coords
      {
        ECKeyComponentsB64 {
          x: encode_b64url_bytes(x.to_vec()),
          y: encode_b64url_bytes(y.to_vec()),

          d: Some(encode_b64url_bytes(private_key_bytes.to_vec())),
        }
      } else {
        return Err(type_error("Invalid Key format".to_string()));
      }
    }
    KeyType::Public => {
      let pk;

      let coords = match curve {
        CryptoNamedCurve::P256 => {
          pk = p256::EncodedPoint::from_bytes(&data)
            .map_err(|_| type_error("EC PublicKey format error".to_string()))?;

          pk.coordinates()
        }
        /*CryptoNamedCurve::P384 => {
          let pk =p384::EncodedPoint::from_bytes(&data).map_err(
            |_| type_error("EC PublicKey format error".to_string()),
          )?;

          pk.coordinates();
        }*/
        _ => {
          return Err(type_error("Unsupported namedCurve".to_string()));
        }
      };

      if let p256::elliptic_curve::sec1::Coordinates::Uncompressed { x, y } =
        coords
      {
        ECKeyComponentsB64 {
          x: encode_b64url_bytes(x.to_vec()),
          y: encode_b64url_bytes(y.to_vec()),

          d: None,
        }
      } else {
        return Err(type_error("Invalid Key format".to_string()));
      }
    }
    _ => return Err(type_error("Invalid Key format".to_string())),
  };

  Ok(jwk)
}

#[derive(Serialize, Deserialize)]
pub struct SecretKeyComponentB64 {
  k: String,
}

fn convert_jwk_to_secret_bytes(
  jwk: SecretKeyComponentB64,
  key_type: KeyType,
) -> Result<ImportKeyResult, AnyError> {
  let secret_bytes = match key_type {
    KeyType::Secret => decode_b64url(&jwk.k)?,
    _ => return Err(type_error("Invalid Key format".to_string())),
  };

  Ok(ImportKeyResult {
    data: secret_bytes.into(),
    public_exponent: None,
    modulus_length: None,
  })
}

#[derive(Serialize, Deserialize)]
pub struct RawKeyData {
  data: ZeroCopyBuf,
}

#[derive(Serialize, Deserialize)]
#[serde(rename_all = "camelCase")]
pub enum ImportExportKeyData {
  Raw(RawKeyData),
  JwkSecretKey(SecretKeyComponentB64),
  JwkRsaKey(RSAKeyComponentsB64),
  JwkEcKey(ECKeyComponentsB64),
}

#[derive(Deserialize)]
#[serde(rename_all = "camelCase")]
pub struct ImportKeyArg {
  algorithm: Algorithm,
  format: KeyFormat,
  key_type: Option<KeyType>,
  // RSASSA-PKCS1-v1_5
  hash: Option<CryptoHash>,
  // ECDSA
  named_curve: Option<CryptoNamedCurve>,
}

#[derive(Serialize)]
#[serde(rename_all = "camelCase")]
pub struct ImportKeyResult {
  data: ZeroCopyBuf,
  // RSASSA-PKCS1-v1_5
  public_exponent: Option<ZeroCopyBuf>,
  modulus_length: Option<usize>,
}

pub async fn op_crypto_import_key(
  _state: Rc<RefCell<OpState>>,
  args: ImportKeyArg,
  key_data: ImportExportKeyData,
) -> Result<ImportKeyResult, AnyError> {
  //let data = &*zero_copy;
  let algorithm = args.algorithm;

  match algorithm {
    Algorithm::Ecdsa | Algorithm::Ecdh => {
      let curve = args.named_curve.ok_or_else(|| {
        type_error("Missing argument named_curve".to_string())
      })?;

      match args.format {
        KeyFormat::Raw => {
          let encoded_key;

          match curve {
            CryptoNamedCurve::P256 => {
              // 1-2.
              let point = match key_data {
                ImportExportKeyData::Raw(raw_data) => {
                  encoded_key = raw_data.data;
                  p256::EncodedPoint::from_bytes(&*encoded_key).map_err(
                    |_| type_error("EC PublicKey format error".to_string()),
                  )?
                }

                _ => return Err(type_error("missing keyData.raw".to_string())),
              };
              // 3.
              if point.is_identity() {
                return Err(type_error("Invalid key data".to_string()));
              }
            }
            CryptoNamedCurve::P384 => {
              // 1-2.
              let point = match key_data {
                ImportExportKeyData::Raw(raw_data) => {
                  encoded_key = raw_data.data;
                  p384::EncodedPoint::from_bytes(&*encoded_key)?
                }
                _ => return Err(type_error("missing keyData.raw".to_string())),
              };
              // 3.
              if point.is_identity() {
                return Err(type_error("Invalid key data".to_string()));
              }
            }
          };

          Ok(ImportKeyResult {
            data: encoded_key,
            modulus_length: None,
            public_exponent: None,
          })
        }
        KeyFormat::Spki => {
          // 1.
          let encoded_key = match key_data {
            ImportExportKeyData::Raw(raw_data) => {
              let pk_info: spki::SubjectPublicKeyInfo =
                spki::SubjectPublicKeyInfo::try_from(raw_data.data.as_ref())
                  .unwrap();
              let pk = pk_info.subject_public_key;

              pk.to_vec()
            }
            _ => return Err(type_error("missing keyData.raw".to_string())),
          };

          match curve {
            CryptoNamedCurve::P256 => {
              // 1-2.
              let point = p256::EncodedPoint::from_bytes(&*encoded_key)
                .map_err(|_| {
                  type_error("EC PublicKey format error".to_string())
                })?;

              // 3.
              if point.is_identity() {
                return Err(type_error("Invalid key data".to_string()));
              }
            }
            CryptoNamedCurve::P384 => {
              // 2.
              let point = p384::EncodedPoint::from_bytes(&*encoded_key)
                .map_err(|_| {
                  type_error("EC PublicKey format error".to_string())
                })?;
              // 3.
              if point.is_identity() {
                return Err(type_error("Invalid key data".to_string()));
              }
            }
          };

          Ok(ImportKeyResult {
            data: encoded_key.to_vec().into(),
            modulus_length: None,
            public_exponent: None,
          })
        }
        KeyFormat::Pkcs8 => {
          let pkcs8 = match key_data {
            ImportExportKeyData::Raw(raw_data) => {
              match curve {
                CryptoNamedCurve::P256 => {
                  let secret_key =
                    p256::SecretKey::from_pkcs8_der(&raw_data.data).unwrap();

                  let point =
                    secret_key.public_key().as_affine().to_encoded_point(false);
                  // 3.
                  if point.is_identity() {
                    return Err(type_error("Invalid key data".to_string()));
                  }

                  Ok(raw_data.data.to_vec())
                }
                CryptoNamedCurve::P384 => {
<<<<<<< HEAD
                  //@todo(sean-wykes) Validate P384 secret-key on import(pkcs8)
                  /*let secret_key =
                    p384::SecretKey::from_pkcs8_der(&raw_data.data).unwrap();

                  let point =
                    secret_key.public_key().as_affine().to_encoded_point(false);
                  // 3.
                  if point.is_identity() {
                    return Err(type_error("Invalid key data".to_string()));
                  }*/

                  // for now, just use PKCS8 bytes
=======
                  // let secret_key =
                  //   p384::SecretKey::from_pkcs8_der(&raw_data.data).unwrap();

                  // let point =
                  //   secret_key.public_key().as_affine().to_encoded_point(false);
                  // // 3.
                  // if point.is_identity() {
                  //   return Err(type_error("Invalid key data".to_string()));
                  // }

>>>>>>> 0753bfab
                  Ok(raw_data.data.to_vec())
                }
              }
            }
            _ => Err(type_error("Unsupported namedCurve".to_string())),
          }?;

          Ok(ImportKeyResult {
            data: pkcs8.into(),
            modulus_length: None,
            public_exponent: None,
          })
        }
        KeyFormat::Jwk => {
          if let ImportExportKeyData::JwkEcKey(jwk) = key_data {
            let key_type = args.key_type.ok_or_else(|| {
              type_error("Missing argument key_type".to_string())
            })?;

            convert_jwk_to_ec_key(jwk, key_type, curve)
          } else {
            Err(type_error("missing keyData.jwk".to_string()))
          }
        }
      }
    }
    Algorithm::RsassaPkcs1v15 => {
      match args.format {
        KeyFormat::Pkcs8 => {
          let hash = args
            .hash
            .ok_or_else(|| type_error("Missing argument hash".to_string()))?;

          // 2-3.
          if let ImportExportKeyData::Raw(raw_data) = key_data {
            let pk_info = rsa::pkcs8::PrivateKeyInfo::from_der(&*raw_data.data)
              .map_err(|e| {
                custom_error("DOMExceptionOperationError", e.to_string())
              })?;

            // 4-5.
            let alg = pk_info.algorithm.oid;

            // 6.
            let pk_hash = match alg {
              // rsaEncryption
              RSA_ENCRYPTION_OID => None,
              // sha1WithRSAEncryption
              SHA1_RSA_ENCRYPTION_OID => Some(CryptoHash::Sha1),
              // sha256WithRSAEncryption
              SHA256_RSA_ENCRYPTION_OID => Some(CryptoHash::Sha256),
              // sha384WithRSAEncryption
              SHA384_RSA_ENCRYPTION_OID => Some(CryptoHash::Sha384),
              // sha512WithRSAEncryption
              SHA512_RSA_ENCRYPTION_OID => Some(CryptoHash::Sha512),
              _ => return Err(type_error("Unsupported algorithm".to_string())),
            };

            // 7.
            if let Some(pk_hash) = pk_hash {
              if pk_hash != hash {
                return Err(custom_error(
                  "DOMExceptionDataError",
                  "Hash mismatch".to_string(),
                ));
              }
            }

            // 8-9.
            let private_key =
              rsa::pkcs1::RsaPrivateKey::from_der(pk_info.private_key)
                .map_err(|e| {
                  custom_error("DOMExceptionOperationError", e.to_string())
                })?;

            let bytes_consumed = private_key.encoded_len().map_err(|e| {
              custom_error("DOMExceptionDataError", e.to_string())
            })?;

            if bytes_consumed
              != rsa::pkcs1::der::Length::new(pk_info.private_key.len() as u16)
            {
              return Err(custom_error(
                "DOMExceptionDataError",
                "Some bytes were not consumed".to_string(),
              ));
            }

            Ok(ImportKeyResult {
              data: pk_info.private_key.to_vec().into(),
              public_exponent: Some(
                private_key.public_exponent.as_bytes().to_vec().into(),
              ),
              modulus_length: Some(private_key.modulus.as_bytes().len() * 8),
            })
          } else {
            Err(type_error("missing keyData.raw".to_string()))
          }
        }
        // TODO(@littledivy): spki
        KeyFormat::Jwk => {
          if let ImportExportKeyData::JwkRsaKey(jwk) = key_data {
            let key_type = args.key_type.ok_or_else(|| {
              type_error("Missing argument key_type".to_string())
            })?;

            convert_jwk_rsa_to_pkcs1(jwk, key_type)
          } else {
            Err(type_error("missing keyData.jwk".to_string()))
          }
        }
        _ => Err(type_error("Unsupported format".to_string())),
      }
    }
    Algorithm::RsaPss => {
      match args.format {
        KeyFormat::Pkcs8 => {
          let hash = args
            .hash
            .ok_or_else(|| type_error("Missing argument hash".to_string()))?;

          // 2-3.
          if let ImportExportKeyData::Raw(raw_data) = key_data {
            let pk_info = rsa::pkcs8::PrivateKeyInfo::from_der(&*raw_data.data)
              .map_err(|e| {
                custom_error("DOMExceptionOperationError", e.to_string())
              })?;

            // 4-5.
            let alg = pk_info.algorithm.oid;

            // 6.
            let pk_hash = match alg {
              // rsaEncryption
              RSA_ENCRYPTION_OID => None,
              // id-RSASSA-PSS
              RSASSA_PSS_OID => {
                let params = PssPrivateKeyParameters::try_from(
                  pk_info.algorithm.parameters.ok_or_else(|| {
                    custom_error(
                      "DOMExceptionNotSupportedError",
                      "Malformed parameters".to_string(),
                    )
                  })?,
                )
                .map_err(|_| {
                  custom_error(
                    "DOMExceptionNotSupportedError",
                    "Malformed parameters".to_string(),
                  )
                })?;

                let hash_alg = params.hash_algorithm;
                let hash = match hash_alg.oid {
                  // id-sha1
                  ID_SHA1_OID => Some(CryptoHash::Sha1),
                  // id-sha256
                  ID_SHA256_OID => Some(CryptoHash::Sha256),
                  // id-sha384
                  ID_SHA384_OID => Some(CryptoHash::Sha384),
                  // id-sha256
                  ID_SHA512_OID => Some(CryptoHash::Sha512),
                  _ => {
                    return Err(custom_error(
                      "DOMExceptionDataError",
                      "Unsupported hash algorithm".to_string(),
                    ))
                  }
                };

                if params.mask_gen_algorithm.oid != ID_MFG1 {
                  return Err(custom_error(
                    "DOMExceptionNotSupportedError",
                    "Unsupported hash algorithm".to_string(),
                  ));
                }

                hash
              }
              _ => {
                return Err(custom_error(
                  "DOMExceptionDataError",
                  "Unsupported algorithm".to_string(),
                ))
              }
            };

            // 7.
            if let Some(pk_hash) = pk_hash {
              if pk_hash != hash {
                return Err(custom_error(
                  "DOMExceptionDataError",
                  "Hash mismatch".to_string(),
                ));
              }
            }

            // 8-9.
            let private_key =
              rsa::pkcs1::RsaPrivateKey::from_der(pk_info.private_key)
                .map_err(|e| {
                  custom_error("DOMExceptionOperationError", e.to_string())
                })?;

            let bytes_consumed = private_key
              .encoded_len()
              .map_err(|e| custom_error("DataError", e.to_string()))?;

            if bytes_consumed
              != rsa::pkcs1::der::Length::new(pk_info.private_key.len() as u16)
            {
              return Err(custom_error(
                "DOMExceptionDataError",
                "Some bytes were not consumed".to_string(),
              ));
            }

            Ok(ImportKeyResult {
              data: pk_info.private_key.to_vec().into(),
              public_exponent: Some(
                private_key.public_exponent.as_bytes().to_vec().into(),
              ),
              modulus_length: Some(private_key.modulus.as_bytes().len() * 8),
            })
          } else {
            Err(type_error("missing keyData.raw".to_string()))
          }
        }
        KeyFormat::Jwk => {
          if let ImportExportKeyData::JwkRsaKey(jwk) = key_data {
            let key_type = args.key_type.ok_or_else(|| {
              type_error("Missing argument key_type".to_string())
            })?;

            convert_jwk_rsa_to_pkcs1(jwk, key_type)
          } else {
            Err(type_error("missing keyData.jwk".to_string()))
          }
        }
        // TODO(@littledivy): spki
        _ => Err(type_error("Unsupported format".to_string())),
      }
    }
    Algorithm::RsaOaep => {
      match args.format {
        KeyFormat::Pkcs8 => {
          let hash = args
            .hash
            .ok_or_else(|| type_error("Missing argument hash".to_string()))?;

          // 2-3.
          if let ImportExportKeyData::Raw(raw_data) = key_data {
            let pk_info = rsa::pkcs8::PrivateKeyInfo::from_der(&*raw_data.data)
              .map_err(|e| {
                custom_error("DOMExceptionOperationError", e.to_string())
              })?;

            // 4-5.
            let alg = pk_info.algorithm.oid;

            // 6.
            let pk_hash = match alg {
              // rsaEncryption
              RSA_ENCRYPTION_OID => None,
              // id-RSAES-OAEP
              RSAES_OAEP_OID => {
                let params = OaepPrivateKeyParameters::try_from(
                  pk_info.algorithm.parameters.ok_or_else(|| {
                    custom_error(
                      "DOMExceptionNotSupportedError",
                      "Malformed parameters".to_string(),
                    )
                  })?,
                )
                .map_err(|_| {
                  custom_error(
                    "DOMExceptionNotSupportedError",
                    "Malformed parameters".to_string(),
                  )
                })?;

                let hash_alg = params.hash_algorithm;
                let hash = match hash_alg.oid {
                  // id-sha1
                  ID_SHA1_OID => Some(CryptoHash::Sha1),
                  // id-sha256
                  ID_SHA256_OID => Some(CryptoHash::Sha256),
                  // id-sha384
                  ID_SHA384_OID => Some(CryptoHash::Sha384),
                  // id-sha256
                  ID_SHA512_OID => Some(CryptoHash::Sha512),
                  _ => {
                    return Err(custom_error(
                      "DOMExceptionDataError",
                      "Unsupported hash algorithm".to_string(),
                    ))
                  }
                };

                if params.mask_gen_algorithm.oid != ID_MFG1 {
                  return Err(custom_error(
                    "DOMExceptionNotSupportedError",
                    "Unsupported hash algorithm".to_string(),
                  ));
                }

                hash
              }
              _ => {
                return Err(custom_error(
                  "DOMExceptionDataError",
                  "Unsupported algorithm".to_string(),
                ))
              }
            };

            // 7.
            if let Some(pk_hash) = pk_hash {
              if pk_hash != hash {
                return Err(custom_error(
                  "DOMExceptionDataError",
                  "Hash mismatch".to_string(),
                ));
              }
            }

            // 8-9.
            let private_key =
              rsa::pkcs1::RsaPrivateKey::from_der(pk_info.private_key)
                .map_err(|e| {
                  custom_error("DOMExceptionOperationError", e.to_string())
                })?;

            let bytes_consumed = private_key.encoded_len().map_err(|e| {
              custom_error("DOMExceptionDataError", e.to_string())
            })?;

            if bytes_consumed
              != rsa::pkcs1::der::Length::new(pk_info.private_key.len() as u16)
            {
              return Err(custom_error(
                "DOMExceptionDataError",
                "Some bytes were not consumed".to_string(),
              ));
            }

            Ok(ImportKeyResult {
              data: pk_info.private_key.to_vec().into(),
              public_exponent: Some(
                private_key.public_exponent.as_bytes().to_vec().into(),
              ),
              modulus_length: Some(private_key.modulus.as_bytes().len() * 8),
            })
          } else {
            Err(type_error("missing keyData.raw".to_string()))
          }
        }
        KeyFormat::Jwk => {
          if let ImportExportKeyData::JwkRsaKey(jwk) = key_data {
            let key_type = args.key_type.ok_or_else(|| {
              type_error("Missing argument key_type".to_string())
            })?;

            convert_jwk_rsa_to_pkcs1(jwk, key_type)
          } else {
            Err(type_error("missing keyData.jwk".to_string()))
          }
        }
        // TODO(@littledivy): spki
        _ => Err(type_error("Unsupported format".to_string())),
      }
    }
    Algorithm::Hmac => {
      match args.format {
        KeyFormat::Jwk => {
          if let ImportExportKeyData::JwkSecretKey(jwk) = key_data {
            let key_type = args.key_type.ok_or_else(|| {
              type_error("Missing argument key_type".to_string())
            })?;

            convert_jwk_to_secret_bytes(jwk, key_type)
          } else {
            Err(type_error("missing keyData.jwk".to_string()))
          }
        }
        // TODO(@littledivy): spki
        _ => Err(type_error("Unsupported format".to_string())),
      }
    }
    Algorithm::AesCbc
    | Algorithm::AesCtr
    | Algorithm::AesGcm
    | Algorithm::AesKw => {
      match args.format {
        KeyFormat::Jwk => {
          if let ImportExportKeyData::JwkSecretKey(jwk) = key_data {
            let key_type = args.key_type.ok_or_else(|| {
              type_error("Missing argument key_type".to_string())
            })?;

            convert_jwk_to_secret_bytes(jwk, key_type)
          } else {
            Err(type_error("missing keyData.jwk".to_string()))
          }
        }
        // TODO(@littledivy): spki
        _ => Err(type_error("Unsupported format".to_string())),
      }
    }
    _ => Err(type_error("Unsupported algorithm".to_string())),
  }
}

#[derive(Deserialize)]
#[serde(rename_all = "camelCase")]
pub struct DecryptArg {
  key: KeyData,
  algorithm: Algorithm,
  // RSA-OAEP
  hash: Option<CryptoHash>,
  label: Option<ZeroCopyBuf>,
  // AES-CBC
  iv: Option<ZeroCopyBuf>,
  length: Option<usize>,
}

pub async fn op_crypto_decrypt_key(
  _state: Rc<RefCell<OpState>>,
  args: DecryptArg,
  zero_copy: ZeroCopyBuf,
) -> Result<ZeroCopyBuf, AnyError> {
  let data = &*zero_copy;
  let algorithm = args.algorithm;

  match algorithm {
    Algorithm::RsaOaep => {
      let private_key: RsaPrivateKey =
        RsaPrivateKey::from_pkcs1_der(&*args.key.data)?;
      let label = args.label.map(|l| String::from_utf8_lossy(&*l).to_string());
      let padding = match args
        .hash
        .ok_or_else(|| type_error("Missing argument hash".to_string()))?
      {
        CryptoHash::Sha1 => PaddingScheme::OAEP {
          digest: Box::new(Sha1::new()),
          mgf_digest: Box::new(Sha1::new()),
          label,
        },
        CryptoHash::Sha256 => PaddingScheme::OAEP {
          digest: Box::new(Sha256::new()),
          mgf_digest: Box::new(Sha256::new()),
          label,
        },
        CryptoHash::Sha384 => PaddingScheme::OAEP {
          digest: Box::new(Sha384::new()),
          mgf_digest: Box::new(Sha384::new()),
          label,
        },
        CryptoHash::Sha512 => PaddingScheme::OAEP {
          digest: Box::new(Sha512::new()),
          mgf_digest: Box::new(Sha512::new()),
          label,
        },
      };

      Ok(
        private_key
          .decrypt(padding, data)
          .map_err(|e| {
            custom_error("DOMExceptionOperationError", e.to_string())
          })?
          .into(),
      )
    }
    Algorithm::AesCbc => {
      let key = &*args.key.data;
      let length = args
        .length
        .ok_or_else(|| type_error("Missing argument length".to_string()))?;
      let iv = args
        .iv
        .ok_or_else(|| type_error("Missing argument iv".to_string()))?;

      // 2.
      let plaintext = match length {
        128 => {
          // Section 10.3 Step 2 of RFC 2315 https://www.rfc-editor.org/rfc/rfc2315
          type Aes128Cbc =
            block_modes::Cbc<aes::Aes128, block_modes::block_padding::Pkcs7>;
          let cipher = Aes128Cbc::new_from_slices(key, &iv)?;

          cipher.decrypt_vec(data).map_err(|_| {
            custom_error(
              "DOMExceptionOperationError",
              "Decryption failed".to_string(),
            )
          })?
        }
        192 => {
          // Section 10.3 Step 2 of RFC 2315 https://www.rfc-editor.org/rfc/rfc2315
          type Aes192Cbc =
            block_modes::Cbc<aes::Aes192, block_modes::block_padding::Pkcs7>;
          let cipher = Aes192Cbc::new_from_slices(key, &iv)?;

          cipher.decrypt_vec(data).map_err(|_| {
            custom_error(
              "DOMExceptionOperationError",
              "Decryption failed".to_string(),
            )
          })?
        }
        256 => {
          // Section 10.3 Step 2 of RFC 2315 https://www.rfc-editor.org/rfc/rfc2315
          type Aes256Cbc =
            block_modes::Cbc<aes::Aes256, block_modes::block_padding::Pkcs7>;
          let cipher = Aes256Cbc::new_from_slices(key, &iv)?;

          cipher.decrypt_vec(data).map_err(|_| {
            custom_error(
              "DOMExceptionOperationError",
              "Decryption failed".to_string(),
            )
          })?
        }
        _ => unreachable!(),
      };

      // 6.
      Ok(plaintext.into())
    }
    _ => Err(type_error("Unsupported algorithm".to_string())),
  }
}

pub fn op_crypto_random_uuid(
  state: &mut OpState,
  _: (),
  _: (),
) -> Result<String, AnyError> {
  let maybe_seeded_rng = state.try_borrow_mut::<StdRng>();
  let uuid = if let Some(seeded_rng) = maybe_seeded_rng {
    let mut bytes = [0u8; 16];
    seeded_rng.fill(&mut bytes);
    uuid::Builder::from_bytes(bytes)
      .set_version(uuid::Version::Random)
      .build()
  } else {
    uuid::Uuid::new_v4()
  };

  Ok(uuid.to_string())
}

pub async fn op_crypto_subtle_digest(
  _state: Rc<RefCell<OpState>>,
  algorithm: CryptoHash,
  data: ZeroCopyBuf,
) -> Result<ZeroCopyBuf, AnyError> {
  let output = tokio::task::spawn_blocking(move || {
    digest::digest(algorithm.into(), &data)
      .as_ref()
      .to_vec()
      .into()
  })
  .await?;

  Ok(output)
}

pub fn get_declaration() -> PathBuf {
  PathBuf::from(env!("CARGO_MANIFEST_DIR")).join("lib.deno_crypto.d.ts")
}<|MERGE_RESOLUTION|>--- conflicted
+++ resolved
@@ -63,11 +63,7 @@
 };
 use p256::elliptic_curve::sec1::ToEncodedPoint;
 
-<<<<<<< HEAD
 use pkcs8::{FromPrivateKey, ToPrivateKey};
-=======
-use p256::pkcs8::{FromPrivateKey, ToPrivateKey};
->>>>>>> 0753bfab
 
 pub use rand; // Re-export rand
 
@@ -615,11 +611,7 @@
   format: KeyFormat,
   // RSA-PSS
   hash: Option<CryptoHash>,
-<<<<<<< HEAD
   // ECDSA/ECDH
-=======
-  // ECDSA
->>>>>>> 0753bfab
   named_curve: Option<CryptoNamedCurve>,
 }
 
@@ -664,62 +656,6 @@
           }))
         }
         KeyFormat::Spki => {
-<<<<<<< HEAD
-=======
-          /*          let spki_der = match args.key.r#type {
-            KeyType::Public => {
-              // public_key is a PKCS#1 DER-encoded public key
-              let public_key_bytes = &args.key.data;
-
-              let oid = spki::der::asn1::ObjectIdentifier::new("1.2.840.10045.3.1.7");
-              //let oid = <p256::NistP256 as p256::elliptic_curve::AlgorithmParameters>::OID;
-              let oid_bytes = spki::der::asn1::Any::new(spki::der::Tag::ObjectIdentifier, oid.as_bytes()).unwrap();
-
-              // the SPKI structure
-              let key_info = spki::SubjectPublicKeyInfo {
-                algorithm: spki::AlgorithmIdentifier {
-                  // rsaEncryption(1)
-                  oid: "1.2.840.10045.2.1".parse().unwrap(),
-                  // parameters field should not be ommited (None).
-                  // It MUST have ASN.1 type NULL.
-                  parameters: Some(oid_bytes),
-                },
-                subject_public_key: public_key_bytes,
-              };
-
-              // Infallible based on spec because of the way we import and generate keys.
-              key_info.to_vec().unwrap()
-            }
-            KeyType::Private => {
-              // public_key is a PKCS#1 DER-encoded public key
-              let secret_key = p256::SecretKey::from_pkcs8_der(&args.key.data).unwrap();
-
-              public_key = secret_key.public_key();
-
-              let public_key_bytes = public_key.as_affine().to_encoded_point(false).as_ref();
-
-              let oid = spki::der::asn1::ObjectIdentifier::new("1.2.840.10045.3.1.7");
-              //let oid = <p256::NistP256 as p256::elliptic_curve::AlgorithmParameters>::OID;
-              let oid_bytes = spki::der::asn1::Any::new(spki::der::Tag::ObjectIdentifier, oid.as_bytes()).unwrap();
-
-              // the SPKI structure
-              let key_info = spki::SubjectPublicKeyInfo {
-                algorithm: spki::AlgorithmIdentifier {
-                  // rsaEncryption(1)
-                  oid: "1.2.840.10045.2.1".parse().unwrap(),
-                  // parameters field should not be ommited (None).
-                  // It MUST have ASN.1 type NULL.
-                  parameters: Some(oid_bytes),
-                },
-                subject_public_key: public_key_bytes,
-              };
-
-              // Infallible based on spec because of the way we import and generate keys.
-              key_info.to_vec().unwrap()
-            }
-          };*/
-
->>>>>>> 0753bfab
           let point = match args.key.r#type {
             KeyType::Public => {
               // public_key is a PKCS#1 DER-encoded public key
@@ -739,16 +675,10 @@
             _ => unreachable!(),
           };
 
-<<<<<<< HEAD
           //let oid =
           //  spki::der::asn1::ObjectIdentifier::new("1.2.840.10045.3.1.7");
           let oid =
             <p256::NistP256 as p256::elliptic_curve::AlgorithmParameters>::OID;
-=======
-          let oid =
-            spki::der::asn1::ObjectIdentifier::new("1.2.840.10045.3.1.7");
-          //let oid = <p256::NistP256 as p256::elliptic_curve::AlgorithmParameters>::OID;
->>>>>>> 0753bfab
           let oid_bytes = spki::der::asn1::Any::new(
             spki::der::Tag::ObjectIdentifier,
             oid.as_bytes(),
@@ -1636,10 +1566,7 @@
 
           secret_key.to_pkcs8_der().unwrap()
         }
-<<<<<<< HEAD
         //@todo(sean) - build p384 secret key from jwk, when crate implements to_pkcs8_der
-=======
->>>>>>> 0753bfab
         /*CryptoNamedCurve::P384 => {
           let dbytes = decode_b64url_to_gen_array::<U48>(&d);
 
@@ -1953,7 +1880,6 @@
                   Ok(raw_data.data.to_vec())
                 }
                 CryptoNamedCurve::P384 => {
-<<<<<<< HEAD
                   //@todo(sean-wykes) Validate P384 secret-key on import(pkcs8)
                   /*let secret_key =
                     p384::SecretKey::from_pkcs8_der(&raw_data.data).unwrap();
@@ -1966,18 +1892,6 @@
                   }*/
 
                   // for now, just use PKCS8 bytes
-=======
-                  // let secret_key =
-                  //   p384::SecretKey::from_pkcs8_der(&raw_data.data).unwrap();
-
-                  // let point =
-                  //   secret_key.public_key().as_affine().to_encoded_point(false);
-                  // // 3.
-                  // if point.is_identity() {
-                  //   return Err(type_error("Invalid key data".to_string()));
-                  // }
-
->>>>>>> 0753bfab
                   Ok(raw_data.data.to_vec())
                 }
               }
