// Copyright 2018-2024 the Deno authors. All rights reserved. MIT license.

import { core, internals, primordials } from "ext:core/mod.js";
const { internalRidSymbol } = core;
import {
  op_net_accept_tls,
  op_net_connect_tls,
  op_net_listen_tls,
  op_tls_handshake,
  op_tls_key_null,
  op_tls_key_static,
  op_tls_key_static_from_file,
  op_tls_start,
} from "ext:core/ops";
const {
  Number,
  ObjectDefineProperty,
  ReflectHas,
  TypeError,
} = primordials;

import { Conn, Listener } from "ext:deno_net/01_net.js";

class TlsConn extends Conn {
  #rid = 0;

  constructor(rid, remoteAddr, localAddr) {
    super(rid, remoteAddr, localAddr);
    ObjectDefineProperty(this, internalRidSymbol, {
      enumerable: false,
      value: rid,
    });
    this.#rid = rid;
  }

  get rid() {
    internals.warnOnDeprecatedApi(
      "Deno.TlsConn.rid",
      new Error().stack,
      "Use `Deno.TlsConn` instance methods instead.",
    );
    return this.#rid;
  }

  handshake() {
    return op_tls_handshake(this.#rid);
  }
}

async function connectTls({
  port,
  hostname = "127.0.0.1",
  transport = "tcp",
  caCerts = [],
  alpnProtocols = undefined,
  keyFormat = undefined,
  cert = undefined,
  certFile = undefined,
  certChain = undefined,
  key = undefined,
  keyFile = undefined,
  privateKey = undefined,
}) {
  if (transport !== "tcp") {
    throw new TypeError(`Unsupported transport: '${transport}'`);
  }
  let deprecatedCertFile = undefined;

  // Deno.connectTls has an irregular option where you can just pass `certFile` and
  // not `keyFile`. In this case it's used for `caCerts` rather than the client key.
  if (certFile !== undefined && keyFile === undefined) {
    internals.warnOnDeprecatedApi(
      "Deno.ConnectTlsOptions.certFile",
      new Error().stack,
      "Pass the cert file's contents to the `Deno.ConnectTlsOptions.caCerts` option instead.",
    );

    deprecatedCertFile = certFile;
    certFile = undefined;
  }

  const keyPair = loadTlsKeyPair("Deno.connectTls", {
    keyFormat,
    cert,
    certFile,
    certChain,
    key,
    keyFile,
    privateKey,
  });
  const { 0: rid, 1: localAddr, 2: remoteAddr } = await op_net_connect_tls(
    { hostname, port },
    { certFile: deprecatedCertFile, caCerts, alpnProtocols },
    keyPair,
  );
  localAddr.transport = "tcp";
  remoteAddr.transport = "tcp";
  return new TlsConn(rid, remoteAddr, localAddr);
}

class TlsListener extends Listener {
  #rid = 0;

  constructor(rid, addr) {
    super(rid, addr);
    ObjectDefineProperty(this, internalRidSymbol, {
      enumerable: false,
      value: rid,
    });
    this.#rid = rid;
  }

  get rid() {
    internals.warnOnDeprecatedApi(
      "Deno.TlsListener.rid",
      new Error().stack,
      "Use `Deno.TlsListener` instance methods instead.",
    );
    return this.#rid;
  }

  async accept() {
    const { 0: rid, 1: localAddr, 2: remoteAddr } = await op_net_accept_tls(
      this.#rid,
    );
    localAddr.transport = "tcp";
    remoteAddr.transport = "tcp";
    return new TlsConn(rid, remoteAddr, localAddr);
  }
}

/**
 * Returns true if this object has the shape of one of the certified key material
 * interfaces.
 */
function hasTlsKeyPairOptions(options) {
  return (ReflectHas(options, "cert") || ReflectHas(options, "key") ||
    ReflectHas(options, "certFile") ||
    ReflectHas(options, "keyFile") || ReflectHas(options, "privateKey") ||
    ReflectHas(options, "certChain"));
}

/**
 * Loads a TLS keypair from one of the various options. If no key material is provided,
 * returns a special Null keypair.
 */
function loadTlsKeyPair(api, {
  keyFormat,
  cert,
  certFile,
  certChain,
  key,
  keyFile,
  privateKey,
}) {
  // Check for "pem" format
  if (keyFormat !== undefined && keyFormat !== "pem") {
    throw new TypeError('If `keyFormat` is specified, it must be "pem"');
  }

  function exclusive(a1, a1v, a2, a2v) {
    if (a1v !== undefined && a2v !== undefined) {
      throw new TypeError(
        `Cannot specify both \`${a1}\` and \`${a2}\` for \`${api}\`.`,
      );
    }
  }

  // Ensure that only one pair is valid
  exclusive("certChain", certChain, "cert", cert);
  exclusive("certChain", certChain, "certFile", certFile);
  exclusive("key", key, "keyFile", keyFile);
  exclusive("key", key, "privateKey", privateKey);

  function both(a1, a1v, a2, a2v) {
    if (a1v !== undefined && a2v === undefined) {
      throw new TypeError(
        `If \`${a1}\` is specified, \`${a2}\` must be specified as well for \`${api}\`.`,
      );
    }
    if (a1v === undefined && a2v !== undefined) {
      throw new TypeError(
        `If \`${a2}\` is specified, \`${a1}\` must be specified as well for \`${api}\`.`,
      );
    }
  }
<<<<<<< HEAD
  if (internals.future) {
    keyFile = undefined;
    certFile = undefined;
  }
  if (keyFile !== undefined) {
=======

  // Pick one pair of cert/key, certFile/keyFile or certChain/privateKey
  both("cert", cert, "key", key);
  both("certFile", certFile, "keyFile", keyFile);
  both("certChain", certChain, "privateKey", privateKey);

  if (certFile !== undefined) {
>>>>>>> c6f1107e
    internals.warnOnDeprecatedApi(
      "Deno.TlsCertifiedKeyOptions.keyFile",
      new Error().stack,
      "Pass the key file's contents to the `Deno.TlsCertifiedKeyPem.key` option instead.",
    );
    internals.warnOnDeprecatedApi(
      "Deno.TlsCertifiedKeyOptions.certFile",
      new Error().stack,
      "Pass the cert file's contents to the `Deno.TlsCertifiedKeyPem.cert` option instead.",
    );
    return op_tls_key_static_from_file(api, certFile, keyFile);
  } else if (certChain !== undefined) {
    if (api !== "Deno.connectTls") {
      throw new TypeError(
        `Invalid options 'certChain' and 'privateKey' for ${api}`,
      );
    }
    internals.warnOnDeprecatedApi(
      "Deno.TlsCertifiedKeyOptions.privateKey",
      new Error().stack,
      "Use the `Deno.TlsCertifiedKeyPem.key` option instead.",
    );
    internals.warnOnDeprecatedApi(
      "Deno.TlsCertifiedKeyOptions.certChain",
      new Error().stack,
      "Use the `Deno.TlsCertifiedKeyPem.cert` option instead.",
    );
    return op_tls_key_static(certChain, privateKey);
  } else if (cert !== undefined) {
    return op_tls_key_static(cert, key);
  } else {
    return op_tls_key_null();
  }
}

function listenTls({
  port,
  hostname = "0.0.0.0",
  transport = "tcp",
  alpnProtocols = undefined,
  reusePort = false,
}) {
  if (transport !== "tcp") {
    throw new TypeError(`Unsupported transport: '${transport}'`);
  }

  if (!hasTlsKeyPairOptions(arguments[0])) {
    throw new TypeError("A key and certificate are required for `listenTls`");
  }
  const keyPair = loadTlsKeyPair("Deno.listenTls", arguments[0]);
  const { 0: rid, 1: localAddr } = op_net_listen_tls(
    { hostname, port: Number(port) },
    { alpnProtocols, reusePort },
    keyPair,
  );
  return new TlsListener(rid, localAddr);
}

// deno-lint-ignore require-await
async function startTls(
  conn,
  {
    hostname = "127.0.0.1",
    caCerts = [],
    alpnProtocols = undefined,
  } = {},
) {
  const { 0: rid, 1: localAddr, 2: remoteAddr } = op_tls_start({
    rid: conn[internalRidSymbol],
    hostname,
    caCerts,
    alpnProtocols,
  });
  return new TlsConn(rid, remoteAddr, localAddr);
}

export {
  connectTls,
  hasTlsKeyPairOptions,
  listenTls,
  loadTlsKeyPair,
  startTls,
  TlsConn,
  TlsListener,
};<|MERGE_RESOLUTION|>--- conflicted
+++ resolved
@@ -184,13 +184,11 @@
       );
     }
   }
-<<<<<<< HEAD
+
   if (internals.future) {
     keyFile = undefined;
     certFile = undefined;
   }
-  if (keyFile !== undefined) {
-=======
 
   // Pick one pair of cert/key, certFile/keyFile or certChain/privateKey
   both("cert", cert, "key", key);
@@ -198,7 +196,6 @@
   both("certChain", certChain, "privateKey", privateKey);
 
   if (certFile !== undefined) {
->>>>>>> c6f1107e
     internals.warnOnDeprecatedApi(
       "Deno.TlsCertifiedKeyOptions.keyFile",
       new Error().stack,
