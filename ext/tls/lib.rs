// Copyright 2018-2021 the Deno authors. All rights reserved. MIT license.

pub use reqwest;
pub use rustls;
pub use rustls_native_certs;
pub use webpki;
pub use webpki_roots;

use deno_core::anyhow::anyhow;
use deno_core::error::custom_error;
use deno_core::error::generic_error;
use deno_core::error::AnyError;
use deno_core::parking_lot::Mutex;
use deno_core::Extension;

use reqwest::header::HeaderMap;
use reqwest::header::USER_AGENT;
use reqwest::redirect::Policy;
use reqwest::Client;
use rustls::client::ServerCertVerified;
use rustls::client::ServerCertVerifier;
use rustls::client::StoresClientSessions;
use rustls::client::WebPkiVerifier;
use rustls::Certificate;
use rustls::ClientConfig;
use rustls::Error;
use rustls::PrivateKey;
use rustls::RootCertStore;
use rustls::ServerName;
use rustls_pemfile::certs;
use rustls_pemfile::pkcs8_private_keys;
use rustls_pemfile::rsa_private_keys;
use serde::Deserialize;
use std::collections::HashMap;
use std::io::BufRead;
use std::io::BufReader;
use std::io::Cursor;
use std::sync::Arc;
use std::time::SystemTime;

/// This extension has no runtime apis, it only exports some shared native functions.
pub fn init() -> Extension {
  Extension::builder().build()
}

pub struct NoCertificateVerification(pub Vec<String>);

impl ServerCertVerifier for NoCertificateVerification {
  fn verify_server_cert(
    &self,
    end_entity: &Certificate,
    intermediates: &[Certificate],
    server_name: &ServerName,
    scts: &mut dyn Iterator<Item = &[u8]>,
    ocsp_response: &[u8],
    now: SystemTime,
  ) -> Result<ServerCertVerified, Error> {
    if let ServerName::DnsName(dns_name) = server_name {
      let dns_name = dns_name.as_ref().to_owned();
      if self.0.is_empty() || self.0.contains(&dns_name) {
        Ok(ServerCertVerified::assertion())
      } else {
        let root_store = create_default_root_cert_store();
        let verifier = WebPkiVerifier::new(root_store, None);
        verifier.verify_server_cert(
          end_entity,
          intermediates,
          server_name,
          scts,
          ocsp_response,
          now,
        )
      }
    } else {
      todo!()
    }
  }
}

#[derive(Deserialize, Default, Debug, Clone)]
#[serde(rename_all = "camelCase")]
#[serde(default)]
pub struct Proxy {
  pub url: String,
  pub basic_auth: Option<BasicAuth>,
}

#[derive(Deserialize, Default, Debug, Clone)]
#[serde(default)]
pub struct BasicAuth {
  pub username: String,
  pub password: String,
}

lazy_static::lazy_static! {
  static ref CLIENT_SESSION_MEMORY_CACHE: Arc<ClientSessionMemoryCache> =
    Arc::new(ClientSessionMemoryCache::default());
}

#[derive(Default)]
struct ClientSessionMemoryCache(Mutex<HashMap<Vec<u8>, Vec<u8>>>);

impl StoresClientSessions for ClientSessionMemoryCache {
  fn get(&self, key: &[u8]) -> Option<Vec<u8>> {
    self.0.lock().get(key).cloned()
  }

  fn put(&self, key: Vec<u8>, value: Vec<u8>) -> bool {
    let mut sessions = self.0.lock();
    // TODO(bnoordhuis) Evict sessions LRU-style instead of arbitrarily.
    while sessions.len() >= 1024 {
      let key = sessions.keys().next().unwrap().clone();
      sessions.remove(&key);
    }
    sessions.insert(key, value);
    true
  }
}

pub fn create_default_root_cert_store() -> RootCertStore {
  let mut root_cert_store = RootCertStore::empty();
  // TODO(@justinmchase): Consider also loading the system keychain here
  root_cert_store.add_server_trust_anchors(
    webpki_roots::TLS_SERVER_ROOTS.0.iter().map(|ta| {
      rustls::OwnedTrustAnchor::from_subject_spki_name_constraints(
        ta.subject,
        ta.spki,
        ta.name_constraints,
      )
    }),
  );
  root_cert_store
}

pub fn create_client_config(
  root_cert_store: Option<RootCertStore>,
  ca_certs: Vec<Vec<u8>>,
  unsafely_ignore_certificate_errors: Option<Vec<String>>,
  client_cert_chain_and_key: Option<(String, String)>,
) -> Result<ClientConfig, AnyError> {
  let b = ClientConfig::builder().with_safe_defaults();

  if let Some(ic_allowlist) = unsafely_ignore_certificate_errors {
    let b = b.with_custom_certificate_verifier(Arc::new(
      NoCertificateVerification(ic_allowlist),
    ));

    // TODO(ry) DUPLICATED CODE HERE.
    Ok(
      if let Some((cert_chain, private_key)) = client_cert_chain_and_key {
        // The `remove` is safe because load_private_keys checks that there is at least one key.
        let private_key = load_private_keys(private_key.as_bytes())?.remove(0);

        b.with_single_cert(load_certs(&mut cert_chain.as_bytes())?, private_key)
          .expect("invalid client key or certificate")
      } else {
        b.with_no_client_auth()
      },
    )
  } else {
    let b = b.with_root_certificates({
      let mut root_cert_store =
        root_cert_store.unwrap_or_else(create_default_root_cert_store);
      // If custom certs are specified, add them to the store
      for cert in ca_certs {
        let reader = &mut BufReader::new(Cursor::new(cert));
        // This function does not return specific errors, if it fails give a generic message.
        match rustls_pemfile::certs(reader) {
          Ok(certs) => {
            root_cert_store.add_parsable_certificates(&certs);
          }
          Err(e) => {
            return Err(anyhow!(
              "Unable to add pem file to certificate store: {}",
              e
            ));
          }
        }
      }
      root_cert_store
    });

    // TODO(ry) DUPLICATED CODE HERE.
    Ok(
      if let Some((cert_chain, private_key)) = client_cert_chain_and_key {
        // The `remove` is safe because load_private_keys checks that there is at least one key.
        let private_key = load_private_keys(private_key.as_bytes())?.remove(0);

        b.with_single_cert(load_certs(&mut cert_chain.as_bytes())?, private_key)
          .expect("invalid client key or certificate")
      } else {
        b.with_no_client_auth()
      },
    )
  }
}

pub fn load_certs(
  reader: &mut dyn BufRead,
) -> Result<Vec<Certificate>, AnyError> {
  let certs = certs(reader)
    .map_err(|_| custom_error("InvalidData", "Unable to decode certificate"))?;

  if certs.is_empty() {
    let e = custom_error("InvalidData", "No certificates found in cert file");
    return Err(e);
  }

  Ok(certs.into_iter().map(Certificate).collect())
}

fn key_decode_err() -> AnyError {
  custom_error("InvalidData", "Unable to decode key")
}

fn key_not_found_err() -> AnyError {
  custom_error("InvalidData", "No keys found in key file")
}

/// Starts with -----BEGIN RSA PRIVATE KEY-----
fn load_rsa_keys(mut bytes: &[u8]) -> Result<Vec<PrivateKey>, AnyError> {
  let keys = rsa_private_keys(&mut bytes).map_err(|_| key_decode_err())?;
  Ok(keys.into_iter().map(PrivateKey).collect())
}

/// Starts with -----BEGIN PRIVATE KEY-----
fn load_pkcs8_keys(mut bytes: &[u8]) -> Result<Vec<PrivateKey>, AnyError> {
  let keys = pkcs8_private_keys(&mut bytes).map_err(|_| key_decode_err())?;
  Ok(keys.into_iter().map(PrivateKey).collect())
}

pub fn load_private_keys(bytes: &[u8]) -> Result<Vec<PrivateKey>, AnyError> {
  let mut keys = load_rsa_keys(bytes)?;

  if keys.is_empty() {
    keys = load_pkcs8_keys(bytes)?;
  }

  if keys.is_empty() {
    return Err(key_not_found_err());
  }

  Ok(keys)
}

/// Create new instance of async reqwest::Client. This client supports
/// proxies and doesn't follow redirects.
pub fn create_http_client(
  user_agent: String,
  root_cert_store: Option<RootCertStore>,
  ca_certs: Vec<Vec<u8>>,
  proxy: Option<Proxy>,
  unsafely_ignore_certificate_errors: Option<Vec<String>>,
  client_cert_chain_and_key: Option<(String, String)>,
) -> Result<Client, AnyError> {
  let tls_config = create_client_config(
    root_cert_store,
    ca_certs,
    unsafely_ignore_certificate_errors,
    client_cert_chain_and_key,
  )?;

<<<<<<< HEAD
=======
  if let Some((cert_chain, private_key)) = client_cert_chain_and_key {
    // The `remove` is safe because load_private_keys checks that there is at least one key.
    let private_key = load_private_keys(private_key.as_bytes())?.remove(0);

    tls_config
      .set_single_client_cert(
        load_certs(&mut cert_chain.as_bytes())?,
        private_key,
      )
      .expect("invalid client key or certificate");
  }

  tls_config.alpn_protocols = vec!["h2".into(), "http/1.1".into()];

>>>>>>> 4c36fa1f
  let mut headers = HeaderMap::new();
  headers.insert(USER_AGENT, user_agent.parse().unwrap());
  let mut builder = Client::builder()
    .redirect(Policy::none())
    .default_headers(headers)
    .use_preconfigured_tls(tls_config);

  if let Some(proxy) = proxy {
    let mut reqwest_proxy = reqwest::Proxy::all(&proxy.url)?;
    if let Some(basic_auth) = &proxy.basic_auth {
      reqwest_proxy =
        reqwest_proxy.basic_auth(&basic_auth.username, &basic_auth.password);
    }
    builder = builder.proxy(reqwest_proxy);
  }

  builder
    .build()
    .map_err(|e| generic_error(format!("Unable to build http client: {}", e)))
}<|MERGE_RESOLUTION|>--- conflicted
+++ resolved
@@ -260,23 +260,8 @@
     client_cert_chain_and_key,
   )?;
 
-<<<<<<< HEAD
-=======
-  if let Some((cert_chain, private_key)) = client_cert_chain_and_key {
-    // The `remove` is safe because load_private_keys checks that there is at least one key.
-    let private_key = load_private_keys(private_key.as_bytes())?.remove(0);
-
-    tls_config
-      .set_single_client_cert(
-        load_certs(&mut cert_chain.as_bytes())?,
-        private_key,
-      )
-      .expect("invalid client key or certificate");
-  }
-
   tls_config.alpn_protocols = vec!["h2".into(), "http/1.1".into()];
 
->>>>>>> 4c36fa1f
   let mut headers = HeaderMap::new();
   headers.insert(USER_AGENT, user_agent.parse().unwrap());
   let mut builder = Client::builder()
