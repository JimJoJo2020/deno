--- conflicted
+++ resolved
@@ -2,17 +2,10 @@
 
 [package]
 name = "deno_tls"
-<<<<<<< HEAD
-version = "0.60.0"
+version = "0.65.0"
 authors.workspace = true
 edition.workspace = true
 license.workspace = true
-=======
-version = "0.65.0"
-authors = ["the Deno authors"]
-edition = "2021"
-license = "MIT"
->>>>>>> a57134de
 readme = "README.md"
 repository.workspace = true
 description = "TLS for Deno"
@@ -21,15 +14,9 @@
 path = "lib.rs"
 
 [dependencies]
-<<<<<<< HEAD
 deno_core.workspace = true
 once_cell.workspace = true
 rustls = { workspace = true, features = ["dangerous_configuration"] }
-=======
-deno_core = { version = "0.160.0", path = "../../core" }
-once_cell = "1.10.0"
-rustls = { version = "0.20.5", features = ["dangerous_configuration"] }
->>>>>>> a57134de
 rustls-native-certs = "0.6.2"
 rustls-pemfile.workspace = true
 serde.workspace = true
