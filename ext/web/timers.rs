--- conflicted
+++ resolved
@@ -79,20 +79,9 @@
 /// [`TimerHandle`] resource given by `rid` has been canceled.
 ///
 /// If the timer is canceled, this returns `false`. Otherwise, it returns `true`.
-<<<<<<< HEAD
-#[op]
-=======
 #[op2(async(lazy), fast)]
->>>>>>> 46faf37e
 pub async fn op_sleep(
-  // state: &mut OpState,
   state: Rc<RefCell<OpState>>,
-<<<<<<< HEAD
-  millis: u64,
-  rid: ResourceId,
-) -> Result<(), AnyError> {
-  let handle = state.borrow().resource_table.get::<TimerHandle>(rid)?;
-=======
   #[smi] millis: u64,
   #[smi] rid: ResourceId,
 ) -> Result<bool, AnyError> {
@@ -101,7 +90,6 @@
   let Ok(handle) = state.borrow().resource_table.get::<TimerHandle>(rid) else {
     return Ok(false);
   };
->>>>>>> 46faf37e
 
   // If a timer is requested with <=100ms resolution, request the high-res timer. Since the default
   // Windows timer period is 15ms, this means a 100ms timer could fire at 115ms (15% late). We assume that
@@ -116,9 +104,9 @@
     None
   };
 
-  let _res = tokio::time::sleep(Duration::from_millis(millis))
+  let res = tokio::time::sleep(Duration::from_millis(millis))
     .or_cancel(handle.0.clone())
     .await;
   // We release the high-res timer lock here, either by being cancelled or resolving.
-  Ok(())
+  Ok(res.is_ok())
 }