// Copyright 2018-2021 the Deno authors. All rights reserved. MIT license.

// deno-lint-ignore-file no-explicit-any

/// <reference no-default-lib="true" />
/// <reference lib="esnext" />

declare class DOMException extends Error {
  constructor(message?: string, name?: string);
  readonly name: string;
  readonly message: string;
  readonly code: number;
}

interface EventInit {
  bubbles?: boolean;
  cancelable?: boolean;
  composed?: boolean;
}

/** An event which takes place in the DOM. */
declare class Event {
  constructor(type: string, eventInitDict?: EventInit);
  /** Returns true or false depending on how event was initialized. True if
   * event goes through its target's ancestors in reverse tree order, and
   * false otherwise. */
  readonly bubbles: boolean;
  cancelBubble: boolean;
  /** Returns true or false depending on how event was initialized. Its return
   * value does not always carry meaning, but true can indicate that part of the
   * operation during which event was dispatched, can be canceled by invoking
   * the preventDefault() method. */
  readonly cancelable: boolean;
  /** Returns true or false depending on how event was initialized. True if
   * event invokes listeners past a ShadowRoot node that is the root of its
   * target, and false otherwise. */
  readonly composed: boolean;
  /** Returns the object whose event listener's callback is currently being
   * invoked. */
  readonly currentTarget: EventTarget | null;
  /** Returns true if preventDefault() was invoked successfully to indicate
   * cancellation, and false otherwise. */
  readonly defaultPrevented: boolean;
  /** Returns the event's phase, which is one of NONE, CAPTURING_PHASE,
   * AT_TARGET, and BUBBLING_PHASE. */
  readonly eventPhase: number;
  /** Returns true if event was dispatched by the user agent, and false
   * otherwise. */
  readonly isTrusted: boolean;
  /** Returns the object to which event is dispatched (its target). */
  readonly target: EventTarget | null;
  /** Returns the event's timestamp as the number of milliseconds measured
   * relative to the time origin. */
  readonly timeStamp: number;
  /** Returns the type of event, e.g. "click", "hashchange", or "submit". */
  readonly type: string;
  /** Returns the invocation target objects of event's path (objects on which
   * listeners will be invoked), except for any nodes in shadow trees of which
   * the shadow root's mode is "closed" that are not reachable from event's
   * currentTarget. */
  composedPath(): EventTarget[];
  /** If invoked when the cancelable attribute value is true, and while
   * executing a listener for the event with passive set to false, signals to
   * the operation that caused event to be dispatched that it needs to be
   * canceled. */
  preventDefault(): void;
  /** Invoking this method prevents event from reaching any registered event
   * listeners after the current one finishes running and, when dispatched in a
   * tree, also prevents event from reaching any other objects. */
  stopImmediatePropagation(): void;
  /** When dispatched in a tree, invoking this method prevents event from
   * reaching any objects other than the current object. */
  stopPropagation(): void;
  readonly AT_TARGET: number;
  readonly BUBBLING_PHASE: number;
  readonly CAPTURING_PHASE: number;
  readonly NONE: number;
  static readonly AT_TARGET: number;
  static readonly BUBBLING_PHASE: number;
  static readonly CAPTURING_PHASE: number;
  static readonly NONE: number;
}

/**
 * EventTarget is a DOM interface implemented by objects that can receive events
 * and may have listeners for them.
 */
declare class EventTarget {
  /** Appends an event listener for events whose type attribute value is type.
   * The callback argument sets the callback that will be invoked when the event
   * is dispatched.
   *
   * The options argument sets listener-specific options. For compatibility this
   * can be a boolean, in which case the method behaves exactly as if the value
   * was specified as options's capture.
   *
   * When set to true, options's capture prevents callback from being invoked
   * when the event's eventPhase attribute value is BUBBLING_PHASE. When false
   * (or not present), callback will not be invoked when event's eventPhase
   * attribute value is CAPTURING_PHASE. Either way, callback will be invoked if
   * event's eventPhase attribute value is AT_TARGET.
   *
   * When set to true, options's passive indicates that the callback will not
   * cancel the event by invoking preventDefault(). This is used to enable
   * performance optimizations described in § 2.8 Observing event listeners.
   *
   * When set to true, options's once indicates that the callback will only be
   * invoked once after which the event listener will be removed.
   *
   * The event listener is appended to target's event listener list and is not
   * appended if it has the same type, callback, and capture. */
  addEventListener(
    type: string,
    listener: EventListenerOrEventListenerObject | null,
    options?: boolean | AddEventListenerOptions,
  ): void;
  /** Dispatches a synthetic event event to target and returns true if either
   * event's cancelable attribute value is false or its preventDefault() method
   * was not invoked, and false otherwise. */
  dispatchEvent(event: Event): boolean;
  /** Removes the event listener in target's event listener list with the same
   * type, callback, and options. */
  removeEventListener(
    type: string,
    callback: EventListenerOrEventListenerObject | null,
    options?: EventListenerOptions | boolean,
  ): void;
}

interface EventListener {
  (evt: Event): void | Promise<void>;
}

interface EventListenerObject {
  handleEvent(evt: Event): void | Promise<void>;
}

declare type EventListenerOrEventListenerObject =
  | EventListener
  | EventListenerObject;

interface AddEventListenerOptions extends EventListenerOptions {
  once?: boolean;
  passive?: boolean;
}

interface EventListenerOptions {
  capture?: boolean;
}

interface ProgressEventInit extends EventInit {
  lengthComputable?: boolean;
  loaded?: number;
  total?: number;
}

/** Events measuring progress of an underlying process, like an HTTP request
 * (for an XMLHttpRequest, or the loading of the underlying resource of an
 * <img>, <audio>, <video>, <style> or <link>). */
declare class ProgressEvent<T extends EventTarget = EventTarget> extends Event {
  constructor(type: string, eventInitDict?: ProgressEventInit);
  readonly lengthComputable: boolean;
  readonly loaded: number;
  readonly target: T | null;
  readonly total: number;
}

/** Decodes a string of data which has been encoded using base-64 encoding.
 *
 *     console.log(atob("aGVsbG8gd29ybGQ=")); // outputs 'hello world'
 */
declare function atob(s: string): string;

/** Creates a base-64 ASCII encoded string from the input string.
 *
 *     console.log(btoa("hello world"));  // outputs "aGVsbG8gd29ybGQ="
 */
declare function btoa(s: string): string;

declare interface TextDecoderOptions {
  fatal?: boolean;
  ignoreBOM?: boolean;
}

declare interface TextDecodeOptions {
  stream?: boolean;
}

interface TextDecoder {
  /** Returns encoding's name, lowercased. */
  readonly encoding: string;
  /** Returns `true` if error mode is "fatal", and `false` otherwise. */
  readonly fatal: boolean;
  /** Returns `true` if ignore BOM flag is set, and `false` otherwise. */
  readonly ignoreBOM: boolean;

  /** Returns the result of running encoding's decoder. */
  decode(input?: BufferSource, options?: TextDecodeOptions): string;
}

declare var TextDecoder: {
  prototype: TextDecoder;
  new (label?: string, options?: TextDecoderOptions): TextDecoder;
};

declare interface TextEncoderEncodeIntoResult {
  read: number;
  written: number;
}

interface TextEncoder {
  /** Returns "utf-8". */
  readonly encoding: "utf-8";
  /** Returns the result of running UTF-8's encoder. */
  encode(input?: string): Uint8Array;
  encodeInto(input: string, dest: Uint8Array): TextEncoderEncodeIntoResult;
}

declare var TextEncoder: {
  prototype: TextEncoder;
  new (): TextEncoder;
};

interface TextDecoderStream {
  /** Returns encoding's name, lowercased. */
  readonly encoding: string;
  /** Returns `true` if error mode is "fatal", and `false` otherwise. */
  readonly fatal: boolean;
  /** Returns `true` if ignore BOM flag is set, and `false` otherwise. */
  readonly ignoreBOM: boolean;
  readonly readable: ReadableStream<string>;
  readonly writable: WritableStream<BufferSource>;
  readonly [Symbol.toStringTag]: string;
}

declare var TextDecoderStream: {
  prototype: TextDecoderStream;
  new (label?: string, options?: TextDecoderOptions): TextDecoderStream;
};

interface TextEncoderStream {
  /** Returns "utf-8". */
  readonly encoding: "utf-8";
  readonly readable: ReadableStream<Uint8Array>;
  readonly writable: WritableStream<string>;
  readonly [Symbol.toStringTag]: string;
}

declare var TextEncoderStream: {
  prototype: TextEncoderStream;
  new (): TextEncoderStream;
};

/** A controller object that allows you to abort one or more DOM requests as and
 * when desired. */
declare class AbortController {
  /** Returns the AbortSignal object associated with this object. */
  readonly signal: AbortSignal;
  /** Invoking this method will set this object's AbortSignal's aborted flag and
   * signal to any observers that the associated activity is to be aborted. */
  abort(): void;
}

interface AbortSignalEventMap {
  abort: Event;
}

/** A signal object that allows you to communicate with a DOM request (such as a
 * Fetch) and abort it if required via an AbortController object. */
interface AbortSignal extends EventTarget {
  /** Returns true if this AbortSignal's AbortController has signaled to abort,
   * and false otherwise. */
  readonly aborted: boolean;
  onabort: ((this: AbortSignal, ev: Event) => any) | null;
  addEventListener<K extends keyof AbortSignalEventMap>(
    type: K,
    listener: (this: AbortSignal, ev: AbortSignalEventMap[K]) => any,
    options?: boolean | AddEventListenerOptions,
  ): void;
  addEventListener(
    type: string,
    listener: EventListenerOrEventListenerObject,
    options?: boolean | AddEventListenerOptions,
  ): void;
  removeEventListener<K extends keyof AbortSignalEventMap>(
    type: K,
    listener: (this: AbortSignal, ev: AbortSignalEventMap[K]) => any,
    options?: boolean | EventListenerOptions,
  ): void;
  removeEventListener(
    type: string,
    listener: EventListenerOrEventListenerObject,
    options?: boolean | EventListenerOptions,
  ): void;
}

declare var AbortSignal: {
  prototype: AbortSignal;
  new (): AbortSignal;
};

interface FileReaderEventMap {
  "abort": ProgressEvent<FileReader>;
  "error": ProgressEvent<FileReader>;
  "load": ProgressEvent<FileReader>;
  "loadend": ProgressEvent<FileReader>;
  "loadstart": ProgressEvent<FileReader>;
  "progress": ProgressEvent<FileReader>;
}

/** Lets web applications asynchronously read the contents of files (or raw data buffers) stored on the user's computer, using File or Blob objects to specify the file or data to read. */
interface FileReader extends EventTarget {
  readonly error: DOMException | null;
  onabort: ((this: FileReader, ev: ProgressEvent<FileReader>) => any) | null;
  onerror: ((this: FileReader, ev: ProgressEvent<FileReader>) => any) | null;
  onload: ((this: FileReader, ev: ProgressEvent<FileReader>) => any) | null;
  onloadend: ((this: FileReader, ev: ProgressEvent<FileReader>) => any) | null;
  onloadstart:
    | ((this: FileReader, ev: ProgressEvent<FileReader>) => any)
    | null;
  onprogress: ((this: FileReader, ev: ProgressEvent<FileReader>) => any) | null;
  readonly readyState: number;
  readonly result: string | ArrayBuffer | null;
  abort(): void;
  readAsArrayBuffer(blob: Blob): void;
  readAsBinaryString(blob: Blob): void;
  readAsDataURL(blob: Blob): void;
  readAsText(blob: Blob, encoding?: string): void;
  readonly DONE: number;
  readonly EMPTY: number;
  readonly LOADING: number;
  addEventListener<K extends keyof FileReaderEventMap>(
    type: K,
    listener: (this: FileReader, ev: FileReaderEventMap[K]) => any,
    options?: boolean | AddEventListenerOptions,
  ): void;
  addEventListener(
    type: string,
    listener: EventListenerOrEventListenerObject,
    options?: boolean | AddEventListenerOptions,
  ): void;
  removeEventListener<K extends keyof FileReaderEventMap>(
    type: K,
    listener: (this: FileReader, ev: FileReaderEventMap[K]) => any,
    options?: boolean | EventListenerOptions,
  ): void;
  removeEventListener(
    type: string,
    listener: EventListenerOrEventListenerObject,
    options?: boolean | EventListenerOptions,
  ): void;
}

declare var FileReader: {
  prototype: FileReader;
  new (): FileReader;
  readonly DONE: number;
  readonly EMPTY: number;
  readonly LOADING: number;
};

type BlobPart = BufferSource | Blob | string;

interface BlobPropertyBag {
  type?: string;
  endings?: "transparent" | "native";
}

/** A file-like object of immutable, raw data. Blobs represent data that isn't necessarily in a JavaScript-native format. The File interface is based on Blob, inheriting blob functionality and expanding it to support files on the user's system. */
declare class Blob {
  constructor(blobParts?: BlobPart[], options?: BlobPropertyBag);

  readonly size: number;
  readonly type: string;
  arrayBuffer(): Promise<ArrayBuffer>;
  slice(start?: number, end?: number, contentType?: string): Blob;
  stream(): ReadableStream<Uint8Array>;
  text(): Promise<string>;
}

interface FilePropertyBag extends BlobPropertyBag {
  lastModified?: number;
}

/** Provides information about files and allows JavaScript in a web page to
 * access their content. */
declare class File extends Blob {
  constructor(
    fileBits: BlobPart[],
    fileName: string,
    options?: FilePropertyBag,
  );

  readonly lastModified: number;
  readonly name: string;
}

interface ReadableStreamReadDoneResult<T> {
  done: true;
  value?: T;
}

interface ReadableStreamReadValueResult<T> {
  done: false;
  value: T;
}

type ReadableStreamReadResult<T> =
  | ReadableStreamReadValueResult<T>
  | ReadableStreamReadDoneResult<T>;

interface ReadableStreamDefaultReader<R = any> {
  readonly closed: Promise<void>;
  cancel(reason?: any): Promise<void>;
  read(): Promise<ReadableStreamReadResult<R>>;
  releaseLock(): void;
}

interface ReadableStreamBYOBReadDoneResult<V extends ArrayBufferView> {
  done: true;
  value?: V;
}

interface ReadableStreamBYOBReadValueResult<V extends ArrayBufferView> {
  done: false;
  value: V;
}

type ReadableStreamBYOBReadResult<V extends ArrayBufferView> =
  | ReadableStreamBYOBReadDoneResult<V>
  | ReadableStreamBYOBReadValueResult<V>;

interface ReadableStreamBYOBReader {
  readonly closed: Promise<void>;
  cancel(reason?: any): Promise<void>;
  read<V extends ArrayBufferView>(
    view: V,
  ): Promise<ReadableStreamBYOBReadResult<V>>;
  releaseLock(): void;
}

interface ReadableStreamBYOBRequest {
  readonly view: ArrayBufferView | null;
  respond(bytesWritten: number): void;
  respondWithNewView(view: ArrayBufferView): void;
}

declare var ReadableStreamDefaultReader: {
  prototype: ReadableStreamDefaultReader;
  new <R>(stream: ReadableStream<R>): ReadableStreamDefaultReader<R>;
};

interface ReadableStreamReader<R = any> {
  cancel(): Promise<void>;
  read(): Promise<ReadableStreamReadResult<R>>;
  releaseLock(): void;
}

declare var ReadableStreamReader: {
  prototype: ReadableStreamReader;
  new (): ReadableStreamReader;
};

interface ReadableByteStreamControllerCallback {
  (controller: ReadableByteStreamController): void | PromiseLike<void>;
}

interface UnderlyingByteSource {
  autoAllocateChunkSize?: number;
  cancel?: ReadableStreamErrorCallback;
  pull?: ReadableByteStreamControllerCallback;
  start?: ReadableByteStreamControllerCallback;
  type: "bytes";
}

interface UnderlyingSink<W = any> {
  abort?: WritableStreamErrorCallback;
  close?: WritableStreamDefaultControllerCloseCallback;
  start?: WritableStreamDefaultControllerStartCallback;
  type?: undefined;
  write?: WritableStreamDefaultControllerWriteCallback<W>;
}

interface UnderlyingSource<R = any> {
  cancel?: ReadableStreamErrorCallback;
  pull?: ReadableStreamDefaultControllerCallback<R>;
  start?: ReadableStreamDefaultControllerCallback<R>;
  type?: undefined;
}

interface ReadableStreamErrorCallback {
  (reason: any): void | PromiseLike<void>;
}

interface ReadableStreamDefaultControllerCallback<R> {
  (controller: ReadableStreamDefaultController<R>): void | PromiseLike<void>;
}

interface ReadableStreamDefaultController<R = any> {
  readonly desiredSize: number | null;
  close(): void;
  enqueue(chunk: R): void;
  error(error?: any): void;
}

declare var ReadableStreamDefaultController: {
  prototype: ReadableStreamDefaultController;
  new (): ReadableStreamDefaultController;
};

interface ReadableByteStreamController {
  readonly byobRequest: ReadableStreamBYOBRequest | null;
  readonly desiredSize: number | null;
  close(): void;
  enqueue(chunk: ArrayBufferView): void;
  error(error?: any): void;
}

declare var ReadableByteStreamController: {
  prototype: ReadableByteStreamController;
  new (): ReadableByteStreamController;
};

interface PipeOptions {
  preventAbort?: boolean;
  preventCancel?: boolean;
  preventClose?: boolean;
  signal?: AbortSignal;
}

interface QueuingStrategySizeCallback<T = any> {
  (chunk: T): number;
}

interface QueuingStrategy<T = any> {
  highWaterMark?: number;
  size?: QueuingStrategySizeCallback<T>;
}

/** This Streams API interface provides a built-in byte length queuing strategy
 * that can be used when constructing streams. */
interface CountQueuingStrategy extends QueuingStrategy {
  highWaterMark: number;
  size(chunk: any): 1;
}

declare var CountQueuingStrategy: {
  prototype: CountQueuingStrategy;
  new (options: { highWaterMark: number }): CountQueuingStrategy;
};

interface ByteLengthQueuingStrategy extends QueuingStrategy<ArrayBufferView> {
  highWaterMark: number;
  size(chunk: ArrayBufferView): number;
}

declare var ByteLengthQueuingStrategy: {
  prototype: ByteLengthQueuingStrategy;
  new (options: { highWaterMark: number }): ByteLengthQueuingStrategy;
};

/** This Streams API interface represents a readable stream of byte data. The
 * Fetch API offers a concrete instance of a ReadableStream through the body
 * property of a Response object. */
interface ReadableStream<R = any> {
  readonly locked: boolean;
  cancel(reason?: any): Promise<void>;
<<<<<<< HEAD
  getReader(): ReadableStreamDefaultReader<R>;
=======
  /**
   * @deprecated This is no longer part of the Streams standard and the async
   *             iterable should be obtained by just using the stream as an
   *             async iterator.
   */
  getIterator(options?: { preventCancel?: boolean }): AsyncIterableIterator<R>;
  getReader(options: { mode: "byob" }): ReadableStreamBYOBReader;
  getReader(options?: { mode?: undefined }): ReadableStreamDefaultReader<R>;
>>>>>>> 26a54713
  pipeThrough<T>(
    { writable, readable }: {
      writable: WritableStream<R>;
      readable: ReadableStream<T>;
    },
    options?: PipeOptions,
  ): ReadableStream<T>;
  pipeTo(dest: WritableStream<R>, options?: PipeOptions): Promise<void>;
  tee(): [ReadableStream<R>, ReadableStream<R>];
  [Symbol.asyncIterator](options?: {
    preventCancel?: boolean;
  }): AsyncIterableIterator<R>;
}

declare var ReadableStream: {
  prototype: ReadableStream;
  new (
    underlyingSource: UnderlyingByteSource,
    strategy?: { highWaterMark?: number; size?: undefined },
  ): ReadableStream<Uint8Array>;
  new <R = any>(
    underlyingSource?: UnderlyingSource<R>,
    strategy?: QueuingStrategy<R>,
  ): ReadableStream<R>;
};

interface WritableStreamDefaultControllerCloseCallback {
  (): void | PromiseLike<void>;
}

interface WritableStreamDefaultControllerStartCallback {
  (controller: WritableStreamDefaultController): void | PromiseLike<void>;
}

interface WritableStreamDefaultControllerWriteCallback<W> {
  (chunk: W, controller: WritableStreamDefaultController):
    | void
    | PromiseLike<
      void
    >;
}

interface WritableStreamErrorCallback {
  (reason: any): void | PromiseLike<void>;
}

/** This Streams API interface provides a standard abstraction for writing
 * streaming data to a destination, known as a sink. This object comes with
 * built-in backpressure and queuing. */
interface WritableStream<W = any> {
  readonly locked: boolean;
  abort(reason?: any): Promise<void>;
  getWriter(): WritableStreamDefaultWriter<W>;
}

declare var WritableStream: {
  prototype: WritableStream;
  new <W = any>(
    underlyingSink?: UnderlyingSink<W>,
    strategy?: QueuingStrategy<W>,
  ): WritableStream<W>;
};

/** This Streams API interface represents a controller allowing control of a
 * WritableStream's state. When constructing a WritableStream, the underlying
 * sink is given a corresponding WritableStreamDefaultController instance to
 * manipulate. */
interface WritableStreamDefaultController {
  error(error?: any): void;
}

declare var WritableStreamDefaultController: WritableStreamDefaultController;

/** This Streams API interface is the object returned by
 * WritableStream.getWriter() and once created locks the < writer to the
 * WritableStream ensuring that no other streams can write to the underlying
 * sink. */
interface WritableStreamDefaultWriter<W = any> {
  readonly closed: Promise<void>;
  readonly desiredSize: number | null;
  readonly ready: Promise<void>;
  abort(reason?: any): Promise<void>;
  close(): Promise<void>;
  releaseLock(): void;
  write(chunk: W): Promise<void>;
}

declare var WritableStreamDefaultWriter: {
  prototype: WritableStreamDefaultWriter;
  new (): WritableStreamDefaultWriter;
};

interface TransformStream<I = any, O = any> {
  readonly readable: ReadableStream<O>;
  readonly writable: WritableStream<I>;
}

declare var TransformStream: {
  prototype: TransformStream;
  new <I = any, O = any>(
    transformer?: Transformer<I, O>,
    writableStrategy?: QueuingStrategy<I>,
    readableStrategy?: QueuingStrategy<O>,
  ): TransformStream<I, O>;
};

interface TransformStreamDefaultController<O = any> {
  readonly desiredSize: number | null;
  enqueue(chunk: O): void;
  error(reason?: any): void;
  terminate(): void;
}

declare var TransformStreamDefaultController: TransformStreamDefaultController;

interface Transformer<I = any, O = any> {
  flush?: TransformStreamDefaultControllerCallback<O>;
  readableType?: undefined;
  start?: TransformStreamDefaultControllerCallback<O>;
  transform?: TransformStreamDefaultControllerTransformCallback<I, O>;
  writableType?: undefined;
}

interface TransformStreamDefaultControllerCallback<O> {
  (controller: TransformStreamDefaultController<O>): void | PromiseLike<void>;
}

interface TransformStreamDefaultControllerTransformCallback<I, O> {
  (
    chunk: I,
    controller: TransformStreamDefaultController<O>,
  ): void | PromiseLike<void>;
}

interface MessageEventInit<T = any> extends EventInit {
  data?: T;
  origin?: string;
  lastEventId?: string;
}

declare class MessageEvent<T = any> extends Event {
  /**
   * Returns the data of the message.
   */
  readonly data: T;
  /**
   * Returns the last event ID string, for server-sent events.
   */
  readonly lastEventId: string;
  /**
   * Returns transfered ports.
   */
  readonly ports: ReadonlyArray<MessagePort>;
  constructor(type: string, eventInitDict?: MessageEventInit);
}

type Transferable = ArrayBuffer | MessagePort;

/**
 * @deprecated
 *
 * This type has been renamed to StructuredSerializeOptions. Use that type for
 * new code.
 */
type PostMessageOptions = StructuredSerializeOptions;

interface StructuredSerializeOptions {
  transfer?: Transferable[];
}

/** The MessageChannel interface of the Channel Messaging API allows us to
 * create a new message channel and send data through it via its two MessagePort
 * properties. */
declare class MessageChannel {
  constructor();
  readonly port1: MessagePort;
  readonly port2: MessagePort;
}

interface MessagePortEventMap {
  "message": MessageEvent;
  "messageerror": MessageEvent;
}

/** The MessagePort interface of the Channel Messaging API represents one of the
 * two ports of a MessageChannel, allowing messages to be sent from one port and
 * listening out for them arriving at the other. */
declare class MessagePort extends EventTarget {
  onmessage: ((this: MessagePort, ev: MessageEvent) => any) | null;
  onmessageerror: ((this: MessagePort, ev: MessageEvent) => any) | null;
  /**
   * Disconnects the port, so that it is no longer active.
   */
  close(): void;
  /**
   * Posts a message through the channel. Objects listed in transfer are
   * transferred, not just cloned, meaning that they are no longer usable on the
   * sending side.
   *
   * Throws a "DataCloneError" DOMException if transfer contains duplicate
   * objects or port, or if message could not be cloned.
   */
  postMessage(message: any, transfer: Transferable[]): void;
  postMessage(message: any, options?: StructuredSerializeOptions): void;
  /**
   * Begins dispatching messages received on the port. This is implictly called
   * when assiging a value to `this.onmessage`.
   */
  start(): void;
  addEventListener<K extends keyof MessagePortEventMap>(
    type: K,
    listener: (this: MessagePort, ev: MessagePortEventMap[K]) => any,
    options?: boolean | AddEventListenerOptions,
  ): void;
  addEventListener(
    type: string,
    listener: EventListenerOrEventListenerObject,
    options?: boolean | AddEventListenerOptions,
  ): void;
  removeEventListener<K extends keyof MessagePortEventMap>(
    type: K,
    listener: (this: MessagePort, ev: MessagePortEventMap[K]) => any,
    options?: boolean | EventListenerOptions,
  ): void;
  removeEventListener(
    type: string,
    listener: EventListenerOrEventListenerObject,
    options?: boolean | EventListenerOptions,
  ): void;
}

declare function structuredClone(
  value: any,
  options?: StructuredSerializeOptions,
): any;<|MERGE_RESOLUTION|>--- conflicted
+++ resolved
@@ -565,18 +565,8 @@
 interface ReadableStream<R = any> {
   readonly locked: boolean;
   cancel(reason?: any): Promise<void>;
-<<<<<<< HEAD
-  getReader(): ReadableStreamDefaultReader<R>;
-=======
-  /**
-   * @deprecated This is no longer part of the Streams standard and the async
-   *             iterable should be obtained by just using the stream as an
-   *             async iterator.
-   */
-  getIterator(options?: { preventCancel?: boolean }): AsyncIterableIterator<R>;
   getReader(options: { mode: "byob" }): ReadableStreamBYOBReader;
   getReader(options?: { mode?: undefined }): ReadableStreamDefaultReader<R>;
->>>>>>> 26a54713
   pipeThrough<T>(
     { writable, readable }: {
       writable: WritableStream<R>;
