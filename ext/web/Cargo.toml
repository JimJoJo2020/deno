--- conflicted
+++ resolved
@@ -16,13 +16,8 @@
 [dependencies]
 async-trait = "0.1.51"
 base64 = "0.13.0"
-<<<<<<< HEAD
-deno_core = { version = "0.131.0", path = "../../core" }
+deno_core = { version = "0.132.0", path = "../../core" }
 encoding_rs = "0.8.31"
-=======
-deno_core = { version = "0.132.0", path = "../../core" }
-encoding_rs = "0.8.29"
->>>>>>> 0e3581ae
 flate2 = "1"
 serde = "1.0.136"
 tokio = { version = "1.17", features = ["full"] }
