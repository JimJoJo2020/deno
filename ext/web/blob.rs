// Copyright 2018-2023 the Deno authors. All rights reserved. MIT license.

use std::cell::RefCell;
use std::collections::HashMap;
use std::fmt::Debug;
use std::rc::Rc;
use std::sync::Arc;

use async_trait::async_trait;
use deno_core::error::type_error;
use deno_core::error::AnyError;
use deno_core::op;
use deno_core::parking_lot::Mutex;
use deno_core::url::Url;
use deno_core::JsBuffer;
use deno_core::OpState;
use deno_core::ToJsBuffer;
use serde::Deserialize;
use serde::Serialize;
use uuid::Uuid;

use crate::Location;

pub type PartMap = HashMap<Uuid, Arc<dyn BlobPart + Send + Sync>>;

#[derive(Default, Debug)]
pub struct BlobStore {
  parts: Mutex<PartMap>,
  object_urls: Mutex<HashMap<Url, Arc<Blob>>>,
}

impl BlobStore {
  pub fn insert_part(&self, part: Arc<dyn BlobPart + Send + Sync>) -> Uuid {
    let id = Uuid::new_v4();
    let mut parts = self.parts.lock();
    parts.insert(id, part);
    id
  }

  pub fn get_part(&self, id: &Uuid) -> Option<Arc<dyn BlobPart + Send + Sync>> {
    let parts = self.parts.lock();
    let part = parts.get(id);
    part.cloned()
  }

  pub fn remove_part(
    &self,
    id: &Uuid,
  ) -> Option<Arc<dyn BlobPart + Send + Sync>> {
    let mut parts = self.parts.lock();
    parts.remove(id)
  }

  pub fn get_object_url(&self, mut url: Url) -> Option<Arc<Blob>> {
    let blob_store = self.object_urls.lock();
    url.set_fragment(None);
    blob_store.get(&url).cloned()
  }

  pub fn insert_object_url(
    &self,
    blob: Blob,
    maybe_location: Option<Url>,
  ) -> Url {
    let origin = if let Some(location) = maybe_location {
      location.origin().ascii_serialization()
    } else {
      "null".to_string()
    };
    let id = Uuid::new_v4();
    let url = Url::parse(&format!("blob:{origin}/{id}")).unwrap();

    let mut blob_store = self.object_urls.lock();
    blob_store.insert(url.clone(), Arc::new(blob));

    url
  }

  pub fn remove_object_url(&self, url: &Url) {
    let mut blob_store = self.object_urls.lock();
    blob_store.remove(url);
  }

  pub fn clear(&self) {
    self.parts.lock().clear();
    self.object_urls.lock().clear();
  }
}

#[derive(Debug)]
pub struct Blob {
  pub media_type: String,

  pub parts: Vec<Arc<dyn BlobPart + Send + Sync>>,
}

impl Blob {
  // TODO(lucacsonato): this should be a stream!
  pub async fn read_all(&self) -> Result<Vec<u8>, AnyError> {
    let size = self.size();
    let mut bytes = Vec::with_capacity(size);

    for part in &self.parts {
      let chunk = part.read().await?;
      bytes.extend_from_slice(chunk);
    }

    assert_eq!(bytes.len(), size);

    Ok(bytes)
  }

  fn size(&self) -> usize {
    let mut total = 0;
    for part in &self.parts {
      total += part.size()
    }
    total
  }
}

#[async_trait]
pub trait BlobPart: Debug {
  // TODO(lucacsonato): this should be a stream!
  async fn read(&self) -> Result<&[u8], AnyError>;
  fn size(&self) -> usize;
}

#[derive(Debug)]
pub struct InMemoryBlobPart(Vec<u8>);

impl From<Vec<u8>> for InMemoryBlobPart {
  fn from(vec: Vec<u8>) -> Self {
    Self(vec)
  }
}

#[async_trait]
impl BlobPart for InMemoryBlobPart {
  async fn read(&self) -> Result<&[u8], AnyError> {
    Ok(&self.0)
  }

  fn size(&self) -> usize {
    self.0.len()
  }
}

#[derive(Debug)]
pub struct SlicedBlobPart {
  part: Arc<dyn BlobPart + Send + Sync>,
  start: usize,
  len: usize,
}

#[async_trait]
impl BlobPart for SlicedBlobPart {
  async fn read(&self) -> Result<&[u8], AnyError> {
    let original = self.part.read().await?;
    Ok(&original[self.start..self.start + self.len])
  }

  fn size(&self) -> usize {
    self.len
  }
}

#[op]
<<<<<<< HEAD
pub fn op_blob_create_part(state: &mut OpState, data: ZeroCopyBuf) -> Uuid {
  let blob_store = state.borrow::<Arc<BlobStore>>();
=======
pub fn op_blob_create_part(state: &mut OpState, data: JsBuffer) -> Uuid {
  let blob_store = state.borrow::<BlobStore>();
>>>>>>> 476e4ed0
  let part = InMemoryBlobPart(data.to_vec());
  blob_store.insert_part(Arc::new(part))
}

#[derive(Deserialize)]
#[serde(rename_all = "camelCase")]
pub struct SliceOptions {
  start: usize,
  len: usize,
}

#[op]
pub fn op_blob_slice_part(
  state: &mut OpState,
  id: Uuid,
  options: SliceOptions,
) -> Result<Uuid, AnyError> {
  let blob_store = state.borrow::<Arc<BlobStore>>();
  let part = blob_store
    .get_part(&id)
    .ok_or_else(|| type_error("Blob part not found"))?;

  let SliceOptions { start, len } = options;

  let size = part.size();
  if start + len > size {
    return Err(type_error(
      "start + len can not be larger than blob part size",
    ));
  }

  let sliced_part = SlicedBlobPart { part, start, len };
  let id = blob_store.insert_part(Arc::new(sliced_part));

  Ok(id)
}

#[op]
pub async fn op_blob_read_part(
  state: Rc<RefCell<OpState>>,
  id: Uuid,
) -> Result<ToJsBuffer, AnyError> {
  let part = {
    let state = state.borrow();
    let blob_store = state.borrow::<Arc<BlobStore>>();
    blob_store.get_part(&id)
  }
  .ok_or_else(|| type_error("Blob part not found"))?;
  let buf = part.read().await?;
  Ok(ToJsBuffer::from(buf.to_vec()))
}

#[op]
pub fn op_blob_remove_part(state: &mut OpState, id: Uuid) {
  let blob_store = state.borrow::<Arc<BlobStore>>();
  blob_store.remove_part(&id);
}

#[op]
pub fn op_blob_create_object_url(
  state: &mut OpState,
  media_type: String,
  part_ids: Vec<Uuid>,
) -> Result<String, AnyError> {
  let mut parts = Vec::with_capacity(part_ids.len());
  let blob_store = state.borrow::<Arc<BlobStore>>();
  for part_id in part_ids {
    let part = blob_store
      .get_part(&part_id)
      .ok_or_else(|| type_error("Blob part not found"))?;
    parts.push(part);
  }

  let blob = Blob { media_type, parts };

  let maybe_location = state.try_borrow::<Location>();
  let blob_store = state.borrow::<Arc<BlobStore>>();

  let url = blob_store
    .insert_object_url(blob, maybe_location.map(|location| location.0.clone()));

  Ok(url.to_string())
}

#[op]
pub fn op_blob_revoke_object_url(
  state: &mut deno_core::OpState,
  url: &str,
) -> Result<(), AnyError> {
  let url = Url::parse(url)?;
  let blob_store = state.borrow::<Arc<BlobStore>>();
  blob_store.remove_object_url(&url);
  Ok(())
}

#[derive(Serialize)]
pub struct ReturnBlob {
  pub media_type: String,
  pub parts: Vec<ReturnBlobPart>,
}

#[derive(Serialize)]
pub struct ReturnBlobPart {
  pub uuid: Uuid,
  pub size: usize,
}

#[op]
pub fn op_blob_from_object_url(
  state: &mut OpState,
  url: String,
) -> Result<Option<ReturnBlob>, AnyError> {
  let url = Url::parse(&url)?;
  if url.scheme() != "blob" {
    return Ok(None);
  }

  let blob_store = state.try_borrow::<Arc<BlobStore>>().ok_or_else(|| {
    type_error("Blob URLs are not supported in this context.")
  })?;
  if let Some(blob) = blob_store.get_object_url(url) {
    let parts = blob
      .parts
      .iter()
      .map(|part| ReturnBlobPart {
        uuid: blob_store.insert_part(part.clone()),
        size: part.size(),
      })
      .collect();
    Ok(Some(ReturnBlob {
      media_type: blob.media_type.clone(),
      parts,
    }))
  } else {
    Ok(None)
  }
}<|MERGE_RESOLUTION|>--- conflicted
+++ resolved
@@ -166,13 +166,8 @@
 }
 
 #[op]
-<<<<<<< HEAD
-pub fn op_blob_create_part(state: &mut OpState, data: ZeroCopyBuf) -> Uuid {
-  let blob_store = state.borrow::<Arc<BlobStore>>();
-=======
 pub fn op_blob_create_part(state: &mut OpState, data: JsBuffer) -> Uuid {
-  let blob_store = state.borrow::<BlobStore>();
->>>>>>> 476e4ed0
+  let blob_store = state.borrow::<Arc<BlobStore>>();
   let part = InMemoryBlobPart(data.to_vec());
   blob_store.insert_part(Arc::new(part))
 }
