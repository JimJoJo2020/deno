// Copyright 2018-2023 the Deno authors. All rights reserved. MIT license.

// @ts-check
/// <reference path="../webidl/internal.d.ts" />
/// <reference path="./06_streams_types.d.ts" />
/// <reference path="./lib.deno_web.d.ts" />
/// <reference lib="esnext" />

const core = globalThis.Deno.core;
const internals = globalThis.__bootstrap.internals;
const {
  op_arraybuffer_was_detached,
  op_transfer_arraybuffer,
  op_readable_stream_resource_allocate,
  op_readable_stream_resource_get_sink,
  op_readable_stream_resource_write_error,
  op_readable_stream_resource_write_buf,
  op_readable_stream_resource_write_sync,
  op_readable_stream_resource_close,
  op_readable_stream_resource_await_close,
} = core.ensureFastOps();
import * as webidl from "ext:deno_webidl/00_webidl.js";
import { structuredClone } from "ext:deno_web/02_structured_clone.js";
import {
  AbortSignalPrototype,
  add,
  newSignal,
  remove,
  signalAbort,
} from "ext:deno_web/03_abort_signal.js";
const primordials = globalThis.__bootstrap.primordials;
const {
  ArrayBuffer,
  ArrayBufferIsView,
  ArrayBufferPrototype,
  ArrayBufferPrototypeGetByteLength,
  ArrayBufferPrototypeSlice,
  ArrayPrototypeMap,
  ArrayPrototypePush,
  ArrayPrototypeShift,
  AsyncGeneratorPrototype,
  BigInt64Array,
  BigUint64Array,
  DataView,
  DataViewPrototypeGetBuffer,
  DataViewPrototypeGetByteLength,
  DataViewPrototypeGetByteOffset,
  Float32Array,
  Float64Array,
  Int16Array,
  Int32Array,
  Int8Array,
  MathMin,
  NumberIsInteger,
  NumberIsNaN,
  ObjectCreate,
  ObjectDefineProperty,
  ObjectGetPrototypeOf,
  ObjectPrototypeIsPrototypeOf,
  ObjectSetPrototypeOf,
  Promise,
  PromisePrototypeCatch,
  PromisePrototypeThen,
  PromiseReject,
  PromiseResolve,
  RangeError,
  ReflectHas,
  SafeFinalizationRegistry,
  SafePromiseAll,
  SafeWeakMap,
  // TODO(lucacasonato): add SharedArrayBuffer to primordials
  // SharedArrayBufferPrototype,
  String,
  Symbol,
  SymbolAsyncIterator,
  SymbolIterator,
  SymbolFor,
  TypeError,
  TypedArrayPrototypeGetBuffer,
  TypedArrayPrototypeGetByteLength,
  TypedArrayPrototypeGetByteOffset,
  TypedArrayPrototypeGetSymbolToStringTag,
  TypedArrayPrototypeSet,
  TypedArrayPrototypeSlice,
  Uint16Array,
  Uint32Array,
  Uint8Array,
  Uint8ClampedArray,
  WeakMapPrototypeGet,
  WeakMapPrototypeHas,
  WeakMapPrototypeSet,
  queueMicrotask,
} = primordials;
import { createFilteredInspectProxy } from "ext:deno_console/01_console.js";
import { assert, AssertionError } from "ext:deno_web/00_infra.js";

/** @template T */
class Deferred {
  /** @type {Promise<T>} */
  #promise;
  /** @type {(reject?: any) => void} */
  #reject;
  /** @type {(value: T | PromiseLike<T>) => void} */
  #resolve;
  /** @type {"pending" | "fulfilled"} */
  #state = "pending";

  constructor() {
    this.#promise = new Promise((resolve, reject) => {
      this.#resolve = resolve;
      this.#reject = reject;
    });
  }

  /** @returns {Promise<T>} */
  get promise() {
    return this.#promise;
  }

  /** @returns {"pending" | "fulfilled"} */
  get state() {
    return this.#state;
  }

  /** @param {any=} reason */
  reject(reason) {
    // already settled promises are a no-op
    if (this.#state !== "pending") {
      return;
    }
    this.#state = "fulfilled";
    this.#reject(reason);
  }

  /** @param {T | PromiseLike<T>} value */
  resolve(value) {
    // already settled promises are a no-op
    if (this.#state !== "pending") {
      return;
    }
    this.#state = "fulfilled";
    this.#resolve(value);
  }
}

/** @param {any} e */
function rethrowAssertionErrorRejection(e) {
  if (e && ObjectPrototypeIsPrototypeOf(AssertionError.prototype, e)) {
    queueMicrotask(() => {
      console.error(`Internal Error: ${e.stack}`);
    });
  }
}

/** @param {Promise<any>} promise */
function setPromiseIsHandledToTrue(promise) {
  PromisePrototypeThen(promise, undefined, rethrowAssertionErrorRejection);
}

/**
 * @template T
 * @template TResult1
 * @template TResult2
 * @param {Promise<T>} promise
 * @param {(value: T) => TResult1 | PromiseLike<TResult1>} fulfillmentHandler
 * @param {(reason: any) => TResult2 | PromiseLike<TResult2>=} rejectionHandler
 * @returns {Promise<TResult1 | TResult2>}
 */
function transformPromiseWith(promise, fulfillmentHandler, rejectionHandler) {
  return PromisePrototypeThen(promise, fulfillmentHandler, rejectionHandler);
}

/**
 * @template T
 * @template TResult
 * @param {Promise<T>} promise
 * @param {(value: T) => TResult | PromiseLike<TResult>} onFulfilled
 * @returns {void}
 */
function uponFulfillment(promise, onFulfilled) {
  uponPromise(promise, onFulfilled);
}

/**
 * @template T
 * @template TResult
 * @param {Promise<T>} promise
 * @param {(value: T) => TResult | PromiseLike<TResult>} onRejected
 * @returns {void}
 */
function uponRejection(promise, onRejected) {
  uponPromise(promise, undefined, onRejected);
}

/**
 * @template T
 * @template TResult1
 * @template TResult2
 * @param {Promise<T>} promise
 * @param {(value: T) => TResult1 | PromiseLike<TResult1>} onFulfilled
 * @param {(reason: any) => TResult2 | PromiseLike<TResult2>=} onRejected
 * @returns {void}
 */
function uponPromise(promise, onFulfilled, onRejected) {
  PromisePrototypeThen(
    PromisePrototypeThen(promise, onFulfilled, onRejected),
    undefined,
    rethrowAssertionErrorRejection,
  );
}

class Queue {
  #head = null;
  #tail = null;
  #size = 0;

  enqueue(value) {
    const node = { value, next: null };
    if (this.#head === null) {
      this.#head = node;
      this.#tail = node;
    } else {
      this.#tail.next = node;
      this.#tail = node;
    }
    return ++this.#size;
  }

  dequeue() {
    const node = this.#head;
    if (node === null) {
      return null;
    }

    if (this.#head === this.#tail) {
      this.#tail = null;
    }
    this.#head = this.#head.next;
    this.#size--;
    return node.value;
  }

  peek() {
    if (this.#head === null) {
      return null;
    }

    return this.#head.value;
  }

  get size() {
    return this.#size;
  }
}

/**
 * @param {ArrayBufferLike} O
 * @returns {boolean}
 */
function isDetachedBuffer(O) {
  // deno-lint-ignore prefer-primordials
  if (ObjectPrototypeIsPrototypeOf(SharedArrayBuffer.prototype, O)) {
    return false;
  }
  return ArrayBufferPrototypeGetByteLength(O) === 0 &&
    op_arraybuffer_was_detached(O);
}

/**
 * @param {ArrayBufferLike} O
 * @returns {boolean}
 */
function canTransferArrayBuffer(O) {
  assert(typeof O === "object");
  assert(
    ObjectPrototypeIsPrototypeOf(ArrayBufferPrototype, O) ||
      // deno-lint-ignore prefer-primordials
      ObjectPrototypeIsPrototypeOf(SharedArrayBuffer.prototype, O),
  );
  if (isDetachedBuffer(O)) {
    return false;
  }
  // TODO(@crowlKats): 4. If SameValue(O.[[ArrayBufferDetachKey]], undefined) is false, return false.
  return true;
}

/**
 * @param {ArrayBufferLike} O
 * @returns {ArrayBufferLike}
 */
function transferArrayBuffer(O) {
  return op_transfer_arraybuffer(O);
}

/**
 * @param {ArrayBufferLike} O
 * @returns {number}
 */
function getArrayBufferByteLength(O) {
  // deno-lint-ignore prefer-primordials
  if (ObjectPrototypeIsPrototypeOf(SharedArrayBuffer.prototype, O)) {
    // TODO(petamoriken): use primordials
    // deno-lint-ignore prefer-primordials
    return O.byteLength;
  } else {
    return ArrayBufferPrototypeGetByteLength(O);
  }
}

/**
 * @param {ArrayBufferView} O
 * @returns {Uint8Array}
 */
function cloneAsUint8Array(O) {
  assert(typeof O === "object");
  assert(ArrayBufferIsView(O));
  if (TypedArrayPrototypeGetSymbolToStringTag(O) !== undefined) {
    // TypedArray
    return TypedArrayPrototypeSlice(
      new Uint8Array(
        TypedArrayPrototypeGetBuffer(/** @type {Uint8Array} */ (O)),
        TypedArrayPrototypeGetByteOffset(/** @type {Uint8Array} */ (O)),
        TypedArrayPrototypeGetByteLength(/** @type {Uint8Array} */ (O)),
      ),
    );
  } else {
    // DataView
    return TypedArrayPrototypeSlice(
      new Uint8Array(
        DataViewPrototypeGetBuffer(/** @type {DataView} */ (O)),
        DataViewPrototypeGetByteOffset(/** @type {DataView} */ (O)),
        DataViewPrototypeGetByteLength(/** @type {DataView} */ (O)),
      ),
    );
  }
}

const _abortAlgorithm = Symbol("[[abortAlgorithm]]");
const _abortSteps = Symbol("[[AbortSteps]]");
const _autoAllocateChunkSize = Symbol("[[autoAllocateChunkSize]]");
const _backpressure = Symbol("[[backpressure]]");
const _backpressureChangePromise = Symbol("[[backpressureChangePromise]]");
const _byobRequest = Symbol("[[byobRequest]]");
const _cancelAlgorithm = Symbol("[[cancelAlgorithm]]");
const _cancelSteps = Symbol("[[CancelSteps]]");
const _close = Symbol("close sentinel");
const _closeAlgorithm = Symbol("[[closeAlgorithm]]");
const _closedPromise = Symbol("[[closedPromise]]");
const _closeRequest = Symbol("[[closeRequest]]");
const _closeRequested = Symbol("[[closeRequested]]");
const _controller = Symbol("[[controller]]");
const _detached = Symbol("[[Detached]]");
const _disturbed = Symbol("[[disturbed]]");
const _errorSteps = Symbol("[[ErrorSteps]]");
const _finishPromise = Symbol("[[finishPromise]]");
const _flushAlgorithm = Symbol("[[flushAlgorithm]]");
const _globalObject = Symbol("[[globalObject]]");
const _highWaterMark = Symbol("[[highWaterMark]]");
const _inFlightCloseRequest = Symbol("[[inFlightCloseRequest]]");
const _inFlightWriteRequest = Symbol("[[inFlightWriteRequest]]");
const _pendingAbortRequest = Symbol("[pendingAbortRequest]");
const _pendingPullIntos = Symbol("[[pendingPullIntos]]");
const _preventCancel = Symbol("[[preventCancel]]");
const _pullAgain = Symbol("[[pullAgain]]");
const _pullAlgorithm = Symbol("[[pullAlgorithm]]");
const _pulling = Symbol("[[pulling]]");
const _pullSteps = Symbol("[[PullSteps]]");
const _releaseSteps = Symbol("[[ReleaseSteps]]");
const _queue = Symbol("[[queue]]");
const _queueTotalSize = Symbol("[[queueTotalSize]]");
const _readable = Symbol("[[readable]]");
const _reader = Symbol("[[reader]]");
const _readRequests = Symbol("[[readRequests]]");
const _readIntoRequests = Symbol("[[readIntoRequests]]");
const _readyPromise = Symbol("[[readyPromise]]");
const _signal = Symbol("[[signal]]");
const _started = Symbol("[[started]]");
const _state = Symbol("[[state]]");
const _storedError = Symbol("[[storedError]]");
const _strategyHWM = Symbol("[[strategyHWM]]");
const _strategySizeAlgorithm = Symbol("[[strategySizeAlgorithm]]");
const _stream = Symbol("[[stream]]");
const _transformAlgorithm = Symbol("[[transformAlgorithm]]");
const _view = Symbol("[[view]]");
const _writable = Symbol("[[writable]]");
const _writeAlgorithm = Symbol("[[writeAlgorithm]]");
const _writer = Symbol("[[writer]]");
const _writeRequests = Symbol("[[writeRequests]]");
const _brand = webidl.brand;

function noop() {}
async function noopAsync() {}
const _defaultStartAlgorithm = noop;
const _defaultWriteAlgorithm = noopAsync;
const _defaultCloseAlgorithm = noopAsync;
const _defaultAbortAlgorithm = noopAsync;
const _defaultPullAlgorithm = noopAsync;
const _defaultFlushAlgorithm = noopAsync;
const _defaultCancelAlgorithm = noopAsync;

/**
 * @template R
 * @param {ReadableStream<R>} stream
 * @returns {ReadableStreamDefaultReader<R>}
 */
function acquireReadableStreamDefaultReader(stream) {
  const reader = new ReadableStreamDefaultReader(_brand);
  setUpReadableStreamDefaultReader(reader, stream);
  return reader;
}

/**
 * @template R
 * @param {ReadableStream<R>} stream
 * @returns {ReadableStreamBYOBReader<R>}
 */
function acquireReadableStreamBYOBReader(stream) {
  const reader = new ReadableStreamBYOBReader(_brand);
  setUpReadableStreamBYOBReader(reader, stream);
  return reader;
}

/**
 * @template W
 * @param {WritableStream<W>} stream
 * @returns {WritableStreamDefaultWriter<W>}
 */
function acquireWritableStreamDefaultWriter(stream) {
  return new WritableStreamDefaultWriter(stream);
}

/**
 * @template R
 * @param {() => void} startAlgorithm
 * @param {() => Promise<void>} pullAlgorithm
 * @param {(reason: any) => Promise<void>} cancelAlgorithm
 * @param {number=} highWaterMark
 * @param {((chunk: R) => number)=} sizeAlgorithm
 * @returns {ReadableStream<R>}
 */
function createReadableStream(
  startAlgorithm,
  pullAlgorithm,
  cancelAlgorithm,
  highWaterMark = 1,
  sizeAlgorithm = () => 1,
) {
  assert(isNonNegativeNumber(highWaterMark));
  /** @type {ReadableStream} */
  const stream = new ReadableStream(_brand);
  initializeReadableStream(stream);
  const controller = new ReadableStreamDefaultController(_brand);
  setUpReadableStreamDefaultController(
    stream,
    controller,
    startAlgorithm,
    pullAlgorithm,
    cancelAlgorithm,
    highWaterMark,
    sizeAlgorithm,
  );
  return stream;
}

/**
 * @template W
 * @param {(controller: WritableStreamDefaultController<W>) => Promise<void>} startAlgorithm
 * @param {(chunk: W) => Promise<void>} writeAlgorithm
 * @param {() => Promise<void>} closeAlgorithm
 * @param {(reason: any) => Promise<void>} abortAlgorithm
 * @param {number} highWaterMark
 * @param {(chunk: W) => number} sizeAlgorithm
 * @returns {WritableStream<W>}
 */
function createWritableStream(
  startAlgorithm,
  writeAlgorithm,
  closeAlgorithm,
  abortAlgorithm,
  highWaterMark,
  sizeAlgorithm,
) {
  assert(isNonNegativeNumber(highWaterMark));
  const stream = new WritableStream(_brand);
  initializeWritableStream(stream);
  const controller = new WritableStreamDefaultController(_brand);
  setUpWritableStreamDefaultController(
    stream,
    controller,
    startAlgorithm,
    writeAlgorithm,
    closeAlgorithm,
    abortAlgorithm,
    highWaterMark,
    sizeAlgorithm,
  );
  return stream;
}

/**
 * @template T
 * @param {{ [_queue]: Array<ValueWithSize<T>>, [_queueTotalSize]: number }} container
 * @returns {T}
 */
function dequeueValue(container) {
  assert(container[_queue] && typeof container[_queueTotalSize] === "number");
  assert(container[_queue].size);
  const valueWithSize = container[_queue].dequeue();
  container[_queueTotalSize] -= valueWithSize.size;
  if (container[_queueTotalSize] < 0) {
    container[_queueTotalSize] = 0;
  }
  return valueWithSize.value;
}
/**
 * @template T
 * @param {{ [_queue]: Array<ValueWithSize<T | _close>>, [_queueTotalSize]: number }} container
 * @param {T} value
 * @param {number} size
 * @returns {void}
 */
function enqueueValueWithSize(container, value, size) {
  assert(container[_queue] && typeof container[_queueTotalSize] === "number");
  if (isNonNegativeNumber(size) === false) {
    throw RangeError("chunk size isn't a positive number");
  }
  if (size === Infinity) {
    throw RangeError("chunk size is invalid");
  }
  container[_queue].enqueue({ value, size });
  container[_queueTotalSize] += size;
}

/**
 * @param {QueuingStrategy} strategy
 * @param {number} defaultHWM
 */
function extractHighWaterMark(strategy, defaultHWM) {
  if (strategy.highWaterMark === undefined) {
    return defaultHWM;
  }
  const highWaterMark = strategy.highWaterMark;
  if (NumberIsNaN(highWaterMark) || highWaterMark < 0) {
    throw RangeError(
      `Expected highWaterMark to be a positive number or Infinity, got "${highWaterMark}".`,
    );
  }
  return highWaterMark;
}

/**
 * @template T
 * @param {QueuingStrategy<T>} strategy
 * @return {(chunk: T) => number}
 */
function extractSizeAlgorithm(strategy) {
  if (strategy.size === undefined) {
    return () => 1;
  }
  return (chunk) =>
    webidl.invokeCallbackFunction(
      strategy.size,
      [chunk],
      undefined,
      webidl.converters["unrestricted double"],
      "Failed to call `sizeAlgorithm`",
    );
}

/**
 * @param {() => void} startAlgorithm
 * @param {() => Promise<void>} pullAlgorithm
 * @param {(reason: any) => Promise<void>} cancelAlgorithm
 * @returns {ReadableStream}
 */
function createReadableByteStream(
  startAlgorithm,
  pullAlgorithm,
  cancelAlgorithm,
) {
  const stream = new ReadableStream(_brand);
  initializeReadableStream(stream);
  const controller = new ReadableByteStreamController(_brand);
  setUpReadableByteStreamController(
    stream,
    controller,
    startAlgorithm,
    pullAlgorithm,
    cancelAlgorithm,
    0,
    undefined,
  );
  return stream;
}

/**
 * @param {ReadableStream} stream
 * @returns {void}
 */
function initializeReadableStream(stream) {
  stream[_state] = "readable";
  stream[_reader] = stream[_storedError] = undefined;
  stream[_disturbed] = false;
}

/**
 * @template I
 * @template O
 * @param {TransformStream<I, O>} stream
 * @param {Deferred<void>} startPromise
 * @param {number} writableHighWaterMark
 * @param {(chunk: I) => number} writableSizeAlgorithm
 * @param {number} readableHighWaterMark
 * @param {(chunk: O) => number} readableSizeAlgorithm
 */
function initializeTransformStream(
  stream,
  startPromise,
  writableHighWaterMark,
  writableSizeAlgorithm,
  readableHighWaterMark,
  readableSizeAlgorithm,
) {
  function startAlgorithm() {
    return startPromise.promise;
  }

  function writeAlgorithm(chunk) {
    return transformStreamDefaultSinkWriteAlgorithm(stream, chunk);
  }

  function abortAlgorithm(reason) {
    return transformStreamDefaultSinkAbortAlgorithm(stream, reason);
  }

  function closeAlgorithm() {
    return transformStreamDefaultSinkCloseAlgorithm(stream);
  }

  stream[_writable] = createWritableStream(
    startAlgorithm,
    writeAlgorithm,
    closeAlgorithm,
    abortAlgorithm,
    writableHighWaterMark,
    writableSizeAlgorithm,
  );

  function pullAlgorithm() {
    return transformStreamDefaultSourcePullAlgorithm(stream);
  }

  function cancelAlgorithm(reason) {
<<<<<<< HEAD
    transformStreamErrorWritableAndUnblockWrite(stream, reason);
    return PromiseResolve(undefined);
=======
    return transformStreamDefaultSourceCancelAlgorithm(stream, reason);
>>>>>>> 2215a3ea
  }

  stream[_readable] = createReadableStream(
    startAlgorithm,
    pullAlgorithm,
    cancelAlgorithm,
    readableHighWaterMark,
    readableSizeAlgorithm,
  );

  stream[_backpressure] = stream[_backpressureChangePromise] = undefined;
  transformStreamSetBackpressure(stream, true);
  stream[_controller] = undefined;
}

/** @param {WritableStream} stream */
function initializeWritableStream(stream) {
  stream[_state] = "writable";
  stream[_storedError] =
    stream[_writer] =
    stream[_controller] =
    stream[_inFlightWriteRequest] =
    stream[_closeRequest] =
    stream[_inFlightCloseRequest] =
    stream[_pendingAbortRequest] =
      undefined;
  stream[_writeRequests] = [];
  stream[_backpressure] = false;
}

/**
 * @param {unknown} v
 * @returns {v is number}
 */
function isNonNegativeNumber(v) {
  return typeof v === "number" && v >= 0;
}

/**
 * @param {unknown} value
 * @returns {value is ReadableStream}
 */
function isReadableStream(value) {
  return !(typeof value !== "object" || value === null || !value[_controller]);
}

/**
 * @param {ReadableStream} stream
 * @returns {boolean}
 */
function isReadableStreamLocked(stream) {
  return stream[_reader] !== undefined;
}

/**
 * @param {unknown} value
 * @returns {value is ReadableStreamDefaultReader}
 */
function isReadableStreamDefaultReader(value) {
  return !(typeof value !== "object" || value === null ||
    !value[_readRequests]);
}

/**
 * @param {unknown} value
 * @returns {value is ReadableStreamBYOBReader}
 */
function isReadableStreamBYOBReader(value) {
  return !(typeof value !== "object" || value === null ||
    !ReflectHas(value, _readIntoRequests));
}

/**
 * @param {ReadableStream} stream
 * @returns {boolean}
 */
function isReadableStreamDisturbed(stream) {
  assert(isReadableStream(stream));
  return stream[_disturbed];
}

/**
 * @param {Error | string | undefined} error
 * @returns {string}
 */
function extractStringErrorFromError(error) {
  if (typeof error == "string") {
    return error;
  }
  const message = error?.message;
  const stringMessage = typeof message == "string" ? message : String(message);
  return stringMessage;
}

// We don't want to leak resources associated with our sink, even if something bad happens
const READABLE_STREAM_SOURCE_REGISTRY = new SafeFinalizationRegistry(
  (external) => {
    op_readable_stream_resource_close(external);
  },
);

class ResourceStreamResourceSink {
  external;
  constructor(external) {
    this.external = external;
    READABLE_STREAM_SOURCE_REGISTRY.register(this, external, this);
  }
  close() {
    if (this.external === undefined) {
      return;
    }
    READABLE_STREAM_SOURCE_REGISTRY.unregister(this);
    op_readable_stream_resource_close(this.external);
    this.external = undefined;
  }
}

/**
 * @param {ReadableStreamDefaultReader<Uint8Array>} reader
 * @param {any} sink
 * @param {Uint8Array} chunk
 */
function readableStreamWriteChunkFn(reader, sink, chunk) {
  // Empty chunk. Re-read.
  if (chunk.length == 0) {
    readableStreamReadFn(reader, sink);
    return;
  }

  const res = op_readable_stream_resource_write_sync(sink.external, chunk);
  if (res == 0) {
    // Closed
    reader.cancel("resource closed");
    sink.close();
  } else if (res == 1) {
    // Successfully written (synchronous). Re-read.
    readableStreamReadFn(reader, sink);
  } else if (res == 2) {
    // Full. If the channel is full, we perform an async await until we can write, and then return
    // to a synchronous loop.
    (async () => {
      if (
        await op_readable_stream_resource_write_buf(
          sink.external,
          chunk,
        )
      ) {
        readableStreamReadFn(reader, sink);
      } else {
        reader.cancel("resource closed");
        sink.close();
      }
    })();
  }
}

/**
 * @param {ReadableStreamDefaultReader<Uint8Array>} reader
 * @param {any} sink
 */
function readableStreamReadFn(reader, sink) {
  // The ops here look like op_write_all/op_close, but we're not actually writing to a
  // real resource.
  let reentrant = true;
  let gotChunk = undefined;
  readableStreamDefaultReaderRead(reader, {
    chunkSteps(chunk) {
      // If the chunk has non-zero length, write it
      if (reentrant) {
        gotChunk = chunk;
      } else {
        readableStreamWriteChunkFn(reader, sink, chunk);
      }
    },
    closeSteps() {
      sink.close();
    },
    errorSteps(error) {
      const success = op_readable_stream_resource_write_error(
        sink.external,
        extractStringErrorFromError(error),
      );
      // We don't cancel the reader if there was an error reading. We'll let the downstream
      // consumer close the resource after it receives the error.
      if (!success) {
        reader.cancel("resource closed");
      }
      sink.close();
    },
  });
  reentrant = false;
  if (gotChunk) {
    readableStreamWriteChunkFn(reader, sink, gotChunk);
  }
}

/**
 * Create a new resource that wraps a ReadableStream. The resource will support
 * read operations, and those read operations will be fed by the output of the
 * ReadableStream source.
 * @param {ReadableStream<Uint8Array>} stream
 * @returns {number}
 */
function resourceForReadableStream(stream) {
  const reader = acquireReadableStreamDefaultReader(stream);

  // Allocate the resource
  const rid = op_readable_stream_resource_allocate();

  // Close the Reader we get from the ReadableStream when the resource is closed, ignoring any errors
  PromisePrototypeCatch(
    PromisePrototypeThen(
      op_readable_stream_resource_await_close(rid),
      () => reader.cancel("resource closed"),
    ),
    () => {},
  );

  // This allocation is freed when readableStreamReadFn is completed
  const sink = new ResourceStreamResourceSink(
    op_readable_stream_resource_get_sink(rid),
  );

  // Trigger the first read
  readableStreamReadFn(reader, sink);

  return rid;
}

const DEFAULT_CHUNK_SIZE = 64 * 1024; // 64 KiB

// A finalization registry to clean up underlying resources that are GC'ed.
const RESOURCE_REGISTRY = new SafeFinalizationRegistry((rid) => {
  core.tryClose(rid);
});

const _readAll = Symbol("[[readAll]]");
const _original = Symbol("[[original]]");
/**
 * Create a new ReadableStream object that is backed by a Resource that
 * implements `Resource::read_return`. This object contains enough metadata to
 * allow callers to bypass the JavaScript ReadableStream implementation and
 * read directly from the underlying resource if they so choose (FastStream).
 *
 * @param {number} rid The resource ID to read from.
 * @param {boolean=} autoClose If the resource should be auto-closed when the stream closes. Defaults to true.
 * @returns {ReadableStream<Uint8Array>}
 */
function readableStreamForRid(rid, autoClose = true) {
  const stream = new ReadableStream(_brand);
  stream[_resourceBacking] = { rid, autoClose };

  const tryClose = () => {
    if (!autoClose) return;
    RESOURCE_REGISTRY.unregister(stream);
    core.tryClose(rid);
  };

  if (autoClose) {
    RESOURCE_REGISTRY.register(stream, rid, stream);
  }

  const underlyingSource = {
    type: "bytes",
    async pull(controller) {
      const v = controller.byobRequest.view;
      try {
        if (controller[_readAll] === true) {
          // fast path for tee'd streams consuming body
          const chunk = await core.readAll(rid);
          if (TypedArrayPrototypeGetByteLength(chunk) > 0) {
            controller.enqueue(chunk);
          }
          controller.close();
          tryClose();
          return;
        }

        const bytesRead = await core.read(rid, v);
        if (bytesRead === 0) {
          tryClose();
          controller.close();
          controller.byobRequest.respond(0);
        } else {
          controller.byobRequest.respond(bytesRead);
        }
      } catch (e) {
        controller.error(e);
        tryClose();
      }
    },
    cancel() {
      tryClose();
    },
    autoAllocateChunkSize: DEFAULT_CHUNK_SIZE,
  };
  initializeReadableStream(stream);
  setUpReadableByteStreamControllerFromUnderlyingSource(
    stream,
    underlyingSource,
    underlyingSource,
    0,
  );
  return stream;
}

const promiseIdSymbol = SymbolFor("Deno.core.internalPromiseId");
const _isUnref = Symbol("isUnref");
/**
 * Create a new ReadableStream object that is backed by a Resource that
 * implements `Resource::read_return`. This readable stream supports being
 * refed and unrefed by calling `readableStreamForRidUnrefableRef` and
 * `readableStreamForRidUnrefableUnref` on it. Unrefable streams are not
 * FastStream compatible.
 *
 * @param {number} rid The resource ID to read from.
 * @returns {ReadableStream<Uint8Array>}
 */
function readableStreamForRidUnrefable(rid) {
  const stream = new ReadableStream(_brand);
  stream[promiseIdSymbol] = undefined;
  stream[_isUnref] = false;
  stream[_resourceBackingUnrefable] = { rid, autoClose: true };
  const underlyingSource = {
    type: "bytes",
    async pull(controller) {
      const v = controller.byobRequest.view;
      try {
        const promise = core.read(rid, v);
        const promiseId = stream[promiseIdSymbol] = promise[promiseIdSymbol];
        if (stream[_isUnref]) core.unrefOp(promiseId);
        const bytesRead = await promise;
        stream[promiseIdSymbol] = undefined;
        if (bytesRead === 0) {
          core.tryClose(rid);
          controller.close();
          controller.byobRequest.respond(0);
        } else {
          controller.byobRequest.respond(bytesRead);
        }
      } catch (e) {
        controller.error(e);
        core.tryClose(rid);
      }
    },
    cancel() {
      core.tryClose(rid);
    },
    autoAllocateChunkSize: DEFAULT_CHUNK_SIZE,
  };
  initializeReadableStream(stream);
  setUpReadableByteStreamControllerFromUnderlyingSource(
    stream,
    underlyingSource,
    underlyingSource,
    0,
  );
  return stream;
}

function readableStreamIsUnrefable(stream) {
  return ReflectHas(stream, _isUnref);
}

function readableStreamForRidUnrefableRef(stream) {
  if (!readableStreamIsUnrefable(stream)) {
    throw new TypeError("Not an unrefable stream");
  }
  stream[_isUnref] = false;
  if (stream[promiseIdSymbol] !== undefined) {
    core.refOp(stream[promiseIdSymbol]);
  }
}

function readableStreamForRidUnrefableUnref(stream) {
  if (!readableStreamIsUnrefable(stream)) {
    throw new TypeError("Not an unrefable stream");
  }
  stream[_isUnref] = true;
  if (stream[promiseIdSymbol] !== undefined) {
    core.unrefOp(stream[promiseIdSymbol]);
  }
}

function getReadableStreamResourceBacking(stream) {
  return stream[_resourceBacking];
}

function getReadableStreamResourceBackingUnrefable(stream) {
  return stream[_resourceBackingUnrefable];
}

async function readableStreamCollectIntoUint8Array(stream) {
  const resourceBacking = getReadableStreamResourceBacking(stream) ||
    getReadableStreamResourceBackingUnrefable(stream);
  const reader = acquireReadableStreamDefaultReader(stream);

  if (resourceBacking) {
    // fast path, read whole body in a single op call
    try {
      readableStreamDisturb(stream);
      const promise = core.opAsync("op_read_all", resourceBacking.rid);
      if (readableStreamIsUnrefable(stream)) {
        const promiseId = stream[promiseIdSymbol] = promise[promiseIdSymbol];
        if (stream[_isUnref]) core.unrefOp(promiseId);
      }
      const buf = await promise;
      readableStreamThrowIfErrored(stream);
      readableStreamClose(stream);
      return buf;
    } catch (err) {
      readableStreamThrowIfErrored(stream);
      readableStreamError(stream, err);
      throw err;
    } finally {
      if (resourceBacking.autoClose) {
        core.tryClose(resourceBacking.rid);
      }
    }
  }

  // slow path
  /** @type {Uint8Array[]} */
  const chunks = [];
  let totalLength = 0;

  // tee'd stream
  if (stream[_original]) {
    // One of the branches is consuming the stream
    // signal controller.pull that we can consume it in a single op
    stream[_original][_controller][_readAll] = true;
  }

  while (true) {
    const { value: chunk, done } = await reader.read();

    if (done) break;

    if (TypedArrayPrototypeGetSymbolToStringTag(chunk) !== "Uint8Array") {
      throw new TypeError(
        "Can't convert value to Uint8Array while consuming the stream",
      );
    }

    ArrayPrototypePush(chunks, chunk);
    totalLength += TypedArrayPrototypeGetByteLength(chunk);
  }

  const finalBuffer = new Uint8Array(totalLength);
  let offset = 0;
  for (let i = 0; i < chunks.length; ++i) {
    const chunk = chunks[i];
    TypedArrayPrototypeSet(finalBuffer, chunk, offset);
    offset += TypedArrayPrototypeGetByteLength(chunk);
  }
  return finalBuffer;
}

/**
 * Create a new Writable object that is backed by a Resource that implements
 * `Resource::write` / `Resource::write_all`. This object contains enough
 * metadata to allow callers to bypass the JavaScript WritableStream
 * implementation and write directly to the underlying resource if they so
 * choose (FastStream).
 *
 * @param {number} rid The resource ID to write to.
 * @param {boolean=} autoClose If the resource should be auto-closed when the stream closes. Defaults to true.
 * @returns {ReadableStream<Uint8Array>}
 */
function writableStreamForRid(rid, autoClose = true) {
  const stream = new WritableStream(_brand);
  stream[_resourceBacking] = { rid, autoClose };

  const tryClose = () => {
    if (!autoClose) return;
    RESOURCE_REGISTRY.unregister(stream);
    core.tryClose(rid);
  };

  if (autoClose) {
    RESOURCE_REGISTRY.register(stream, rid, stream);
  }

  const underlyingSink = {
    async write(chunk, controller) {
      try {
        await core.writeAll(rid, chunk);
      } catch (e) {
        controller.error(e);
        tryClose();
      }
    },
    close() {
      tryClose();
    },
    abort() {
      tryClose();
    },
  };
  initializeWritableStream(stream);
  setUpWritableStreamDefaultControllerFromUnderlyingSink(
    stream,
    underlyingSink,
    underlyingSink,
    1,
    () => 1,
  );
  return stream;
}

function getWritableStreamResourceBacking(stream) {
  return stream[_resourceBacking];
}

/*
 * @param {ReadableStream} stream
 */
function readableStreamThrowIfErrored(stream) {
  if (stream[_state] === "errored") {
    throw stream[_storedError];
  }
}

/**
 * @param {unknown} value
 * @returns {value is WritableStream}
 */
function isWritableStream(value) {
  return !(typeof value !== "object" || value === null ||
    !ReflectHas(value, _controller));
}

/**
 * @param {WritableStream} stream
 * @returns {boolean}
 */
function isWritableStreamLocked(stream) {
  if (stream[_writer] === undefined) {
    return false;
  }
  return true;
}
/**
 * @template T
 * @param {{ [_queue]: Array<ValueWithSize<T | _close>>, [_queueTotalSize]: number }} container
 * @returns {T | _close}
 */
function peekQueueValue(container) {
  assert(
    container[_queue] &&
      typeof container[_queueTotalSize] === "number",
  );
  assert(container[_queue].size);
  const valueWithSize = container[_queue].peek();
  return valueWithSize.value;
}

/**
 * @param {ReadableByteStreamController} controller
 * @returns {void}
 */
function readableByteStreamControllerCallPullIfNeeded(controller) {
  const shouldPull = readableByteStreamControllerShouldCallPull(controller);
  if (!shouldPull) {
    return;
  }
  if (controller[_pulling]) {
    controller[_pullAgain] = true;
    return;
  }
  assert(controller[_pullAgain] === false);
  controller[_pulling] = true;
  /** @type {Promise<void>} */
  const pullPromise = controller[_pullAlgorithm](controller);
  setPromiseIsHandledToTrue(
    PromisePrototypeThen(
      pullPromise,
      () => {
        controller[_pulling] = false;
        if (controller[_pullAgain]) {
          controller[_pullAgain] = false;
          readableByteStreamControllerCallPullIfNeeded(controller);
        }
      },
      (e) => {
        readableByteStreamControllerError(controller, e);
      },
    ),
  );
}

/**
 * @param {ReadableByteStreamController} controller
 * @returns {void}
 */
function readableByteStreamControllerClearAlgorithms(controller) {
  controller[_pullAlgorithm] = undefined;
  controller[_cancelAlgorithm] = undefined;
}

/**
 * @param {ReadableByteStreamController} controller
 * @param {any} e
 */
function readableByteStreamControllerError(controller, e) {
  /** @type {ReadableStream<ArrayBuffer>} */
  const stream = controller[_stream];
  if (stream[_state] !== "readable") {
    return;
  }
  readableByteStreamControllerClearPendingPullIntos(controller);
  resetQueue(controller);
  readableByteStreamControllerClearAlgorithms(controller);
  readableStreamError(stream, e);
}

/**
 * @param {ReadableByteStreamController} controller
 * @returns {void}
 */
function readableByteStreamControllerClearPendingPullIntos(controller) {
  readableByteStreamControllerInvalidateBYOBRequest(controller);
  controller[_pendingPullIntos] = [];
}

/**
 * @param {ReadableByteStreamController} controller
 * @returns {void}
 */
function readableByteStreamControllerClose(controller) {
  /** @type {ReadableStream<ArrayBuffer>} */
  const stream = controller[_stream];
  if (controller[_closeRequested] || stream[_state] !== "readable") {
    return;
  }
  if (controller[_queueTotalSize] > 0) {
    controller[_closeRequested] = true;
    return;
  }
  if (controller[_pendingPullIntos].length !== 0) {
    const firstPendingPullInto = controller[_pendingPullIntos][0];
    if (firstPendingPullInto.bytesFilled > 0) {
      const e = new TypeError(
        "Insufficient bytes to fill elements in the given buffer",
      );
      readableByteStreamControllerError(controller, e);
      throw e;
    }
  }
  readableByteStreamControllerClearAlgorithms(controller);
  readableStreamClose(stream);
}

/**
 * @param {ReadableByteStreamController} controller
 * @param {ArrayBufferView} chunk
 */
function readableByteStreamControllerEnqueue(controller, chunk) {
  /** @type {ReadableStream<ArrayBuffer>} */
  const stream = controller[_stream];
  if (
    controller[_closeRequested] ||
    controller[_stream][_state] !== "readable"
  ) {
    return;
  }

  let buffer, byteLength, byteOffset;
  if (TypedArrayPrototypeGetSymbolToStringTag(chunk) === undefined) {
    buffer = DataViewPrototypeGetBuffer(/** @type {DataView} */ (chunk));
    byteLength = DataViewPrototypeGetByteLength(
      /** @type {DataView} */ (chunk),
    );
    byteOffset = DataViewPrototypeGetByteOffset(
      /** @type {DataView} */ (chunk),
    );
  } else {
    buffer = TypedArrayPrototypeGetBuffer(/** @type {Uint8Array}} */ (chunk));
    byteLength = TypedArrayPrototypeGetByteLength(
      /** @type {Uint8Array} */ (chunk),
    );
    byteOffset = TypedArrayPrototypeGetByteOffset(
      /** @type {Uint8Array} */ (chunk),
    );
  }

  if (isDetachedBuffer(buffer)) {
    throw new TypeError(
      "chunk's buffer is detached and so cannot be enqueued",
    );
  }
  const transferredBuffer = transferArrayBuffer(buffer);
  if (controller[_pendingPullIntos].length !== 0) {
    const firstPendingPullInto = controller[_pendingPullIntos][0];
    // deno-lint-ignore prefer-primordials
    if (isDetachedBuffer(firstPendingPullInto.buffer)) {
      throw new TypeError(
        "The BYOB request's buffer has been detached and so cannot be filled with an enqueued chunk",
      );
    }
    readableByteStreamControllerInvalidateBYOBRequest(controller);
    firstPendingPullInto.buffer = transferArrayBuffer(
      // deno-lint-ignore prefer-primordials
      firstPendingPullInto.buffer,
    );
    if (firstPendingPullInto.readerType === "none") {
      readableByteStreamControllerEnqueueDetachedPullIntoToQueue(
        controller,
        firstPendingPullInto,
      );
    }
  }
  if (readableStreamHasDefaultReader(stream)) {
    readableByteStreamControllerProcessReadRequestsUsingQueue(controller);
    if (readableStreamGetNumReadRequests(stream) === 0) {
      assert(controller[_pendingPullIntos].length === 0);
      readableByteStreamControllerEnqueueChunkToQueue(
        controller,
        transferredBuffer,
        byteOffset,
        byteLength,
      );
    } else {
      assert(controller[_queue].size === 0);
      if (controller[_pendingPullIntos].length !== 0) {
        assert(controller[_pendingPullIntos][0].readerType === "default");
        readableByteStreamControllerShiftPendingPullInto(controller);
      }
      const transferredView = new Uint8Array(
        transferredBuffer,
        byteOffset,
        byteLength,
      );
      readableStreamFulfillReadRequest(stream, transferredView, false);
    }
  } else if (readableStreamHasBYOBReader(stream)) {
    readableByteStreamControllerEnqueueChunkToQueue(
      controller,
      transferredBuffer,
      byteOffset,
      byteLength,
    );
    readableByteStreamControllerProcessPullIntoDescriptorsUsingQueue(
      controller,
    );
  } else {
    assert(isReadableStreamLocked(stream) === false);
    readableByteStreamControllerEnqueueChunkToQueue(
      controller,
      transferredBuffer,
      byteOffset,
      byteLength,
    );
  }
  readableByteStreamControllerCallPullIfNeeded(controller);
}

/**
 * @param {ReadableByteStreamController} controller
 * @param {ArrayBufferLike} buffer
 * @param {number} byteOffset
 * @param {number} byteLength
 * @returns {void}
 */
function readableByteStreamControllerEnqueueChunkToQueue(
  controller,
  buffer,
  byteOffset,
  byteLength,
) {
  controller[_queue].enqueue({ buffer, byteOffset, byteLength });
  controller[_queueTotalSize] += byteLength;
}

/**
 * @param {ReadableByteStreamController} controller
 * @param {ArrayBufferLike} buffer
 * @param {number} byteOffset
 * @param {number} byteLength
 * @returns {void}
 */
function readableByteStreamControllerEnqueueClonedChunkToQueue(
  controller,
  buffer,
  byteOffset,
  byteLength,
) {
  let cloneResult;
  try {
    if (ObjectPrototypeIsPrototypeOf(ArrayBufferPrototype, buffer)) {
      cloneResult = ArrayBufferPrototypeSlice(
        buffer,
        byteOffset,
        byteOffset + byteLength,
      );
    } else {
      // TODO(lucacasonato): add SharedArrayBuffer to primordials
      // deno-lint-ignore prefer-primordials
      cloneResult = buffer.slice(byteOffset, byteOffset + byteLength);
    }
  } catch (e) {
    readableByteStreamControllerError(controller, e);
  }
  readableByteStreamControllerEnqueueChunkToQueue(
    controller,
    cloneResult,
    0,
    byteLength,
  );
}

/**
 * @param {ReadableByteStreamController} controller
 * @param {PullIntoDescriptor} pullIntoDescriptor
 * @returns {void}
 */
function readableByteStreamControllerEnqueueDetachedPullIntoToQueue(
  controller,
  pullIntoDescriptor,
) {
  assert(pullIntoDescriptor.readerType === "none");
  if (pullIntoDescriptor.bytesFilled > 0) {
    readableByteStreamControllerEnqueueClonedChunkToQueue(
      controller,
      // deno-lint-ignore prefer-primordials
      pullIntoDescriptor.buffer,
      // deno-lint-ignore prefer-primordials
      pullIntoDescriptor.byteOffset,
      pullIntoDescriptor.bytesFilled,
    );
  }
  readableByteStreamControllerShiftPendingPullInto(controller);
}

/**
 * @param {ReadableByteStreamController} controller
 * @returns {ReadableStreamBYOBRequest | null}
 */
function readableByteStreamControllerGetBYOBRequest(controller) {
  if (
    controller[_byobRequest] === null &&
    controller[_pendingPullIntos].length !== 0
  ) {
    const firstDescriptor = controller[_pendingPullIntos][0];
    const view = new Uint8Array(
      // deno-lint-ignore prefer-primordials
      firstDescriptor.buffer,
      // deno-lint-ignore prefer-primordials
      firstDescriptor.byteOffset + firstDescriptor.bytesFilled,
      // deno-lint-ignore prefer-primordials
      firstDescriptor.byteLength - firstDescriptor.bytesFilled,
    );
    const byobRequest = new ReadableStreamBYOBRequest(_brand);
    byobRequest[_controller] = controller;
    byobRequest[_view] = view;
    controller[_byobRequest] = byobRequest;
  }
  return controller[_byobRequest];
}

/**
 * @param {ReadableByteStreamController} controller
 * @returns {number | null}
 */
function readableByteStreamControllerGetDesiredSize(controller) {
  const state = controller[_stream][_state];
  if (state === "errored") {
    return null;
  }
  if (state === "closed") {
    return 0;
  }
  return controller[_strategyHWM] - controller[_queueTotalSize];
}

/**
 * @param {{ [_queue]: any[], [_queueTotalSize]: number }} container
 * @returns {void}
 */
function resetQueue(container) {
  container[_queue] = new Queue();
  container[_queueTotalSize] = 0;
}

/**
 * @param {ReadableByteStreamController} controller
 * @returns {void}
 */
function readableByteStreamControllerHandleQueueDrain(controller) {
  assert(controller[_stream][_state] === "readable");
  if (
    controller[_queueTotalSize] === 0 && controller[_closeRequested]
  ) {
    readableByteStreamControllerClearAlgorithms(controller);
    readableStreamClose(controller[_stream]);
  } else {
    readableByteStreamControllerCallPullIfNeeded(controller);
  }
}

/**
 * @param {ReadableByteStreamController} controller
 * @returns {boolean}
 */
function readableByteStreamControllerShouldCallPull(controller) {
  /** @type {ReadableStream<ArrayBuffer>} */
  const stream = controller[_stream];
  if (
    stream[_state] !== "readable" ||
    controller[_closeRequested] ||
    !controller[_started]
  ) {
    return false;
  }
  if (
    readableStreamHasDefaultReader(stream) &&
    readableStreamGetNumReadRequests(stream) > 0
  ) {
    return true;
  }
  if (
    readableStreamHasBYOBReader(stream) &&
    readableStreamGetNumReadIntoRequests(stream) > 0
  ) {
    return true;
  }
  const desiredSize = readableByteStreamControllerGetDesiredSize(controller);
  assert(desiredSize !== null);
  return desiredSize > 0;
}

/**
 * @template R
 * @param {ReadableStream<R>} stream
 * @param {ReadRequest<R>} readRequest
 * @returns {void}
 */
function readableStreamAddReadRequest(stream, readRequest) {
  assert(isReadableStreamDefaultReader(stream[_reader]));
  assert(stream[_state] === "readable");
  stream[_reader][_readRequests].enqueue(readRequest);
}

/**
 * @param {ReadableStream} stream
 * @param {ReadIntoRequest} readRequest
 * @returns {void}
 */
function readableStreamAddReadIntoRequest(stream, readRequest) {
  assert(isReadableStreamBYOBReader(stream[_reader]));
  assert(stream[_state] === "readable" || stream[_state] === "closed");
  ArrayPrototypePush(stream[_reader][_readIntoRequests], readRequest);
}

/**
 * @template R
 * @param {ReadableStream<R>} stream
 * @param {any=} reason
 * @returns {Promise<void>}
 */
function readableStreamCancel(stream, reason) {
  stream[_disturbed] = true;
  if (stream[_state] === "closed") {
    return PromiseResolve(undefined);
  }
  if (stream[_state] === "errored") {
    return PromiseReject(stream[_storedError]);
  }
  readableStreamClose(stream);
  const reader = stream[_reader];
  if (reader !== undefined && isReadableStreamBYOBReader(reader)) {
    const readIntoRequests = reader[_readIntoRequests];
    reader[_readIntoRequests] = [];
    for (let i = 0; i < readIntoRequests.length; ++i) {
      const readIntoRequest = readIntoRequests[i];
      readIntoRequest.closeSteps(undefined);
    }
  }
  /** @type {Promise<void>} */
  const sourceCancelPromise = stream[_controller][_cancelSteps](reason);
  return PromisePrototypeThen(sourceCancelPromise, noop);
}

/**
 * @template R
 * @param {ReadableStream<R>} stream
 * @returns {void}
 */
function readableStreamClose(stream) {
  assert(stream[_state] === "readable");
  stream[_state] = "closed";
  /** @type {ReadableStreamDefaultReader<R> | undefined} */
  const reader = stream[_reader];
  if (!reader) {
    return;
  }
  if (isReadableStreamDefaultReader(reader)) {
    /** @type {Array<ReadRequest<R>>} */
    const readRequests = reader[_readRequests];
    while (readRequests.size !== 0) {
      const readRequest = readRequests.dequeue();
      readRequest.closeSteps();
    }
  }
  // This promise can be double resolved.
  // See: https://github.com/whatwg/streams/issues/1100
  reader[_closedPromise].resolve(undefined);
}

/**
 * @template R
 * @param {ReadableStream<R>} stream
 * @returns {void}
 */
function readableStreamDisturb(stream) {
  stream[_disturbed] = true;
}

/** @param {ReadableStreamDefaultController<any>} controller */
function readableStreamDefaultControllerCallPullIfNeeded(controller) {
  const shouldPull = readableStreamDefaultcontrollerShouldCallPull(
    controller,
  );
  if (shouldPull === false) {
    return;
  }
  if (controller[_pulling] === true) {
    controller[_pullAgain] = true;
    return;
  }
  assert(controller[_pullAgain] === false);
  controller[_pulling] = true;
  const pullPromise = controller[_pullAlgorithm](controller);
  uponFulfillment(pullPromise, () => {
    controller[_pulling] = false;
    if (controller[_pullAgain] === true) {
      controller[_pullAgain] = false;
      readableStreamDefaultControllerCallPullIfNeeded(controller);
    }
  });
  uponRejection(pullPromise, (e) => {
    readableStreamDefaultControllerError(controller, e);
  });
}

/**
 * @param {ReadableStreamDefaultController<any>} controller
 * @returns {boolean}
 */
function readableStreamDefaultControllerCanCloseOrEnqueue(controller) {
  const state = controller[_stream][_state];
  return controller[_closeRequested] === false && state === "readable";
}

/** @param {ReadableStreamDefaultController<any>} controller */
function readableStreamDefaultControllerClearAlgorithms(controller) {
  controller[_pullAlgorithm] = undefined;
  controller[_cancelAlgorithm] = undefined;
  controller[_strategySizeAlgorithm] = undefined;
}

/** @param {ReadableStreamDefaultController<any>} controller */
function readableStreamDefaultControllerClose(controller) {
  if (
    readableStreamDefaultControllerCanCloseOrEnqueue(controller) === false
  ) {
    return;
  }
  const stream = controller[_stream];
  controller[_closeRequested] = true;
  if (controller[_queue].size === 0) {
    readableStreamDefaultControllerClearAlgorithms(controller);
    readableStreamClose(stream);
  }
}

/**
 * @template R
 * @param {ReadableStreamDefaultController<R>} controller
 * @param {R} chunk
 * @returns {void}
 */
function readableStreamDefaultControllerEnqueue(controller, chunk) {
  if (
    readableStreamDefaultControllerCanCloseOrEnqueue(controller) === false
  ) {
    return;
  }
  const stream = controller[_stream];
  if (
    isReadableStreamLocked(stream) === true &&
    readableStreamGetNumReadRequests(stream) > 0
  ) {
    readableStreamFulfillReadRequest(stream, chunk, false);
  } else {
    let chunkSize;
    try {
      chunkSize = controller[_strategySizeAlgorithm](chunk);
    } catch (e) {
      readableStreamDefaultControllerError(controller, e);
      throw e;
    }

    try {
      enqueueValueWithSize(controller, chunk, chunkSize);
    } catch (e) {
      readableStreamDefaultControllerError(controller, e);
      throw e;
    }
  }
  readableStreamDefaultControllerCallPullIfNeeded(controller);
}

/**
 * @param {ReadableStreamDefaultController<any>} controller
 * @param {any} e
 */
function readableStreamDefaultControllerError(controller, e) {
  const stream = controller[_stream];
  if (stream[_state] !== "readable") {
    return;
  }
  resetQueue(controller);
  readableStreamDefaultControllerClearAlgorithms(controller);
  readableStreamError(stream, e);
}

/**
 * @param {ReadableStreamDefaultController<any>} controller
 * @returns {number | null}
 */
function readableStreamDefaultControllerGetDesiredSize(controller) {
  const state = controller[_stream][_state];
  if (state === "errored") {
    return null;
  }
  if (state === "closed") {
    return 0;
  }
  return controller[_strategyHWM] - controller[_queueTotalSize];
}

/** @param {ReadableStreamDefaultController} controller */
function readableStreamDefaultcontrollerHasBackpressure(controller) {
  if (readableStreamDefaultcontrollerShouldCallPull(controller) === true) {
    return false;
  } else {
    return true;
  }
}

/**
 * @param {ReadableStreamDefaultController<any>} controller
 * @returns {boolean}
 */
function readableStreamDefaultcontrollerShouldCallPull(controller) {
  if (
    readableStreamDefaultControllerCanCloseOrEnqueue(controller) === false
  ) {
    return false;
  }
  if (controller[_started] === false) {
    return false;
  }
  const stream = controller[_stream];
  if (
    isReadableStreamLocked(stream) &&
    readableStreamGetNumReadRequests(stream) > 0
  ) {
    return true;
  }
  const desiredSize = readableStreamDefaultControllerGetDesiredSize(
    controller,
  );

  if (desiredSize > 0) {
    return true;
  }
  assert(desiredSize !== null);
  return false;
}

/**
 * @param {ReadableStreamBYOBReader} reader
 * @param {ArrayBufferView} view
 * @param {ReadIntoRequest} readIntoRequest
 * @returns {void}
 */
function readableStreamBYOBReaderRead(reader, view, readIntoRequest) {
  const stream = reader[_stream];
  assert(stream);
  stream[_disturbed] = true;
  if (stream[_state] === "errored") {
    readIntoRequest.errorSteps(stream[_storedError]);
  } else {
    readableByteStreamControllerPullInto(
      stream[_controller],
      view,
      readIntoRequest,
    );
  }
}

/**
 * @param {ReadableStreamBYOBReader} reader
 */
function readableStreamBYOBReaderRelease(reader) {
  readableStreamReaderGenericRelease(reader);
  const e = new TypeError("The reader was released.");
  readableStreamBYOBReaderErrorReadIntoRequests(reader, e);
}

/**
 * @param {ReadableStreamBYOBReader} reader
 * @param {any} e
 */
function readableStreamDefaultReaderErrorReadRequests(reader, e) {
  const readRequests = reader[_readRequests];
  while (readRequests.size !== 0) {
    const readRequest = readRequests.dequeue();
    readRequest.errorSteps(e);
  }
}

/**
 * @param {ReadableByteStreamController} controller
 */
function readableByteStreamControllerProcessPullIntoDescriptorsUsingQueue(
  controller,
) {
  assert(!controller[_closeRequested]);
  while (controller[_pendingPullIntos].length !== 0) {
    if (controller[_queueTotalSize] === 0) {
      return;
    }
    const pullIntoDescriptor = controller[_pendingPullIntos][0];
    if (
      readableByteStreamControllerFillPullIntoDescriptorFromQueue(
        controller,
        pullIntoDescriptor,
      )
    ) {
      readableByteStreamControllerShiftPendingPullInto(controller);
      readableByteStreamControllerCommitPullIntoDescriptor(
        controller[_stream],
        pullIntoDescriptor,
      );
    }
  }
}
/**
 * @param {ReadableByteStreamController} controller
 */
function readableByteStreamControllerProcessReadRequestsUsingQueue(
  controller,
) {
  const reader = controller[_stream][_reader];
  assert(isReadableStreamDefaultReader(reader));
  while (reader[_readRequests].size !== 0) {
    if (controller[_queueTotalSize] === 0) {
      return;
    }
    const readRequest = reader[_readRequests].dequeue();
    readableByteStreamControllerFillReadRequestFromQueue(
      controller,
      readRequest,
    );
  }
}

/**
 * @param {ReadableByteStreamController} controller
 * @param {ArrayBufferView} view
 * @param {ReadIntoRequest} readIntoRequest
 * @returns {void}
 */
function readableByteStreamControllerPullInto(
  controller,
  view,
  readIntoRequest,
) {
  const stream = controller[_stream];

  let ctor;
  /** @type {number} */
  let elementSize;
  /** @type {ArrayBufferLike} */
  let buffer;
  /** @type {number} */
  let byteLength;
  /** @type {number} */
  let byteOffset;

  const tag = TypedArrayPrototypeGetSymbolToStringTag(view);
  if (tag === undefined) {
    ctor = DataView;
    elementSize = 1;
    buffer = DataViewPrototypeGetBuffer(/** @type {DataView} */ (view));
    byteLength = DataViewPrototypeGetByteLength(/** @type {DataView} */ (view));
    byteOffset = DataViewPrototypeGetByteOffset(/** @type {DataView} */ (view));
  } else {
    switch (tag) {
      case "Int8Array":
        ctor = Int8Array;
        break;
      case "Uint8Array":
        ctor = Uint8Array;
        break;
      case "Uint8ClampedArray":
        ctor = Uint8ClampedArray;
        break;
      case "Int16Array":
        ctor = Int16Array;
        break;
      case "Uint16Array":
        ctor = Uint16Array;
        break;
      case "Int32Array":
        ctor = Int32Array;
        break;
      case "Uint32Array":
        ctor = Uint32Array;
        break;
      case "Float32Array":
        ctor = Float32Array;
        break;
      case "Float64Array":
        ctor = Float64Array;
        break;
      case "BigInt64Array":
        ctor = BigInt64Array;
        break;
      case "BigUint64Array":
        ctor = BigUint64Array;
        break;
      default:
        throw new TypeError("unreachable");
    }
    elementSize = ctor.BYTES_PER_ELEMENT;
    buffer = TypedArrayPrototypeGetBuffer(/** @type {Uint8Array} */ (view));
    byteLength = TypedArrayPrototypeGetByteLength(
      /** @type {Uint8Array} */ (view),
    );
    byteOffset = TypedArrayPrototypeGetByteOffset(
      /** @type {Uint8Array} */ (view),
    );
  }

  try {
    buffer = transferArrayBuffer(buffer);
  } catch (e) {
    readIntoRequest.errorSteps(e);
    return;
  }

  /** @type {PullIntoDescriptor} */
  const pullIntoDescriptor = {
    buffer,
    bufferByteLength: getArrayBufferByteLength(buffer),
    byteOffset,
    byteLength,
    bytesFilled: 0,
    elementSize,
    viewConstructor: ctor,
    readerType: "byob",
  };

  if (controller[_pendingPullIntos].length !== 0) {
    ArrayPrototypePush(controller[_pendingPullIntos], pullIntoDescriptor);
    readableStreamAddReadIntoRequest(stream, readIntoRequest);
    return;
  }
  if (stream[_state] === "closed") {
    const emptyView = new ctor(
      // deno-lint-ignore prefer-primordials
      pullIntoDescriptor.buffer,
      // deno-lint-ignore prefer-primordials
      pullIntoDescriptor.byteOffset,
      0,
    );
    readIntoRequest.closeSteps(emptyView);
    return;
  }
  if (controller[_queueTotalSize] > 0) {
    if (
      readableByteStreamControllerFillPullIntoDescriptorFromQueue(
        controller,
        pullIntoDescriptor,
      )
    ) {
      const filledView = readableByteStreamControllerConvertPullIntoDescriptor(
        pullIntoDescriptor,
      );
      readableByteStreamControllerHandleQueueDrain(controller);
      readIntoRequest.chunkSteps(filledView);
      return;
    }
    if (controller[_closeRequested]) {
      const e = new TypeError(
        "Insufficient bytes to fill elements in the given buffer",
      );
      readableByteStreamControllerError(controller, e);
      readIntoRequest.errorSteps(e);
      return;
    }
  }
  ArrayPrototypePush(controller[_pendingPullIntos], pullIntoDescriptor);
  readableStreamAddReadIntoRequest(stream, readIntoRequest);
  readableByteStreamControllerCallPullIfNeeded(controller);
}

/**
 * @param {ReadableByteStreamController} controller
 * @param {number} bytesWritten
 * @returns {void}
 */
function readableByteStreamControllerRespond(controller, bytesWritten) {
  assert(controller[_pendingPullIntos].length !== 0);
  const firstDescriptor = controller[_pendingPullIntos][0];
  const state = controller[_stream][_state];
  if (state === "closed") {
    if (bytesWritten !== 0) {
      throw new TypeError(
        "bytesWritten must be 0 when calling respond() on a closed stream",
      );
    }
  } else {
    assert(state === "readable");
    if (bytesWritten === 0) {
      throw new TypeError(
        "bytesWritten must be greater than 0 when calling respond() on a readable stream",
      );
    }
    if (
      (firstDescriptor.bytesFilled + bytesWritten) >
        // deno-lint-ignore prefer-primordials
        firstDescriptor.byteLength
    ) {
      throw new RangeError("bytesWritten out of range");
    }
  }
  // deno-lint-ignore prefer-primordials
  firstDescriptor.buffer = transferArrayBuffer(firstDescriptor.buffer);
  readableByteStreamControllerRespondInternal(controller, bytesWritten);
}

/**
 * @param {ReadableByteStreamController} controller
 * @param {number} bytesWritten
 * @param {PullIntoDescriptor} pullIntoDescriptor
 * @returns {void}
 */
function readableByteStreamControllerRespondInReadableState(
  controller,
  bytesWritten,
  pullIntoDescriptor,
) {
  assert(
    (pullIntoDescriptor.bytesFilled + bytesWritten) <=
      // deno-lint-ignore prefer-primordials
      pullIntoDescriptor.byteLength,
  );
  readableByteStreamControllerFillHeadPullIntoDescriptor(
    controller,
    bytesWritten,
    pullIntoDescriptor,
  );
  if (pullIntoDescriptor.readerType === "none") {
    readableByteStreamControllerEnqueueDetachedPullIntoToQueue(
      controller,
      pullIntoDescriptor,
    );
    readableByteStreamControllerProcessPullIntoDescriptorsUsingQueue(
      controller,
    );
    return;
  }
  if (pullIntoDescriptor.bytesFilled < pullIntoDescriptor.elementSize) {
    return;
  }
  readableByteStreamControllerShiftPendingPullInto(controller);
  const remainderSize = pullIntoDescriptor.bytesFilled %
    pullIntoDescriptor.elementSize;
  if (remainderSize > 0) {
    // deno-lint-ignore prefer-primordials
    const end = pullIntoDescriptor.byteOffset +
      pullIntoDescriptor.bytesFilled;
    readableByteStreamControllerEnqueueClonedChunkToQueue(
      controller,
      // deno-lint-ignore prefer-primordials
      pullIntoDescriptor.buffer,
      end - remainderSize,
      remainderSize,
    );
  }
  pullIntoDescriptor.bytesFilled -= remainderSize;
  readableByteStreamControllerCommitPullIntoDescriptor(
    controller[_stream],
    pullIntoDescriptor,
  );
  readableByteStreamControllerProcessPullIntoDescriptorsUsingQueue(
    controller,
  );
}

/**
 * @param {ReadableByteStreamController} controller
 * @param {number} bytesWritten
 * @returns {void}
 */
function readableByteStreamControllerRespondInternal(
  controller,
  bytesWritten,
) {
  const firstDescriptor = controller[_pendingPullIntos][0];
  // deno-lint-ignore prefer-primordials
  assert(canTransferArrayBuffer(firstDescriptor.buffer));
  readableByteStreamControllerInvalidateBYOBRequest(controller);
  const state = controller[_stream][_state];
  if (state === "closed") {
    assert(bytesWritten === 0);
    readableByteStreamControllerRespondInClosedState(
      controller,
      firstDescriptor,
    );
  } else {
    assert(state === "readable");
    assert(bytesWritten > 0);
    readableByteStreamControllerRespondInReadableState(
      controller,
      bytesWritten,
      firstDescriptor,
    );
  }
  readableByteStreamControllerCallPullIfNeeded(controller);
}

/**
 * @param {ReadableByteStreamController} controller
 */
function readableByteStreamControllerInvalidateBYOBRequest(controller) {
  if (controller[_byobRequest] === null) {
    return;
  }
  controller[_byobRequest][_controller] = undefined;
  controller[_byobRequest][_view] = null;
  controller[_byobRequest] = null;
}

/**
 * @param {ReadableByteStreamController} controller
 * @param {PullIntoDescriptor} firstDescriptor
 */
function readableByteStreamControllerRespondInClosedState(
  controller,
  firstDescriptor,
) {
  assert(firstDescriptor.bytesFilled === 0);
  if (firstDescriptor.readerType === "none") {
    readableByteStreamControllerShiftPendingPullInto(controller);
  }
  const stream = controller[_stream];
  if (readableStreamHasBYOBReader(stream)) {
    while (readableStreamGetNumReadIntoRequests(stream) > 0) {
      const pullIntoDescriptor =
        readableByteStreamControllerShiftPendingPullInto(controller);
      readableByteStreamControllerCommitPullIntoDescriptor(
        stream,
        pullIntoDescriptor,
      );
    }
  }
}

/**
 * @template R
 * @param {ReadableStream<R>} stream
 * @param {PullIntoDescriptor} pullIntoDescriptor
 */
function readableByteStreamControllerCommitPullIntoDescriptor(
  stream,
  pullIntoDescriptor,
) {
  assert(stream[_state] !== "errored");
  assert(pullIntoDescriptor.readerType !== "none");
  let done = false;
  if (stream[_state] === "closed") {
    assert(pullIntoDescriptor.bytesFilled === 0);
    done = true;
  }
  const filledView = readableByteStreamControllerConvertPullIntoDescriptor(
    pullIntoDescriptor,
  );
  if (pullIntoDescriptor.readerType === "default") {
    readableStreamFulfillReadRequest(stream, filledView, done);
  } else {
    assert(pullIntoDescriptor.readerType === "byob");
    readableStreamFulfillReadIntoRequest(stream, filledView, done);
  }
}

/**
 * @param {ReadableByteStreamController} controller
 * @param {ArrayBufferView} view
 */
function readableByteStreamControllerRespondWithNewView(controller, view) {
  assert(controller[_pendingPullIntos].length !== 0);

  let buffer, byteLength, byteOffset;
  if (TypedArrayPrototypeGetSymbolToStringTag(view) === undefined) {
    buffer = DataViewPrototypeGetBuffer(/** @type {DataView} */ (view));
    byteLength = DataViewPrototypeGetByteLength(/** @type {DataView} */ (view));
    byteOffset = DataViewPrototypeGetByteOffset(/** @type {DataView} */ (view));
  } else {
    buffer = TypedArrayPrototypeGetBuffer(/** @type {Uint8Array}} */ (view));
    byteLength = TypedArrayPrototypeGetByteLength(
      /** @type {Uint8Array} */ (view),
    );
    byteOffset = TypedArrayPrototypeGetByteOffset(
      /** @type {Uint8Array} */ (view),
    );
  }
  assert(!isDetachedBuffer(buffer));
  const firstDescriptor = controller[_pendingPullIntos][0];
  const state = controller[_stream][_state];
  if (state === "closed") {
    if (byteLength !== 0) {
      throw new TypeError(
        "The view's length must be 0 when calling respondWithNewView() on a closed stream",
      );
    }
  } else {
    assert(state === "readable");
    if (byteLength === 0) {
      throw new TypeError(
        "The view's length must be greater than 0 when calling respondWithNewView() on a readable stream",
      );
    }
  }
  // deno-lint-ignore prefer-primordials
  if (firstDescriptor.byteOffset + firstDescriptor.bytesFilled !== byteOffset) {
    throw new RangeError(
      "The region specified by view does not match byobRequest",
    );
  }
  if (firstDescriptor.bufferByteLength !== getArrayBufferByteLength(buffer)) {
    throw new RangeError(
      "The buffer of view has different capacity than byobRequest",
    );
  }
  // deno-lint-ignore prefer-primordials
  if (firstDescriptor.bytesFilled + byteLength > firstDescriptor.byteLength) {
    throw new RangeError(
      "The region specified by view is larger than byobRequest",
    );
  }
  firstDescriptor.buffer = transferArrayBuffer(buffer);
  readableByteStreamControllerRespondInternal(controller, byteLength);
}

/**
 * @param {ReadableByteStreamController} controller
 * @returns {PullIntoDescriptor}
 */
function readableByteStreamControllerShiftPendingPullInto(controller) {
  assert(controller[_byobRequest] === null);
  return ArrayPrototypeShift(controller[_pendingPullIntos]);
}

/**
 * @param {ReadableByteStreamController} controller
 * @param {PullIntoDescriptor} pullIntoDescriptor
 * @returns {boolean}
 */
function readableByteStreamControllerFillPullIntoDescriptorFromQueue(
  controller,
  pullIntoDescriptor,
) {
  const elementSize = pullIntoDescriptor.elementSize;
  const currentAlignedBytes = pullIntoDescriptor.bytesFilled -
    (pullIntoDescriptor.bytesFilled % elementSize);
  const maxBytesToCopy = MathMin(
    controller[_queueTotalSize],
    // deno-lint-ignore prefer-primordials
    pullIntoDescriptor.byteLength - pullIntoDescriptor.bytesFilled,
  );
  const maxBytesFilled = pullIntoDescriptor.bytesFilled + maxBytesToCopy;
  const maxAlignedBytes = maxBytesFilled - (maxBytesFilled % elementSize);
  let totalBytesToCopyRemaining = maxBytesToCopy;
  let ready = false;
  if (maxAlignedBytes > currentAlignedBytes) {
    totalBytesToCopyRemaining = maxAlignedBytes -
      pullIntoDescriptor.bytesFilled;
    ready = true;
  }
  const queue = controller[_queue];
  while (totalBytesToCopyRemaining > 0) {
    const headOfQueue = queue.peek();
    const bytesToCopy = MathMin(
      totalBytesToCopyRemaining,
      // deno-lint-ignore prefer-primordials
      headOfQueue.byteLength,
    );
    // deno-lint-ignore prefer-primordials
    const destStart = pullIntoDescriptor.byteOffset +
      pullIntoDescriptor.bytesFilled;

    const destBuffer = new Uint8Array(
      // deno-lint-ignore prefer-primordials
      pullIntoDescriptor.buffer,
      destStart,
      bytesToCopy,
    );
    const srcBuffer = new Uint8Array(
      // deno-lint-ignore prefer-primordials
      headOfQueue.buffer,
      // deno-lint-ignore prefer-primordials
      headOfQueue.byteOffset,
      bytesToCopy,
    );
    destBuffer.set(srcBuffer);

    // deno-lint-ignore prefer-primordials
    if (headOfQueue.byteLength === bytesToCopy) {
      queue.dequeue();
    } else {
      headOfQueue.byteOffset += bytesToCopy;
      headOfQueue.byteLength -= bytesToCopy;
    }
    controller[_queueTotalSize] -= bytesToCopy;
    readableByteStreamControllerFillHeadPullIntoDescriptor(
      controller,
      bytesToCopy,
      pullIntoDescriptor,
    );
    totalBytesToCopyRemaining -= bytesToCopy;
  }
  if (!ready) {
    assert(controller[_queueTotalSize] === 0);
    assert(pullIntoDescriptor.bytesFilled > 0);
    assert(pullIntoDescriptor.bytesFilled < pullIntoDescriptor.elementSize);
  }
  return ready;
}

/**
 * @param {ReadableByteStreamController} controller
 * @param {ReadRequest} readRequest
 * @returns {void}
 */
function readableByteStreamControllerFillReadRequestFromQueue(
  controller,
  readRequest,
) {
  assert(controller[_queueTotalSize] > 0);
  const entry = controller[_queue].dequeue();
  // deno-lint-ignore prefer-primordials
  controller[_queueTotalSize] -= entry.byteLength;
  readableByteStreamControllerHandleQueueDrain(controller);
  const view = new Uint8Array(
    // deno-lint-ignore prefer-primordials
    entry.buffer,
    // deno-lint-ignore prefer-primordials
    entry.byteOffset,
    // deno-lint-ignore prefer-primordials
    entry.byteLength,
  );
  readRequest.chunkSteps(view);
}

/**
 * @param {ReadableByteStreamController} controller
 * @param {number} size
 * @param {PullIntoDescriptor} pullIntoDescriptor
 * @returns {void}
 */
function readableByteStreamControllerFillHeadPullIntoDescriptor(
  controller,
  size,
  pullIntoDescriptor,
) {
  assert(
    controller[_pendingPullIntos].length === 0 ||
      controller[_pendingPullIntos][0] === pullIntoDescriptor,
  );
  assert(controller[_byobRequest] === null);
  pullIntoDescriptor.bytesFilled += size;
}

/**
 * @param {PullIntoDescriptor} pullIntoDescriptor
 * @returns {ArrayBufferView}
 */
function readableByteStreamControllerConvertPullIntoDescriptor(
  pullIntoDescriptor,
) {
  const bytesFilled = pullIntoDescriptor.bytesFilled;
  const elementSize = pullIntoDescriptor.elementSize;
  // deno-lint-ignore prefer-primordials
  assert(bytesFilled <= pullIntoDescriptor.byteLength);
  assert((bytesFilled % elementSize) === 0);
  // deno-lint-ignore prefer-primordials
  const buffer = transferArrayBuffer(pullIntoDescriptor.buffer);
  return new pullIntoDescriptor.viewConstructor(
    buffer,
    // deno-lint-ignore prefer-primordials
    pullIntoDescriptor.byteOffset,
    bytesFilled / elementSize,
  );
}

/**
 * @template R
 * @param {ReadableStreamDefaultReader<R>} reader
 * @param {ReadRequest<R>} readRequest
 * @returns {void}
 */
function readableStreamDefaultReaderRead(reader, readRequest) {
  const stream = reader[_stream];
  assert(stream);
  stream[_disturbed] = true;
  if (stream[_state] === "closed") {
    readRequest.closeSteps();
  } else if (stream[_state] === "errored") {
    readRequest.errorSteps(stream[_storedError]);
  } else {
    assert(stream[_state] === "readable");
    stream[_controller][_pullSteps](readRequest);
  }
}

/**
 * @template R
 * @param {ReadableStreamDefaultReader<R>} reader
 */
function readableStreamDefaultReaderRelease(reader) {
  readableStreamReaderGenericRelease(reader);
  const e = new TypeError("The reader was released.");
  readableStreamDefaultReaderErrorReadRequests(reader, e);
}

/**
 * @template R
 * @param {ReadableStream<R>} stream
 * @param {any} e
 */
function readableStreamError(stream, e) {
  assert(stream[_state] === "readable");
  stream[_state] = "errored";
  stream[_storedError] = e;
  /** @type {ReadableStreamDefaultReader<R> | undefined} */
  const reader = stream[_reader];
  if (reader === undefined) {
    return;
  }
  /** @type {Deferred<void>} */
  const closedPromise = reader[_closedPromise];
  closedPromise.reject(e);
  setPromiseIsHandledToTrue(closedPromise.promise);
  if (isReadableStreamDefaultReader(reader)) {
    readableStreamDefaultReaderErrorReadRequests(reader, e);
  } else {
    assert(isReadableStreamBYOBReader(reader));
    readableStreamBYOBReaderErrorReadIntoRequests(reader, e);
  }
}

/**
 * @template R
 * @param {ReadableStream<R>} stream
 * @param {R} chunk
 * @param {boolean} done
 */
function readableStreamFulfillReadIntoRequest(stream, chunk, done) {
  assert(readableStreamHasBYOBReader(stream));
  /** @type {ReadableStreamDefaultReader<R>} */
  const reader = stream[_reader];
  assert(reader[_readIntoRequests].length !== 0);
  /** @type {ReadIntoRequest} */
  const readIntoRequest = ArrayPrototypeShift(reader[_readIntoRequests]);
  if (done) {
    readIntoRequest.closeSteps(chunk);
  } else {
    readIntoRequest.chunkSteps(chunk);
  }
}

/**
 * @template R
 * @param {ReadableStream<R>} stream
 * @param {R} chunk
 * @param {boolean} done
 */
function readableStreamFulfillReadRequest(stream, chunk, done) {
  assert(readableStreamHasDefaultReader(stream) === true);
  /** @type {ReadableStreamDefaultReader<R>} */
  const reader = stream[_reader];
  assert(reader[_readRequests].size);
  /** @type {ReadRequest<R>} */
  const readRequest = reader[_readRequests].dequeue();
  if (done) {
    readRequest.closeSteps();
  } else {
    readRequest.chunkSteps(chunk);
  }
}

/**
 * @param {ReadableStream} stream
 * @return {number}
 */
function readableStreamGetNumReadIntoRequests(stream) {
  assert(readableStreamHasBYOBReader(stream) === true);
  return stream[_reader][_readIntoRequests].length;
}

/**
 * @param {ReadableStream} stream
 * @return {number}
 */
function readableStreamGetNumReadRequests(stream) {
  assert(readableStreamHasDefaultReader(stream) === true);
  return stream[_reader][_readRequests].size;
}

/**
 * @param {ReadableStream} stream
 * @returns {boolean}
 */
function readableStreamHasBYOBReader(stream) {
  const reader = stream[_reader];
  if (reader === undefined) {
    return false;
  }
  if (isReadableStreamBYOBReader(reader)) {
    return true;
  }
  return false;
}

/**
 * @param {ReadableStream} stream
 * @returns {boolean}
 */
function readableStreamHasDefaultReader(stream) {
  const reader = stream[_reader];
  if (reader === undefined) {
    return false;
  }
  if (isReadableStreamDefaultReader(reader)) {
    return true;
  }
  return false;
}

/**
 * @template T
 * @param {ReadableStream<T>} source
 * @param {WritableStream<T>} dest
 * @param {boolean} preventClose
 * @param {boolean} preventAbort
 * @param {boolean} preventCancel
 * @param {AbortSignal=} signal
 * @returns {Promise<void>}
 */
function readableStreamPipeTo(
  source,
  dest,
  preventClose,
  preventAbort,
  preventCancel,
  signal,
) {
  assert(isReadableStream(source));
  assert(isWritableStream(dest));
  assert(
    typeof preventClose === "boolean" && typeof preventAbort === "boolean" &&
      typeof preventCancel === "boolean",
  );
  assert(
    signal === undefined ||
      ObjectPrototypeIsPrototypeOf(AbortSignalPrototype, signal),
  );
  assert(!isReadableStreamLocked(source));
  assert(!isWritableStreamLocked(dest));
  // We use acquireReadableStreamDefaultReader even in case of ReadableByteStreamController
  // as the spec allows us, and the only reason to use BYOBReader is to do some smart things
  // with it, but the spec does not specify what things, so to simplify we stick to DefaultReader.
  const reader = acquireReadableStreamDefaultReader(source);
  const writer = acquireWritableStreamDefaultWriter(dest);
  source[_disturbed] = true;
  let shuttingDown = false;
  let currentWrite = PromiseResolve(undefined);
  /** @type {Deferred<void>} */
  const promise = new Deferred();
  /** @type {() => void} */
  let abortAlgorithm;
  if (signal) {
    abortAlgorithm = () => {
      const error = signal.reason;
      /** @type {Array<() => Promise<void>>} */
      const actions = [];
      if (preventAbort === false) {
        ArrayPrototypePush(actions, () => {
          if (dest[_state] === "writable") {
            return writableStreamAbort(dest, error);
          } else {
            return PromiseResolve(undefined);
          }
        });
      }
      if (preventCancel === false) {
        ArrayPrototypePush(actions, () => {
          if (source[_state] === "readable") {
            return readableStreamCancel(source, error);
          } else {
            return PromiseResolve(undefined);
          }
        });
      }
      shutdownWithAction(
        () => SafePromiseAll(ArrayPrototypeMap(actions, (action) => action())),
        true,
        error,
      );
    };

    if (signal.aborted) {
      abortAlgorithm();
      return promise.promise;
    }
    signal[add](abortAlgorithm);
  }

  function pipeLoop() {
    return new Promise((resolveLoop, rejectLoop) => {
      /** @param {boolean} done */
      function next(done) {
        if (done) {
          resolveLoop();
        } else {
          uponPromise(pipeStep(), next, rejectLoop);
        }
      }
      next(false);
    });
  }

  /** @returns {Promise<boolean>} */
  function pipeStep() {
    if (shuttingDown === true) {
      return PromiseResolve(true);
    }

    return transformPromiseWith(writer[_readyPromise].promise, () => {
      return new Promise((resolveRead, rejectRead) => {
        readableStreamDefaultReaderRead(
          reader,
          {
            chunkSteps(chunk) {
              currentWrite = transformPromiseWith(
                writableStreamDefaultWriterWrite(writer, chunk),
                undefined,
                () => {},
              );
              resolveRead(false);
            },
            closeSteps() {
              resolveRead(true);
            },
            errorSteps: rejectRead,
          },
        );
      });
    });
  }

  isOrBecomesErrored(
    source,
    reader[_closedPromise].promise,
    (storedError) => {
      if (preventAbort === false) {
        shutdownWithAction(
          () => writableStreamAbort(dest, storedError),
          true,
          storedError,
        );
      } else {
        shutdown(true, storedError);
      }
    },
  );

  isOrBecomesErrored(dest, writer[_closedPromise].promise, (storedError) => {
    if (preventCancel === false) {
      shutdownWithAction(
        () => readableStreamCancel(source, storedError),
        true,
        storedError,
      );
    } else {
      shutdown(true, storedError);
    }
  });

  isOrBecomesClosed(source, reader[_closedPromise].promise, () => {
    if (preventClose === false) {
      shutdownWithAction(() =>
        writableStreamDefaultWriterCloseWithErrorPropagation(writer)
      );
    } else {
      shutdown();
    }
  });

  if (
    writableStreamCloseQueuedOrInFlight(dest) === true ||
    dest[_state] === "closed"
  ) {
    const destClosed = new TypeError(
      "The destination writable stream closed before all the data could be piped to it.",
    );
    if (preventCancel === false) {
      shutdownWithAction(
        () => readableStreamCancel(source, destClosed),
        true,
        destClosed,
      );
    } else {
      shutdown(true, destClosed);
    }
  }

  setPromiseIsHandledToTrue(pipeLoop());

  return promise.promise;

  /** @returns {Promise<void>} */
  function waitForWritesToFinish() {
    const oldCurrentWrite = currentWrite;
    return transformPromiseWith(
      currentWrite,
      () =>
        oldCurrentWrite !== currentWrite ? waitForWritesToFinish() : undefined,
    );
  }

  /**
   * @param {ReadableStream | WritableStream} stream
   * @param {Promise<any>} promise
   * @param {(e: any) => void} action
   */
  function isOrBecomesErrored(stream, promise, action) {
    if (stream[_state] === "errored") {
      action(stream[_storedError]);
    } else {
      uponRejection(promise, action);
    }
  }

  /**
   * @param {ReadableStream} stream
   * @param {Promise<any>} promise
   * @param {() => void} action
   */
  function isOrBecomesClosed(stream, promise, action) {
    if (stream[_state] === "closed") {
      action();
    } else {
      uponFulfillment(promise, action);
    }
  }

  /**
   * @param {() => Promise<void[] | void>} action
   * @param {boolean=} originalIsError
   * @param {any=} originalError
   */
  function shutdownWithAction(action, originalIsError, originalError) {
    function doTheRest() {
      uponPromise(
        action(),
        () => finalize(originalIsError, originalError),
        (newError) => finalize(true, newError),
      );
    }

    if (shuttingDown === true) {
      return;
    }
    shuttingDown = true;

    if (
      dest[_state] === "writable" &&
      writableStreamCloseQueuedOrInFlight(dest) === false
    ) {
      uponFulfillment(waitForWritesToFinish(), doTheRest);
    } else {
      doTheRest();
    }
  }

  /**
   * @param {boolean=} isError
   * @param {any=} error
   */
  function shutdown(isError, error) {
    if (shuttingDown) {
      return;
    }
    shuttingDown = true;
    if (
      dest[_state] === "writable" &&
      writableStreamCloseQueuedOrInFlight(dest) === false
    ) {
      uponFulfillment(
        waitForWritesToFinish(),
        () => finalize(isError, error),
      );
    } else {
      finalize(isError, error);
    }
  }

  /**
   * @param {boolean=} isError
   * @param {any=} error
   */
  function finalize(isError, error) {
    writableStreamDefaultWriterRelease(writer);
    readableStreamDefaultReaderRelease(reader);

    if (signal !== undefined) {
      signal[remove](abortAlgorithm);
    }
    if (isError) {
      promise.reject(error);
    } else {
      promise.resolve(undefined);
    }
  }
}

/**
 * @param {ReadableStreamGenericReader<any> | ReadableStreamBYOBReader} reader
 * @param {any} reason
 * @returns {Promise<void>}
 */
function readableStreamReaderGenericCancel(reader, reason) {
  const stream = reader[_stream];
  assert(stream !== undefined);
  return readableStreamCancel(stream, reason);
}

/**
 * @template R
 * @param {ReadableStreamDefaultReader<R> | ReadableStreamBYOBReader} reader
 * @param {ReadableStream<R>} stream
 */
function readableStreamReaderGenericInitialize(reader, stream) {
  reader[_stream] = stream;
  stream[_reader] = reader;
  if (stream[_state] === "readable") {
    reader[_closedPromise] = new Deferred();
  } else if (stream[_state] === "closed") {
    reader[_closedPromise] = new Deferred();
    reader[_closedPromise].resolve(undefined);
  } else {
    assert(stream[_state] === "errored");
    reader[_closedPromise] = new Deferred();
    reader[_closedPromise].reject(stream[_storedError]);
    setPromiseIsHandledToTrue(reader[_closedPromise].promise);
  }
}

/**
 * @template R
 * @param {ReadableStreamGenericReader<R> | ReadableStreamBYOBReader} reader
 */
function readableStreamReaderGenericRelease(reader) {
  const stream = reader[_stream];
  assert(stream !== undefined);
  assert(stream[_reader] === reader);
  if (stream[_state] === "readable") {
    reader[_closedPromise].reject(
      new TypeError(
        "Reader was released and can no longer be used to monitor the stream's closedness.",
      ),
    );
  } else {
    reader[_closedPromise] = new Deferred();
    reader[_closedPromise].reject(
      new TypeError(
        "Reader was released and can no longer be used to monitor the stream's closedness.",
      ),
    );
  }
  setPromiseIsHandledToTrue(reader[_closedPromise].promise);
  stream[_controller][_releaseSteps]();
  stream[_reader] = undefined;
  reader[_stream] = undefined;
}

/**
 * @param {ReadableStreamBYOBReader} reader
 * @param {any} e
 */
function readableStreamBYOBReaderErrorReadIntoRequests(reader, e) {
  const readIntoRequests = reader[_readIntoRequests];
  reader[_readIntoRequests] = [];
  for (let i = 0; i < readIntoRequests.length; ++i) {
    const readIntoRequest = readIntoRequests[i];
    readIntoRequest.errorSteps(e);
  }
}

/**
 * @template R
 * @param {ReadableStream<R>} stream
 * @param {boolean} cloneForBranch2
 * @returns {[ReadableStream<R>, ReadableStream<R>]}
 */
function readableStreamTee(stream, cloneForBranch2) {
  assert(isReadableStream(stream));
  assert(typeof cloneForBranch2 === "boolean");
  if (
    ObjectPrototypeIsPrototypeOf(
      ReadableByteStreamControllerPrototype,
      stream[_controller],
    )
  ) {
    return readableByteStreamTee(stream);
  } else {
    return readableStreamDefaultTee(stream, cloneForBranch2);
  }
}

/**
 * @template R
 * @param {ReadableStream<R>} stream
 * @param {boolean} cloneForBranch2
 * @returns {[ReadableStream<R>, ReadableStream<R>]}
 */
function readableStreamDefaultTee(stream, cloneForBranch2) {
  assert(isReadableStream(stream));
  assert(typeof cloneForBranch2 === "boolean");
  const reader = acquireReadableStreamDefaultReader(stream);
  let reading = false;
  let readAgain = false;
  let canceled1 = false;
  let canceled2 = false;
  /** @type {any} */
  let reason1;
  /** @type {any} */
  let reason2;
  /** @type {ReadableStream<R>} */
  // deno-lint-ignore prefer-const
  let branch1;
  /** @type {ReadableStream<R>} */
  // deno-lint-ignore prefer-const
  let branch2;

  /** @type {Deferred<void>} */
  const cancelPromise = new Deferred();

  function pullAlgorithm() {
    if (reading === true) {
      readAgain = true;
      return PromiseResolve(undefined);
    }
    reading = true;
    /** @type {ReadRequest<R>} */
    const readRequest = {
      chunkSteps(value) {
        queueMicrotask(() => {
          readAgain = false;
          const value1 = value;
          let value2 = value;

          if (canceled2 === false && cloneForBranch2 === true) {
            try {
              value2 = structuredClone(value2);
            } catch (cloneError) {
              readableStreamDefaultControllerError(
                branch1[_controller],
                cloneError,
              );
              readableStreamDefaultControllerError(
                branch2[_controller],
                cloneError,
              );
              cancelPromise.resolve(readableStreamCancel(stream, cloneError));
              return;
            }
          }

          if (canceled1 === false) {
            readableStreamDefaultControllerEnqueue(
              /** @type {ReadableStreamDefaultController<any>} */ branch1[
                _controller
              ],
              value1,
            );
          }
          if (canceled2 === false) {
            readableStreamDefaultControllerEnqueue(
              /** @type {ReadableStreamDefaultController<any>} */ branch2[
                _controller
              ],
              value2,
            );
          }

          reading = false;
          if (readAgain === true) {
            pullAlgorithm();
          }
        });
      },
      closeSteps() {
        reading = false;
        if (canceled1 === false) {
          readableStreamDefaultControllerClose(
            /** @type {ReadableStreamDefaultController<any>} */ branch1[
              _controller
            ],
          );
        }
        if (canceled2 === false) {
          readableStreamDefaultControllerClose(
            /** @type {ReadableStreamDefaultController<any>} */ branch2[
              _controller
            ],
          );
        }
        if (canceled1 === false || canceled2 === false) {
          cancelPromise.resolve(undefined);
        }
      },
      errorSteps() {
        reading = false;
      },
    };
    readableStreamDefaultReaderRead(reader, readRequest);
    return PromiseResolve(undefined);
  }

  /**
   * @param {any} reason
   * @returns {Promise<void>}
   */
  function cancel1Algorithm(reason) {
    canceled1 = true;
    reason1 = reason;
    if (canceled2 === true) {
      const compositeReason = [reason1, reason2];
      const cancelResult = readableStreamCancel(stream, compositeReason);
      cancelPromise.resolve(cancelResult);
    }
    return cancelPromise.promise;
  }

  /**
   * @param {any} reason
   * @returns {Promise<void>}
   */
  function cancel2Algorithm(reason) {
    canceled2 = true;
    reason2 = reason;
    if (canceled1 === true) {
      const compositeReason = [reason1, reason2];
      const cancelResult = readableStreamCancel(stream, compositeReason);
      cancelPromise.resolve(cancelResult);
    }
    return cancelPromise.promise;
  }

  function startAlgorithm() {}

  branch1 = createReadableStream(
    startAlgorithm,
    pullAlgorithm,
    cancel1Algorithm,
  );
  branch2 = createReadableStream(
    startAlgorithm,
    pullAlgorithm,
    cancel2Algorithm,
  );

  uponRejection(reader[_closedPromise].promise, (r) => {
    readableStreamDefaultControllerError(
      /** @type {ReadableStreamDefaultController<any>} */ branch1[
        _controller
      ],
      r,
    );
    readableStreamDefaultControllerError(
      /** @type {ReadableStreamDefaultController<any>} */ branch2[
        _controller
      ],
      r,
    );
    if (canceled1 === false || canceled2 === false) {
      cancelPromise.resolve(undefined);
    }
  });

  return [branch1, branch2];
}

/**
 * @template R
 * @param {ReadableStream<R>} stream
 * @returns {[ReadableStream<R>, ReadableStream<R>]}
 */
function readableByteStreamTee(stream) {
  assert(isReadableStream(stream));
  assert(
    ObjectPrototypeIsPrototypeOf(
      ReadableByteStreamControllerPrototype,
      stream[_controller],
    ),
  );
  let reader = acquireReadableStreamDefaultReader(stream);
  let reading = false;
  let readAgainForBranch1 = false;
  let readAgainForBranch2 = false;
  let canceled1 = false;
  let canceled2 = false;
  let reason1 = undefined;
  let reason2 = undefined;
  let branch1 = undefined;
  let branch2 = undefined;
  /** @type {Deferred<void>} */
  const cancelPromise = new Deferred();

  /**
   * @param {ReadableStreamBYOBReader} thisReader
   */
  function forwardReaderError(thisReader) {
    PromisePrototypeCatch(thisReader[_closedPromise].promise, (e) => {
      if (thisReader !== reader) {
        return;
      }
      readableByteStreamControllerError(branch1[_controller], e);
      readableByteStreamControllerError(branch2[_controller], e);
      if (!canceled1 || !canceled2) {
        cancelPromise.resolve(undefined);
      }
    });
  }

  function pullWithDefaultReader() {
    if (isReadableStreamBYOBReader(reader)) {
      assert(reader[_readIntoRequests].length === 0);
      readableStreamBYOBReaderRelease(reader);
      reader = acquireReadableStreamDefaultReader(stream);
      forwardReaderError(reader);
    }

    /** @type {ReadRequest} */
    const readRequest = {
      chunkSteps(chunk) {
        queueMicrotask(() => {
          readAgainForBranch1 = false;
          readAgainForBranch2 = false;
          const chunk1 = chunk;
          let chunk2 = chunk;
          if (!canceled1 && !canceled2) {
            try {
              chunk2 = cloneAsUint8Array(chunk);
            } catch (e) {
              readableByteStreamControllerError(branch1[_controller], e);
              readableByteStreamControllerError(branch2[_controller], e);
              cancelPromise.resolve(readableStreamCancel(stream, e));
              return;
            }
          }
          if (!canceled1) {
            readableByteStreamControllerEnqueue(branch1[_controller], chunk1);
          }
          if (!canceled2) {
            readableByteStreamControllerEnqueue(branch2[_controller], chunk2);
          }
          reading = false;
          if (readAgainForBranch1) {
            pull1Algorithm();
          } else if (readAgainForBranch2) {
            pull2Algorithm();
          }
        });
      },
      closeSteps() {
        reading = false;
        if (!canceled1) {
          readableByteStreamControllerClose(branch1[_controller]);
        }
        if (!canceled2) {
          readableByteStreamControllerClose(branch2[_controller]);
        }
        if (branch1[_controller][_pendingPullIntos].length !== 0) {
          readableByteStreamControllerRespond(branch1[_controller], 0);
        }
        if (branch2[_controller][_pendingPullIntos].length !== 0) {
          readableByteStreamControllerRespond(branch2[_controller], 0);
        }
        if (!canceled1 || !canceled2) {
          cancelPromise.resolve(undefined);
        }
      },
      errorSteps() {
        reading = false;
      },
    };
    readableStreamDefaultReaderRead(reader, readRequest);
  }

  function pullWithBYOBReader(view, forBranch2) {
    if (isReadableStreamDefaultReader(reader)) {
      assert(reader[_readRequests].size === 0);
      readableStreamDefaultReaderRelease(reader);
      reader = acquireReadableStreamBYOBReader(stream);
      forwardReaderError(reader);
    }
    const byobBranch = forBranch2 ? branch2 : branch1;
    const otherBranch = forBranch2 ? branch1 : branch2;

    /** @type {ReadIntoRequest} */
    const readIntoRequest = {
      chunkSteps(chunk) {
        queueMicrotask(() => {
          readAgainForBranch1 = false;
          readAgainForBranch2 = false;
          const byobCanceled = forBranch2 ? canceled2 : canceled1;
          const otherCanceled = forBranch2 ? canceled1 : canceled2;
          if (!otherCanceled) {
            let clonedChunk;
            try {
              clonedChunk = cloneAsUint8Array(chunk);
            } catch (e) {
              readableByteStreamControllerError(byobBranch[_controller], e);
              readableByteStreamControllerError(otherBranch[_controller], e);
              cancelPromise.resolve(readableStreamCancel(stream, e));
              return;
            }
            if (!byobCanceled) {
              readableByteStreamControllerRespondWithNewView(
                byobBranch[_controller],
                chunk,
              );
            }
            readableByteStreamControllerEnqueue(
              otherBranch[_controller],
              clonedChunk,
            );
          } else if (!byobCanceled) {
            readableByteStreamControllerRespondWithNewView(
              byobBranch[_controller],
              chunk,
            );
          }
          reading = false;
          if (readAgainForBranch1) {
            pull1Algorithm();
          } else if (readAgainForBranch2) {
            pull2Algorithm();
          }
        });
      },
      closeSteps(chunk) {
        reading = false;
        const byobCanceled = forBranch2 ? canceled2 : canceled1;
        const otherCanceled = forBranch2 ? canceled1 : canceled2;
        if (!byobCanceled) {
          readableByteStreamControllerClose(byobBranch[_controller]);
        }
        if (!otherCanceled) {
          readableByteStreamControllerClose(otherBranch[_controller]);
        }
        if (chunk !== undefined) {
          let byteLength;
          if (TypedArrayPrototypeGetSymbolToStringTag(chunk) === undefined) {
            byteLength = DataViewPrototypeGetByteLength(
              /** @type {DataView} */ (chunk),
            );
          } else {
            byteLength = TypedArrayPrototypeGetByteLength(
              /** @type {Uint8Array} */ (chunk),
            );
          }
          assert(byteLength === 0);
          if (!byobCanceled) {
            readableByteStreamControllerRespondWithNewView(
              byobBranch[_controller],
              chunk,
            );
          }
          if (
            !otherCanceled &&
            otherBranch[_controller][_pendingPullIntos].length !== 0
          ) {
            readableByteStreamControllerRespond(otherBranch[_controller], 0);
          }
        }
        if (!byobCanceled || !otherCanceled) {
          cancelPromise.resolve(undefined);
        }
      },
      errorSteps() {
        reading = false;
      },
    };
    readableStreamBYOBReaderRead(reader, view, readIntoRequest);
  }

  function pull1Algorithm() {
    if (reading) {
      readAgainForBranch1 = true;
      return PromiseResolve(undefined);
    }
    reading = true;
    const byobRequest = readableByteStreamControllerGetBYOBRequest(
      branch1[_controller],
    );
    if (byobRequest === null) {
      pullWithDefaultReader();
    } else {
      pullWithBYOBReader(byobRequest[_view], false);
    }
    return PromiseResolve(undefined);
  }

  function pull2Algorithm() {
    if (reading) {
      readAgainForBranch2 = true;
      return PromiseResolve(undefined);
    }
    reading = true;
    const byobRequest = readableByteStreamControllerGetBYOBRequest(
      branch2[_controller],
    );
    if (byobRequest === null) {
      pullWithDefaultReader();
    } else {
      pullWithBYOBReader(byobRequest[_view], true);
    }
    return PromiseResolve(undefined);
  }

  function cancel1Algorithm(reason) {
    canceled1 = true;
    reason1 = reason;
    if (canceled2) {
      const compositeReason = [reason1, reason2];
      const cancelResult = readableStreamCancel(stream, compositeReason);
      cancelPromise.resolve(cancelResult);
    }
    return cancelPromise.promise;
  }

  function cancel2Algorithm(reason) {
    canceled2 = true;
    reason2 = reason;
    if (canceled1) {
      const compositeReason = [reason1, reason2];
      const cancelResult = readableStreamCancel(stream, compositeReason);
      cancelPromise.resolve(cancelResult);
    }
    return cancelPromise.promise;
  }

  function startAlgorithm() {
    return undefined;
  }

  branch1 = createReadableByteStream(
    startAlgorithm,
    pull1Algorithm,
    cancel1Algorithm,
  );
  branch2 = createReadableByteStream(
    startAlgorithm,
    pull2Algorithm,
    cancel2Algorithm,
  );

  branch1[_original] = stream;
  branch2[_original] = stream;

  forwardReaderError(reader);
  return [branch1, branch2];
}

/**
 * @param {ReadableStream<ArrayBuffer>} stream
 * @param {ReadableByteStreamController} controller
 * @param {() => void} startAlgorithm
 * @param {() => Promise<void>} pullAlgorithm
 * @param {(reason: any) => Promise<void>} cancelAlgorithm
 * @param {number} highWaterMark
 * @param {number | undefined} autoAllocateChunkSize
 */
function setUpReadableByteStreamController(
  stream,
  controller,
  startAlgorithm,
  pullAlgorithm,
  cancelAlgorithm,
  highWaterMark,
  autoAllocateChunkSize,
) {
  assert(stream[_controller] === undefined);
  if (autoAllocateChunkSize !== undefined) {
    assert(NumberIsInteger(autoAllocateChunkSize));
    assert(autoAllocateChunkSize >= 0);
  }
  controller[_stream] = stream;
  controller[_pullAgain] = controller[_pulling] = false;
  controller[_byobRequest] = null;
  resetQueue(controller);
  controller[_closeRequested] = controller[_started] = false;
  controller[_strategyHWM] = highWaterMark;
  controller[_pullAlgorithm] = pullAlgorithm;
  controller[_cancelAlgorithm] = cancelAlgorithm;
  controller[_autoAllocateChunkSize] = autoAllocateChunkSize;
  controller[_pendingPullIntos] = [];
  stream[_controller] = controller;
  const startResult = startAlgorithm();
  const startPromise = PromiseResolve(startResult);
  setPromiseIsHandledToTrue(
    PromisePrototypeThen(
      startPromise,
      () => {
        controller[_started] = true;
        assert(controller[_pulling] === false);
        assert(controller[_pullAgain] === false);
        readableByteStreamControllerCallPullIfNeeded(controller);
      },
      (r) => {
        readableByteStreamControllerError(controller, r);
      },
    ),
  );
}

/**
 * @param {ReadableStream<ArrayBuffer>} stream
 * @param {UnderlyingSource<ArrayBuffer>} underlyingSource
 * @param {UnderlyingSource<ArrayBuffer>} underlyingSourceDict
 * @param {number} highWaterMark
 */
function setUpReadableByteStreamControllerFromUnderlyingSource(
  stream,
  underlyingSource,
  underlyingSourceDict,
  highWaterMark,
) {
  const controller = new ReadableByteStreamController(_brand);
  /** @type {() => void} */
  let startAlgorithm = _defaultStartAlgorithm;
  /** @type {() => Promise<void>} */
  let pullAlgorithm = _defaultPullAlgorithm;
  /** @type {(reason: any) => Promise<void>} */
  let cancelAlgorithm = _defaultCancelAlgorithm;
  if (underlyingSourceDict.start !== undefined) {
    startAlgorithm = () =>
      webidl.invokeCallbackFunction(
        underlyingSourceDict.start,
        [controller],
        underlyingSource,
        webidl.converters.any,
        "Failed to call 'startAlgorithm' on 'ReadableByteStreamController'",
      );
  }
  if (underlyingSourceDict.pull !== undefined) {
    pullAlgorithm = () =>
      webidl.invokeCallbackFunction(
        underlyingSourceDict.pull,
        [controller],
        underlyingSource,
        webidl.converters["Promise<undefined>"],
        "Failed to call 'pullAlgorithm' on 'ReadableByteStreamController'",
        true,
      );
  }
  if (underlyingSourceDict.cancel !== undefined) {
    cancelAlgorithm = (reason) =>
      webidl.invokeCallbackFunction(
        underlyingSourceDict.cancel,
        [reason],
        underlyingSource,
        webidl.converters["Promise<undefined>"],
        "Failed to call 'cancelAlgorithm' on 'ReadableByteStreamController'",
        true,
      );
  }
  const autoAllocateChunkSize = underlyingSourceDict["autoAllocateChunkSize"];
  if (autoAllocateChunkSize === 0) {
    throw new TypeError("autoAllocateChunkSize must be greater than 0");
  }
  setUpReadableByteStreamController(
    stream,
    controller,
    startAlgorithm,
    pullAlgorithm,
    cancelAlgorithm,
    highWaterMark,
    autoAllocateChunkSize,
  );
}

/**
 * @template R
 * @param {ReadableStream<R>} stream
 * @param {ReadableStreamDefaultController<R>} controller
 * @param {(controller: ReadableStreamDefaultController<R>) => void | Promise<void>} startAlgorithm
 * @param {(controller: ReadableStreamDefaultController<R>) => Promise<void>} pullAlgorithm
 * @param {(reason: any) => Promise<void>} cancelAlgorithm
 * @param {number} highWaterMark
 * @param {(chunk: R) => number} sizeAlgorithm
 */
function setUpReadableStreamDefaultController(
  stream,
  controller,
  startAlgorithm,
  pullAlgorithm,
  cancelAlgorithm,
  highWaterMark,
  sizeAlgorithm,
) {
  assert(stream[_controller] === undefined);
  controller[_stream] = stream;
  resetQueue(controller);
  controller[_started] =
    controller[_closeRequested] =
    controller[_pullAgain] =
    controller[_pulling] =
      false;
  controller[_strategySizeAlgorithm] = sizeAlgorithm;
  controller[_strategyHWM] = highWaterMark;
  controller[_pullAlgorithm] = pullAlgorithm;
  controller[_cancelAlgorithm] = cancelAlgorithm;
  stream[_controller] = controller;
  const startResult = startAlgorithm(controller);
  const startPromise = PromiseResolve(startResult);
  uponPromise(startPromise, () => {
    controller[_started] = true;
    assert(controller[_pulling] === false);
    assert(controller[_pullAgain] === false);
    readableStreamDefaultControllerCallPullIfNeeded(controller);
  }, (r) => {
    readableStreamDefaultControllerError(controller, r);
  });
}

/**
 * @template R
 * @param {ReadableStream<R>} stream
 * @param {UnderlyingSource<R>} underlyingSource
 * @param {UnderlyingSource<R>} underlyingSourceDict
 * @param {number} highWaterMark
 * @param {(chunk: R) => number} sizeAlgorithm
 */
function setUpReadableStreamDefaultControllerFromUnderlyingSource(
  stream,
  underlyingSource,
  underlyingSourceDict,
  highWaterMark,
  sizeAlgorithm,
) {
  const controller = new ReadableStreamDefaultController(_brand);
  /** @type {() => Promise<void>} */
  let startAlgorithm = _defaultStartAlgorithm;
  /** @type {() => Promise<void>} */
  let pullAlgorithm = _defaultPullAlgorithm;
  /** @type {(reason?: any) => Promise<void>} */
  let cancelAlgorithm = _defaultCancelAlgorithm;
  if (underlyingSourceDict.start !== undefined) {
    startAlgorithm = () =>
      webidl.invokeCallbackFunction(
        underlyingSourceDict.start,
        [controller],
        underlyingSource,
        webidl.converters.any,
        "Failed to call 'startAlgorithm' on 'ReadableStreamDefaultController'",
      );
  }
  if (underlyingSourceDict.pull !== undefined) {
    pullAlgorithm = () =>
      webidl.invokeCallbackFunction(
        underlyingSourceDict.pull,
        [controller],
        underlyingSource,
        webidl.converters["Promise<undefined>"],
        "Failed to call 'pullAlgorithm' on 'ReadableStreamDefaultController'",
        true,
      );
  }
  if (underlyingSourceDict.cancel !== undefined) {
    cancelAlgorithm = (reason) =>
      webidl.invokeCallbackFunction(
        underlyingSourceDict.cancel,
        [reason],
        underlyingSource,
        webidl.converters["Promise<undefined>"],
        "Failed to call 'cancelAlgorithm' on 'ReadableStreamDefaultController'",
        true,
      );
  }
  setUpReadableStreamDefaultController(
    stream,
    controller,
    startAlgorithm,
    pullAlgorithm,
    cancelAlgorithm,
    highWaterMark,
    sizeAlgorithm,
  );
}

/**
 * @template R
 * @param {ReadableStreamBYOBReader} reader
 * @param {ReadableStream<R>} stream
 */
function setUpReadableStreamBYOBReader(reader, stream) {
  if (isReadableStreamLocked(stream)) {
    throw new TypeError("ReadableStream is locked.");
  }
  if (
    !(ObjectPrototypeIsPrototypeOf(
      ReadableByteStreamControllerPrototype,
      stream[_controller],
    ))
  ) {
    throw new TypeError("Cannot use a BYOB reader with a non-byte stream");
  }
  readableStreamReaderGenericInitialize(reader, stream);
  reader[_readIntoRequests] = [];
}

/**
 * @template R
 * @param {ReadableStreamDefaultReader<R>} reader
 * @param {ReadableStream<R>} stream
 */
function setUpReadableStreamDefaultReader(reader, stream) {
  if (isReadableStreamLocked(stream)) {
    throw new TypeError("ReadableStream is locked.");
  }
  readableStreamReaderGenericInitialize(reader, stream);
  reader[_readRequests] = new Queue();
}

/**
 * @template O
 * @param {TransformStream<any, O>} stream
 * @param {TransformStreamDefaultController<O>} controller
 * @param {(chunk: O, controller: TransformStreamDefaultController<O>) => Promise<void>} transformAlgorithm
 * @param {(controller: TransformStreamDefaultController<O>) => Promise<void>} flushAlgorithm
 * @param {(reason: any) => Promise<void>} cancelAlgorithm
 */
function setUpTransformStreamDefaultController(
  stream,
  controller,
  transformAlgorithm,
  flushAlgorithm,
  cancelAlgorithm,
) {
  assert(ObjectPrototypeIsPrototypeOf(TransformStreamPrototype, stream));
  assert(stream[_controller] === undefined);
  controller[_stream] = stream;
  stream[_controller] = controller;
  controller[_transformAlgorithm] = transformAlgorithm;
  controller[_flushAlgorithm] = flushAlgorithm;
  controller[_cancelAlgorithm] = cancelAlgorithm;
}

/**
 * @template I
 * @template O
 * @param {TransformStream<I, O>} stream
 * @param {Transformer<I, O>} transformer
 * @param {Transformer<I, O>} transformerDict
 */
function setUpTransformStreamDefaultControllerFromTransformer(
  stream,
  transformer,
  transformerDict,
) {
  /** @type {TransformStreamDefaultController<O>} */
  const controller = new TransformStreamDefaultController(_brand);
  /** @type {(chunk: O, controller: TransformStreamDefaultController<O>) => Promise<void>} */
  let transformAlgorithm = (chunk) => {
    try {
      transformStreamDefaultControllerEnqueue(controller, chunk);
    } catch (e) {
      return PromiseReject(e);
    }
    return PromiseResolve(undefined);
  };
  /** @type {(controller: TransformStreamDefaultController<O>) => Promise<void>} */
<<<<<<< HEAD
  let flushAlgorithm = _defaultFlushAlgorithm;
=======
  let flushAlgorithm = () => resolvePromiseWith(undefined);
  /** @type {(reason: any) => Promise<void>} */
  let cancelAlgorithm = () => resolvePromiseWith(undefined);
>>>>>>> 2215a3ea
  if (transformerDict.transform !== undefined) {
    transformAlgorithm = (chunk, controller) =>
      webidl.invokeCallbackFunction(
        transformerDict.transform,
        [chunk, controller],
        transformer,
        webidl.converters["Promise<undefined>"],
        "Failed to call 'transformAlgorithm' on 'TransformStreamDefaultController'",
        true,
      );
  }
  if (transformerDict.flush !== undefined) {
    flushAlgorithm = (controller) =>
      webidl.invokeCallbackFunction(
        transformerDict.flush,
        [controller],
        transformer,
        webidl.converters["Promise<undefined>"],
        "Failed to call 'flushAlgorithm' on 'TransformStreamDefaultController'",
        true,
      );
  }
  if (transformerDict.cancel !== undefined) {
    cancelAlgorithm = (reason) =>
      webidl.invokeCallbackFunction(
        transformerDict.cancel,
        [reason],
        transformer,
        webidl.converters["Promise<undefined>"],
        "Failed to call 'cancelAlgorithm' on 'TransformStreamDefaultController'",
        true,
      );
  }
  setUpTransformStreamDefaultController(
    stream,
    controller,
    transformAlgorithm,
    flushAlgorithm,
    cancelAlgorithm,
  );
}

/**
 * @template W
 * @param {WritableStream<W>} stream
 * @param {WritableStreamDefaultController<W>} controller
 * @param {(controller: WritableStreamDefaultController<W>) => Promise<void>} startAlgorithm
 * @param {(chunk: W, controller: WritableStreamDefaultController<W>) => Promise<void>} writeAlgorithm
 * @param {() => Promise<void>} closeAlgorithm
 * @param {(reason?: any) => Promise<void>} abortAlgorithm
 * @param {number} highWaterMark
 * @param {(chunk: W) => number} sizeAlgorithm
 */
function setUpWritableStreamDefaultController(
  stream,
  controller,
  startAlgorithm,
  writeAlgorithm,
  closeAlgorithm,
  abortAlgorithm,
  highWaterMark,
  sizeAlgorithm,
) {
  assert(isWritableStream(stream));
  assert(stream[_controller] === undefined);
  controller[_stream] = stream;
  stream[_controller] = controller;
  resetQueue(controller);
  controller[_signal] = newSignal();
  controller[_started] = false;
  controller[_strategySizeAlgorithm] = sizeAlgorithm;
  controller[_strategyHWM] = highWaterMark;
  controller[_writeAlgorithm] = writeAlgorithm;
  controller[_closeAlgorithm] = closeAlgorithm;
  controller[_abortAlgorithm] = abortAlgorithm;
  const backpressure = writableStreamDefaultControllerGetBackpressure(
    controller,
  );
  writableStreamUpdateBackpressure(stream, backpressure);
  const startResult = startAlgorithm(controller);
  const startPromise = PromiseResolve(startResult);
  uponPromise(startPromise, () => {
    assert(stream[_state] === "writable" || stream[_state] === "erroring");
    controller[_started] = true;
    writableStreamDefaultControllerAdvanceQueueIfNeeded(controller);
  }, (r) => {
    assert(stream[_state] === "writable" || stream[_state] === "erroring");
    controller[_started] = true;
    writableStreamDealWithRejection(stream, r);
  });
}

/**
 * @template W
 * @param {WritableStream<W>} stream
 * @param {UnderlyingSink<W>} underlyingSink
 * @param {UnderlyingSink<W>} underlyingSinkDict
 * @param {number} highWaterMark
 * @param {(chunk: W) => number} sizeAlgorithm
 */
function setUpWritableStreamDefaultControllerFromUnderlyingSink(
  stream,
  underlyingSink,
  underlyingSinkDict,
  highWaterMark,
  sizeAlgorithm,
) {
  const controller = new WritableStreamDefaultController(_brand);
  /** @type {(controller: WritableStreamDefaultController<W>) => any} */
  let startAlgorithm = _defaultStartAlgorithm;
  /** @type {(chunk: W, controller: WritableStreamDefaultController<W>) => Promise<void>} */
  let writeAlgorithm = _defaultWriteAlgorithm;
  let closeAlgorithm = _defaultCloseAlgorithm;
  /** @type {(reason?: any) => Promise<void>} */
  let abortAlgorithm = _defaultAbortAlgorithm;

  if (underlyingSinkDict.start !== undefined) {
    startAlgorithm = () =>
      webidl.invokeCallbackFunction(
        underlyingSinkDict.start,
        [controller],
        underlyingSink,
        webidl.converters.any,
        "Failed to call 'startAlgorithm' on 'WritableStreamDefaultController'",
      );
  }
  if (underlyingSinkDict.write !== undefined) {
    writeAlgorithm = (chunk) =>
      webidl.invokeCallbackFunction(
        underlyingSinkDict.write,
        [chunk, controller],
        underlyingSink,
        webidl.converters["Promise<undefined>"],
        "Failed to call 'writeAlgorithm' on 'WritableStreamDefaultController'",
        true,
      );
  }
  if (underlyingSinkDict.close !== undefined) {
    closeAlgorithm = () =>
      webidl.invokeCallbackFunction(
        underlyingSinkDict.close,
        [],
        underlyingSink,
        webidl.converters["Promise<undefined>"],
        "Failed to call 'closeAlgorithm' on 'WritableStreamDefaultController'",
        true,
      );
  }
  if (underlyingSinkDict.abort !== undefined) {
    abortAlgorithm = (reason) =>
      webidl.invokeCallbackFunction(
        underlyingSinkDict.abort,
        [reason],
        underlyingSink,
        webidl.converters["Promise<undefined>"],
        "Failed to call 'abortAlgorithm' on 'WritableStreamDefaultController'",
        true,
      );
  }
  setUpWritableStreamDefaultController(
    stream,
    controller,
    startAlgorithm,
    writeAlgorithm,
    closeAlgorithm,
    abortAlgorithm,
    highWaterMark,
    sizeAlgorithm,
  );
}

/**
 * @template W
 * @param {WritableStreamDefaultWriter<W>} writer
 * @param {WritableStream<W>} stream
 */
function setUpWritableStreamDefaultWriter(writer, stream) {
  if (isWritableStreamLocked(stream) === true) {
    throw new TypeError("The stream is already locked.");
  }
  writer[_stream] = stream;
  stream[_writer] = writer;
  const state = stream[_state];
  if (state === "writable") {
    if (
      writableStreamCloseQueuedOrInFlight(stream) === false &&
      stream[_backpressure] === true
    ) {
      writer[_readyPromise] = new Deferred();
    } else {
      writer[_readyPromise] = new Deferred();
      writer[_readyPromise].resolve(undefined);
    }
    writer[_closedPromise] = new Deferred();
  } else if (state === "erroring") {
    writer[_readyPromise] = new Deferred();
    writer[_readyPromise].reject(stream[_storedError]);
    setPromiseIsHandledToTrue(writer[_readyPromise].promise);
    writer[_closedPromise] = new Deferred();
  } else if (state === "closed") {
    writer[_readyPromise] = new Deferred();
    writer[_readyPromise].resolve(undefined);
    writer[_closedPromise] = new Deferred();
    writer[_closedPromise].resolve(undefined);
  } else {
    assert(state === "errored");
    const storedError = stream[_storedError];
    writer[_readyPromise] = new Deferred();
    writer[_readyPromise].reject(storedError);
    setPromiseIsHandledToTrue(writer[_readyPromise].promise);
    writer[_closedPromise] = new Deferred();
    writer[_closedPromise].reject(storedError);
    setPromiseIsHandledToTrue(writer[_closedPromise].promise);
  }
}

/** @param {TransformStreamDefaultController} controller */
function transformStreamDefaultControllerClearAlgorithms(controller) {
  controller[_transformAlgorithm] = undefined;
  controller[_flushAlgorithm] = undefined;
  controller[_cancelAlgorithm] = undefined;
}

/**
 * @template O
 * @param {TransformStreamDefaultController<O>} controller
 * @param {O} chunk
 */
function transformStreamDefaultControllerEnqueue(controller, chunk) {
  const stream = controller[_stream];
  const readableController = stream[_readable][_controller];
  if (
    readableStreamDefaultControllerCanCloseOrEnqueue(
      /** @type {ReadableStreamDefaultController<O>} */ readableController,
    ) === false
  ) {
    throw new TypeError("Readable stream is unavailable.");
  }
  try {
    readableStreamDefaultControllerEnqueue(
      /** @type {ReadableStreamDefaultController<O>} */ readableController,
      chunk,
    );
  } catch (e) {
    transformStreamErrorWritableAndUnblockWrite(stream, e);
    throw stream[_readable][_storedError];
  }
  const backpressure = readableStreamDefaultcontrollerHasBackpressure(
    /** @type {ReadableStreamDefaultController<O>} */ readableController,
  );
  if (backpressure !== stream[_backpressure]) {
    assert(backpressure === true);
    transformStreamSetBackpressure(stream, true);
  }
}

/**
 * @param {TransformStreamDefaultController} controller
 * @param {any=} e
 */
function transformStreamDefaultControllerError(controller, e) {
  transformStreamError(controller[_stream], e);
}

/**
 * @template O
 * @param {TransformStreamDefaultController<O>} controller
 * @param {any} chunk
 * @returns {Promise<void>}
 */
function transformStreamDefaultControllerPerformTransform(controller, chunk) {
  const transformPromise = controller[_transformAlgorithm](chunk, controller);
  return transformPromiseWith(transformPromise, undefined, (r) => {
    transformStreamError(controller[_stream], r);
    throw r;
  });
}

/** @param {TransformStreamDefaultController} controller */
function transformStreamDefaultControllerTerminate(controller) {
  const stream = controller[_stream];
  const readableController = stream[_readable][_controller];
  readableStreamDefaultControllerClose(
    /** @type {ReadableStreamDefaultController} */ readableController,
  );
  const error = new TypeError("The stream has been terminated.");
  transformStreamErrorWritableAndUnblockWrite(stream, error);
}

/**
 * @template I
 * @template O
 * @param {TransformStream<I, O>} stream
 * @param {any=} reason
 * @returns {Promise<void>}
 */
function transformStreamDefaultSinkAbortAlgorithm(stream, reason) {
<<<<<<< HEAD
  transformStreamError(stream, reason);
  return PromiseResolve(undefined);
=======
  const controller = stream[_controller];
  if (controller[_finishPromise] !== undefined) {
    return controller[_finishPromise].promise;
  }
  const readable = stream[_readable];
  controller[_finishPromise] = new Deferred();
  const cancelPromise = controller[_cancelAlgorithm](reason);
  transformStreamDefaultControllerClearAlgorithms(controller);
  transformPromiseWith(cancelPromise, () => {
    if (readable[_state] === "errored") {
      controller[_finishPromise].reject(readable[_storedError]);
    } else {
      readableStreamDefaultControllerError(readable[_controller], reason);
      controller[_finishPromise].resolve(undefined);
    }
  }, (r) => {
    readableStreamDefaultControllerError(readable[_controller], r);
    controller[_finishPromise].reject(r);
  });
  return controller[_finishPromise].promise;
>>>>>>> 2215a3ea
}

/**
 * @template I
 * @template O
 * @param {TransformStream<I, O>} stream
 * @returns {Promise<void>}
 */
function transformStreamDefaultSinkCloseAlgorithm(stream) {
  const controller = stream[_controller];
  if (controller[_finishPromise] !== undefined) {
    return controller[_finishPromise].promise;
  }
  const readable = stream[_readable];
  controller[_finishPromise] = new Deferred();
  const flushPromise = controller[_flushAlgorithm](controller);
  transformStreamDefaultControllerClearAlgorithms(controller);
  transformPromiseWith(flushPromise, () => {
    if (readable[_state] === "errored") {
      controller[_finishPromise].reject(readable[_storedError]);
    } else {
      readableStreamDefaultControllerClose(readable[_controller]);
      controller[_finishPromise].resolve(undefined);
    }
  }, (r) => {
    readableStreamDefaultControllerError(readable[_controller], r);
    controller[_finishPromise].reject(r);
  });
  return controller[_finishPromise].promise;
}

/**
 * @template I
 * @template O
 * @param {TransformStream<I, O>} stream
 * @param {I} chunk
 * @returns {Promise<void>}
 */
function transformStreamDefaultSinkWriteAlgorithm(stream, chunk) {
  assert(stream[_writable][_state] === "writable");
  const controller = stream[_controller];
  if (stream[_backpressure] === true) {
    const backpressureChangePromise = stream[_backpressureChangePromise];
    assert(backpressureChangePromise !== undefined);
    return transformPromiseWith(backpressureChangePromise.promise, () => {
      const writable = stream[_writable];
      const state = writable[_state];
      if (state === "erroring") {
        throw writable[_storedError];
      }
      assert(state === "writable");
      return transformStreamDefaultControllerPerformTransform(
        controller,
        chunk,
      );
    });
  }
  return transformStreamDefaultControllerPerformTransform(controller, chunk);
}

/**
 * @template I
 * @template O
 * @param {TransformStream<I, O>} stream
 * @param {any=} reason
 * @returns {Promise<void>}
 */
function transformStreamDefaultSourceCancelAlgorithm(stream, reason) {
  const controller = stream[_controller];
  if (controller[_finishPromise] !== undefined) {
    return controller[_finishPromise].promise;
  }
  const writable = stream[_writable];
  controller[_finishPromise] = new Deferred();
  const cancelPromise = controller[_cancelAlgorithm](reason);
  transformStreamDefaultControllerClearAlgorithms(controller);
  transformPromiseWith(cancelPromise, () => {
    if (writable[_state] === "errored") {
      controller[_finishPromise].reject(writable[_storedError]);
    } else {
      writableStreamDefaultControllerErrorIfNeeded(
        writable[_controller],
        reason,
      );
      transformStreamUnblockWrite(stream);
      controller[_finishPromise].resolve(undefined);
    }
  }, (r) => {
    writableStreamDefaultControllerErrorIfNeeded(writable[_controller], r);
    transformStreamUnblockWrite(stream);
    controller[_finishPromise].reject(r);
  });
  return controller[_finishPromise].promise;
}

/**
 * @param {TransformStream} stream
 * @returns {Promise<void>}
 */
function transformStreamDefaultSourcePullAlgorithm(stream) {
  assert(stream[_backpressure] === true);
  assert(stream[_backpressureChangePromise] !== undefined);
  transformStreamSetBackpressure(stream, false);
  return stream[_backpressureChangePromise].promise;
}

/**
 * @param {TransformStream} stream
 * @param {any=} e
 */
function transformStreamError(stream, e) {
  readableStreamDefaultControllerError(
    /** @type {ReadableStreamDefaultController} */ stream[_readable][
      _controller
    ],
    e,
  );
  transformStreamErrorWritableAndUnblockWrite(stream, e);
}

/**
 * @param {TransformStream} stream
 * @param {any=} e
 */
function transformStreamErrorWritableAndUnblockWrite(stream, e) {
  transformStreamDefaultControllerClearAlgorithms(stream[_controller]);
  writableStreamDefaultControllerErrorIfNeeded(
    stream[_writable][_controller],
    e,
  );
  transformStreamUnblockWrite(stream);
}

/**
 * @param {TransformStream} stream
 * @param {boolean} backpressure
 */
function transformStreamSetBackpressure(stream, backpressure) {
  assert(stream[_backpressure] !== backpressure);
  if (stream[_backpressureChangePromise] !== undefined) {
    stream[_backpressureChangePromise].resolve(undefined);
  }
  stream[_backpressureChangePromise] = new Deferred();
  stream[_backpressure] = backpressure;
}

/**
 * @param {TransformStream} stream
 */
function transformStreamUnblockWrite(stream) {
  if (stream[_backpressure] === true) {
    transformStreamSetBackpressure(stream, false);
  }
}

/**
 * @param {WritableStream} stream
 * @param {any=} reason
 * @returns {Promise<void>}
 */
function writableStreamAbort(stream, reason) {
  const state = stream[_state];
  if (state === "closed" || state === "errored") {
    return PromiseResolve(undefined);
  }
  stream[_controller][_signal][signalAbort](reason);
  if (state === "closed" || state === "errored") {
    return PromiseResolve(undefined);
  }
  if (stream[_pendingAbortRequest] !== undefined) {
    return stream[_pendingAbortRequest].deferred.promise;
  }
  assert(state === "writable" || state === "erroring");
  let wasAlreadyErroring = false;
  if (state === "erroring") {
    wasAlreadyErroring = true;
    reason = undefined;
  }
  /** Deferred<void> */
  const deferred = new Deferred();
  stream[_pendingAbortRequest] = {
    deferred,
    reason,
    wasAlreadyErroring,
  };
  if (wasAlreadyErroring === false) {
    writableStreamStartErroring(stream, reason);
  }
  return deferred.promise;
}

/**
 * @param {WritableStream} stream
 * @returns {Promise<void>}
 */
function writableStreamAddWriteRequest(stream) {
  assert(isWritableStreamLocked(stream) === true);
  assert(stream[_state] === "writable");
  /** @type {Deferred<void>} */
  const deferred = new Deferred();
  ArrayPrototypePush(stream[_writeRequests], deferred);
  return deferred.promise;
}

/**
 * @param {WritableStream} stream
 * @returns {Promise<void>}
 */
function writableStreamClose(stream) {
  const state = stream[_state];
  if (state === "closed" || state === "errored") {
    return PromiseReject(
      new TypeError("Writable stream is closed or errored."),
    );
  }
  assert(state === "writable" || state === "erroring");
  assert(writableStreamCloseQueuedOrInFlight(stream) === false);
  /** @type {Deferred<void>} */
  const deferred = new Deferred();
  stream[_closeRequest] = deferred;
  const writer = stream[_writer];
  if (
    writer !== undefined && stream[_backpressure] === true &&
    state === "writable"
  ) {
    writer[_readyPromise].resolve(undefined);
  }
  writableStreamDefaultControllerClose(stream[_controller]);
  return deferred.promise;
}

/**
 * @param {WritableStream} stream
 * @returns {boolean}
 */
function writableStreamCloseQueuedOrInFlight(stream) {
  if (
    stream[_closeRequest] === undefined &&
    stream[_inFlightCloseRequest] === undefined
  ) {
    return false;
  }
  return true;
}

/**
 * @param {WritableStream} stream
 * @param {any=} error
 */
function writableStreamDealWithRejection(stream, error) {
  const state = stream[_state];
  if (state === "writable") {
    writableStreamStartErroring(stream, error);
    return;
  }
  assert(state === "erroring");
  writableStreamFinishErroring(stream);
}

/**
 * @template W
 * @param {WritableStreamDefaultController<W>} controller
 */
function writableStreamDefaultControllerAdvanceQueueIfNeeded(controller) {
  const stream = controller[_stream];
  if (controller[_started] === false) {
    return;
  }
  if (stream[_inFlightWriteRequest] !== undefined) {
    return;
  }
  const state = stream[_state];
  assert(state !== "closed" && state !== "errored");
  if (state === "erroring") {
    writableStreamFinishErroring(stream);
    return;
  }
  if (controller[_queue].size === 0) {
    return;
  }
  const value = peekQueueValue(controller);
  if (value === _close) {
    writableStreamDefaultControllerProcessClose(controller);
  } else {
    writableStreamDefaultControllerProcessWrite(controller, value);
  }
}

function writableStreamDefaultControllerClearAlgorithms(controller) {
  controller[_writeAlgorithm] = undefined;
  controller[_closeAlgorithm] = undefined;
  controller[_abortAlgorithm] = undefined;
  controller[_strategySizeAlgorithm] = undefined;
}

/** @param {WritableStreamDefaultController} controller */
function writableStreamDefaultControllerClose(controller) {
  enqueueValueWithSize(controller, _close, 0);
  writableStreamDefaultControllerAdvanceQueueIfNeeded(controller);
}

/**
 * @param {WritableStreamDefaultController} controller
 * @param {any} error
 */
function writableStreamDefaultControllerError(controller, error) {
  const stream = controller[_stream];
  assert(stream[_state] === "writable");
  writableStreamDefaultControllerClearAlgorithms(controller);
  writableStreamStartErroring(stream, error);
}

/**
 * @param {WritableStreamDefaultController} controller
 * @param {any} error
 */
function writableStreamDefaultControllerErrorIfNeeded(controller, error) {
  if (controller[_stream][_state] === "writable") {
    writableStreamDefaultControllerError(controller, error);
  }
}

/**
 * @param {WritableStreamDefaultController} controller
 * @returns {boolean}
 */
function writableStreamDefaultControllerGetBackpressure(controller) {
  const desiredSize = writableStreamDefaultControllerGetDesiredSize(
    controller,
  );
  return desiredSize <= 0;
}

/**
 * @template W
 * @param {WritableStreamDefaultController<W>} controller
 * @param {W} chunk
 * @returns {number}
 */
function writableStreamDefaultControllerGetChunkSize(controller, chunk) {
  let value;
  try {
    value = controller[_strategySizeAlgorithm](chunk);
  } catch (e) {
    writableStreamDefaultControllerErrorIfNeeded(controller, e);
    return 1;
  }
  return value;
}

/**
 * @param {WritableStreamDefaultController} controller
 * @returns {number}
 */
function writableStreamDefaultControllerGetDesiredSize(controller) {
  return controller[_strategyHWM] - controller[_queueTotalSize];
}

/** @param {WritableStreamDefaultController} controller */
function writableStreamDefaultControllerProcessClose(controller) {
  const stream = controller[_stream];
  writableStreamMarkCloseRequestInFlight(stream);
  dequeueValue(controller);
  assert(controller[_queue].size === 0);
  const sinkClosePromise = controller[_closeAlgorithm]();
  writableStreamDefaultControllerClearAlgorithms(controller);
  uponPromise(sinkClosePromise, () => {
    writableStreamFinishInFlightClose(stream);
  }, (reason) => {
    writableStreamFinishInFlightCloseWithError(stream, reason);
  });
}

/**
 * @template W
 * @param {WritableStreamDefaultController<W>} controller
 * @param {W} chunk
 */
function writableStreamDefaultControllerProcessWrite(controller, chunk) {
  const stream = controller[_stream];
  writableStreamMarkFirstWriteRequestInFlight(stream);
  const sinkWritePromise = controller[_writeAlgorithm](chunk, controller);
  uponPromise(sinkWritePromise, () => {
    writableStreamFinishInFlightWrite(stream);
    const state = stream[_state];
    assert(state === "writable" || state === "erroring");
    dequeueValue(controller);
    if (
      writableStreamCloseQueuedOrInFlight(stream) === false &&
      state === "writable"
    ) {
      const backpressure = writableStreamDefaultControllerGetBackpressure(
        controller,
      );
      writableStreamUpdateBackpressure(stream, backpressure);
    }
    writableStreamDefaultControllerAdvanceQueueIfNeeded(controller);
  }, (reason) => {
    if (stream[_state] === "writable") {
      writableStreamDefaultControllerClearAlgorithms(controller);
    }
    writableStreamFinishInFlightWriteWithError(stream, reason);
  });
}

/**
 * @template W
 * @param {WritableStreamDefaultController<W>} controller
 * @param {W} chunk
 * @param {number} chunkSize
 */
function writableStreamDefaultControllerWrite(controller, chunk, chunkSize) {
  try {
    enqueueValueWithSize(controller, chunk, chunkSize);
  } catch (e) {
    writableStreamDefaultControllerErrorIfNeeded(controller, e);
    return;
  }
  const stream = controller[_stream];
  if (
    writableStreamCloseQueuedOrInFlight(stream) === false &&
    stream[_state] === "writable"
  ) {
    const backpressure = writableStreamDefaultControllerGetBackpressure(
      controller,
    );
    writableStreamUpdateBackpressure(stream, backpressure);
  }
  writableStreamDefaultControllerAdvanceQueueIfNeeded(controller);
}

/**
 * @param {WritableStreamDefaultWriter} writer
 * @param {any=} reason
 * @returns {Promise<void>}
 */
function writableStreamDefaultWriterAbort(writer, reason) {
  const stream = writer[_stream];
  assert(stream !== undefined);
  return writableStreamAbort(stream, reason);
}

/**
 * @param {WritableStreamDefaultWriter} writer
 * @returns {Promise<void>}
 */
function writableStreamDefaultWriterClose(writer) {
  const stream = writer[_stream];
  assert(stream !== undefined);
  return writableStreamClose(stream);
}

/**
 * @param {WritableStreamDefaultWriter} writer
 * @returns {Promise<void>}
 */
function writableStreamDefaultWriterCloseWithErrorPropagation(writer) {
  const stream = writer[_stream];
  assert(stream !== undefined);
  const state = stream[_state];
  if (
    writableStreamCloseQueuedOrInFlight(stream) === true || state === "closed"
  ) {
    return PromiseResolve(undefined);
  }
  if (state === "errored") {
    return PromiseReject(stream[_storedError]);
  }
  assert(state === "writable" || state === "erroring");
  return writableStreamDefaultWriterClose(writer);
}

/**
 * @param {WritableStreamDefaultWriter} writer
 * @param {any=} error
 */
function writableStreamDefaultWriterEnsureClosedPromiseRejected(
  writer,
  error,
) {
  if (writer[_closedPromise].state === "pending") {
    writer[_closedPromise].reject(error);
  } else {
    writer[_closedPromise] = new Deferred();
    writer[_closedPromise].reject(error);
  }
  setPromiseIsHandledToTrue(writer[_closedPromise].promise);
}

/**
 * @param {WritableStreamDefaultWriter} writer
 * @param {any=} error
 */
function writableStreamDefaultWriterEnsureReadyPromiseRejected(
  writer,
  error,
) {
  if (writer[_readyPromise].state === "pending") {
    writer[_readyPromise].reject(error);
  } else {
    writer[_readyPromise] = new Deferred();
    writer[_readyPromise].reject(error);
  }
  setPromiseIsHandledToTrue(writer[_readyPromise].promise);
}

/**
 * @param {WritableStreamDefaultWriter} writer
 * @returns {number | null}
 */
function writableStreamDefaultWriterGetDesiredSize(writer) {
  const stream = writer[_stream];
  const state = stream[_state];
  if (state === "errored" || state === "erroring") {
    return null;
  }
  if (state === "closed") {
    return 0;
  }
  return writableStreamDefaultControllerGetDesiredSize(stream[_controller]);
}

/** @param {WritableStreamDefaultWriter} writer */
function writableStreamDefaultWriterRelease(writer) {
  const stream = writer[_stream];
  assert(stream !== undefined);
  assert(stream[_writer] === writer);
  const releasedError = new TypeError(
    "The writer has already been released.",
  );
  writableStreamDefaultWriterEnsureReadyPromiseRejected(
    writer,
    releasedError,
  );
  writableStreamDefaultWriterEnsureClosedPromiseRejected(
    writer,
    releasedError,
  );
  stream[_writer] = undefined;
  writer[_stream] = undefined;
}

/**
 * @template W
 * @param {WritableStreamDefaultWriter<W>} writer
 * @param {W} chunk
 * @returns {Promise<void>}
 */
function writableStreamDefaultWriterWrite(writer, chunk) {
  const stream = writer[_stream];
  assert(stream !== undefined);
  const controller = stream[_controller];
  const chunkSize = writableStreamDefaultControllerGetChunkSize(
    controller,
    chunk,
  );
  if (stream !== writer[_stream]) {
    return PromiseReject(new TypeError("Writer's stream is unexpected."));
  }
  const state = stream[_state];
  if (state === "errored") {
    return PromiseReject(stream[_storedError]);
  }
  if (
    writableStreamCloseQueuedOrInFlight(stream) === true || state === "closed"
  ) {
    return PromiseReject(
      new TypeError("The stream is closing or is closed."),
    );
  }
  if (state === "erroring") {
    return PromiseReject(stream[_storedError]);
  }
  assert(state === "writable");
  const promise = writableStreamAddWriteRequest(stream);
  writableStreamDefaultControllerWrite(controller, chunk, chunkSize);
  return promise;
}

/** @param {WritableStream} stream */
function writableStreamFinishErroring(stream) {
  assert(stream[_state] === "erroring");
  assert(writableStreamHasOperationMarkedInFlight(stream) === false);
  stream[_state] = "errored";
  stream[_controller][_errorSteps]();
  const storedError = stream[_storedError];
  const writeRequests = stream[_writeRequests];
  for (let i = 0; i < writeRequests.length; ++i) {
    const writeRequest = writeRequests[i];
    writeRequest.reject(storedError);
  }
  stream[_writeRequests] = [];
  if (stream[_pendingAbortRequest] === undefined) {
    writableStreamRejectCloseAndClosedPromiseIfNeeded(stream);
    return;
  }
  const abortRequest = stream[_pendingAbortRequest];
  stream[_pendingAbortRequest] = undefined;
  if (abortRequest.wasAlreadyErroring === true) {
    abortRequest.deferred.reject(storedError);
    writableStreamRejectCloseAndClosedPromiseIfNeeded(stream);
    return;
  }
  const promise = stream[_controller][_abortSteps](abortRequest.reason);
  uponPromise(promise, () => {
    abortRequest.deferred.resolve(undefined);
    writableStreamRejectCloseAndClosedPromiseIfNeeded(stream);
  }, (reason) => {
    abortRequest.deferred.reject(reason);
    writableStreamRejectCloseAndClosedPromiseIfNeeded(stream);
  });
}

/** @param {WritableStream} stream */
function writableStreamFinishInFlightClose(stream) {
  assert(stream[_inFlightCloseRequest] !== undefined);
  stream[_inFlightCloseRequest].resolve(undefined);
  stream[_inFlightCloseRequest] = undefined;
  const state = stream[_state];
  assert(state === "writable" || state === "erroring");
  if (state === "erroring") {
    stream[_storedError] = undefined;
    if (stream[_pendingAbortRequest] !== undefined) {
      stream[_pendingAbortRequest].deferred.resolve(undefined);
      stream[_pendingAbortRequest] = undefined;
    }
  }
  stream[_state] = "closed";
  const writer = stream[_writer];
  if (writer !== undefined) {
    writer[_closedPromise].resolve(undefined);
  }
  assert(stream[_pendingAbortRequest] === undefined);
  assert(stream[_storedError] === undefined);
}

/**
 * @param {WritableStream} stream
 * @param {any=} error
 */
function writableStreamFinishInFlightCloseWithError(stream, error) {
  assert(stream[_inFlightCloseRequest] !== undefined);
  stream[_inFlightCloseRequest].reject(error);
  stream[_inFlightCloseRequest] = undefined;
  assert(stream[_state] === "writable" || stream[_state] === "erroring");
  if (stream[_pendingAbortRequest] !== undefined) {
    stream[_pendingAbortRequest].deferred.reject(error);
    stream[_pendingAbortRequest] = undefined;
  }
  writableStreamDealWithRejection(stream, error);
}

/** @param {WritableStream} stream */
function writableStreamFinishInFlightWrite(stream) {
  assert(stream[_inFlightWriteRequest] !== undefined);
  stream[_inFlightWriteRequest].resolve(undefined);
  stream[_inFlightWriteRequest] = undefined;
}

/**
 * @param {WritableStream} stream
 * @param {any=} error
 */
function writableStreamFinishInFlightWriteWithError(stream, error) {
  assert(stream[_inFlightWriteRequest] !== undefined);
  stream[_inFlightWriteRequest].reject(error);
  stream[_inFlightWriteRequest] = undefined;
  assert(stream[_state] === "writable" || stream[_state] === "erroring");
  writableStreamDealWithRejection(stream, error);
}

/**
 * @param {WritableStream} stream
 * @returns {boolean}
 */
function writableStreamHasOperationMarkedInFlight(stream) {
  if (
    stream[_inFlightWriteRequest] === undefined &&
    stream[_inFlightCloseRequest] === undefined
  ) {
    return false;
  }
  return true;
}

/** @param {WritableStream} stream */
function writableStreamMarkCloseRequestInFlight(stream) {
  assert(stream[_inFlightCloseRequest] === undefined);
  assert(stream[_closeRequest] !== undefined);
  stream[_inFlightCloseRequest] = stream[_closeRequest];
  stream[_closeRequest] = undefined;
}

/**
 * @template W
 * @param {WritableStream<W>} stream
 */
function writableStreamMarkFirstWriteRequestInFlight(stream) {
  assert(stream[_inFlightWriteRequest] === undefined);
  assert(stream[_writeRequests].length);
  const writeRequest = ArrayPrototypeShift(stream[_writeRequests]);
  stream[_inFlightWriteRequest] = writeRequest;
}

/** @param {WritableStream} stream */
function writableStreamRejectCloseAndClosedPromiseIfNeeded(stream) {
  assert(stream[_state] === "errored");
  if (stream[_closeRequest] !== undefined) {
    assert(stream[_inFlightCloseRequest] === undefined);
    stream[_closeRequest].reject(stream[_storedError]);
    stream[_closeRequest] = undefined;
  }
  const writer = stream[_writer];
  if (writer !== undefined) {
    writer[_closedPromise].reject(stream[_storedError]);
    setPromiseIsHandledToTrue(writer[_closedPromise].promise);
  }
}

/**
 * @param {WritableStream} stream
 * @param {any=} reason
 */
function writableStreamStartErroring(stream, reason) {
  assert(stream[_storedError] === undefined);
  assert(stream[_state] === "writable");
  const controller = stream[_controller];
  assert(controller !== undefined);
  stream[_state] = "erroring";
  stream[_storedError] = reason;
  const writer = stream[_writer];
  if (writer !== undefined) {
    writableStreamDefaultWriterEnsureReadyPromiseRejected(writer, reason);
  }
  if (
    writableStreamHasOperationMarkedInFlight(stream) === false &&
    controller[_started] === true
  ) {
    writableStreamFinishErroring(stream);
  }
}

/**
 * @param {WritableStream} stream
 * @param {boolean} backpressure
 */
function writableStreamUpdateBackpressure(stream, backpressure) {
  assert(stream[_state] === "writable");
  assert(writableStreamCloseQueuedOrInFlight(stream) === false);
  const writer = stream[_writer];
  if (writer !== undefined && backpressure !== stream[_backpressure]) {
    if (backpressure === true) {
      writer[_readyPromise] = new Deferred();
    } else {
      assert(backpressure === false);
      writer[_readyPromise].resolve(undefined);
    }
  }
  stream[_backpressure] = backpressure;
}

/** @type {AsyncIterator<unknown, unknown>} */
const asyncIteratorPrototype = ObjectGetPrototypeOf(AsyncGeneratorPrototype);

const _iteratorNext = Symbol("[[iteratorNext]]");
const _iteratorFinished = Symbol("[[iteratorFinished]]");

class ReadableStreamAsyncIteratorReadRequest {
  #reader;
  #promise;

  constructor(reader, promise) {
    this.#reader = reader;
    this.#promise = promise;
  }

  chunkSteps(chunk) {
    this.#reader[_iteratorNext] = null;
    this.#promise.resolve({ value: chunk, done: false });
  }

  closeSteps() {
    this.#reader[_iteratorNext] = null;
    this.#reader[_iteratorFinished] = true;
    readableStreamDefaultReaderRelease(this.#reader);
    this.#promise.resolve({ value: undefined, done: true });
  }

  errorSteps(e) {
    this.#reader[_iteratorNext] = null;
    this.#reader[_iteratorFinished] = true;
    readableStreamDefaultReaderRelease(this.#reader);
    this.#promise.reject(e);
  }
}

/** @type {AsyncIterator<unknown>} */
const readableStreamAsyncIteratorPrototype = ObjectSetPrototypeOf({
  /** @returns {Promise<IteratorResult<unknown>>} */
  next() {
    /** @type {ReadableStreamDefaultReader} */
    const reader = this[_reader];
    function nextSteps() {
      if (reader[_iteratorFinished]) {
        return PromiseResolve({ value: undefined, done: true });
      }

      if (reader[_stream] === undefined) {
        return PromiseReject(
          new TypeError(
            "Cannot get the next iteration result once the reader has been released.",
          ),
        );
      }

      /** @type {Deferred<IteratorResult<any>>} */
      const promise = new Deferred();
      // internal values (_iteratorNext & _iteratorFinished) are modified inside
      // ReadableStreamAsyncIteratorReadRequest methods
      // see: https://webidl.spec.whatwg.org/#es-default-asynchronous-iterator-object
      const readRequest = new ReadableStreamAsyncIteratorReadRequest(
        reader,
        promise,
      );

      readableStreamDefaultReaderRead(reader, readRequest);
      return PromisePrototypeThen(promise.promise);
    }

    return reader[_iteratorNext] = reader[_iteratorNext]
      ? PromisePrototypeThen(reader[_iteratorNext], nextSteps, nextSteps)
      : nextSteps();
  },
  /**
   * @param {unknown} arg
   * @returns {Promise<IteratorResult<unknown>>}
   */
  return(arg) {
    /** @type {ReadableStreamDefaultReader} */
    const reader = this[_reader];
    const returnSteps = () => {
      if (reader[_iteratorFinished]) {
        return PromiseResolve({ value: arg, done: true });
      }
      reader[_iteratorFinished] = true;

      if (reader[_stream] === undefined) {
        return PromiseResolve({ value: undefined, done: true });
      }
      assert(reader[_readRequests].size === 0);
      if (this[_preventCancel] === false) {
        const result = readableStreamReaderGenericCancel(reader, arg);
        readableStreamDefaultReaderRelease(reader);
        return result;
      }
      readableStreamDefaultReaderRelease(reader);
      return PromiseResolve({ value: undefined, done: true });
    };

    const returnPromise = reader[_iteratorNext]
      ? PromisePrototypeThen(reader[_iteratorNext], returnSteps, returnSteps)
      : returnSteps();
    return PromisePrototypeThen(
      returnPromise,
      () => ({ value: arg, done: true }),
    );
  },
}, asyncIteratorPrototype);

class ByteLengthQueuingStrategy {
  /** @param {{ highWaterMark: number }} init */
  constructor(init) {
    const prefix = "Failed to construct 'ByteLengthQueuingStrategy'";
    webidl.requiredArguments(arguments.length, 1, prefix);
    init = webidl.converters.QueuingStrategyInit(init, prefix, "Argument 1");
    this[_brand] = _brand;
    this[_globalObject] = globalThis;
    this[_highWaterMark] = init.highWaterMark;
  }

  /** @returns {number} */
  get highWaterMark() {
    webidl.assertBranded(this, ByteLengthQueuingStrategyPrototype);
    return this[_highWaterMark];
  }

  /** @returns {(chunk: ArrayBufferView) => number} */
  get size() {
    webidl.assertBranded(this, ByteLengthQueuingStrategyPrototype);
    initializeByteLengthSizeFunction(this[_globalObject]);
    return WeakMapPrototypeGet(byteSizeFunctionWeakMap, this[_globalObject]);
  }

  [SymbolFor("Deno.customInspect")](inspect) {
    return inspect(createFilteredInspectProxy({
      object: this,
      evaluate: ObjectPrototypeIsPrototypeOf(
        ByteLengthQueuingStrategyPrototype,
        this,
      ),
      keys: [
        "highWaterMark",
        "size",
      ],
    }));
  }
}

webidl.configureInterface(ByteLengthQueuingStrategy);
const ByteLengthQueuingStrategyPrototype = ByteLengthQueuingStrategy.prototype;

/** @type {WeakMap<typeof globalThis, (chunk: ArrayBufferView) => number>} */
const byteSizeFunctionWeakMap = new SafeWeakMap();

function initializeByteLengthSizeFunction(globalObject) {
  if (WeakMapPrototypeHas(byteSizeFunctionWeakMap, globalObject)) {
    return;
  }
  // deno-lint-ignore prefer-primordials
  const size = (chunk) => chunk.byteLength;
  WeakMapPrototypeSet(byteSizeFunctionWeakMap, globalObject, size);
}

class CountQueuingStrategy {
  /** @param {{ highWaterMark: number }} init */
  constructor(init) {
    const prefix = "Failed to construct 'CountQueuingStrategy'";
    webidl.requiredArguments(arguments.length, 1, prefix);
    init = webidl.converters.QueuingStrategyInit(init, prefix, "Argument 1");
    this[_brand] = _brand;
    this[_globalObject] = globalThis;
    this[_highWaterMark] = init.highWaterMark;
  }

  /** @returns {number} */
  get highWaterMark() {
    webidl.assertBranded(this, CountQueuingStrategyPrototype);
    return this[_highWaterMark];
  }

  /** @returns {(chunk: any) => 1} */
  get size() {
    webidl.assertBranded(this, CountQueuingStrategyPrototype);
    initializeCountSizeFunction(this[_globalObject]);
    return WeakMapPrototypeGet(countSizeFunctionWeakMap, this[_globalObject]);
  }

  [SymbolFor("Deno.customInspect")](inspect) {
    return inspect(createFilteredInspectProxy({
      object: this,
      evaluate: ObjectPrototypeIsPrototypeOf(
        CountQueuingStrategyPrototype,
        this,
      ),
      keys: [
        "highWaterMark",
        "size",
      ],
    }));
  }
}

webidl.configureInterface(CountQueuingStrategy);
const CountQueuingStrategyPrototype = CountQueuingStrategy.prototype;

/** @type {WeakMap<typeof globalThis, () => 1>} */
const countSizeFunctionWeakMap = new SafeWeakMap();

/** @param {typeof globalThis} globalObject */
function initializeCountSizeFunction(globalObject) {
  if (WeakMapPrototypeHas(countSizeFunctionWeakMap, globalObject)) {
    return;
  }
  const size = () => 1;
  WeakMapPrototypeSet(countSizeFunctionWeakMap, globalObject, size);
}

async function* createAsyncFromSyncIterator(syncIterator) {
  // deno-lint-ignore prefer-primordials
  yield* syncIterator;
}

// Ref: https://tc39.es/ecma262/#sec-getiterator
function getIterator(obj, async = false) {
  if (async) {
    if (obj[SymbolAsyncIterator] === undefined) {
      if (obj[SymbolIterator] === undefined) {
        throw new TypeError("No iterator found");
      }
      return createAsyncFromSyncIterator(obj[SymbolIterator]());
    } else {
      return obj[SymbolAsyncIterator]();
    }
  } else {
    if (obj[SymbolIterator] === undefined) {
      throw new TypeError("No iterator found");
    }
    return obj[SymbolIterator]();
  }
}

const _resourceBacking = Symbol("[[resourceBacking]]");
// This distinction exists to prevent unrefable streams being used in
// regular fast streams that are unaware of refability
const _resourceBackingUnrefable = Symbol("[[resourceBackingUnrefable]]");
/** @template R */
class ReadableStream {
  /** @type {ReadableStreamDefaultController | ReadableByteStreamController} */
  [_controller];
  /** @type {boolean} */
  [_detached];
  /** @type {boolean} */
  [_disturbed];
  /** @type {ReadableStreamDefaultReader | ReadableStreamBYOBReader} */
  [_reader];
  /** @type {"readable" | "closed" | "errored"} */
  [_state];
  /** @type {any} */
  [_storedError];
  /** @type {{ rid: number, autoClose: boolean } | null} */
  [_resourceBacking] = null;

  /**
   * @param {UnderlyingSource<R>=} underlyingSource
   * @param {QueuingStrategy<R>=} strategy
   */
  constructor(underlyingSource = undefined, strategy = undefined) {
    if (underlyingSource === _brand) {
      this[_brand] = _brand;
      return;
    }

    const prefix = "Failed to construct 'ReadableStream'";
    underlyingSource = underlyingSource !== undefined
      ? webidl.converters.object(
        underlyingSource,
        prefix,
        "Argument 1",
      )
      : null;
    strategy = strategy !== undefined
      ? webidl.converters.QueuingStrategy(
        strategy,
        prefix,
        "Argument 2",
      )
      : {};

    const underlyingSourceDict = underlyingSource !== undefined
      ? webidl.converters.UnderlyingSource(
        underlyingSource,
        prefix,
        "underlyingSource",
      )
      : {};
    this[_brand] = _brand;

    initializeReadableStream(this);
    if (underlyingSourceDict.type === "bytes") {
      if (strategy.size !== undefined) {
        throw new RangeError(
          `${prefix}: When underlying source is "bytes", strategy.size must be undefined.`,
        );
      }
      const highWaterMark = extractHighWaterMark(strategy, 0);
      setUpReadableByteStreamControllerFromUnderlyingSource(
        // @ts-ignore cannot easily assert this is ReadableStream<ArrayBuffer>
        this,
        underlyingSource,
        underlyingSourceDict,
        highWaterMark,
      );
    } else {
      const sizeAlgorithm = extractSizeAlgorithm(strategy);
      const highWaterMark = extractHighWaterMark(strategy, 1);
      setUpReadableStreamDefaultControllerFromUnderlyingSource(
        this,
        underlyingSource,
        underlyingSourceDict,
        highWaterMark,
        sizeAlgorithm,
      );
    }
  }

  static from(asyncIterable) {
    webidl.requiredArguments(
      arguments.length,
      1,
      "Failed to call 'ReadableStream.from'",
    );
    asyncIterable = webidl.converters.any(asyncIterable);

    const iterator = getIterator(asyncIterable, true);

    const stream = createReadableStream(noop, async () => {
      // deno-lint-ignore prefer-primordials
      const res = await iterator.next();
      if (typeof res !== "object") {
        throw new TypeError("iterator.next value is not an object");
      }
      if (res.done) {
        readableStreamDefaultControllerClose(stream[_controller]);
      } else {
        readableStreamDefaultControllerEnqueue(stream[_controller], res.value);
      }
    }, async (reason) => {
      if (typeof iterator.return === "undefined") {
        return undefined;
      } else {
        // deno-lint-ignore prefer-primordials
        const res = await iterator.return(reason);
        if (typeof res !== "object") {
          throw new TypeError("iterator.return value is not an object");
        } else {
          return undefined;
        }
      }
    }, 0);
    return stream;
  }

  /** @returns {boolean} */
  get locked() {
    webidl.assertBranded(this, ReadableStreamPrototype);
    return isReadableStreamLocked(this);
  }

  /**
   * @param {any=} reason
   * @returns {Promise<void>}
   */
  cancel(reason = undefined) {
    try {
      webidl.assertBranded(this, ReadableStreamPrototype);
      if (reason !== undefined) {
        reason = webidl.converters.any(reason);
      }
    } catch (err) {
      return PromiseReject(err);
    }
    if (isReadableStreamLocked(this)) {
      return PromiseReject(
        new TypeError("Cannot cancel a locked ReadableStream."),
      );
    }
    return readableStreamCancel(this, reason);
  }

  /**
   * @param {ReadableStreamGetReaderOptions=} options
   * @returns {ReadableStreamDefaultReader<R> | ReadableStreamBYOBReader}
   */
  getReader(options = undefined) {
    webidl.assertBranded(this, ReadableStreamPrototype);
    const prefix = "Failed to execute 'getReader' on 'ReadableStream'";
    if (options !== undefined) {
      options = webidl.converters.ReadableStreamGetReaderOptions(
        options,
        prefix,
        "Argument 1",
      );
    } else {
      options = {};
    }
    if (options.mode === undefined) {
      return acquireReadableStreamDefaultReader(this);
    } else {
      assert(options.mode === "byob");
      return acquireReadableStreamBYOBReader(this);
    }
  }

  /**
   * @template T
   * @param {{ readable: ReadableStream<T>, writable: WritableStream<R> }} transform
   * @param {PipeOptions=} options
   * @returns {ReadableStream<T>}
   */
  pipeThrough(transform, options = {}) {
    webidl.assertBranded(this, ReadableStreamPrototype);
    const prefix = "Failed to execute 'pipeThrough' on 'ReadableStream'";
    webidl.requiredArguments(arguments.length, 1, prefix);
    transform = webidl.converters.ReadableWritablePair(
      transform,
      prefix,
      "Argument 1",
    );
    options = webidl.converters.StreamPipeOptions(
      options,
      prefix,
      "Argument 2",
    );
    const { readable, writable } = transform;
    const { preventClose, preventAbort, preventCancel, signal } = options;
    if (isReadableStreamLocked(this)) {
      throw new TypeError("ReadableStream is already locked.");
    }
    if (isWritableStreamLocked(writable)) {
      throw new TypeError("Target WritableStream is already locked.");
    }
    const promise = readableStreamPipeTo(
      this,
      writable,
      preventClose,
      preventAbort,
      preventCancel,
      signal,
    );
    setPromiseIsHandledToTrue(promise);
    return readable;
  }

  /**
   * @param {WritableStream<R>} destination
   * @param {PipeOptions=} options
   * @returns {Promise<void>}
   */
  pipeTo(destination, options = {}) {
    try {
      webidl.assertBranded(this, ReadableStreamPrototype);
      const prefix = "Failed to execute 'pipeTo' on 'ReadableStream'";
      webidl.requiredArguments(arguments.length, 1, prefix);
      destination = webidl.converters.WritableStream(
        destination,
        prefix,
        "Argument 1",
      );
      options = webidl.converters.StreamPipeOptions(
        options,
        prefix,
        "Argument 2",
      );
    } catch (err) {
      return PromiseReject(err);
    }
    const { preventClose, preventAbort, preventCancel, signal } = options;
    if (isReadableStreamLocked(this)) {
      return PromiseReject(
        new TypeError("ReadableStream is already locked."),
      );
    }
    if (isWritableStreamLocked(destination)) {
      return PromiseReject(
        new TypeError("destination WritableStream is already locked."),
      );
    }
    return readableStreamPipeTo(
      this,
      destination,
      preventClose,
      preventAbort,
      preventCancel,
      signal,
    );
  }

  /** @returns {[ReadableStream<R>, ReadableStream<R>]} */
  tee() {
    webidl.assertBranded(this, ReadableStreamPrototype);
    return readableStreamTee(this, false);
  }

  // TODO(lucacasonato): should be moved to webidl crate
  /**
   * @param {ReadableStreamIteratorOptions=} options
   * @returns {AsyncIterableIterator<R>}
   */
  values(options = undefined) {
    webidl.assertBranded(this, ReadableStreamPrototype);
    let preventCancel = false;
    if (options !== undefined) {
      const prefix = "Failed to execute 'values' on 'ReadableStream'";
      options = webidl.converters.ReadableStreamIteratorOptions(
        options,
        prefix,
        "Argument 1",
      );
      preventCancel = options.preventCancel;
    }
    /** @type {AsyncIterableIterator<R>} */
    const iterator = ObjectCreate(readableStreamAsyncIteratorPrototype);
    const reader = acquireReadableStreamDefaultReader(this);
    iterator[_reader] = reader;
    iterator[_preventCancel] = preventCancel;
    return iterator;
  }

  [SymbolFor("Deno.privateCustomInspect")](inspect) {
    return `${this.constructor.name} ${inspect({ locked: this.locked })}`;
  }
}

// TODO(lucacasonato): should be moved to webidl crate
ReadableStream.prototype[SymbolAsyncIterator] = ReadableStream.prototype.values;
ObjectDefineProperty(ReadableStream.prototype, SymbolAsyncIterator, {
  writable: true,
  enumerable: false,
  configurable: true,
});

webidl.configureInterface(ReadableStream);
const ReadableStreamPrototype = ReadableStream.prototype;

function errorReadableStream(stream, e) {
  readableStreamDefaultControllerError(stream[_controller], e);
}

/** @template R */
class ReadableStreamDefaultReader {
  /** @type {Deferred<void>} */
  [_closedPromise];
  /** @type {ReadableStream<R> | undefined} */
  [_stream];
  /** @type {ReadRequest[]} */
  [_readRequests];

  /** @param {ReadableStream<R>} stream */
  constructor(stream) {
    if (stream === _brand) {
      this[_brand] = _brand;
      return;
    }
    const prefix = "Failed to construct 'ReadableStreamDefaultReader'";
    webidl.requiredArguments(arguments.length, 1, prefix);
    stream = webidl.converters.ReadableStream(stream, prefix, "Argument 1");
    this[_brand] = _brand;
    setUpReadableStreamDefaultReader(this, stream);
  }

  /** @returns {Promise<ReadableStreamReadResult<R>>} */
  read() {
    try {
      webidl.assertBranded(this, ReadableStreamDefaultReaderPrototype);
    } catch (err) {
      return PromiseReject(err);
    }
    if (this[_stream] === undefined) {
      return PromiseReject(
        new TypeError("Reader has no associated stream."),
      );
    }
    /** @type {Deferred<ReadableStreamReadResult<R>>} */
    const promise = new Deferred();
    /** @type {ReadRequest<R>} */
    const readRequest = {
      chunkSteps(chunk) {
        promise.resolve({ value: chunk, done: false });
      },
      closeSteps() {
        promise.resolve({ value: undefined, done: true });
      },
      errorSteps(e) {
        promise.reject(e);
      },
    };
    readableStreamDefaultReaderRead(this, readRequest);
    return promise.promise;
  }

  /** @returns {void} */
  releaseLock() {
    webidl.assertBranded(this, ReadableStreamDefaultReaderPrototype);
    if (this[_stream] === undefined) {
      return;
    }
    readableStreamDefaultReaderRelease(this);
  }

  get closed() {
    try {
      webidl.assertBranded(this, ReadableStreamDefaultReaderPrototype);
    } catch (err) {
      return PromiseReject(err);
    }
    return this[_closedPromise].promise;
  }

  /**
   * @param {any} reason
   * @returns {Promise<void>}
   */
  cancel(reason = undefined) {
    try {
      webidl.assertBranded(this, ReadableStreamDefaultReaderPrototype);
      if (reason !== undefined) {
        reason = webidl.converters.any(reason);
      }
    } catch (err) {
      return PromiseReject(err);
    }

    if (this[_stream] === undefined) {
      return PromiseReject(
        new TypeError("Reader has no associated stream."),
      );
    }
    return readableStreamReaderGenericCancel(this, reason);
  }

  [SymbolFor("Deno.privateCustomInspect")](inspect) {
    return `${this.constructor.name} ${inspect({ closed: this.closed })}`;
  }
}

webidl.configureInterface(ReadableStreamDefaultReader);
const ReadableStreamDefaultReaderPrototype =
  ReadableStreamDefaultReader.prototype;

/** @template R */
class ReadableStreamBYOBReader {
  /** @type {Deferred<void>} */
  [_closedPromise];
  /** @type {ReadableStream<R> | undefined} */
  [_stream];
  /** @type {ReadIntoRequest[]} */
  [_readIntoRequests];

  /** @param {ReadableStream<R>} stream */
  constructor(stream) {
    if (stream === _brand) {
      this[_brand] = _brand;
      return;
    }
    const prefix = "Failed to construct 'ReadableStreamBYOBReader'";
    webidl.requiredArguments(arguments.length, 1, prefix);
    stream = webidl.converters.ReadableStream(stream, prefix, "Argument 1");
    this[_brand] = _brand;
    setUpReadableStreamBYOBReader(this, stream);
  }

  /**
   * @param {ArrayBufferView} view
   *  @returns {Promise<ReadableStreamBYOBReadResult>}
   */
  read(view) {
    try {
      webidl.assertBranded(this, ReadableStreamBYOBReaderPrototype);
      const prefix = "Failed to execute 'read' on 'ReadableStreamBYOBReader'";
      view = webidl.converters.ArrayBufferView(view, prefix, "Argument 1");
    } catch (err) {
      return PromiseReject(err);
    }

    let buffer, byteLength;
    if (TypedArrayPrototypeGetSymbolToStringTag(view) === undefined) {
      buffer = DataViewPrototypeGetBuffer(/** @type {DataView} */ (view));
      byteLength = DataViewPrototypeGetByteLength(
        /** @type {DataView} */ (view),
      );
    } else {
      buffer = TypedArrayPrototypeGetBuffer(/** @type {Uint8Array} */ (view));
      byteLength = TypedArrayPrototypeGetByteLength(
        /** @type {Uint8Array} */ (view),
      );
    }
    if (byteLength === 0) {
      return PromiseReject(
        new TypeError("view must have non-zero byteLength"),
      );
    }

    if (getArrayBufferByteLength(buffer) === 0) {
      if (isDetachedBuffer(buffer)) {
        return PromiseReject(
          new TypeError("view's buffer has been detached"),
        );
      }

      return PromiseReject(
        new TypeError("view's buffer must have non-zero byteLength"),
      );
    }

    if (this[_stream] === undefined) {
      return PromiseReject(
        new TypeError("Reader has no associated stream."),
      );
    }
    /** @type {Deferred<ReadableStreamBYOBReadResult>} */
    const promise = new Deferred();
    /** @type {ReadIntoRequest} */
    const readIntoRequest = {
      chunkSteps(chunk) {
        promise.resolve({ value: chunk, done: false });
      },
      closeSteps(chunk) {
        promise.resolve({ value: chunk, done: true });
      },
      errorSteps(e) {
        promise.reject(e);
      },
    };
    readableStreamBYOBReaderRead(this, view, readIntoRequest);
    return promise.promise;
  }

  /** @returns {void} */
  releaseLock() {
    webidl.assertBranded(this, ReadableStreamBYOBReaderPrototype);
    if (this[_stream] === undefined) {
      return;
    }
    readableStreamBYOBReaderRelease(this);
  }

  get closed() {
    try {
      webidl.assertBranded(this, ReadableStreamBYOBReaderPrototype);
    } catch (err) {
      return PromiseReject(err);
    }
    return this[_closedPromise].promise;
  }

  /**
   * @param {any} reason
   * @returns {Promise<void>}
   */
  cancel(reason = undefined) {
    try {
      webidl.assertBranded(this, ReadableStreamBYOBReaderPrototype);
      if (reason !== undefined) {
        reason = webidl.converters.any(reason);
      }
    } catch (err) {
      return PromiseReject(err);
    }

    if (this[_stream] === undefined) {
      return PromiseReject(
        new TypeError("Reader has no associated stream."),
      );
    }
    return readableStreamReaderGenericCancel(this, reason);
  }

  [SymbolFor("Deno.privateCustomInspect")](inspect) {
    return `${this.constructor.name} ${inspect({ closed: this.closed })}`;
  }
}

webidl.configureInterface(ReadableStreamBYOBReader);
const ReadableStreamBYOBReaderPrototype = ReadableStreamBYOBReader.prototype;

class ReadableStreamBYOBRequest {
  /** @type {ReadableByteStreamController} */
  [_controller];
  /** @type {ArrayBufferView | null} */
  [_view];

  /** @returns {ArrayBufferView | null} */
  get view() {
    webidl.assertBranded(this, ReadableStreamBYOBRequestPrototype);
    return this[_view];
  }

  constructor(brand = undefined) {
    if (brand !== _brand) {
      webidl.illegalConstructor();
    }
    this[_brand] = _brand;
  }

  respond(bytesWritten) {
    webidl.assertBranded(this, ReadableStreamBYOBRequestPrototype);
    const prefix = "Failed to execute 'respond' on 'ReadableStreamBYOBRequest'";
    webidl.requiredArguments(arguments.length, 1, prefix);
    bytesWritten = webidl.converters["unsigned long long"](
      bytesWritten,
      prefix,
      "Argument 1",
      {
        enforceRange: true,
      },
    );

    if (this[_controller] === undefined) {
      throw new TypeError("This BYOB request has been invalidated");
    }

    let buffer, byteLength;
    if (TypedArrayPrototypeGetSymbolToStringTag(this[_view]) === undefined) {
      buffer = DataViewPrototypeGetBuffer(this[_view]);
      byteLength = DataViewPrototypeGetByteLength(this[_view]);
    } else {
      buffer = TypedArrayPrototypeGetBuffer(this[_view]);
      byteLength = TypedArrayPrototypeGetByteLength(this[_view]);
    }
    if (isDetachedBuffer(buffer)) {
      throw new TypeError(
        "The BYOB request's buffer has been detached and so cannot be used as a response",
      );
    }
    assert(byteLength > 0);
    assert(getArrayBufferByteLength(buffer) > 0);
    readableByteStreamControllerRespond(this[_controller], bytesWritten);
  }

  respondWithNewView(view) {
    webidl.assertBranded(this, ReadableStreamBYOBRequestPrototype);
    const prefix =
      "Failed to execute 'respondWithNewView' on 'ReadableStreamBYOBRequest'";
    webidl.requiredArguments(arguments.length, 1, prefix);
    view = webidl.converters.ArrayBufferView(view, prefix, "Argument 1");

    if (this[_controller] === undefined) {
      throw new TypeError("This BYOB request has been invalidated");
    }

    let buffer;
    if (TypedArrayPrototypeGetSymbolToStringTag(view) === undefined) {
      buffer = DataViewPrototypeGetBuffer(view);
    } else {
      buffer = TypedArrayPrototypeGetBuffer(view);
    }
    if (isDetachedBuffer(buffer)) {
      throw new TypeError(
        "The given view's buffer has been detached and so cannot be used as a response",
      );
    }
    readableByteStreamControllerRespondWithNewView(this[_controller], view);
  }
}

webidl.configureInterface(ReadableStreamBYOBRequest);
const ReadableStreamBYOBRequestPrototype = ReadableStreamBYOBRequest.prototype;

class ReadableByteStreamController {
  /** @type {number | undefined} */
  [_autoAllocateChunkSize];
  /** @type {ReadableStreamBYOBRequest | null} */
  [_byobRequest];
  /** @type {(reason: any) => Promise<void>} */
  [_cancelAlgorithm];
  /** @type {boolean} */
  [_closeRequested];
  /** @type {boolean} */
  [_pullAgain];
  /** @type {(controller: this) => Promise<void>} */
  [_pullAlgorithm];
  /** @type {boolean} */
  [_pulling];
  /** @type {PullIntoDescriptor[]} */
  [_pendingPullIntos];
  /** @type {ReadableByteStreamQueueEntry[]} */
  [_queue];
  /** @type {number} */
  [_queueTotalSize];
  /** @type {boolean} */
  [_started];
  /** @type {number} */
  [_strategyHWM];
  /** @type {ReadableStream<ArrayBuffer>} */
  [_stream];

  constructor(brand = undefined) {
    if (brand !== _brand) {
      webidl.illegalConstructor();
    }
    this[_brand] = _brand;
  }

  /** @returns {ReadableStreamBYOBRequest | null} */
  get byobRequest() {
    webidl.assertBranded(this, ReadableByteStreamControllerPrototype);
    return readableByteStreamControllerGetBYOBRequest(this);
  }

  /** @returns {number | null} */
  get desiredSize() {
    webidl.assertBranded(this, ReadableByteStreamControllerPrototype);
    return readableByteStreamControllerGetDesiredSize(this);
  }

  /** @returns {void} */
  close() {
    webidl.assertBranded(this, ReadableByteStreamControllerPrototype);
    if (this[_closeRequested] === true) {
      throw new TypeError("Closed already requested.");
    }
    if (this[_stream][_state] !== "readable") {
      throw new TypeError(
        "ReadableByteStreamController's stream is not in a readable state.",
      );
    }
    readableByteStreamControllerClose(this);
  }

  /**
   * @param {ArrayBufferView} chunk
   * @returns {void}
   */
  enqueue(chunk) {
    webidl.assertBranded(this, ReadableByteStreamControllerPrototype);
    const prefix =
      "Failed to execute 'enqueue' on 'ReadableByteStreamController'";
    webidl.requiredArguments(arguments.length, 1, prefix);
    const arg1 = "Argument 1";
    chunk = webidl.converters.ArrayBufferView(chunk, prefix, arg1);
    let buffer, byteLength;
    if (TypedArrayPrototypeGetSymbolToStringTag(chunk) === undefined) {
      buffer = DataViewPrototypeGetBuffer(/** @type {DataView} */ (chunk));
      byteLength = DataViewPrototypeGetByteLength(
        /** @type {DataView} */ (chunk),
      );
    } else {
      buffer = TypedArrayPrototypeGetBuffer(/** @type {Uint8Array} */ (chunk));
      byteLength = TypedArrayPrototypeGetByteLength(
        /** @type {Uint8Array} */ (chunk),
      );
    }
    if (byteLength === 0) {
      throw webidl.makeException(
        TypeError,
        "length must be non-zero",
        prefix,
        arg1,
      );
    }
    if (getArrayBufferByteLength(buffer) === 0) {
      throw webidl.makeException(
        TypeError,
        "buffer length must be non-zero",
        prefix,
        arg1,
      );
    }
    if (this[_closeRequested] === true) {
      throw new TypeError(
        "Cannot enqueue chunk after a close has been requested.",
      );
    }
    if (this[_stream][_state] !== "readable") {
      throw new TypeError(
        "Cannot enqueue chunk when underlying stream is not readable.",
      );
    }
    return readableByteStreamControllerEnqueue(this, chunk);
  }

  /**
   * @param {any=} e
   * @returns {void}
   */
  error(e = undefined) {
    webidl.assertBranded(this, ReadableByteStreamControllerPrototype);
    if (e !== undefined) {
      e = webidl.converters.any(e);
    }
    readableByteStreamControllerError(this, e);
  }

  [SymbolFor("Deno.customInspect")](inspect) {
    return inspect(createFilteredInspectProxy({
      object: this,
      evaluate: ObjectPrototypeIsPrototypeOf(
        ReadableByteStreamControllerPrototype,
        this,
      ),
      keys: ["desiredSize"],
    }));
  }

  /**
   * @param {any} reason
   * @returns {Promise<void>}
   */
  [_cancelSteps](reason) {
    readableByteStreamControllerClearPendingPullIntos(this);
    resetQueue(this);
    const result = this[_cancelAlgorithm](reason);
    readableByteStreamControllerClearAlgorithms(this);
    return result;
  }

  /**
   * @param {ReadRequest<ArrayBuffer>} readRequest
   * @returns {void}
   */
  [_pullSteps](readRequest) {
    /** @type {ReadableStream<ArrayBuffer>} */
    const stream = this[_stream];
    assert(readableStreamHasDefaultReader(stream));
    if (this[_queueTotalSize] > 0) {
      assert(readableStreamGetNumReadRequests(stream) === 0);
      readableByteStreamControllerFillReadRequestFromQueue(this, readRequest);
      return;
    }
    const autoAllocateChunkSize = this[_autoAllocateChunkSize];
    if (autoAllocateChunkSize !== undefined) {
      let buffer;
      try {
        buffer = new ArrayBuffer(autoAllocateChunkSize);
      } catch (e) {
        readRequest.errorSteps(e);
        return;
      }
      /** @type {PullIntoDescriptor} */
      const pullIntoDescriptor = {
        buffer,
        bufferByteLength: autoAllocateChunkSize,
        byteOffset: 0,
        byteLength: autoAllocateChunkSize,
        bytesFilled: 0,
        elementSize: 1,
        viewConstructor: Uint8Array,
        readerType: "default",
      };
      ArrayPrototypePush(this[_pendingPullIntos], pullIntoDescriptor);
    }
    readableStreamAddReadRequest(stream, readRequest);
    readableByteStreamControllerCallPullIfNeeded(this);
  }

  [_releaseSteps]() {
    if (this[_pendingPullIntos].length !== 0) {
      /** @type {PullIntoDescriptor} */
      const firstPendingPullInto = this[_pendingPullIntos][0];
      firstPendingPullInto.readerType = "none";
      this[_pendingPullIntos] = [firstPendingPullInto];
    }
  }
}

webidl.configureInterface(ReadableByteStreamController);
const ReadableByteStreamControllerPrototype =
  ReadableByteStreamController.prototype;

/** @template R */
class ReadableStreamDefaultController {
  /** @type {(reason: any) => Promise<void>} */
  [_cancelAlgorithm];
  /** @type {boolean} */
  [_closeRequested];
  /** @type {boolean} */
  [_pullAgain];
  /** @type {(controller: this) => Promise<void>} */
  [_pullAlgorithm];
  /** @type {boolean} */
  [_pulling];
  /** @type {Array<ValueWithSize<R>>} */
  [_queue];
  /** @type {number} */
  [_queueTotalSize];
  /** @type {boolean} */
  [_started];
  /** @type {number} */
  [_strategyHWM];
  /** @type {(chunk: R) => number} */
  [_strategySizeAlgorithm];
  /** @type {ReadableStream<R>} */
  [_stream];

  constructor(brand = undefined) {
    if (brand !== _brand) {
      webidl.illegalConstructor();
    }
    this[_brand] = _brand;
  }

  /** @returns {number | null} */
  get desiredSize() {
    webidl.assertBranded(this, ReadableStreamDefaultControllerPrototype);
    return readableStreamDefaultControllerGetDesiredSize(this);
  }

  /** @returns {void} */
  close() {
    webidl.assertBranded(this, ReadableStreamDefaultControllerPrototype);
    if (readableStreamDefaultControllerCanCloseOrEnqueue(this) === false) {
      throw new TypeError("The stream controller cannot close or enqueue.");
    }
    readableStreamDefaultControllerClose(this);
  }

  /**
   * @param {R} chunk
   * @returns {void}
   */
  enqueue(chunk = undefined) {
    webidl.assertBranded(this, ReadableStreamDefaultControllerPrototype);
    if (chunk !== undefined) {
      chunk = webidl.converters.any(chunk);
    }
    if (readableStreamDefaultControllerCanCloseOrEnqueue(this) === false) {
      throw new TypeError("The stream controller cannot close or enqueue.");
    }
    readableStreamDefaultControllerEnqueue(this, chunk);
  }

  /**
   * @param {any=} e
   * @returns {void}
   */
  error(e = undefined) {
    webidl.assertBranded(this, ReadableStreamDefaultControllerPrototype);
    if (e !== undefined) {
      e = webidl.converters.any(e);
    }
    readableStreamDefaultControllerError(this, e);
  }

  [SymbolFor("Deno.customInspect")](inspect) {
    return inspect(createFilteredInspectProxy({
      object: this,
      evaluate: ObjectPrototypeIsPrototypeOf(
        ReadableStreamDefaultController.prototype,
        this,
      ),
      keys: ["desiredSize"],
    }));
  }

  /**
   * @param {any} reason
   * @returns {Promise<void>}
   */
  [_cancelSteps](reason) {
    resetQueue(this);
    const result = this[_cancelAlgorithm](reason);
    readableStreamDefaultControllerClearAlgorithms(this);
    return result;
  }

  /**
   * @param {ReadRequest<R>} readRequest
   * @returns {void}
   */
  [_pullSteps](readRequest) {
    const stream = this[_stream];
    if (this[_queue].size) {
      const chunk = dequeueValue(this);
      if (this[_closeRequested] && this[_queue].size === 0) {
        readableStreamDefaultControllerClearAlgorithms(this);
        readableStreamClose(stream);
      } else {
        readableStreamDefaultControllerCallPullIfNeeded(this);
      }
      readRequest.chunkSteps(chunk);
    } else {
      readableStreamAddReadRequest(stream, readRequest);
      readableStreamDefaultControllerCallPullIfNeeded(this);
    }
  }

  [_releaseSteps]() {
    return;
  }
}

webidl.configureInterface(ReadableStreamDefaultController);
const ReadableStreamDefaultControllerPrototype =
  ReadableStreamDefaultController.prototype;

/**
 * @template I
 * @template O
 */
class TransformStream {
  /** @type {boolean} */
  [_backpressure];
  /** @type {Deferred<void>} */
  [_backpressureChangePromise];
  /** @type {TransformStreamDefaultController<O>} */
  [_controller];
  /** @type {boolean} */
  [_detached];
  /** @type {ReadableStream<O>} */
  [_readable];
  /** @type {WritableStream<I>} */
  [_writable];

  /**
   * @param {Transformer<I, O>} transformer
   * @param {QueuingStrategy<I>} writableStrategy
   * @param {QueuingStrategy<O>} readableStrategy
   */
  constructor(
    transformer = undefined,
    writableStrategy = {},
    readableStrategy = {},
  ) {
    const prefix = "Failed to construct 'TransformStream'";
    if (transformer !== undefined) {
      transformer = webidl.converters.object(transformer, prefix, "Argument 1");
    }
    writableStrategy = webidl.converters.QueuingStrategy(
      writableStrategy,
      prefix,
      "Argument 2",
    );
    readableStrategy = webidl.converters.QueuingStrategy(
      readableStrategy,
      prefix,
      "Argument 3",
    );
    this[_brand] = _brand;
    if (transformer === undefined) {
      transformer = null;
    }
    const transformerDict = webidl.converters.Transformer(
      transformer,
      prefix,
      "transformer",
    );
    if (transformerDict.readableType !== undefined) {
      throw new RangeError(
        `${prefix}: readableType transformers not supported.`,
      );
    }
    if (transformerDict.writableType !== undefined) {
      throw new RangeError(
        `${prefix}: writableType transformers not supported.`,
      );
    }
    const readableHighWaterMark = extractHighWaterMark(readableStrategy, 0);
    const readableSizeAlgorithm = extractSizeAlgorithm(readableStrategy);
    const writableHighWaterMark = extractHighWaterMark(writableStrategy, 1);
    const writableSizeAlgorithm = extractSizeAlgorithm(writableStrategy);
    /** @type {Deferred<void>} */
    const startPromise = new Deferred();
    initializeTransformStream(
      this,
      startPromise,
      writableHighWaterMark,
      writableSizeAlgorithm,
      readableHighWaterMark,
      readableSizeAlgorithm,
    );
    setUpTransformStreamDefaultControllerFromTransformer(
      this,
      transformer,
      transformerDict,
    );
    if (transformerDict.start) {
      startPromise.resolve(
        webidl.invokeCallbackFunction(
          transformerDict.start,
          [this[_controller]],
          transformer,
          webidl.converters.any,
          "Failed to call 'start' on 'TransformStreamDefaultController'",
        ),
      );
    } else {
      startPromise.resolve(undefined);
    }
  }

  /** @returns {ReadableStream<O>} */
  get readable() {
    webidl.assertBranded(this, TransformStreamPrototype);
    return this[_readable];
  }

  /** @returns {WritableStream<I>} */
  get writable() {
    webidl.assertBranded(this, TransformStreamPrototype);
    return this[_writable];
  }

  [SymbolFor("Deno.privateCustomInspect")](inspect) {
    return `${this.constructor.name} ${
      inspect({ readable: this.readable, writable: this.writable })
    }`;
  }
}

webidl.configureInterface(TransformStream);
const TransformStreamPrototype = TransformStream.prototype;

/** @template O */
class TransformStreamDefaultController {
  /** @type {(reason: any) => Promise<void>} */
  [_cancelAlgorithm];
  /** @type {Promise<void> | undefined} */
  [_finishPromise];
  /** @type {(controller: this) => Promise<void>} */
  [_flushAlgorithm];
  /** @type {TransformStream<O>} */
  [_stream];
  /** @type {(chunk: O, controller: this) => Promise<void>} */
  [_transformAlgorithm];

  constructor(brand = undefined) {
    if (brand !== _brand) {
      webidl.illegalConstructor();
    }
    this[_brand] = _brand;
  }

  /** @returns {number | null} */
  get desiredSize() {
    webidl.assertBranded(this, TransformStreamDefaultController.prototype);
    const readableController = this[_stream][_readable][_controller];
    return readableStreamDefaultControllerGetDesiredSize(
      /** @type {ReadableStreamDefaultController<O>} */ readableController,
    );
  }

  /**
   * @param {O} chunk
   * @returns {void}
   */
  enqueue(chunk = undefined) {
    webidl.assertBranded(this, TransformStreamDefaultController.prototype);
    if (chunk !== undefined) {
      chunk = webidl.converters.any(chunk);
    }
    transformStreamDefaultControllerEnqueue(this, chunk);
  }

  /**
   * @param {any=} reason
   * @returns {void}
   */
  error(reason = undefined) {
    webidl.assertBranded(this, TransformStreamDefaultController.prototype);
    if (reason !== undefined) {
      reason = webidl.converters.any(reason);
    }
    transformStreamDefaultControllerError(this, reason);
  }

  /** @returns {void} */
  terminate() {
    webidl.assertBranded(this, TransformStreamDefaultControllerPrototype);
    transformStreamDefaultControllerTerminate(this);
  }

  [SymbolFor("Deno.customInspect")](inspect) {
    return inspect(createFilteredInspectProxy({
      object: this,
      evaluate: ObjectPrototypeIsPrototypeOf(
        TransformStreamDefaultController.prototype,
        this,
      ),
      keys: ["desiredSize"],
    }));
  }
}

webidl.configureInterface(TransformStreamDefaultController);
const TransformStreamDefaultControllerPrototype =
  TransformStreamDefaultController.prototype;

/** @template W */
class WritableStream {
  /** @type {boolean} */
  [_backpressure];
  /** @type {Deferred<void> | undefined} */
  [_closeRequest];
  /** @type {WritableStreamDefaultController<W>} */
  [_controller];
  /** @type {boolean} */
  [_detached];
  /** @type {Deferred<void> | undefined} */
  [_inFlightWriteRequest];
  /** @type {Deferred<void> | undefined} */
  [_inFlightCloseRequest];
  /** @type {PendingAbortRequest | undefined} */
  [_pendingAbortRequest];
  /** @type {"writable" | "closed" | "erroring" | "errored"} */
  [_state];
  /** @type {any} */
  [_storedError];
  /** @type {WritableStreamDefaultWriter<W>} */
  [_writer];
  /** @type {Deferred<void>[]} */
  [_writeRequests];

  /**
   * @param {UnderlyingSink<W>=} underlyingSink
   * @param {QueuingStrategy<W>=} strategy
   */
  constructor(underlyingSink = undefined, strategy = undefined) {
    if (underlyingSink === _brand) {
      this[_brand] = _brand;
      return;
    }
    const prefix = "Failed to construct 'WritableStream'";
    if (underlyingSink !== undefined) {
      underlyingSink = webidl.converters.object(
        underlyingSink,
        prefix,
        "Argument 1",
      );
    }
    strategy = strategy !== undefined
      ? webidl.converters.QueuingStrategy(
        strategy,
        prefix,
        "Argument 2",
      )
      : {};
    this[_brand] = _brand;
    if (underlyingSink === undefined) {
      underlyingSink = null;
    }
    const underlyingSinkDict = webidl.converters.UnderlyingSink(
      underlyingSink,
      prefix,
      "underlyingSink",
    );
    if (underlyingSinkDict.type != null) {
      throw new RangeError(
        `${prefix}: WritableStream does not support 'type' in the underlying sink.`,
      );
    }
    initializeWritableStream(this);
    const sizeAlgorithm = extractSizeAlgorithm(strategy);
    const highWaterMark = extractHighWaterMark(strategy, 1);
    setUpWritableStreamDefaultControllerFromUnderlyingSink(
      this,
      underlyingSink,
      underlyingSinkDict,
      highWaterMark,
      sizeAlgorithm,
    );
  }

  /** @returns {boolean} */
  get locked() {
    webidl.assertBranded(this, WritableStreamPrototype);
    return isWritableStreamLocked(this);
  }

  /**
   * @param {any=} reason
   * @returns {Promise<void>}
   */
  abort(reason = undefined) {
    try {
      webidl.assertBranded(this, WritableStreamPrototype);
    } catch (err) {
      return PromiseReject(err);
    }
    if (reason !== undefined) {
      reason = webidl.converters.any(reason);
    }
    if (isWritableStreamLocked(this)) {
      return PromiseReject(
        new TypeError(
          "The writable stream is locked, therefore cannot be aborted.",
        ),
      );
    }
    return writableStreamAbort(this, reason);
  }

  /** @returns {Promise<void>} */
  close() {
    try {
      webidl.assertBranded(this, WritableStreamPrototype);
    } catch (err) {
      return PromiseReject(err);
    }
    if (isWritableStreamLocked(this)) {
      return PromiseReject(
        new TypeError(
          "The writable stream is locked, therefore cannot be closed.",
        ),
      );
    }
    if (writableStreamCloseQueuedOrInFlight(this) === true) {
      return PromiseReject(
        new TypeError("The writable stream is already closing."),
      );
    }
    return writableStreamClose(this);
  }

  /** @returns {WritableStreamDefaultWriter<W>} */
  getWriter() {
    webidl.assertBranded(this, WritableStreamPrototype);
    return acquireWritableStreamDefaultWriter(this);
  }

  [SymbolFor("Deno.privateCustomInspect")](inspect) {
    return `${this.constructor.name} ${inspect({ locked: this.locked })}`;
  }
}

webidl.configureInterface(WritableStream);
const WritableStreamPrototype = WritableStream.prototype;

/** @template W */
class WritableStreamDefaultWriter {
  /** @type {Deferred<void>} */
  [_closedPromise];

  /** @type {Deferred<void>} */
  [_readyPromise];

  /** @type {WritableStream<W>} */
  [_stream];

  /**
   * @param {WritableStream<W>} stream
   */
  constructor(stream) {
    const prefix = "Failed to construct 'WritableStreamDefaultWriter'";
    webidl.requiredArguments(arguments.length, 1, prefix);
    stream = webidl.converters.WritableStream(stream, prefix, "Argument 1");
    this[_brand] = _brand;
    setUpWritableStreamDefaultWriter(this, stream);
  }

  /** @returns {Promise<void>} */
  get closed() {
    try {
      webidl.assertBranded(this, WritableStreamDefaultWriterPrototype);
    } catch (err) {
      return PromiseReject(err);
    }
    return this[_closedPromise].promise;
  }

  /** @returns {number} */
  get desiredSize() {
    webidl.assertBranded(this, WritableStreamDefaultWriterPrototype);
    if (this[_stream] === undefined) {
      throw new TypeError(
        "A writable stream is not associated with the writer.",
      );
    }
    return writableStreamDefaultWriterGetDesiredSize(this);
  }

  /** @returns {Promise<void>} */
  get ready() {
    try {
      webidl.assertBranded(this, WritableStreamDefaultWriterPrototype);
    } catch (err) {
      return PromiseReject(err);
    }
    return this[_readyPromise].promise;
  }

  /**
   * @param {any} reason
   * @returns {Promise<void>}
   */
  abort(reason = undefined) {
    try {
      webidl.assertBranded(this, WritableStreamDefaultWriterPrototype);
    } catch (err) {
      return PromiseReject(err);
    }
    if (reason !== undefined) {
      reason = webidl.converters.any(reason);
    }
    if (this[_stream] === undefined) {
      return PromiseReject(
        new TypeError("A writable stream is not associated with the writer."),
      );
    }
    return writableStreamDefaultWriterAbort(this, reason);
  }

  /** @returns {Promise<void>} */
  close() {
    try {
      webidl.assertBranded(this, WritableStreamDefaultWriterPrototype);
    } catch (err) {
      return PromiseReject(err);
    }
    const stream = this[_stream];
    if (stream === undefined) {
      return PromiseReject(
        new TypeError("A writable stream is not associated with the writer."),
      );
    }
    if (writableStreamCloseQueuedOrInFlight(stream) === true) {
      return PromiseReject(
        new TypeError("The associated stream is already closing."),
      );
    }
    return writableStreamDefaultWriterClose(this);
  }

  /** @returns {void} */
  releaseLock() {
    webidl.assertBranded(this, WritableStreamDefaultWriterPrototype);
    const stream = this[_stream];
    if (stream === undefined) {
      return;
    }
    assert(stream[_writer] !== undefined);
    writableStreamDefaultWriterRelease(this);
  }

  /**
   * @param {W} chunk
   * @returns {Promise<void>}
   */
  write(chunk = undefined) {
    try {
      webidl.assertBranded(this, WritableStreamDefaultWriterPrototype);
      if (chunk !== undefined) {
        chunk = webidl.converters.any(chunk);
      }
    } catch (err) {
      return PromiseReject(err);
    }
    if (this[_stream] === undefined) {
      return PromiseReject(
        new TypeError("A writable stream is not associate with the writer."),
      );
    }
    return writableStreamDefaultWriterWrite(this, chunk);
  }

  [SymbolFor("Deno.customInspect")](inspect) {
    return inspect(createFilteredInspectProxy({
      object: this,
      evaluate: ObjectPrototypeIsPrototypeOf(
        WritableStreamDefaultWriter.prototype,
        this,
      ),
      keys: [
        "closed",
        "desiredSize",
        "ready",
      ],
    }));
  }
}

webidl.configureInterface(WritableStreamDefaultWriter);
const WritableStreamDefaultWriterPrototype =
  WritableStreamDefaultWriter.prototype;

/** @template W */
class WritableStreamDefaultController {
  /** @type {(reason?: any) => Promise<void>} */
  [_abortAlgorithm];
  /** @type {() => Promise<void>} */
  [_closeAlgorithm];
  /** @type {ValueWithSize<W | _close>[]} */
  [_queue];
  /** @type {number} */
  [_queueTotalSize];
  /** @type {boolean} */
  [_started];
  /** @type {number} */
  [_strategyHWM];
  /** @type {(chunk: W) => number} */
  [_strategySizeAlgorithm];
  /** @type {WritableStream<W>} */
  [_stream];
  /** @type {(chunk: W, controller: this) => Promise<void>} */
  [_writeAlgorithm];
  /** @type {AbortSignal} */
  [_signal];

  get signal() {
    webidl.assertBranded(this, WritableStreamDefaultControllerPrototype);
    return this[_signal];
  }

  constructor(brand = undefined) {
    if (brand !== _brand) {
      webidl.illegalConstructor();
    }
    this[_brand] = _brand;
  }

  /**
   * @param {any=} e
   * @returns {void}
   */
  error(e = undefined) {
    webidl.assertBranded(this, WritableStreamDefaultControllerPrototype);
    if (e !== undefined) {
      e = webidl.converters.any(e);
    }
    const state = this[_stream][_state];
    if (state !== "writable") {
      return;
    }
    writableStreamDefaultControllerError(this, e);
  }

  [SymbolFor("Deno.customInspect")](inspect) {
    return inspect(createFilteredInspectProxy({
      object: this,
      evaluate: ObjectPrototypeIsPrototypeOf(
        WritableStreamDefaultController.prototype,
        this,
      ),
      keys: [],
    }));
  }

  /**
   * @param {any=} reason
   * @returns {Promise<void>}
   */
  [_abortSteps](reason) {
    const result = this[_abortAlgorithm](reason);
    writableStreamDefaultControllerClearAlgorithms(this);
    return result;
  }

  [_errorSteps]() {
    resetQueue(this);
  }
}

webidl.configureInterface(WritableStreamDefaultController);
const WritableStreamDefaultControllerPrototype =
  WritableStreamDefaultController.prototype;

/**
 * @param {ReadableStream} stream
 */
function createProxy(stream) {
  return stream.pipeThrough(new TransformStream());
}

webidl.converters.ReadableStream = webidl
  .createInterfaceConverter("ReadableStream", ReadableStream.prototype);
webidl.converters.WritableStream = webidl
  .createInterfaceConverter("WritableStream", WritableStream.prototype);

webidl.converters.ReadableStreamType = webidl.createEnumConverter(
  "ReadableStreamType",
  ["bytes"],
);

webidl.converters.UnderlyingSource = webidl
  .createDictionaryConverter("UnderlyingSource", [
    {
      key: "start",
      converter: webidl.converters.Function,
    },
    {
      key: "pull",
      converter: webidl.converters.Function,
    },
    {
      key: "cancel",
      converter: webidl.converters.Function,
    },
    {
      key: "type",
      converter: webidl.converters.ReadableStreamType,
    },
    {
      key: "autoAllocateChunkSize",
      converter: (V, prefix, context, opts) =>
        webidl.converters["unsigned long long"](V, prefix, context, {
          ...opts,
          enforceRange: true,
        }),
    },
  ]);
webidl.converters.UnderlyingSink = webidl
  .createDictionaryConverter("UnderlyingSink", [
    {
      key: "start",
      converter: webidl.converters.Function,
    },
    {
      key: "write",
      converter: webidl.converters.Function,
    },
    {
      key: "close",
      converter: webidl.converters.Function,
    },
    {
      key: "abort",
      converter: webidl.converters.Function,
    },
    {
      key: "type",
      converter: webidl.converters.any,
    },
  ]);
webidl.converters.Transformer = webidl
  .createDictionaryConverter("Transformer", [
    {
      key: "start",
      converter: webidl.converters.Function,
    },
    {
      key: "transform",
      converter: webidl.converters.Function,
    },
    {
      key: "flush",
      converter: webidl.converters.Function,
    },
    {
      key: "readableType",
      converter: webidl.converters.any,
    },
    {
      key: "writableType",
      converter: webidl.converters.any,
    },
  ]);
webidl.converters.QueuingStrategy = webidl
  .createDictionaryConverter("QueuingStrategy", [
    {
      key: "highWaterMark",
      converter: webidl.converters["unrestricted double"],
    },
    {
      key: "size",
      converter: webidl.converters.Function,
    },
  ]);
webidl.converters.QueuingStrategyInit = webidl
  .createDictionaryConverter("QueuingStrategyInit", [
    {
      key: "highWaterMark",
      converter: webidl.converters["unrestricted double"],
      required: true,
    },
  ]);

webidl.converters.ReadableStreamIteratorOptions = webidl
  .createDictionaryConverter("ReadableStreamIteratorOptions", [
    {
      key: "preventCancel",
      defaultValue: false,
      converter: webidl.converters.boolean,
    },
  ]);

webidl.converters.ReadableStreamReaderMode = webidl
  .createEnumConverter("ReadableStreamReaderMode", ["byob"]);
webidl.converters.ReadableStreamGetReaderOptions = webidl
  .createDictionaryConverter("ReadableStreamGetReaderOptions", [{
    key: "mode",
    converter: webidl.converters.ReadableStreamReaderMode,
  }]);

webidl.converters.ReadableWritablePair = webidl
  .createDictionaryConverter("ReadableWritablePair", [
    {
      key: "readable",
      converter: webidl.converters.ReadableStream,
      required: true,
    },
    {
      key: "writable",
      converter: webidl.converters.WritableStream,
      required: true,
    },
  ]);
webidl.converters.StreamPipeOptions = webidl
  .createDictionaryConverter("StreamPipeOptions", [
    {
      key: "preventClose",
      defaultValue: false,
      converter: webidl.converters.boolean,
    },
    {
      key: "preventAbort",
      defaultValue: false,
      converter: webidl.converters.boolean,
    },
    {
      key: "preventCancel",
      defaultValue: false,
      converter: webidl.converters.boolean,
    },
    { key: "signal", converter: webidl.converters.AbortSignal },
  ]);

internals.resourceForReadableStream = resourceForReadableStream;

export {
  // Non-Public
  _state,
  // Exposed in global runtime scope
  ByteLengthQueuingStrategy,
  CountQueuingStrategy,
  createProxy,
  Deferred,
  errorReadableStream,
  getReadableStreamResourceBacking,
  getWritableStreamResourceBacking,
  isReadableStreamDisturbed,
  ReadableByteStreamController,
  ReadableStream,
  ReadableStreamBYOBReader,
  ReadableStreamBYOBRequest,
  readableStreamClose,
  readableStreamCollectIntoUint8Array,
  ReadableStreamDefaultController,
  ReadableStreamDefaultReader,
  readableStreamDisturb,
  readableStreamForRid,
  readableStreamForRidUnrefable,
  readableStreamForRidUnrefableRef,
  readableStreamForRidUnrefableUnref,
  ReadableStreamPrototype,
  readableStreamTee,
  readableStreamThrowIfErrored,
  resourceForReadableStream,
  TransformStream,
  TransformStreamDefaultController,
  WritableStream,
  writableStreamClose,
  WritableStreamDefaultController,
  WritableStreamDefaultWriter,
  writableStreamForRid,
};<|MERGE_RESOLUTION|>--- conflicted
+++ resolved
@@ -651,12 +651,7 @@
   }
 
   function cancelAlgorithm(reason) {
-<<<<<<< HEAD
-    transformStreamErrorWritableAndUnblockWrite(stream, reason);
-    return PromiseResolve(undefined);
-=======
     return transformStreamDefaultSourceCancelAlgorithm(stream, reason);
->>>>>>> 2215a3ea
   }
 
   stream[_readable] = createReadableStream(
@@ -3760,13 +3755,8 @@
     return PromiseResolve(undefined);
   };
   /** @type {(controller: TransformStreamDefaultController<O>) => Promise<void>} */
-<<<<<<< HEAD
   let flushAlgorithm = _defaultFlushAlgorithm;
-=======
-  let flushAlgorithm = () => resolvePromiseWith(undefined);
-  /** @type {(reason: any) => Promise<void>} */
-  let cancelAlgorithm = () => resolvePromiseWith(undefined);
->>>>>>> 2215a3ea
+  let cancelAlgorithm = _defaultCancelAlgorithm;
   if (transformerDict.transform !== undefined) {
     transformAlgorithm = (chunk, controller) =>
       webidl.invokeCallbackFunction(
@@ -4064,10 +4054,6 @@
  * @returns {Promise<void>}
  */
 function transformStreamDefaultSinkAbortAlgorithm(stream, reason) {
-<<<<<<< HEAD
-  transformStreamError(stream, reason);
-  return PromiseResolve(undefined);
-=======
   const controller = stream[_controller];
   if (controller[_finishPromise] !== undefined) {
     return controller[_finishPromise].promise;
@@ -4088,7 +4074,6 @@
     controller[_finishPromise].reject(r);
   });
   return controller[_finishPromise].promise;
->>>>>>> 2215a3ea
 }
 
 /**
