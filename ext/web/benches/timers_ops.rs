--- conflicted
+++ resolved
@@ -21,21 +21,14 @@
 
 fn setup() -> Vec<Extension> {
   vec![
-<<<<<<< HEAD
-    deno_webidl::deno_webidl::init(),
-    deno_url::deno_url::init(),
-    deno_console::deno_console::init(),
-    deno_web::deno_web::init::<Permissions>(Default::default(), None),
-=======
     deno_webidl::deno_webidl::init_ops_and_esm(),
     deno_url::deno_url::init_ops_and_esm(),
     deno_console::deno_console::init_ops_and_esm(),
-    deno_web::deno_web::init_ops_and_esm::<Permissions>(BlobStore::default(), None),
->>>>>>> ec8e9d4f
+    deno_web::deno_web::init_ops_and_esm::<Permissions>(Default::default(), None),
     Extension::builder("bench_setup")
     .esm(vec![
       ExtensionFileSource {
-        specifier: "ext:bench_setup/setup", 
+        specifier: "ext:bench_setup/setup",
         code: ExtensionFileSourceCode::IncludedInBinary(r#"
       import { setTimeout, handleTimerMacrotask } from "ext:deno_web/02_timers.js";
       globalThis.setTimeout = setTimeout;
