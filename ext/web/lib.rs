--- conflicted
+++ resolved
@@ -82,10 +82,11 @@
       "14_compression.js",
       "15_performance.js",
     ))
-<<<<<<< HEAD
     .ops(|ctx| {
       ctx.register("op_base64_decode", op_base64_decode);
       ctx.register("op_base64_encode", op_base64_encode);
+      ctx.register("op_base64_atob", op_base64_atob);
+      ctx.register("op_base64_btoa", op_base64_btoa);
       ctx.register("op_encoding_normalize_label", op_encoding_normalize_label);
       ctx.register("op_encoding_new_decoder", op_encoding_new_decoder);
       ctx.register("op_encoding_decode", op_encoding_decode);
@@ -98,34 +99,6 @@
       ctx.register("op_blob_revoke_object_url", op_blob_revoke_object_url);
       ctx.register("op_blob_from_object_url", op_blob_from_object_url);
       ctx.register(
-=======
-    .ops(vec![
-      ("op_base64_decode", op_sync(op_base64_decode)),
-      ("op_base64_encode", op_sync(op_base64_encode)),
-      ("op_base64_atob", op_sync(op_base64_atob)),
-      ("op_base64_btoa", op_sync(op_base64_btoa)),
-      (
-        "op_encoding_normalize_label",
-        op_sync(op_encoding_normalize_label),
-      ),
-      ("op_encoding_new_decoder", op_sync(op_encoding_new_decoder)),
-      ("op_encoding_decode", op_sync(op_encoding_decode)),
-      ("op_encoding_encode_into", op_sync(op_encoding_encode_into)),
-      ("op_blob_create_part", op_sync(op_blob_create_part)),
-      ("op_blob_slice_part", op_sync(op_blob_slice_part)),
-      ("op_blob_read_part", op_async(op_blob_read_part)),
-      ("op_blob_remove_part", op_sync(op_blob_remove_part)),
-      (
-        "op_blob_create_object_url",
-        op_sync(op_blob_create_object_url),
-      ),
-      (
-        "op_blob_revoke_object_url",
-        op_sync(op_blob_revoke_object_url),
-      ),
-      ("op_blob_from_object_url", op_sync(op_blob_from_object_url)),
-      (
->>>>>>> 0b9da1aa
         "op_message_port_create_entangled",
         op_message_port_create_entangled,
       );
@@ -163,6 +136,7 @@
   Ok(b64_decode(&input)?.into())
 }
 
+#[op]
 fn op_base64_atob(
   _: &mut OpState,
   s: ByteString,
@@ -225,6 +199,7 @@
   Ok(b64_encode(&s))
 }
 
+#[op]
 fn op_base64_btoa(
   _: &mut OpState,
   s: ByteString,
