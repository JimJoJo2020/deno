// Copyright 2018-2023 the Deno authors. All rights reserved. MIT license.
<<<<<<< HEAD
"use strict";

((window) => {
  const { BlobPrototype } = window.__bootstrap.file;
  const { TcpConn } = window.__bootstrap.net;
  const { fromFlashRequest, toInnerResponse, _flash } =
    window.__bootstrap.fetch;
  const core = window.Deno.core;
  const {
    ReadableStream,
    ReadableStreamPrototype,
    getReadableStreamResourceBacking,
    readableStreamClose,
    _state,
  } = window.__bootstrap.streams;
  const { _ws, handleWS } = window.__bootstrap.http;
  const {
    ObjectPrototypeIsPrototypeOf,
    PromisePrototype,
    PromisePrototypeCatch,
    PromisePrototypeThen,
    SafePromiseAll,
    TypedArrayPrototypeSubarray,
    TypeError,
    Uint8Array,
    Uint8ArrayPrototype,
  } = window.__bootstrap.primordials;

  const statusCodes = {
    100: "Continue",
    101: "Switching Protocols",
    102: "Processing",
    200: "OK",
    201: "Created",
    202: "Accepted",
    203: "Non Authoritative Information",
    204: "No Content",
    205: "Reset Content",
    206: "Partial Content",
    207: "Multi-Status",
    208: "Already Reported",
    226: "IM Used",
    300: "Multiple Choices",
    301: "Moved Permanently",
    302: "Found",
    303: "See Other",
    304: "Not Modified",
    305: "Use Proxy",
    307: "Temporary Redirect",
    308: "Permanent Redirect",
    400: "Bad Request",
    401: "Unauthorized",
    402: "Payment Required",
    403: "Forbidden",
    404: "Not Found",
    405: "Method Not Allowed",
    406: "Not Acceptable",
    407: "Proxy Authentication Required",
    408: "Request Timeout",
    409: "Conflict",
    410: "Gone",
    411: "Length Required",
    412: "Precondition Failed",
    413: "Payload Too Large",
    414: "URI Too Long",
    415: "Unsupported Media Type",
    416: "Range Not Satisfiable",
    418: "I'm a teapot",
    421: "Misdirected Request",
    422: "Unprocessable Entity",
    423: "Locked",
    424: "Failed Dependency",
    426: "Upgrade Required",
    428: "Precondition Required",
    429: "Too Many Requests",
    431: "Request Header Fields Too Large",
    451: "Unavailable For Legal Reasons",
    500: "Internal Server Error",
    501: "Not Implemented",
    502: "Bad Gateway",
    503: "Service Unavailable",
    504: "Gateway Timeout",
    505: "HTTP Version Not Supported",
    506: "Variant Also Negotiates",
    507: "Insufficient Storage",
    508: "Loop Detected",
    510: "Not Extended",
    511: "Network Authentication Required",
  };

  const methods = {
    0: "GET",
    1: "HEAD",
    2: "CONNECT",
    3: "PUT",
    4: "DELETE",
    5: "OPTIONS",
    6: "TRACE",
    7: "POST",
    8: "PATCH",
  };

  let dateInterval;
  let date;

  // Construct an HTTP response message.
  // All HTTP/1.1 messages consist of a start-line followed by a sequence
  // of octets.
  //
  //  HTTP-message = start-line
  //    *( header-field CRLF )
  //    CRLF
  //    [ message-body ]
=======
const core = globalThis.Deno.core;
const ops = core.ops;
const primordials = globalThis.__bootstrap.primordials;
import { BlobPrototype } from "ext:deno_web/09_file.js";
import { TcpConn } from "ext:deno_net/01_net.js";
import { toInnerResponse } from "ext:deno_fetch/23_response.js";
import { _flash, fromFlashRequest } from "ext:deno_fetch/23_request.js";
import { Event } from "ext:deno_web/02_event.js";
import {
  _state,
  getReadableStreamResourceBacking,
  ReadableStream,
  readableStreamClose,
  ReadableStreamPrototype,
} from "ext:deno_web/06_streams.js";
import {
  _eventLoop,
  _idleTimeoutDuration,
  _idleTimeoutTimeout,
  _protocol,
  _readyState,
  _rid,
  _serverHandleIdleTimeout,
  WebSocket,
} from "ext:deno_websocket/01_websocket.js";
import { _ws } from "ext:deno_http/01_http.js";
const {
  ObjectPrototypeIsPrototypeOf,
  PromisePrototype,
  PromisePrototypeCatch,
  PromisePrototypeThen,
  SafePromiseAll,
  TypedArrayPrototypeSet,
  TypedArrayPrototypeSubarray,
  TypeError,
  Uint8Array,
  Uint8ArrayPrototype,
} = primordials;

const statusCodes = {
  100: "Continue",
  101: "Switching Protocols",
  102: "Processing",
  200: "OK",
  201: "Created",
  202: "Accepted",
  203: "Non Authoritative Information",
  204: "No Content",
  205: "Reset Content",
  206: "Partial Content",
  207: "Multi-Status",
  208: "Already Reported",
  226: "IM Used",
  300: "Multiple Choices",
  301: "Moved Permanently",
  302: "Found",
  303: "See Other",
  304: "Not Modified",
  305: "Use Proxy",
  307: "Temporary Redirect",
  308: "Permanent Redirect",
  400: "Bad Request",
  401: "Unauthorized",
  402: "Payment Required",
  403: "Forbidden",
  404: "Not Found",
  405: "Method Not Allowed",
  406: "Not Acceptable",
  407: "Proxy Authentication Required",
  408: "Request Timeout",
  409: "Conflict",
  410: "Gone",
  411: "Length Required",
  412: "Precondition Failed",
  413: "Payload Too Large",
  414: "URI Too Long",
  415: "Unsupported Media Type",
  416: "Range Not Satisfiable",
  418: "I'm a teapot",
  421: "Misdirected Request",
  422: "Unprocessable Entity",
  423: "Locked",
  424: "Failed Dependency",
  426: "Upgrade Required",
  428: "Precondition Required",
  429: "Too Many Requests",
  431: "Request Header Fields Too Large",
  451: "Unavailable For Legal Reasons",
  500: "Internal Server Error",
  501: "Not Implemented",
  502: "Bad Gateway",
  503: "Service Unavailable",
  504: "Gateway Timeout",
  505: "HTTP Version Not Supported",
  506: "Variant Also Negotiates",
  507: "Insufficient Storage",
  508: "Loop Detected",
  510: "Not Extended",
  511: "Network Authentication Required",
};

const methods = {
  0: "GET",
  1: "HEAD",
  2: "CONNECT",
  3: "PUT",
  4: "DELETE",
  5: "OPTIONS",
  6: "TRACE",
  7: "POST",
  8: "PATCH",
};

let dateInterval;
let date;

/**
 * Construct an HTTP response message.
 * All HTTP/1.1 messages consist of a start-line followed by a sequence
 * of octets.
 *
 *  HTTP-message = start-line
 *    *( header-field CRLF )
 *    CRLF
 *    [ message-body ]
 *
 * @param {keyof typeof methods} method
 * @param {keyof typeof statusCodes} status
 * @param {[name: string, value: string][]} headerList
 * @param {Uint8Array | string | null} body
 * @param {number} bodyLen
 * @param {boolean} earlyEnd
 * @returns {Uint8Array | string}
 */
function http1Response(
  method,
  status,
  headerList,
  body,
  bodyLen,
  earlyEnd = false,
) {
  // HTTP uses a "<major>.<minor>" numbering scheme
  //   HTTP-version  = HTTP-name "/" DIGIT "." DIGIT
  //   HTTP-name     = %x48.54.54.50 ; "HTTP", case-sensitive
>>>>>>> 35196eab
  //
  // status-line = HTTP-version SP status-code SP reason-phrase CRLF
  // Date header: https://datatracker.ietf.org/doc/html/rfc7231#section-7.1.1.2
  let str = `HTTP/1.1 ${status} ${statusCodes[status]}\r\nDate: ${date}\r\n`;
  for (let i = 0; i < headerList.length; ++i) {
    const { 0: name, 1: value } = headerList[i];
    // header-field   = field-name ":" OWS field-value OWS
    str += `${name}: ${value}\r\n`;
  }

  // https://datatracker.ietf.org/doc/html/rfc7231#section-6.3.6
  if (status === 205 || status === 304) {
    // MUST NOT generate a payload in a 205 response.
    // indicate a zero-length body for the response by
    // including a Content-Length header field with a value of 0.
    str += "Content-Length: 0\r\n\r\n";
    return str;
  }

  // MUST NOT send Content-Length or Transfer-Encoding if status code is 1xx or 204.
  if (status === 204 || status < 200) {
    str += "\r\n";
    return str;
  }

  if (earlyEnd === true) {
    return str;
  }

  // null body status is validated by inititalizeAResponse in ext/fetch
  if (body !== null && body !== undefined) {
    str += `Content-Length: ${bodyLen}\r\n\r\n`;
  } else {
    str += "Transfer-Encoding: chunked\r\n\r\n";
    return str;
  }

  // A HEAD request.
  if (method === 1) return str;

  if (typeof body === "string") {
    str += body ?? "";
  } else {
    const head = core.encode(str);
    const response = new Uint8Array(head.byteLength + bodyLen);
    TypedArrayPrototypeSet(response, head, 0);
    TypedArrayPrototypeSet(response, body, head.byteLength);
    return response;
  }

  return str;
}

function prepareFastCalls() {
  return ops.op_flash_make_request();
}

function hostnameForDisplay(hostname) {
  // If the hostname is "0.0.0.0", we display "localhost" in console
  // because browsers in Windows don't resolve "0.0.0.0".
  // See the discussion in https://github.com/denoland/deno_std/issues/1165
  return hostname === "0.0.0.0" ? "localhost" : hostname;
}

function writeFixedResponse(
  server,
  requestId,
  response,
  responseLen,
  end,
  respondFast,
) {
  let nwritten = 0;
  // TypedArray
  if (typeof response !== "string") {
    nwritten = respondFast(requestId, response, end);
  } else {
    // string
    nwritten = ops.op_flash_respond(
      server,
      requestId,
      response,
      end,
    );
  }

  if (nwritten < responseLen) {
    core.opAsync(
      "op_flash_respond_async",
      server,
      requestId,
      response.slice(nwritten),
      end,
    );
  }
}

// TODO(@littledivy): Woah woah, cut down the number of arguments.
async function handleResponse(
  req,
  resp,
  body,
  hasBody,
  method,
  serverId,
  i,
  respondFast,
  respondChunked,
  tryRespondChunked,
) {
  // there might've been an HTTP upgrade.
  if (resp === undefined) {
    return;
  }
  const innerResp = toInnerResponse(resp);
  // If response body length is known, it will be sent synchronously in a
  // single op, in other case a "response body" resource will be created and
  // we'll be streaming it.
  /** @type {ReadableStream<Uint8Array> | Uint8Array | string | null} */
  let respBody = null;
  let isStreamingResponseBody = false;
  if (innerResp.body !== null) {
    if (typeof innerResp.body.streamOrStatic?.body === "string") {
      if (innerResp.body.streamOrStatic.consumed === true) {
        throw new TypeError("Body is unusable.");
      }
      innerResp.body.streamOrStatic.consumed = true;
      respBody = innerResp.body.streamOrStatic.body;
      isStreamingResponseBody = false;
    } else if (
      ObjectPrototypeIsPrototypeOf(
        ReadableStreamPrototype,
        innerResp.body.streamOrStatic,
      )
    ) {
      if (innerResp.body.unusable()) {
        throw new TypeError("Body is unusable.");
      }
      if (
        innerResp.body.length === null ||
        ObjectPrototypeIsPrototypeOf(
          BlobPrototype,
          innerResp.body.source,
        )
      ) {
        respBody = innerResp.body.stream;
      } else {
        const reader = innerResp.body.stream.getReader();
        const r1 = await reader.read();
        if (r1.done) {
          respBody = new Uint8Array(0);
        } else {
          respBody = r1.value;
          const r2 = await reader.read();
          if (!r2.done) throw new TypeError("Unreachable");
        }
      }
      isStreamingResponseBody = !(
        typeof respBody === "string" ||
        ObjectPrototypeIsPrototypeOf(Uint8ArrayPrototype, respBody)
      );
    } else {
      if (innerResp.body.streamOrStatic.consumed === true) {
        throw new TypeError("Body is unusable.");
      }
      innerResp.body.streamOrStatic.consumed = true;
      respBody = innerResp.body.streamOrStatic.body;
    }
  } else {
    respBody = new Uint8Array(0);
  }

  const ws = resp[_ws];
  if (isStreamingResponseBody === false) {
    const length = respBody.byteLength || core.byteLength(respBody);
    const responseStr = http1Response(
      method,
      innerResp.status ?? 200,
      innerResp.headerList,
      respBody,
      length,
    );
    // A HEAD request always ignores body, but includes the correct content-length size.
    const responseLen = method === 1 ? core.byteLength(responseStr) : length;
    writeFixedResponse(
      serverId,
      i,
      responseStr,
      responseLen,
      !ws, // Don't close socket if there is a deferred websocket upgrade.
      respondFast,
    );
  }

  return (async () => {
    if (!ws) {
      if (hasBody && body[_state] !== "closed") {
        // TODO(@littledivy): Optimize by draining in a single op.
        try {
          await req.arrayBuffer();
        } catch { /* pass */ }
      }
    }

    if (isStreamingResponseBody === true) {
      const resourceBacking = getReadableStreamResourceBacking(respBody);
      if (resourceBacking) {
        if (respBody.locked) {
          throw new TypeError("ReadableStream is locked.");
        }
        const reader = respBody.getReader(); // Aquire JS lock.
        try {
          PromisePrototypeThen(
            core.opAsync(
              "op_flash_write_resource",
              http1Response(
                method,
                innerResp.status ?? 200,
                innerResp.headerList,
                null,
                0, // Content-Length will be set by the op.
                true,
              ),
              serverId,
              i,
              resourceBacking.rid,
              resourceBacking.autoClose,
            ),
            () => {
              // Release JS lock.
              readableStreamClose(respBody);
            },
          );
        } catch (error) {
          await reader.cancel(error);
          throw error;
        }
      } else {
        const reader = respBody.getReader();

<<<<<<< HEAD
      await handleWS(
        resp,
        () => core.opAsync("op_flash_upgrade_websocket", serverId, i),
      );
    })();
  }
=======
        // Best case: sends headers + first chunk in a single go.
        const { value, done } = await reader.read();
        writeFixedResponse(
          serverId,
          i,
          http1Response(
            method,
            innerResp.status ?? 200,
            innerResp.headerList,
            null,
            respBody.byteLength,
          ),
          respBody.byteLength,
          false,
          respondFast,
        );
>>>>>>> 35196eab

        await tryRespondChunked(
          i,
          value,
          done,
        );

        if (!done) {
          while (true) {
            const chunk = await reader.read();
            await respondChunked(
              i,
              chunk.value,
              chunk.done,
            );
            if (chunk.done) break;
          }
        }
      }
    }

    if (ws) {
      const wsRid = await core.opAsync(
        "op_flash_upgrade_websocket",
        serverId,
        i,
      );
      ws[_rid] = wsRid;
      ws[_protocol] = resp.headers.get("sec-websocket-protocol");

      ws[_readyState] = WebSocket.OPEN;
      const event = new Event("open");
      ws.dispatchEvent(event);

      ws[_eventLoop]();
      if (ws[_idleTimeoutDuration]) {
        ws.addEventListener(
          "close",
          () => clearTimeout(ws[_idleTimeoutTimeout]),
        );
      }
      ws[_serverHandleIdleTimeout]();
    }
  })();
}

function createServe(opFn) {
  return async function serve(arg1, arg2) {
    let options = undefined;
    let handler = undefined;
    if (typeof arg1 === "function") {
      handler = arg1;
      options = arg2;
    } else if (typeof arg2 === "function") {
      handler = arg2;
      options = arg1;
    } else {
      options = arg1;
    }
    if (handler === undefined) {
      if (options === undefined) {
        throw new TypeError(
          "No handler was provided, so an options bag is mandatory.",
        );
      }
      handler = options.handler;
    }
    if (typeof handler !== "function") {
      throw new TypeError("A handler function must be provided.");
    }
    if (options === undefined) {
      options = {};
    }

    const signal = options.signal;

    const onError = options.onError ?? function (error) {
      console.error(error);
      return new Response("Internal Server Error", { status: 500 });
    };

    const onListen = options.onListen ?? function ({ port }) {
      console.log(
        `Listening on http://${
          hostnameForDisplay(listenOpts.hostname)
        }:${port}/`,
      );
    };

    const listenOpts = {
      hostname: options.hostname ?? "127.0.0.1",
      port: options.port ?? 9000,
      reuseport: options.reusePort ?? false,
    };
    if (options.cert || options.key) {
      if (!options.cert || !options.key) {
        throw new TypeError(
          "Both cert and key must be provided to enable HTTPS.",
        );
      }
      listenOpts.cert = options.cert;
      listenOpts.key = options.key;
    }

    const serverId = opFn(listenOpts);
    const serverPromise = core.opAsync("op_flash_drive_server", serverId);

    PromisePrototypeCatch(
      PromisePrototypeThen(
        core.opAsync("op_flash_wait_for_listening", serverId),
        (port) => {
          onListen({ hostname: listenOpts.hostname, port });
        },
      ),
      () => {},
    );
    const finishedPromise = PromisePrototypeCatch(serverPromise, () => {});

    const server = {
      id: serverId,
      transport: listenOpts.cert && listenOpts.key ? "https" : "http",
      hostname: listenOpts.hostname,
      port: listenOpts.port,
      closed: false,
      finished: finishedPromise,
      async close() {
        if (server.closed) {
          return;
        }
        server.closed = true;
        await core.opAsync("op_flash_close_server", serverId);
        await server.finished;
      },
      async serve() {
        let offset = 0;
        while (true) {
          if (server.closed) {
            break;
          }

          let tokens = nextRequestSync();
          if (tokens === 0) {
            tokens = await core.opAsync("op_flash_next_async", serverId);
            if (server.closed) {
              break;
            }
          }

          for (let i = offset; i < offset + tokens; i++) {
            let body = null;
            // There might be a body, but we don't expose it for GET/HEAD requests.
            // It will be closed automatically once the request has been handled and
            // the response has been sent.
            const method = getMethodSync(i);
            let hasBody = method > 2; // Not GET/HEAD/CONNECT
            if (hasBody) {
              body = createRequestBodyStream(serverId, i);
              if (body === null) {
                hasBody = false;
              }
            }

            const req = fromFlashRequest(
              serverId,
              /* streamRid */
              i,
              body,
              /* methodCb */
              () => methods[method],
              /* urlCb */
              () => {
                const path = ops.op_flash_path(serverId, i);
                return `${server.transport}://${server.hostname}:${server.port}${path}`;
              },
              /* headersCb */
              () => ops.op_flash_headers(serverId, i),
            );

            let resp;
            let remoteAddr;
            try {
              resp = handler(req, {
                get remoteAddr() {
                  if (!remoteAddr) {
                    const { 0: hostname, 1: port } = core.ops.op_flash_addr(
                      serverId,
                      i,
                    );
                    remoteAddr = { hostname, port };
                  }
                  return remoteAddr;
                },
              });
              if (ObjectPrototypeIsPrototypeOf(PromisePrototype, resp)) {
                PromisePrototypeCatch(
                  PromisePrototypeThen(
                    resp,
                    (resp) =>
                      handleResponse(
                        req,
                        resp,
                        body,
                        hasBody,
                        method,
                        serverId,
                        i,
                        respondFast,
                        respondChunked,
                        tryRespondChunked,
                      ),
                  ),
                  onError,
                );
              } else if (typeof resp?.then === "function") {
                resp.then((resp) =>
                  handleResponse(
                    req,
                    resp,
                    body,
                    hasBody,
                    method,
                    serverId,
                    i,
                    respondFast,
                    respondChunked,
                    tryRespondChunked,
                  )
                ).catch(onError);
              } else {
                handleResponse(
                  req,
                  resp,
                  body,
                  hasBody,
                  method,
                  serverId,
                  i,
                  respondFast,
                  respondChunked,
                  tryRespondChunked,
                ).catch(onError);
              }
            } catch (e) {
              resp = await onError(e);
            }
          }

          offset += tokens;
        }
        await server.finished;
      },
    };

    signal?.addEventListener("abort", () => {
      clearInterval(dateInterval);
      PromisePrototypeThen(server.close(), () => {}, () => {});
    }, {
      once: true,
    });

    function tryRespondChunked(token, chunk, shutdown) {
      const nwritten = ops.op_try_flash_respond_chunked(
        serverId,
        token,
        chunk ?? new Uint8Array(),
        shutdown,
      );
      if (nwritten > 0) {
        return core.opAsync(
          "op_flash_respond_chunked",
          serverId,
          token,
          chunk,
          shutdown,
          nwritten,
        );
      }
    }

    function respondChunked(token, chunk, shutdown) {
      return core.opAsync(
        "op_flash_respond_chunked",
        serverId,
        token,
        chunk,
        shutdown,
      );
    }

    const fastOp = prepareFastCalls();
    let nextRequestSync = () => fastOp.nextRequest();
    let getMethodSync = (token) => fastOp.getMethod(token);
    let respondFast = (token, response, shutdown) =>
      fastOp.respond(token, response, shutdown);
    if (serverId > 0) {
      nextRequestSync = () => ops.op_flash_next_server(serverId);
      getMethodSync = (token) => ops.op_flash_method(serverId, token);
      respondFast = (token, response, shutdown) =>
        ops.op_flash_respond(serverId, token, response, null, shutdown);
    }

    if (!dateInterval) {
      date = new Date().toUTCString();
      dateInterval = setInterval(() => {
        date = new Date().toUTCString();
      }, 1000);
    }

    await SafePromiseAll([
      PromisePrototypeCatch(server.serve(), console.error),
      serverPromise,
    ]);
  };
}

function createRequestBodyStream(serverId, token) {
  // The first packet is left over bytes after parsing the request
  const firstRead = ops.op_flash_first_packet(
    serverId,
    token,
  );
  if (!firstRead) return null;
  let firstEnqueued = firstRead.byteLength == 0;

  return new ReadableStream({
    type: "bytes",
    async pull(controller) {
      try {
        if (firstEnqueued === false) {
          controller.enqueue(firstRead);
          firstEnqueued = true;
          return;
        }
        // This is the largest possible size for a single packet on a TLS
        // stream.
        const chunk = new Uint8Array(16 * 1024 + 256);
        const read = await core.opAsync(
          "op_flash_read_body",
          serverId,
          token,
          chunk,
        );
        if (read > 0) {
          // We read some data. Enqueue it onto the stream.
          controller.enqueue(TypedArrayPrototypeSubarray(chunk, 0, read));
        } else {
          // We have reached the end of the body, so we close the stream.
          controller.close();
        }
      } catch (err) {
        // There was an error while reading a chunk of the body, so we
        // error.
        controller.error(err);
        controller.close();
      }
    },
  });
}

function upgradeHttpRaw(req) {
  if (!req[_flash]) {
    throw new TypeError(
      "Non-flash requests can not be upgraded with `upgradeHttpRaw`. Use `upgradeHttp` instead.",
    );
  }

  // NOTE(bartlomieju):
  // Access these fields so they are cached on `req` object, otherwise
  // they wouldn't be available after the connection gets upgraded.
  req.url;
  req.method;
  req.headers;

  const { serverId, streamRid } = req[_flash];
  const connRid = ops.op_flash_upgrade_http(streamRid, serverId);
  // TODO(@littledivy): return already read first packet too.
  return [new TcpConn(connRid), new Uint8Array()];
}

export { createServe, upgradeHttpRaw };<|MERGE_RESOLUTION|>--- conflicted
+++ resolved
@@ -1,119 +1,4 @@
 // Copyright 2018-2023 the Deno authors. All rights reserved. MIT license.
-<<<<<<< HEAD
-"use strict";
-
-((window) => {
-  const { BlobPrototype } = window.__bootstrap.file;
-  const { TcpConn } = window.__bootstrap.net;
-  const { fromFlashRequest, toInnerResponse, _flash } =
-    window.__bootstrap.fetch;
-  const core = window.Deno.core;
-  const {
-    ReadableStream,
-    ReadableStreamPrototype,
-    getReadableStreamResourceBacking,
-    readableStreamClose,
-    _state,
-  } = window.__bootstrap.streams;
-  const { _ws, handleWS } = window.__bootstrap.http;
-  const {
-    ObjectPrototypeIsPrototypeOf,
-    PromisePrototype,
-    PromisePrototypeCatch,
-    PromisePrototypeThen,
-    SafePromiseAll,
-    TypedArrayPrototypeSubarray,
-    TypeError,
-    Uint8Array,
-    Uint8ArrayPrototype,
-  } = window.__bootstrap.primordials;
-
-  const statusCodes = {
-    100: "Continue",
-    101: "Switching Protocols",
-    102: "Processing",
-    200: "OK",
-    201: "Created",
-    202: "Accepted",
-    203: "Non Authoritative Information",
-    204: "No Content",
-    205: "Reset Content",
-    206: "Partial Content",
-    207: "Multi-Status",
-    208: "Already Reported",
-    226: "IM Used",
-    300: "Multiple Choices",
-    301: "Moved Permanently",
-    302: "Found",
-    303: "See Other",
-    304: "Not Modified",
-    305: "Use Proxy",
-    307: "Temporary Redirect",
-    308: "Permanent Redirect",
-    400: "Bad Request",
-    401: "Unauthorized",
-    402: "Payment Required",
-    403: "Forbidden",
-    404: "Not Found",
-    405: "Method Not Allowed",
-    406: "Not Acceptable",
-    407: "Proxy Authentication Required",
-    408: "Request Timeout",
-    409: "Conflict",
-    410: "Gone",
-    411: "Length Required",
-    412: "Precondition Failed",
-    413: "Payload Too Large",
-    414: "URI Too Long",
-    415: "Unsupported Media Type",
-    416: "Range Not Satisfiable",
-    418: "I'm a teapot",
-    421: "Misdirected Request",
-    422: "Unprocessable Entity",
-    423: "Locked",
-    424: "Failed Dependency",
-    426: "Upgrade Required",
-    428: "Precondition Required",
-    429: "Too Many Requests",
-    431: "Request Header Fields Too Large",
-    451: "Unavailable For Legal Reasons",
-    500: "Internal Server Error",
-    501: "Not Implemented",
-    502: "Bad Gateway",
-    503: "Service Unavailable",
-    504: "Gateway Timeout",
-    505: "HTTP Version Not Supported",
-    506: "Variant Also Negotiates",
-    507: "Insufficient Storage",
-    508: "Loop Detected",
-    510: "Not Extended",
-    511: "Network Authentication Required",
-  };
-
-  const methods = {
-    0: "GET",
-    1: "HEAD",
-    2: "CONNECT",
-    3: "PUT",
-    4: "DELETE",
-    5: "OPTIONS",
-    6: "TRACE",
-    7: "POST",
-    8: "PATCH",
-  };
-
-  let dateInterval;
-  let date;
-
-  // Construct an HTTP response message.
-  // All HTTP/1.1 messages consist of a start-line followed by a sequence
-  // of octets.
-  //
-  //  HTTP-message = start-line
-  //    *( header-field CRLF )
-  //    CRLF
-  //    [ message-body ]
-=======
 const core = globalThis.Deno.core;
 const ops = core.ops;
 const primordials = globalThis.__bootstrap.primordials;
@@ -259,7 +144,6 @@
   // HTTP uses a "<major>.<minor>" numbering scheme
   //   HTTP-version  = HTTP-name "/" DIGIT "." DIGIT
   //   HTTP-name     = %x48.54.54.50 ; "HTTP", case-sensitive
->>>>>>> 35196eab
   //
   // status-line = HTTP-version SP status-code SP reason-phrase CRLF
   // Date header: https://datatracker.ietf.org/doc/html/rfc7231#section-7.1.1.2
@@ -500,14 +384,6 @@
       } else {
         const reader = respBody.getReader();
 
-<<<<<<< HEAD
-      await handleWS(
-        resp,
-        () => core.opAsync("op_flash_upgrade_websocket", serverId, i),
-      );
-    })();
-  }
-=======
         // Best case: sends headers + first chunk in a single go.
         const { value, done } = await reader.read();
         writeFixedResponse(
@@ -524,7 +400,6 @@
           false,
           respondFast,
         );
->>>>>>> 35196eab
 
         await tryRespondChunked(
           i,
@@ -546,28 +421,10 @@
       }
     }
 
-    if (ws) {
-      const wsRid = await core.opAsync(
-        "op_flash_upgrade_websocket",
-        serverId,
-        i,
-      );
-      ws[_rid] = wsRid;
-      ws[_protocol] = resp.headers.get("sec-websocket-protocol");
-
-      ws[_readyState] = WebSocket.OPEN;
-      const event = new Event("open");
-      ws.dispatchEvent(event);
-
-      ws[_eventLoop]();
-      if (ws[_idleTimeoutDuration]) {
-        ws.addEventListener(
-          "close",
-          () => clearTimeout(ws[_idleTimeoutTimeout]),
-        );
-      }
-      ws[_serverHandleIdleTimeout]();
-    }
+    await handleWS(
+      resp,
+      () => core.opAsync("op_flash_upgrade_websocket", serverId, i),
+    );
   })();
 }
 
