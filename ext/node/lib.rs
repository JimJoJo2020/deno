// Copyright 2018-2023 the Deno authors. All rights reserved. MIT license.

use deno_core::error::AnyError;
use deno_core::include_js_files;
use deno_core::located_script_name;
use deno_core::Extension;
use deno_core::JsRuntime;
use once_cell::sync::Lazy;
use std::collections::HashSet;
use std::path::Path;
use std::path::PathBuf;
use std::rc::Rc;

pub mod errors;
mod ops;
mod package_json;
mod path;
mod polyfill;
mod resolution;

pub use package_json::PackageJson;
pub use path::PathClean;
pub use polyfill::find_builtin_node_module;
pub use polyfill::is_builtin_node_module;
pub use polyfill::SUPPORTED_BUILTIN_NODE_MODULES;
pub use resolution::get_closest_package_json;
pub use resolution::get_package_scope_config;
pub use resolution::legacy_main_resolve;
pub use resolution::package_exports_resolve;
pub use resolution::package_imports_resolve;
pub use resolution::package_resolve;
pub use resolution::path_to_declaration_path;
pub use resolution::NodeModuleKind;
pub use resolution::NodeResolutionMode;
pub use resolution::DEFAULT_CONDITIONS;

pub trait NodePermissions {
  fn check_read(&mut self, path: &Path) -> Result<(), AnyError>;
}

pub trait RequireNpmResolver {
  fn resolve_package_folder_from_package(
    &self,
    specifier: &str,
    referrer: &Path,
    mode: NodeResolutionMode,
  ) -> Result<PathBuf, AnyError>;

  fn resolve_package_folder_from_path(
    &self,
    path: &Path,
  ) -> Result<PathBuf, AnyError>;

  fn in_npm_package(&self, path: &Path) -> bool;

  fn ensure_read_permission(
    &self,
    permissions: &mut dyn NodePermissions,
    path: &Path,
  ) -> Result<(), AnyError>;
}

pub const MODULE_ES_SHIM: &str = include_str!("./module_es_shim.js");

pub static NODE_GLOBAL_THIS_NAME: Lazy<String> = Lazy::new(|| {
  let now = std::time::SystemTime::now();
  let seconds = now
    .duration_since(std::time::SystemTime::UNIX_EPOCH)
    .unwrap()
    .as_secs();
  // use a changing variable name to make it hard to depend on this
  format!("__DENO_NODE_GLOBAL_THIS_{seconds}__")
});

pub static NODE_ENV_VAR_ALLOWLIST: Lazy<HashSet<String>> = Lazy::new(|| {
  // The full list of environment variables supported by Node.js is available
  // at https://nodejs.org/api/cli.html#environment-variables
  let mut set = HashSet::new();
  set.insert("NODE_DEBUG".to_string());
  set.insert("NODE_OPTIONS".to_string());
  set
});

pub fn init<P: NodePermissions + 'static>(
  maybe_npm_resolver: Option<Rc<dyn RequireNpmResolver>>,
) -> Extension {
  Extension::builder(env!("CARGO_PKG_NAME"))
    .esm(include_js_files!(
      "01_node.js",
      "02_require.js",
      "module_es_shim.js",
    ))
    .ops(vec![
      ops::op_require_init_paths::decl(),
      ops::op_require_node_module_paths::decl::<P>(),
      ops::op_require_proxy_path::decl(),
      ops::op_require_is_deno_dir_package::decl(),
      ops::op_require_resolve_deno_dir::decl(),
      ops::op_require_is_request_relative::decl(),
      ops::op_require_resolve_lookup_paths::decl(),
      ops::op_require_try_self_parent_path::decl::<P>(),
      ops::op_require_try_self::decl::<P>(),
      ops::op_require_real_path::decl::<P>(),
      ops::op_require_path_is_absolute::decl(),
      ops::op_require_path_dirname::decl(),
      ops::op_require_stat::decl::<P>(),
      ops::op_require_path_resolve::decl(),
      ops::op_require_path_basename::decl(),
      ops::op_require_read_file::decl::<P>(),
      ops::op_require_as_file_path::decl(),
      ops::op_require_resolve_exports::decl::<P>(),
      ops::op_require_read_closest_package_json::decl::<P>(),
      ops::op_require_read_package_scope::decl::<P>(),
      ops::op_require_package_imports_resolve::decl::<P>(),
      ops::op_require_break_on_next_statement::decl(),
    ])
    .state(move |state| {
      if let Some(npm_resolver) = maybe_npm_resolver.clone() {
        state.put(npm_resolver);
      }
      Ok(())
    })
    .build()
}

pub async fn initialize_runtime(
  js_runtime: &mut JsRuntime,
  module_all_url: &str,
  uses_local_node_modules_dir: bool,
<<<<<<< HEAD
) -> Result<(), AnyError> {
  let source_code = &format!(
    r#"(async function loadBuiltinNodeModules(moduleAllUrl, nodeGlobalThisName, usesLocalNodeModulesDir) {{
      const moduleAll = await import(moduleAllUrl);
      Deno[Deno.internal].node.initialize(moduleAll.default, nodeGlobalThisName);
      if (usesLocalNodeModulesDir) {{
        Deno[Deno.internal].require.setUsesLocalNodeModulesDir();
      }}
    }})('{}', '{}', {});"#,
    module_all_url,
    NODE_GLOBAL_THIS_NAME.as_str(),
    uses_local_node_modules_dir,
  );

  let value =
    js_runtime.execute_script(&located_script_name!(), source_code)?;
  js_runtime.resolve_value(value).await?;
  Ok(())
}

pub fn load_cjs_module(
  js_runtime: &mut JsRuntime,
  module: &str,
  main: bool,
  inspect_brk: bool,
) -> Result<(), AnyError> {
  fn escape_for_single_quote_string(text: &str) -> String {
    text.replace('\\', r"\\").replace('\'', r"\'")
  }

  let source_code = &format!(
    r#"(function loadCjsModule(module, inspectBrk) {{
      if (inspectBrk) {{
        Deno[Deno.internal].require.setInspectBrk();
      }}
      Deno[Deno.internal].require.Module._load(module, null, {main});
    }})('{module}', {inspect_brk});"#,
    main = main,
    module = escape_for_single_quote_string(module),
    inspect_brk = inspect_brk,
  );

  js_runtime.execute_script(&located_script_name!(), source_code)?;
  Ok(())
}

pub async fn initialize_binary_command(
  js_runtime: &mut JsRuntime,
  binary_name: &str,
) -> Result<(), AnyError> {
  // overwrite what's done in deno_std in order to set the binary arg name
  let source_code = &format!(
    r#"(async function initializeBinaryCommand(binaryName) {{
      const process = Deno[Deno.internal].node.globalThis.process;
      Object.defineProperty(process.argv, "0", {{
        get: () => binaryName,
      }});
    }})('{binary_name}');"#,
  );

  let value =
    js_runtime.execute_script(&located_script_name!(), source_code)?;
  js_runtime.resolve_value(value).await?;
  Ok(())
}
=======
  modules_path: String,
  _request: String,
  name: String,
  expansion: String,
  parent_path: String,
) -> Result<Option<String>, AnyError>
where
  P: NodePermissions + 'static,
{
  let resolver = state.borrow::<Rc<dyn RequireNpmResolver>>().clone();
  let permissions = state.borrow_mut::<P>();

  let pkg_path = if resolver.in_npm_package(&PathBuf::from(&modules_path))
    && !uses_local_node_modules_dir
  {
    modules_path
  } else {
    path_resolve(vec![modules_path, name])
  };
  let pkg = PackageJson::load(
    &*resolver,
    permissions,
    PathBuf::from(&pkg_path).join("package.json"),
  )?;

  if let Some(exports) = &pkg.exports {
    let referrer = Url::from_file_path(parent_path).unwrap();
    resolution::package_exports_resolve(
      &pkg.path,
      format!(".{expansion}"),
      exports,
      &referrer,
      NodeModuleKind::Cjs,
      resolution::REQUIRE_CONDITIONS,
      NodeResolutionMode::Execution,
      &*resolver,
      permissions,
    )
    .map(|r| Some(r.to_string_lossy().to_string()))
  } else {
    Ok(None)
  }
}

#[op]
fn op_require_read_closest_package_json<P>(
  state: &mut OpState,
  filename: String,
) -> Result<PackageJson, AnyError>
where
  P: NodePermissions + 'static,
{
  ensure_read_permission::<P>(
    state,
    PathBuf::from(&filename).parent().unwrap(),
  )?;
  let resolver = state.borrow::<Rc<dyn RequireNpmResolver>>().clone();
  let permissions = state.borrow_mut::<P>();
  resolution::get_closest_package_json(
    &Url::from_file_path(filename).unwrap(),
    &*resolver,
    permissions,
  )
}

#[op]
fn op_require_read_package_scope<P>(
  state: &mut OpState,
  package_json_path: String,
) -> Option<PackageJson>
where
  P: NodePermissions + 'static,
{
  let resolver = state.borrow::<Rc<dyn RequireNpmResolver>>().clone();
  let permissions = state.borrow_mut::<P>();
  let package_json_path = PathBuf::from(package_json_path);
  PackageJson::load(&*resolver, permissions, package_json_path).ok()
}

#[op]
fn op_require_package_imports_resolve<P>(
  state: &mut OpState,
  parent_filename: String,
  request: String,
) -> Result<Option<String>, AnyError>
where
  P: NodePermissions + 'static,
{
  let parent_path = PathBuf::from(&parent_filename);
  ensure_read_permission::<P>(state, &parent_path)?;
  let resolver = state.borrow::<Rc<dyn RequireNpmResolver>>().clone();
  let permissions = state.borrow_mut::<P>();
  let pkg = PackageJson::load(
    &*resolver,
    permissions,
    parent_path.join("package.json"),
  )?;

  if pkg.imports.is_some() {
    let referrer =
      deno_core::url::Url::from_file_path(&parent_filename).unwrap();
    let r = resolution::package_imports_resolve(
      &request,
      &referrer,
      NodeModuleKind::Cjs,
      resolution::REQUIRE_CONDITIONS,
      NodeResolutionMode::Execution,
      &*resolver,
      permissions,
    )
    .map(|r| Some(Url::from_file_path(r).unwrap().to_string()));
    state.put(resolver);
    r
  } else {
    Ok(None)
  }
}

#[op]
fn op_require_break_on_next_statement(state: &mut OpState) {
  let inspector = state.borrow::<Rc<RefCell<JsRuntimeInspector>>>();
  inspector
    .borrow_mut()
    .wait_for_session_and_break_on_next_statement()
}

pub enum NodeModulePolyfillSpecifier {
  /// An internal module specifier, like "internal:deno_node/assert.ts". The
  /// module must be either embedded in the binary or snapshotted.
  Embedded(&'static str),

  /// Specifier relative to the root of `deno_std` repo, like "node/assert.ts"
  StdNode(&'static str),
}

pub struct NodeModulePolyfill {
  /// Name of the module like "assert" or "timers/promises"
  pub name: &'static str,
  pub specifier: NodeModulePolyfillSpecifier,
}

pub static SUPPORTED_BUILTIN_NODE_MODULES: &[NodeModulePolyfill] = &[
  NodeModulePolyfill {
    name: "assert",
    specifier: NodeModulePolyfillSpecifier::StdNode("node/assert.ts"),
  },
  NodeModulePolyfill {
    name: "assert/strict",
    specifier: NodeModulePolyfillSpecifier::StdNode("node/assert/strict.ts"),
  },
  NodeModulePolyfill {
    name: "async_hooks",
    specifier: NodeModulePolyfillSpecifier::StdNode("node/async_hooks.ts"),
  },
  NodeModulePolyfill {
    name: "buffer",
    specifier: NodeModulePolyfillSpecifier::StdNode("node/buffer.ts"),
  },
  NodeModulePolyfill {
    name: "child_process",
    specifier: NodeModulePolyfillSpecifier::StdNode("node/child_process.ts"),
  },
  NodeModulePolyfill {
    name: "cluster",
    specifier: NodeModulePolyfillSpecifier::StdNode("node/cluster.ts"),
  },
  NodeModulePolyfill {
    name: "console",
    specifier: NodeModulePolyfillSpecifier::StdNode("node/console.ts"),
  },
  NodeModulePolyfill {
    name: "constants",
    specifier: NodeModulePolyfillSpecifier::StdNode("node/constants.ts"),
  },
  NodeModulePolyfill {
    name: "crypto",
    specifier: NodeModulePolyfillSpecifier::StdNode("node/crypto.ts"),
  },
  NodeModulePolyfill {
    name: "dgram",
    specifier: NodeModulePolyfillSpecifier::StdNode("node/dgram.ts"),
  },
  NodeModulePolyfill {
    name: "dns",
    specifier: NodeModulePolyfillSpecifier::StdNode("node/dns.ts"),
  },
  NodeModulePolyfill {
    name: "dns/promises",
    specifier: NodeModulePolyfillSpecifier::StdNode("node/dns/promises.ts"),
  },
  NodeModulePolyfill {
    name: "domain",
    specifier: NodeModulePolyfillSpecifier::StdNode("node/domain.ts"),
  },
  NodeModulePolyfill {
    name: "events",
    specifier: NodeModulePolyfillSpecifier::StdNode("node/events.ts"),
  },
  NodeModulePolyfill {
    name: "fs",
    specifier: NodeModulePolyfillSpecifier::StdNode("node/fs.ts"),
  },
  NodeModulePolyfill {
    name: "fs/promises",
    specifier: NodeModulePolyfillSpecifier::StdNode("node/fs/promises.ts"),
  },
  NodeModulePolyfill {
    name: "http",
    specifier: NodeModulePolyfillSpecifier::StdNode("node/http.ts"),
  },
  NodeModulePolyfill {
    name: "https",
    specifier: NodeModulePolyfillSpecifier::StdNode("node/https.ts"),
  },
  NodeModulePolyfill {
    name: "module",
    specifier: NodeModulePolyfillSpecifier::Embedded(
      "internal:deno_node/module_es_shim.js",
    ),
  },
  NodeModulePolyfill {
    name: "net",
    specifier: NodeModulePolyfillSpecifier::StdNode("node/net.ts"),
  },
  NodeModulePolyfill {
    name: "os",
    specifier: NodeModulePolyfillSpecifier::StdNode("node/os.ts"),
  },
  NodeModulePolyfill {
    name: "path",
    specifier: NodeModulePolyfillSpecifier::StdNode("node/path.ts"),
  },
  NodeModulePolyfill {
    name: "path/posix",
    specifier: NodeModulePolyfillSpecifier::StdNode("node/path/posix.ts"),
  },
  NodeModulePolyfill {
    name: "path/win32",
    specifier: NodeModulePolyfillSpecifier::StdNode("node/path/win32.ts"),
  },
  NodeModulePolyfill {
    name: "perf_hooks",
    specifier: NodeModulePolyfillSpecifier::StdNode("node/perf_hooks.ts"),
  },
  NodeModulePolyfill {
    name: "process",
    specifier: NodeModulePolyfillSpecifier::StdNode("node/process.ts"),
  },
  NodeModulePolyfill {
    name: "querystring",
    specifier: NodeModulePolyfillSpecifier::StdNode("node/querystring.ts"),
  },
  NodeModulePolyfill {
    name: "readline",
    specifier: NodeModulePolyfillSpecifier::StdNode("node/readline.ts"),
  },
  NodeModulePolyfill {
    name: "stream",
    specifier: NodeModulePolyfillSpecifier::StdNode("node/stream.ts"),
  },
  NodeModulePolyfill {
    name: "stream/consumers",
    specifier: NodeModulePolyfillSpecifier::StdNode(
      "node/stream/consumers.mjs",
    ),
  },
  NodeModulePolyfill {
    name: "stream/promises",
    specifier: NodeModulePolyfillSpecifier::StdNode("node/stream/promises.mjs"),
  },
  NodeModulePolyfill {
    name: "stream/web",
    specifier: NodeModulePolyfillSpecifier::StdNode("node/stream/web.ts"),
  },
  NodeModulePolyfill {
    name: "string_decoder",
    specifier: NodeModulePolyfillSpecifier::StdNode("node/string_decoder.ts"),
  },
  NodeModulePolyfill {
    name: "sys",
    specifier: NodeModulePolyfillSpecifier::StdNode("node/sys.ts"),
  },
  NodeModulePolyfill {
    name: "timers",
    specifier: NodeModulePolyfillSpecifier::StdNode("node/timers.ts"),
  },
  NodeModulePolyfill {
    name: "timers/promises",
    specifier: NodeModulePolyfillSpecifier::StdNode("node/timers/promises.ts"),
  },
  NodeModulePolyfill {
    name: "tls",
    specifier: NodeModulePolyfillSpecifier::StdNode("node/tls.ts"),
  },
  NodeModulePolyfill {
    name: "tty",
    specifier: NodeModulePolyfillSpecifier::StdNode("node/tty.ts"),
  },
  NodeModulePolyfill {
    name: "url",
    specifier: NodeModulePolyfillSpecifier::StdNode("node/url.ts"),
  },
  NodeModulePolyfill {
    name: "util",
    specifier: NodeModulePolyfillSpecifier::StdNode("node/util.ts"),
  },
  NodeModulePolyfill {
    name: "util/types",
    specifier: NodeModulePolyfillSpecifier::StdNode("node/util/types.ts"),
  },
  NodeModulePolyfill {
    name: "v8",
    specifier: NodeModulePolyfillSpecifier::StdNode("node/v8.ts"),
  },
  NodeModulePolyfill {
    name: "vm",
    specifier: NodeModulePolyfillSpecifier::StdNode("node/vm.ts"),
  },
  NodeModulePolyfill {
    name: "worker_threads",
    specifier: NodeModulePolyfillSpecifier::StdNode("node/worker_threads.ts"),
  },
  NodeModulePolyfill {
    name: "zlib",
    specifier: NodeModulePolyfillSpecifier::StdNode("node/zlib.ts"),
  },
];
>>>>>>> ed3a7ce2
<|MERGE_RESOLUTION|>--- conflicted
+++ resolved
@@ -22,6 +22,8 @@
 pub use path::PathClean;
 pub use polyfill::find_builtin_node_module;
 pub use polyfill::is_builtin_node_module;
+pub use polyfill::NodeModulePolyfill;
+pub use polyfill::NodeModulePolyfillSpecifier;
 pub use polyfill::SUPPORTED_BUILTIN_NODE_MODULES;
 pub use resolution::get_closest_package_json;
 pub use resolution::get_package_scope_config;
@@ -127,7 +129,6 @@
   js_runtime: &mut JsRuntime,
   module_all_url: &str,
   uses_local_node_modules_dir: bool,
-<<<<<<< HEAD
 ) -> Result<(), AnyError> {
   let source_code = &format!(
     r#"(async function loadBuiltinNodeModules(moduleAllUrl, nodeGlobalThisName, usesLocalNodeModulesDir) {{
@@ -192,333 +193,4 @@
     js_runtime.execute_script(&located_script_name!(), source_code)?;
   js_runtime.resolve_value(value).await?;
   Ok(())
-}
-=======
-  modules_path: String,
-  _request: String,
-  name: String,
-  expansion: String,
-  parent_path: String,
-) -> Result<Option<String>, AnyError>
-where
-  P: NodePermissions + 'static,
-{
-  let resolver = state.borrow::<Rc<dyn RequireNpmResolver>>().clone();
-  let permissions = state.borrow_mut::<P>();
-
-  let pkg_path = if resolver.in_npm_package(&PathBuf::from(&modules_path))
-    && !uses_local_node_modules_dir
-  {
-    modules_path
-  } else {
-    path_resolve(vec![modules_path, name])
-  };
-  let pkg = PackageJson::load(
-    &*resolver,
-    permissions,
-    PathBuf::from(&pkg_path).join("package.json"),
-  )?;
-
-  if let Some(exports) = &pkg.exports {
-    let referrer = Url::from_file_path(parent_path).unwrap();
-    resolution::package_exports_resolve(
-      &pkg.path,
-      format!(".{expansion}"),
-      exports,
-      &referrer,
-      NodeModuleKind::Cjs,
-      resolution::REQUIRE_CONDITIONS,
-      NodeResolutionMode::Execution,
-      &*resolver,
-      permissions,
-    )
-    .map(|r| Some(r.to_string_lossy().to_string()))
-  } else {
-    Ok(None)
-  }
-}
-
-#[op]
-fn op_require_read_closest_package_json<P>(
-  state: &mut OpState,
-  filename: String,
-) -> Result<PackageJson, AnyError>
-where
-  P: NodePermissions + 'static,
-{
-  ensure_read_permission::<P>(
-    state,
-    PathBuf::from(&filename).parent().unwrap(),
-  )?;
-  let resolver = state.borrow::<Rc<dyn RequireNpmResolver>>().clone();
-  let permissions = state.borrow_mut::<P>();
-  resolution::get_closest_package_json(
-    &Url::from_file_path(filename).unwrap(),
-    &*resolver,
-    permissions,
-  )
-}
-
-#[op]
-fn op_require_read_package_scope<P>(
-  state: &mut OpState,
-  package_json_path: String,
-) -> Option<PackageJson>
-where
-  P: NodePermissions + 'static,
-{
-  let resolver = state.borrow::<Rc<dyn RequireNpmResolver>>().clone();
-  let permissions = state.borrow_mut::<P>();
-  let package_json_path = PathBuf::from(package_json_path);
-  PackageJson::load(&*resolver, permissions, package_json_path).ok()
-}
-
-#[op]
-fn op_require_package_imports_resolve<P>(
-  state: &mut OpState,
-  parent_filename: String,
-  request: String,
-) -> Result<Option<String>, AnyError>
-where
-  P: NodePermissions + 'static,
-{
-  let parent_path = PathBuf::from(&parent_filename);
-  ensure_read_permission::<P>(state, &parent_path)?;
-  let resolver = state.borrow::<Rc<dyn RequireNpmResolver>>().clone();
-  let permissions = state.borrow_mut::<P>();
-  let pkg = PackageJson::load(
-    &*resolver,
-    permissions,
-    parent_path.join("package.json"),
-  )?;
-
-  if pkg.imports.is_some() {
-    let referrer =
-      deno_core::url::Url::from_file_path(&parent_filename).unwrap();
-    let r = resolution::package_imports_resolve(
-      &request,
-      &referrer,
-      NodeModuleKind::Cjs,
-      resolution::REQUIRE_CONDITIONS,
-      NodeResolutionMode::Execution,
-      &*resolver,
-      permissions,
-    )
-    .map(|r| Some(Url::from_file_path(r).unwrap().to_string()));
-    state.put(resolver);
-    r
-  } else {
-    Ok(None)
-  }
-}
-
-#[op]
-fn op_require_break_on_next_statement(state: &mut OpState) {
-  let inspector = state.borrow::<Rc<RefCell<JsRuntimeInspector>>>();
-  inspector
-    .borrow_mut()
-    .wait_for_session_and_break_on_next_statement()
-}
-
-pub enum NodeModulePolyfillSpecifier {
-  /// An internal module specifier, like "internal:deno_node/assert.ts". The
-  /// module must be either embedded in the binary or snapshotted.
-  Embedded(&'static str),
-
-  /// Specifier relative to the root of `deno_std` repo, like "node/assert.ts"
-  StdNode(&'static str),
-}
-
-pub struct NodeModulePolyfill {
-  /// Name of the module like "assert" or "timers/promises"
-  pub name: &'static str,
-  pub specifier: NodeModulePolyfillSpecifier,
-}
-
-pub static SUPPORTED_BUILTIN_NODE_MODULES: &[NodeModulePolyfill] = &[
-  NodeModulePolyfill {
-    name: "assert",
-    specifier: NodeModulePolyfillSpecifier::StdNode("node/assert.ts"),
-  },
-  NodeModulePolyfill {
-    name: "assert/strict",
-    specifier: NodeModulePolyfillSpecifier::StdNode("node/assert/strict.ts"),
-  },
-  NodeModulePolyfill {
-    name: "async_hooks",
-    specifier: NodeModulePolyfillSpecifier::StdNode("node/async_hooks.ts"),
-  },
-  NodeModulePolyfill {
-    name: "buffer",
-    specifier: NodeModulePolyfillSpecifier::StdNode("node/buffer.ts"),
-  },
-  NodeModulePolyfill {
-    name: "child_process",
-    specifier: NodeModulePolyfillSpecifier::StdNode("node/child_process.ts"),
-  },
-  NodeModulePolyfill {
-    name: "cluster",
-    specifier: NodeModulePolyfillSpecifier::StdNode("node/cluster.ts"),
-  },
-  NodeModulePolyfill {
-    name: "console",
-    specifier: NodeModulePolyfillSpecifier::StdNode("node/console.ts"),
-  },
-  NodeModulePolyfill {
-    name: "constants",
-    specifier: NodeModulePolyfillSpecifier::StdNode("node/constants.ts"),
-  },
-  NodeModulePolyfill {
-    name: "crypto",
-    specifier: NodeModulePolyfillSpecifier::StdNode("node/crypto.ts"),
-  },
-  NodeModulePolyfill {
-    name: "dgram",
-    specifier: NodeModulePolyfillSpecifier::StdNode("node/dgram.ts"),
-  },
-  NodeModulePolyfill {
-    name: "dns",
-    specifier: NodeModulePolyfillSpecifier::StdNode("node/dns.ts"),
-  },
-  NodeModulePolyfill {
-    name: "dns/promises",
-    specifier: NodeModulePolyfillSpecifier::StdNode("node/dns/promises.ts"),
-  },
-  NodeModulePolyfill {
-    name: "domain",
-    specifier: NodeModulePolyfillSpecifier::StdNode("node/domain.ts"),
-  },
-  NodeModulePolyfill {
-    name: "events",
-    specifier: NodeModulePolyfillSpecifier::StdNode("node/events.ts"),
-  },
-  NodeModulePolyfill {
-    name: "fs",
-    specifier: NodeModulePolyfillSpecifier::StdNode("node/fs.ts"),
-  },
-  NodeModulePolyfill {
-    name: "fs/promises",
-    specifier: NodeModulePolyfillSpecifier::StdNode("node/fs/promises.ts"),
-  },
-  NodeModulePolyfill {
-    name: "http",
-    specifier: NodeModulePolyfillSpecifier::StdNode("node/http.ts"),
-  },
-  NodeModulePolyfill {
-    name: "https",
-    specifier: NodeModulePolyfillSpecifier::StdNode("node/https.ts"),
-  },
-  NodeModulePolyfill {
-    name: "module",
-    specifier: NodeModulePolyfillSpecifier::Embedded(
-      "internal:deno_node/module_es_shim.js",
-    ),
-  },
-  NodeModulePolyfill {
-    name: "net",
-    specifier: NodeModulePolyfillSpecifier::StdNode("node/net.ts"),
-  },
-  NodeModulePolyfill {
-    name: "os",
-    specifier: NodeModulePolyfillSpecifier::StdNode("node/os.ts"),
-  },
-  NodeModulePolyfill {
-    name: "path",
-    specifier: NodeModulePolyfillSpecifier::StdNode("node/path.ts"),
-  },
-  NodeModulePolyfill {
-    name: "path/posix",
-    specifier: NodeModulePolyfillSpecifier::StdNode("node/path/posix.ts"),
-  },
-  NodeModulePolyfill {
-    name: "path/win32",
-    specifier: NodeModulePolyfillSpecifier::StdNode("node/path/win32.ts"),
-  },
-  NodeModulePolyfill {
-    name: "perf_hooks",
-    specifier: NodeModulePolyfillSpecifier::StdNode("node/perf_hooks.ts"),
-  },
-  NodeModulePolyfill {
-    name: "process",
-    specifier: NodeModulePolyfillSpecifier::StdNode("node/process.ts"),
-  },
-  NodeModulePolyfill {
-    name: "querystring",
-    specifier: NodeModulePolyfillSpecifier::StdNode("node/querystring.ts"),
-  },
-  NodeModulePolyfill {
-    name: "readline",
-    specifier: NodeModulePolyfillSpecifier::StdNode("node/readline.ts"),
-  },
-  NodeModulePolyfill {
-    name: "stream",
-    specifier: NodeModulePolyfillSpecifier::StdNode("node/stream.ts"),
-  },
-  NodeModulePolyfill {
-    name: "stream/consumers",
-    specifier: NodeModulePolyfillSpecifier::StdNode(
-      "node/stream/consumers.mjs",
-    ),
-  },
-  NodeModulePolyfill {
-    name: "stream/promises",
-    specifier: NodeModulePolyfillSpecifier::StdNode("node/stream/promises.mjs"),
-  },
-  NodeModulePolyfill {
-    name: "stream/web",
-    specifier: NodeModulePolyfillSpecifier::StdNode("node/stream/web.ts"),
-  },
-  NodeModulePolyfill {
-    name: "string_decoder",
-    specifier: NodeModulePolyfillSpecifier::StdNode("node/string_decoder.ts"),
-  },
-  NodeModulePolyfill {
-    name: "sys",
-    specifier: NodeModulePolyfillSpecifier::StdNode("node/sys.ts"),
-  },
-  NodeModulePolyfill {
-    name: "timers",
-    specifier: NodeModulePolyfillSpecifier::StdNode("node/timers.ts"),
-  },
-  NodeModulePolyfill {
-    name: "timers/promises",
-    specifier: NodeModulePolyfillSpecifier::StdNode("node/timers/promises.ts"),
-  },
-  NodeModulePolyfill {
-    name: "tls",
-    specifier: NodeModulePolyfillSpecifier::StdNode("node/tls.ts"),
-  },
-  NodeModulePolyfill {
-    name: "tty",
-    specifier: NodeModulePolyfillSpecifier::StdNode("node/tty.ts"),
-  },
-  NodeModulePolyfill {
-    name: "url",
-    specifier: NodeModulePolyfillSpecifier::StdNode("node/url.ts"),
-  },
-  NodeModulePolyfill {
-    name: "util",
-    specifier: NodeModulePolyfillSpecifier::StdNode("node/util.ts"),
-  },
-  NodeModulePolyfill {
-    name: "util/types",
-    specifier: NodeModulePolyfillSpecifier::StdNode("node/util/types.ts"),
-  },
-  NodeModulePolyfill {
-    name: "v8",
-    specifier: NodeModulePolyfillSpecifier::StdNode("node/v8.ts"),
-  },
-  NodeModulePolyfill {
-    name: "vm",
-    specifier: NodeModulePolyfillSpecifier::StdNode("node/vm.ts"),
-  },
-  NodeModulePolyfill {
-    name: "worker_threads",
-    specifier: NodeModulePolyfillSpecifier::StdNode("node/worker_threads.ts"),
-  },
-  NodeModulePolyfill {
-    name: "zlib",
-    specifier: NodeModulePolyfillSpecifier::StdNode("node/zlib.ts"),
-  },
-];
->>>>>>> ed3a7ce2
+}