// Copyright 2018-2024 the Deno authors. All rights reserved. MIT license.

use std::borrow::Cow;
use std::collections::HashMap;
use std::path::Path;
use std::path::PathBuf;
<<<<<<< HEAD
use std::sync::Arc;

use deno_config::package_json::PackageJson;
=======

use deno_config::package_json::PackageJsonRc;
>>>>>>> c72410e0
use deno_core::anyhow::bail;
use deno_core::error::generic_error;
use deno_core::error::AnyError;
use deno_core::serde_json::Map;
use deno_core::serde_json::Value;
use deno_core::url::Url;
use deno_core::ModuleSpecifier;
use deno_fs::FileSystemRc;
use deno_media_type::MediaType;

use crate::errors;
use crate::is_builtin_node_module;
use crate::path::to_file_specifier;
use crate::polyfill::get_module_name_from_builtin_node_module_specifier;
use crate::NpmResolverRc;
use crate::PathClean;

pub static DEFAULT_CONDITIONS: &[&str] = &["deno", "node", "import"];
pub static REQUIRE_CONDITIONS: &[&str] = &["require", "node"];

pub type NodeModuleKind = deno_config::package_json::NodeModuleKind;

#[derive(Debug, Clone, Copy, PartialEq, Eq)]
pub enum NodeResolutionMode {
  Execution,
  Types,
}

impl NodeResolutionMode {
  pub fn is_types(&self) -> bool {
    matches!(self, NodeResolutionMode::Types)
  }
}

#[derive(Debug)]
pub enum NodeResolution {
  Esm(ModuleSpecifier),
  CommonJs(ModuleSpecifier),
  BuiltIn(String),
}

impl NodeResolution {
  pub fn into_url(self) -> ModuleSpecifier {
    match self {
      Self::Esm(u) => u,
      Self::CommonJs(u) => u,
      Self::BuiltIn(specifier) => {
        if specifier.starts_with("node:") {
          ModuleSpecifier::parse(&specifier).unwrap()
        } else {
          ModuleSpecifier::parse(&format!("node:{specifier}")).unwrap()
        }
      }
    }
  }

  pub fn into_specifier_and_media_type(
    resolution: Option<Self>,
  ) -> (ModuleSpecifier, MediaType) {
    match resolution {
      Some(NodeResolution::CommonJs(specifier)) => {
        let media_type = MediaType::from_specifier(&specifier);
        (
          specifier,
          match media_type {
            MediaType::JavaScript | MediaType::Jsx => MediaType::Cjs,
            MediaType::TypeScript | MediaType::Tsx => MediaType::Cts,
            MediaType::Dts => MediaType::Dcts,
            _ => media_type,
          },
        )
      }
      Some(NodeResolution::Esm(specifier)) => {
        let media_type = MediaType::from_specifier(&specifier);
        (
          specifier,
          match media_type {
            MediaType::JavaScript | MediaType::Jsx => MediaType::Mjs,
            MediaType::TypeScript | MediaType::Tsx => MediaType::Mts,
            MediaType::Dts => MediaType::Dmts,
            _ => media_type,
          },
        )
      }
      Some(resolution) => (resolution.into_url(), MediaType::Dts),
      None => (
        ModuleSpecifier::parse("internal:///missing_dependency.d.ts").unwrap(),
        MediaType::Dts,
      ),
    }
  }
}

#[allow(clippy::disallowed_types)]
pub type NodeResolverRc = deno_fs::sync::MaybeArc<NodeResolver>;

#[derive(Debug)]
pub struct NodeResolver {
  fs: FileSystemRc,
  npm_resolver: NpmResolverRc,
  in_npm_package_cache: deno_fs::sync::MaybeArcMutex<HashMap<String, bool>>,
}

impl NodeResolver {
  pub fn new(fs: FileSystemRc, npm_resolver: NpmResolverRc) -> Self {
    Self {
      fs,
      npm_resolver,
      in_npm_package_cache: deno_fs::sync::MaybeArcMutex::new(HashMap::new()),
    }
  }

  pub fn in_npm_package(&self, specifier: &ModuleSpecifier) -> bool {
    self.npm_resolver.in_npm_package(specifier)
  }

  pub fn in_npm_package_with_cache(&self, specifier: Cow<str>) -> bool {
    let mut cache = self.in_npm_package_cache.lock();

    if let Some(result) = cache.get(specifier.as_ref()) {
      return *result;
    }

    let result =
      if let Ok(specifier) = deno_core::ModuleSpecifier::parse(&specifier) {
        self.npm_resolver.in_npm_package(&specifier)
      } else {
        false
      };
    cache.insert(specifier.into_owned(), result);
    result
  }

  /// This function is an implementation of `defaultResolve` in
  /// `lib/internal/modules/esm/resolve.js` from Node.
  pub fn resolve(
    &self,
    specifier: &str,
    referrer: &ModuleSpecifier,
    mode: NodeResolutionMode,
  ) -> Result<Option<NodeResolution>, AnyError> {
    // Note: if we are here, then the referrer is an esm module
    // TODO(bartlomieju): skipped "policy" part as we don't plan to support it

    if crate::is_builtin_node_module(specifier) {
      return Ok(Some(NodeResolution::BuiltIn(specifier.to_string())));
    }

    if let Ok(url) = Url::parse(specifier) {
      if url.scheme() == "data" {
        return Ok(Some(NodeResolution::Esm(url)));
      }

      if let Some(module_name) =
        get_module_name_from_builtin_node_module_specifier(&url)
      {
        return Ok(Some(NodeResolution::BuiltIn(module_name.to_string())));
      }

      let protocol = url.scheme();

      if protocol != "file" && protocol != "data" {
        return Err(errors::err_unsupported_esm_url_scheme(&url));
      }

      // todo(dsherret): this seems wrong
      if referrer.scheme() == "data" {
        let url = referrer.join(specifier).map_err(AnyError::from)?;
        return Ok(Some(NodeResolution::Esm(url)));
      }
    }

    let url =
      self.module_resolve(specifier, referrer, DEFAULT_CONDITIONS, mode)?;
    let url = match url {
      Some(url) => url,
      None => return Ok(None),
    };
    let url = match mode {
      NodeResolutionMode::Execution => url,
      NodeResolutionMode::Types => {
        let path = url.to_file_path().unwrap();
        // todo(16370): the module kind is not correct here. I think we need
        // typescript to tell us if the referrer is esm or cjs
        let maybe_decl_url =
          self.path_to_declaration_url(path, referrer, NodeModuleKind::Esm)?;
        match maybe_decl_url {
          Some(url) => url,
          None => return Ok(None),
        }
      }
    };

    let resolve_response = self.url_to_node_resolution(url)?;
    // TODO(bartlomieju): skipped checking errors for commonJS resolution and
    // "preserveSymlinksMain"/"preserveSymlinks" options.
    Ok(Some(resolve_response))
  }

  fn module_resolve(
    &self,
    specifier: &str,
    referrer: &ModuleSpecifier,
    conditions: &[&str],
    mode: NodeResolutionMode,
  ) -> Result<Option<ModuleSpecifier>, AnyError> {
    // note: if we're here, the referrer is an esm module
    let url = if should_be_treated_as_relative_or_absolute_path(specifier) {
      let resolved_specifier = referrer.join(specifier)?;
      if mode.is_types() {
        let file_path = to_file_path(&resolved_specifier);
        // todo(dsherret): the node module kind is not correct and we
        // should use the value provided by typescript instead
        self.path_to_declaration_url(
          file_path,
          referrer,
          NodeModuleKind::Esm,
        )?
      } else {
        Some(resolved_specifier)
      }
    } else if specifier.starts_with('#') {
      let pkg_config = self.get_closest_package_json(referrer)?;
      Some(self.package_imports_resolve(
        specifier,
        referrer,
        NodeModuleKind::Esm,
        pkg_config.as_deref(),
        conditions,
        mode,
      )?)
    } else if let Ok(resolved) = Url::parse(specifier) {
      Some(resolved)
    } else {
      self.package_resolve(
        specifier,
        referrer,
        NodeModuleKind::Esm,
        conditions,
        mode,
      )?
    };
    Ok(match url {
      Some(url) => Some(self.finalize_resolution(url, referrer)?),
      None => None,
    })
  }

  fn finalize_resolution(
    &self,
    resolved: ModuleSpecifier,
    base: &ModuleSpecifier,
  ) -> Result<ModuleSpecifier, AnyError> {
    let encoded_sep_re = lazy_regex::regex!(r"%2F|%2C");

    if encoded_sep_re.is_match(resolved.path()) {
      return Err(errors::err_invalid_module_specifier(
        resolved.path(),
        "must not include encoded \"/\" or \"\\\\\" characters",
        Some(to_file_path_string(base)),
      ));
    }

    if resolved.scheme() == "node" {
      return Ok(resolved);
    }

    let path = to_file_path(&resolved);

    // TODO(bartlomieju): currently not supported
    // if (getOptionValue('--experimental-specifier-resolution') === 'node') {
    //   ...
    // }

    let p_str = path.to_str().unwrap();
    let p = if p_str.ends_with('/') {
      p_str[p_str.len() - 1..].to_string()
    } else {
      p_str.to_string()
    };

    let (is_dir, is_file) = if let Ok(stats) = self.fs.stat_sync(Path::new(&p))
    {
      (stats.is_directory, stats.is_file)
    } else {
      (false, false)
    };
    if is_dir {
      return Err(errors::err_unsupported_dir_import(
        resolved.as_str(),
        base.as_str(),
      ));
    } else if !is_file {
      return Err(errors::err_module_not_found(
        resolved.as_str(),
        base.as_str(),
        "module",
      ));
    }

    Ok(resolved)
  }

  pub fn resolve_package_subpath_from_deno_module(
    &self,
    package_dir: &Path,
    package_subpath: Option<&str>,
    referrer: &ModuleSpecifier,
    mode: NodeResolutionMode,
  ) -> Result<Option<NodeResolution>, AnyError> {
<<<<<<< HEAD
    let package_json_path = package_dir.join("package.json");
    let Some(package_json) = self.load_package_json(&package_json_path)? else {
      return Ok(None);
    };
=======
>>>>>>> c72410e0
    let node_module_kind = NodeModuleKind::Esm;
    let package_subpath = package_subpath
      .map(|s| format!("./{s}"))
      .unwrap_or_else(|| ".".to_string());
<<<<<<< HEAD
    let maybe_resolved_url = self.resolve_package_subpath(
      &package_json,
=======
    let maybe_resolved_url = self.resolve_package_dir_subpath(
      package_dir,
>>>>>>> c72410e0
      &package_subpath,
      referrer,
      node_module_kind,
      DEFAULT_CONDITIONS,
      mode,
    )?;
    let resolved_url = match maybe_resolved_url {
      Some(resolved_path) => resolved_path,
      None => return Ok(None),
    };
    let resolved_url = match mode {
      NodeResolutionMode::Execution => resolved_url,
      NodeResolutionMode::Types => {
        if resolved_url.scheme() == "file" {
          let path = resolved_url.to_file_path().unwrap();
          match self.path_to_declaration_url(
            path,
            referrer,
            node_module_kind,
          )? {
            Some(url) => url,
            None => return Ok(None),
          }
        } else {
          resolved_url
        }
      }
    };
    let resolve_response = self.url_to_node_resolution(resolved_url)?;
    // TODO(bartlomieju): skipped checking errors for commonJS resolution and
    // "preserveSymlinksMain"/"preserveSymlinks" options.
    Ok(Some(resolve_response))
  }

  pub fn resolve_binary_commands(
    &self,
    package_folder: &Path,
  ) -> Result<Vec<String>, AnyError> {
    let package_json_path = package_folder.join("package.json");
    let Some(package_json) = self.load_package_json(&package_json_path)? else {
      return Ok(Vec::new());
    };

    Ok(match &package_json.bin {
      Some(Value::String(_)) => {
        let Some(name) = &package_json.name else {
          bail!("'{}' did not have a name", package_json_path.display());
        };
        vec![name.to_string()]
      }
      Some(Value::Object(o)) => {
        o.iter().map(|(key, _)| key.clone()).collect::<Vec<_>>()
      }
      _ => Vec::new(),
    })
  }

  pub fn resolve_binary_export(
    &self,
    package_folder: &Path,
    sub_path: Option<&str>,
  ) -> Result<NodeResolution, AnyError> {
    let package_json_path = package_folder.join("package.json");
    let Some(package_json) = self.load_package_json(&package_json_path)? else {
      bail!(
        "Failed resolving binary export. '{}' did not exist",
        package_json_path.display(),
      )
    };
    let bin_entry = resolve_bin_entry_value(&package_json, sub_path)?;
    let url = to_file_specifier(&package_folder.join(bin_entry));

    let resolve_response = self.url_to_node_resolution(url)?;
    // TODO(bartlomieju): skipped checking errors for commonJS resolution and
    // "preserveSymlinksMain"/"preserveSymlinks" options.
    Ok(resolve_response)
  }

  pub fn url_to_node_resolution(
    &self,
    url: ModuleSpecifier,
  ) -> Result<NodeResolution, AnyError> {
    let url_str = url.as_str().to_lowercase();
    if url_str.starts_with("http") || url_str.ends_with(".json") {
      Ok(NodeResolution::Esm(url))
    } else if url_str.ends_with(".js") || url_str.ends_with(".d.ts") {
      let maybe_package_config = self.get_closest_package_json(&url)?;
      match maybe_package_config {
        Some(c) if c.typ == "module" => Ok(NodeResolution::Esm(url)),
        Some(_) => Ok(NodeResolution::CommonJs(url)),
        None => Ok(NodeResolution::Esm(url)),
      }
    } else if url_str.ends_with(".mjs") || url_str.ends_with(".d.mts") {
      Ok(NodeResolution::Esm(url))
    } else if url_str.ends_with(".ts") || url_str.ends_with(".mts") {
      if self.in_npm_package(&url) {
        Err(generic_error(format!(
          "TypeScript files are not supported in npm packages: {url}"
        )))
      } else {
        Ok(NodeResolution::Esm(url))
      }
    } else {
      Ok(NodeResolution::CommonJs(url))
    }
  }

  /// Checks if the resolved file has a corresponding declaration file.
  fn path_to_declaration_url(
    &self,
    path: PathBuf,
    referrer: &ModuleSpecifier,
    referrer_kind: NodeModuleKind,
  ) -> Result<Option<ModuleSpecifier>, AnyError> {
    fn probe_extensions(
      fs: &dyn deno_fs::FileSystem,
      path: &Path,
      lowercase_path: &str,
      referrer_kind: NodeModuleKind,
    ) -> Option<PathBuf> {
      let mut searched_for_d_mts = false;
      let mut searched_for_d_cts = false;
      if lowercase_path.ends_with(".mjs") {
        let d_mts_path = with_known_extension(path, "d.mts");
        if fs.exists_sync(&d_mts_path) {
          return Some(d_mts_path);
        }
        searched_for_d_mts = true;
      } else if lowercase_path.ends_with(".cjs") {
        let d_cts_path = with_known_extension(path, "d.cts");
        if fs.exists_sync(&d_cts_path) {
          return Some(d_cts_path);
        }
        searched_for_d_cts = true;
      }

      let dts_path = with_known_extension(path, "d.ts");
      if fs.exists_sync(&dts_path) {
        return Some(dts_path);
      }

      let specific_dts_path = match referrer_kind {
        NodeModuleKind::Cjs if !searched_for_d_cts => {
          Some(with_known_extension(path, "d.cts"))
        }
        NodeModuleKind::Esm if !searched_for_d_mts => {
          Some(with_known_extension(path, "d.mts"))
        }
        _ => None, // already searched above
      };
      if let Some(specific_dts_path) = specific_dts_path {
        if fs.exists_sync(&specific_dts_path) {
          return Some(specific_dts_path);
        }
      }
      None
    }

    let lowercase_path = path.to_string_lossy().to_lowercase();
    if lowercase_path.ends_with(".d.ts")
      || lowercase_path.ends_with(".d.cts")
      || lowercase_path.ends_with(".d.mts")
    {
      return Ok(Some(to_file_specifier(&path)));
    }
    if let Some(path) =
      probe_extensions(&*self.fs, &path, &lowercase_path, referrer_kind)
    {
      return Ok(Some(to_file_specifier(&path)));
    }
    if self.fs.is_dir_sync(&path) {
<<<<<<< HEAD
      let package_json_path = path.join("package.json");
      if let Ok(Some(pkg_json)) = self.load_package_json(&package_json_path) {
        let maybe_resolution = self.resolve_package_subpath(
          &pkg_json,
          /* sub path */ ".",
          referrer,
          referrer_kind,
          match referrer_kind {
            NodeModuleKind::Esm => DEFAULT_CONDITIONS,
            NodeModuleKind::Cjs => REQUIRE_CONDITIONS,
          },
          NodeResolutionMode::Types,
        )?;
        if let Some(resolution) = maybe_resolution {
          return Ok(Some(resolution));
        }
=======
      let maybe_resolution = self.resolve_package_dir_subpath(
        &path,
        /* sub path */ ".",
        referrer,
        referrer_kind,
        match referrer_kind {
          NodeModuleKind::Esm => DEFAULT_CONDITIONS,
          NodeModuleKind::Cjs => REQUIRE_CONDITIONS,
        },
        NodeResolutionMode::Types,
      )?;
      if let Some(resolution) = maybe_resolution {
        return Ok(Some(resolution));
>>>>>>> c72410e0
      }
      let index_path = path.join("index.js");
      if let Some(path) = probe_extensions(
        &*self.fs,
        &index_path,
        &index_path.to_string_lossy().to_lowercase(),
        referrer_kind,
      ) {
        return Ok(Some(to_file_specifier(&path)));
      }
    }
    // allow resolving .css files for types resolution
    if lowercase_path.ends_with(".css") {
      return Ok(Some(to_file_specifier(&path)));
    }
    Ok(None)
  }

  #[allow(clippy::too_many_arguments)]
  pub(super) fn package_imports_resolve(
    &self,
    name: &str,
    referrer: &ModuleSpecifier,
    referrer_kind: NodeModuleKind,
    referrer_pkg_json: Option<&PackageJson>,
    conditions: &[&str],
    mode: NodeResolutionMode,
  ) -> Result<ModuleSpecifier, AnyError> {
    if name == "#" || name.starts_with("#/") || name.ends_with('/') {
      let reason = "is not a valid internal imports specifier name";
      return Err(errors::err_invalid_module_specifier(
        name,
        reason,
        Some(to_specifier_display_string(referrer)),
      ));
    }

    let mut package_json_path = None;
    if let Some(pkg_json) = &referrer_pkg_json {
      package_json_path = Some(pkg_json.path.clone());
      if let Some(imports) = &pkg_json.imports {
        if imports.contains_key(name) && !name.contains('*') {
          let target = imports.get(name).unwrap();
          let maybe_resolved = self.resolve_package_target(
            package_json_path.as_ref().unwrap(),
            target,
            "",
            name,
            referrer,
            referrer_kind,
            false,
            true,
            conditions,
            mode,
          )?;
          if let Some(resolved) = maybe_resolved {
            return Ok(resolved);
          }
        } else {
          let mut best_match = "";
          let mut best_match_subpath = None;
          for key in imports.keys() {
            let pattern_index = key.find('*');
            if let Some(pattern_index) = pattern_index {
              let key_sub = &key[0..=pattern_index];
              if name.starts_with(key_sub) {
                let pattern_trailer = &key[pattern_index + 1..];
                if name.len() > key.len()
                  && name.ends_with(&pattern_trailer)
                  && pattern_key_compare(best_match, key) == 1
                  && key.rfind('*') == Some(pattern_index)
                {
                  best_match = key;
                  best_match_subpath = Some(
                    name[pattern_index..=(name.len() - pattern_trailer.len())]
                      .to_string(),
                  );
                }
              }
            }
          }

          if !best_match.is_empty() {
            let target = imports.get(best_match).unwrap();
            let maybe_resolved = self.resolve_package_target(
              package_json_path.as_ref().unwrap(),
              target,
              &best_match_subpath.unwrap(),
              best_match,
              referrer,
              referrer_kind,
              true,
              true,
              conditions,
              mode,
            )?;
            if let Some(resolved) = maybe_resolved {
              return Ok(resolved);
            }
          }
        }
      }
    }

    Err(throw_import_not_defined(
      name,
      package_json_path.as_deref(),
      referrer,
    ))
  }

  #[allow(clippy::too_many_arguments)]
  fn resolve_package_target_string(
    &self,
    target: &str,
    subpath: &str,
    match_: &str,
    package_json_path: &Path,
    referrer: &ModuleSpecifier,
    referrer_kind: NodeModuleKind,
    pattern: bool,
    internal: bool,
    conditions: &[&str],
    mode: NodeResolutionMode,
  ) -> Result<ModuleSpecifier, AnyError> {
    if !subpath.is_empty() && !pattern && !target.ends_with('/') {
      return Err(throw_invalid_package_target(
        match_,
        target,
        package_json_path,
        internal,
        referrer,
      ));
    }
    let invalid_segment_re =
      lazy_regex::regex!(r"(^|\\|/)(\.\.?|node_modules)(\\|/|$)");
    let pattern_re = lazy_regex::regex!(r"\*");
    if !target.starts_with("./") {
      if internal && !target.starts_with("../") && !target.starts_with('/') {
        let target_url = Url::parse(target);
        match target_url {
          Ok(url) => {
            if get_module_name_from_builtin_node_module_specifier(&url)
              .is_some()
            {
              return Ok(url);
            }
          }
          Err(_) => {
            let export_target = if pattern {
              pattern_re
                .replace(target, |_caps: &regex::Captures| subpath)
                .to_string()
            } else {
              format!("{target}{subpath}")
            };
            let package_json_url = to_file_specifier(package_json_path);
            let result = match self.package_resolve(
              &export_target,
              &package_json_url,
              referrer_kind,
              conditions,
              mode,
            ) {
              Ok(Some(url)) => Ok(url),
              Ok(None) => Err(generic_error("not found")),
              Err(err) => Err(err),
            };

            return match result {
              Ok(url) => Ok(url),
              Err(err) => {
                if is_builtin_node_module(target) {
                  Ok(
                    ModuleSpecifier::parse(&format!("node:{}", target))
                      .unwrap(),
                  )
                } else {
                  Err(err)
                }
              }
            };
          }
        }
      }
      return Err(throw_invalid_package_target(
        match_,
        target,
        package_json_path,
        internal,
        referrer,
      ));
    }
    if invalid_segment_re.is_match(&target[2..]) {
      return Err(throw_invalid_package_target(
        match_,
        target,
        package_json_path,
        internal,
        referrer,
      ));
    }
    let package_path = package_json_path.parent().unwrap();
    let resolved_path = package_path.join(target).clean();
    if !resolved_path.starts_with(package_path) {
      return Err(throw_invalid_package_target(
        match_,
        target,
        package_json_path,
        internal,
        referrer,
      ));
    }
    if subpath.is_empty() {
      return Ok(to_file_specifier(&resolved_path));
    }
    if invalid_segment_re.is_match(subpath) {
      let request = if pattern {
        match_.replace('*', subpath)
      } else {
        format!("{match_}{subpath}")
      };
      return Err(throw_invalid_subpath(
        request,
        package_json_path,
        internal,
        referrer,
      ));
    }
    if pattern {
      let resolved_path_str = resolved_path.to_string_lossy();
      let replaced = pattern_re
        .replace(&resolved_path_str, |_caps: &regex::Captures| subpath);
      return Ok(to_file_specifier(&PathBuf::from(replaced.to_string())));
    }
    Ok(to_file_specifier(&resolved_path.join(subpath).clean()))
  }

  #[allow(clippy::too_many_arguments)]
  fn resolve_package_target(
    &self,
    package_json_path: &Path,
    target: &Value,
    subpath: &str,
    package_subpath: &str,
    referrer: &ModuleSpecifier,
    referrer_kind: NodeModuleKind,
    pattern: bool,
    internal: bool,
    conditions: &[&str],
    mode: NodeResolutionMode,
  ) -> Result<Option<ModuleSpecifier>, AnyError> {
    if let Some(target) = target.as_str() {
      let url = self.resolve_package_target_string(
        target,
        subpath,
        package_subpath,
        package_json_path,
        referrer,
        referrer_kind,
        pattern,
        internal,
        conditions,
        mode,
      )?;
      if mode.is_types() && url.scheme() == "file" {
        let path = url.to_file_path().unwrap();
        return self.path_to_declaration_url(path, referrer, referrer_kind);
      } else {
        return Ok(Some(url));
      }
    } else if let Some(target_arr) = target.as_array() {
      if target_arr.is_empty() {
        return Ok(None);
      }

      let mut last_error = None;
      for target_item in target_arr {
        let resolved_result = self.resolve_package_target(
          package_json_path,
          target_item,
          subpath,
          package_subpath,
          referrer,
          referrer_kind,
          pattern,
          internal,
          conditions,
          mode,
        );

        match resolved_result {
          Ok(Some(resolved)) => return Ok(Some(resolved)),
          Ok(None) => {
            last_error = None;
            continue;
          }
          Err(e) => {
            let err_string = e.to_string();
            last_error = Some(e);
            if err_string.starts_with("[ERR_INVALID_PACKAGE_TARGET]") {
              continue;
            }
            return Err(last_error.unwrap());
          }
        }
      }
      if last_error.is_none() {
        return Ok(None);
      }
      return Err(last_error.unwrap());
    } else if let Some(target_obj) = target.as_object() {
      for key in target_obj.keys() {
        // TODO(bartlomieju): verify that keys are not numeric
        // return Err(errors::err_invalid_package_config(
        //   to_file_path_string(package_json_url),
        //   Some(base.as_str().to_string()),
        //   Some("\"exports\" cannot contain numeric property keys.".to_string()),
        // ));

        if key == "default"
          || conditions.contains(&key.as_str())
          || mode.is_types() && key.as_str() == "types"
        {
          let condition_target = target_obj.get(key).unwrap();

          let resolved = self.resolve_package_target(
            package_json_path,
            condition_target,
            subpath,
            package_subpath,
            referrer,
            referrer_kind,
            pattern,
            internal,
            conditions,
            mode,
          )?;
          match resolved {
            Some(resolved) => return Ok(Some(resolved)),
            None => {
              continue;
            }
          }
        }
      }
    } else if target.is_null() {
      return Ok(None);
    }

    Err(throw_invalid_package_target(
      package_subpath,
      &target.to_string(),
      package_json_path,
      internal,
      referrer,
    ))
  }

  #[allow(clippy::too_many_arguments)]
  pub fn package_exports_resolve(
    &self,
    package_json_path: &Path,
    package_subpath: &str,
    package_exports: &Map<String, Value>,
    referrer: &ModuleSpecifier,
    referrer_kind: NodeModuleKind,
    conditions: &[&str],
    mode: NodeResolutionMode,
  ) -> Result<ModuleSpecifier, AnyError> {
    if package_exports.contains_key(package_subpath)
      && package_subpath.find('*').is_none()
      && !package_subpath.ends_with('/')
    {
      let target = package_exports.get(package_subpath).unwrap();
      let resolved = self.resolve_package_target(
        package_json_path,
        target,
        "",
        package_subpath,
        referrer,
        referrer_kind,
        false,
        false,
        conditions,
        mode,
      )?;
      return match resolved {
        Some(resolved) => Ok(resolved),
        None => Err(throw_exports_not_found(
          package_subpath,
          package_json_path,
          referrer,
          mode,
        )),
      };
    }

    let mut best_match = "";
    let mut best_match_subpath = None;
    for key in package_exports.keys() {
      let pattern_index = key.find('*');
      if let Some(pattern_index) = pattern_index {
        let key_sub = &key[0..pattern_index];
        if package_subpath.starts_with(key_sub) {
          // When this reaches EOL, this can throw at the top of the whole function:
          //
          // if (StringPrototypeEndsWith(packageSubpath, '/'))
          //   throwInvalidSubpath(packageSubpath)
          //
          // To match "imports" and the spec.
          if package_subpath.ends_with('/') {
            // TODO(bartlomieju):
            // emitTrailingSlashPatternDeprecation();
          }
          let pattern_trailer = &key[pattern_index + 1..];
          if package_subpath.len() >= key.len()
            && package_subpath.ends_with(&pattern_trailer)
            && pattern_key_compare(best_match, key) == 1
            && key.rfind('*') == Some(pattern_index)
          {
            best_match = key;
            best_match_subpath = Some(
              package_subpath[pattern_index
                ..(package_subpath.len() - pattern_trailer.len())]
                .to_string(),
            );
          }
        }
      }
    }

    if !best_match.is_empty() {
      let target = package_exports.get(best_match).unwrap();
      let maybe_resolved = self.resolve_package_target(
        package_json_path,
        target,
        &best_match_subpath.unwrap(),
        best_match,
        referrer,
        referrer_kind,
        true,
        false,
        conditions,
        mode,
      )?;
      if let Some(resolved) = maybe_resolved {
        return Ok(resolved);
      } else {
        return Err(throw_exports_not_found(
          package_subpath,
          package_json_path,
          referrer,
          mode,
        ));
      }
    }

    Err(throw_exports_not_found(
      package_subpath,
      package_json_path,
      referrer,
      mode,
    ))
  }

  pub(super) fn package_resolve(
    &self,
    specifier: &str,
    referrer: &ModuleSpecifier,
    referrer_kind: NodeModuleKind,
    conditions: &[&str],
    mode: NodeResolutionMode,
  ) -> Result<Option<ModuleSpecifier>, AnyError> {
    let (package_name, package_subpath, _is_scoped) =
      parse_npm_pkg_name(specifier, referrer)?;

    let Some(package_config) = self.get_closest_package_json(referrer)? else {
      return Ok(None);
    };
    // ResolveSelf
    if package_config.name.as_ref() == Some(&package_name) {
      if let Some(exports) = &package_config.exports {
        return self
          .package_exports_resolve(
            &package_config.path,
            &package_subpath,
            exports,
            referrer,
            referrer_kind,
            conditions,
            mode,
          )
          .map(Some);
      }
    }

    self.resolve_package_subpath_for_package(
<<<<<<< HEAD
      &package_name,
      &package_subpath,
      referrer,
      referrer_kind,
      conditions,
      mode,
    )
  }

  #[allow(clippy::too_many_arguments)]
  fn resolve_package_subpath_for_package(
    &self,
    package_name: &str,
    package_subpath: &str,
    referrer: &ModuleSpecifier,
    referrer_kind: NodeModuleKind,
    conditions: &[&str],
    mode: NodeResolutionMode,
  ) -> Result<Option<ModuleSpecifier>, AnyError> {
    let result = self.resolve_package_subpath_for_package_inner(
=======
>>>>>>> c72410e0
      &package_name,
      &package_subpath,
      referrer,
      referrer_kind,
      conditions,
      mode,
    )
  }

  #[allow(clippy::too_many_arguments)]
  fn resolve_package_subpath_for_package(
    &self,
    package_name: &str,
    package_subpath: &str,
    referrer: &ModuleSpecifier,
    referrer_kind: NodeModuleKind,
    conditions: &[&str],
    mode: NodeResolutionMode,
  ) -> Result<Option<ModuleSpecifier>, AnyError> {
    let result = self.resolve_package_subpath_for_package_inner(
      package_name,
      package_subpath,
      referrer,
      referrer_kind,
      conditions,
      mode,
    );
    if mode.is_types() && !matches!(result, Ok(Some(_))) {
      // try to resolve with the @types package
<<<<<<< HEAD
      let package_name = types_package_name(&package_name);
=======
      let package_name = types_package_name(package_name);
>>>>>>> c72410e0
      if let Ok(Some(result)) = self.resolve_package_subpath_for_package_inner(
        &package_name,
        package_subpath,
        referrer,
        referrer_kind,
        conditions,
        mode,
      ) {
        return Ok(Some(result));
      }
    }
    result
  }

  #[allow(clippy::too_many_arguments)]
  fn resolve_package_subpath_for_package_inner(
    &self,
    package_name: &str,
    package_subpath: &str,
    referrer: &ModuleSpecifier,
    referrer_kind: NodeModuleKind,
    conditions: &[&str],
    mode: NodeResolutionMode,
  ) -> Result<Option<ModuleSpecifier>, AnyError> {
    let package_dir_path = self
      .npm_resolver
      .resolve_package_folder_from_package(package_name, referrer)?;

    // todo: error with this instead when can't find package
    // Err(errors::err_module_not_found(
    //   &package_json_url
    //     .join(".")
    //     .unwrap()
    //     .to_file_path()
    //     .unwrap()
    //     .display()
    //     .to_string(),
    //   &to_file_path_string(referrer),
    //   "package",
    // ))

    // Package match.
<<<<<<< HEAD
    let Some(package_json) = self.load_package_json(&package_json_path)? else {
      return Ok(None);
    };
    self.resolve_package_subpath(
      &package_json,
=======
    self.resolve_package_dir_subpath(
      &package_dir_path,
>>>>>>> c72410e0
      package_subpath,
      referrer,
      referrer_kind,
      conditions,
      mode,
    )
  }

  #[allow(clippy::too_many_arguments)]
  fn resolve_package_dir_subpath(
    &self,
    package_dir_path: &Path,
    package_subpath: &str,
    referrer: &ModuleSpecifier,
    referrer_kind: NodeModuleKind,
    conditions: &[&str],
    mode: NodeResolutionMode,
  ) -> Result<Option<ModuleSpecifier>, AnyError> {
    let package_json_path = package_dir_path.join("package.json");
    match self.load_package_json(&package_json_path)? {
      Some(pkg_json) => self.resolve_package_subpath(
        &pkg_json,
        package_subpath,
        referrer,
        referrer_kind,
        conditions,
        mode,
      ),
      None => self.resolve_package_subpath_no_pkg_json(
        package_dir_path,
        package_subpath,
        referrer,
        referrer_kind,
        mode,
      ),
    }
  }

  #[allow(clippy::too_many_arguments)]
  fn resolve_package_subpath(
    &self,
    package_json: &PackageJson,
    package_subpath: &str,
    referrer: &ModuleSpecifier,
    referrer_kind: NodeModuleKind,
    conditions: &[&str],
    mode: NodeResolutionMode,
  ) -> Result<Option<ModuleSpecifier>, AnyError> {
    if let Some(exports) = &package_json.exports {
      let result = self.package_exports_resolve(
        &package_json.path,
        package_subpath,
        exports,
        referrer,
        referrer_kind,
        conditions,
        mode,
      );
      match result {
        Ok(found) => return Ok(Some(found)),
        Err(exports_err) => {
          if mode.is_types() && package_subpath == "." {
            return self.legacy_main_resolve(
              package_json,
              referrer,
              referrer_kind,
              mode,
            );
          }
          return Err(exports_err);
        }
      }
    }

    if package_subpath == "." {
      return self.legacy_main_resolve(
        package_json,
        referrer,
        referrer_kind,
        mode,
      );
    }

    self.resolve_subpath_exact(
      package_json.path.parent().unwrap(),
      package_subpath,
      referrer,
      referrer_kind,
      mode,
    )
  }

  fn resolve_subpath_exact(
    &self,
    directory: &Path,
    package_subpath: &str,
    referrer: &ModuleSpecifier,
    referrer_kind: NodeModuleKind,
    mode: NodeResolutionMode,
  ) -> Result<Option<ModuleSpecifier>, AnyError> {
    assert_ne!(package_subpath, ".");
    let file_path = directory.join(package_subpath);
    if mode.is_types() {
      self.path_to_declaration_url(file_path, referrer, referrer_kind)
    } else {
      Ok(Some(to_file_specifier(&file_path)))
    }
  }

  fn resolve_package_subpath_no_pkg_json(
    &self,
    directory: &Path,
    package_subpath: &str,
    referrer: &ModuleSpecifier,
    referrer_kind: NodeModuleKind,
    mode: NodeResolutionMode,
  ) -> Result<Option<ModuleSpecifier>, AnyError> {
    if package_subpath == "." {
      self.legacy_index_resolve(directory, referrer_kind, mode)
    } else {
      self.resolve_subpath_exact(
        directory,
        package_subpath,
        referrer,
        referrer_kind,
        mode,
      )
    }
  }

  pub fn get_closest_package_json(
    &self,
    url: &ModuleSpecifier,
<<<<<<< HEAD
  ) -> Result<Option<Arc<PackageJson>>, AnyError> {
=======
  ) -> Result<Option<PackageJsonRc>, AnyError> {
>>>>>>> c72410e0
    let Ok(file_path) = url.to_file_path() else {
      return Ok(None);
    };
    self.get_closest_package_json_from_path(&file_path)
  }

  pub fn get_closest_package_json_from_path(
    &self,
    file_path: &Path,
<<<<<<< HEAD
  ) -> Result<Option<Arc<PackageJson>>, AnyError> {
=======
  ) -> Result<Option<PackageJsonRc>, AnyError> {
>>>>>>> c72410e0
    let current_dir = deno_core::strip_unc_prefix(
      self.fs.realpath_sync(file_path.parent().unwrap())?,
    );
    let mut current_dir = current_dir.as_path();
    let package_json_path = current_dir.join("package.json");
    if let Some(pkg_json) = self.load_package_json(&package_json_path)? {
      return Ok(Some(pkg_json));
    }
    while let Some(parent) = current_dir.parent() {
      current_dir = parent;
      let package_json_path = current_dir.join("package.json");
      if let Some(pkg_json) = self.load_package_json(&package_json_path)? {
        return Ok(Some(pkg_json));
      }
    }

    Ok(None)
  }

  pub(super) fn load_package_json(
    &self,
    package_json_path: &Path,
  ) -> Result<
<<<<<<< HEAD
    Option<Arc<PackageJson>>,
=======
    Option<PackageJsonRc>,
>>>>>>> c72410e0
    deno_config::package_json::PackageJsonLoadError,
  > {
    crate::package_json::load_pkg_json(&*self.fs, package_json_path)
  }

  pub(super) fn legacy_main_resolve(
    &self,
    package_json: &PackageJson,
    referrer: &ModuleSpecifier,
    referrer_kind: NodeModuleKind,
    mode: NodeResolutionMode,
  ) -> Result<Option<ModuleSpecifier>, AnyError> {
    let maybe_main = if mode.is_types() {
      match package_json.types.as_ref() {
        Some(types) => Some(types.as_str()),
        None => {
          // fallback to checking the main entrypoint for
          // a corresponding declaration file
          if let Some(main) = package_json.main(referrer_kind) {
            let main = package_json.path.parent().unwrap().join(main).clean();
            let maybe_decl_url =
              self.path_to_declaration_url(main, referrer, referrer_kind)?;
            if let Some(path) = maybe_decl_url {
              return Ok(Some(path));
            }
          }
          None
        }
      }
    } else {
      package_json.main(referrer_kind)
    };

    if let Some(main) = maybe_main {
      let guess = package_json.path.parent().unwrap().join(main).clean();
      if self.fs.is_file_sync(&guess) {
        return Ok(Some(to_file_specifier(&guess)));
      }

      // todo(dsherret): investigate exactly how node and typescript handles this
      let endings = if mode.is_types() {
        match referrer_kind {
          NodeModuleKind::Cjs => {
            vec![".d.ts", ".d.cts", "/index.d.ts", "/index.d.cts"]
          }
          NodeModuleKind::Esm => vec![
            ".d.ts",
            ".d.mts",
            "/index.d.ts",
            "/index.d.mts",
            ".d.cts",
            "/index.d.cts",
          ],
        }
      } else {
        vec![".js", "/index.js"]
      };
      for ending in endings {
        let guess = package_json
          .path
          .parent()
          .unwrap()
          .join(format!("{main}{ending}"))
          .clean();
        if self.fs.is_file_sync(&guess) {
          // TODO(bartlomieju): emitLegacyIndexDeprecation()
          return Ok(Some(to_file_specifier(&guess)));
        }
      }
    }

    self.legacy_index_resolve(
      package_json.path.parent().unwrap(),
      referrer_kind,
      mode,
    )
  }

  fn legacy_index_resolve(
    &self,
    directory: &Path,
    referrer_kind: NodeModuleKind,
    mode: NodeResolutionMode,
  ) -> Result<Option<ModuleSpecifier>, AnyError> {
    let index_file_names = if mode.is_types() {
      // todo(dsherret): investigate exactly how typescript does this
      match referrer_kind {
        NodeModuleKind::Cjs => vec!["index.d.ts", "index.d.cts"],
        NodeModuleKind::Esm => vec!["index.d.ts", "index.d.mts", "index.d.cts"],
      }
    } else {
      vec!["index.js"]
    };
    for index_file_name in index_file_names {
      let guess = directory.join(index_file_name).clean();
      if self.fs.is_file_sync(&guess) {
        // TODO(bartlomieju): emitLegacyIndexDeprecation()
        return Ok(Some(to_file_specifier(&guess)));
      }
    }

    Ok(None)
  }
}

fn resolve_bin_entry_value<'a>(
  package_json: &'a PackageJson,
  bin_name: Option<&str>,
) -> Result<&'a str, AnyError> {
  let bin = match &package_json.bin {
    Some(bin) => bin,
    None => bail!(
      "'{}' did not have a bin property",
      package_json.path.display(),
    ),
  };
  let bin_entry = match bin {
    Value::String(_) => {
      if bin_name.is_some() && bin_name != package_json.name.as_deref() {
        None
      } else {
        Some(bin)
      }
    }
    Value::Object(o) => {
      if let Some(bin_name) = bin_name {
        o.get(bin_name)
      } else if o.len() == 1
        || o.len() > 1 && o.values().all(|v| v == o.values().next().unwrap())
      {
        o.values().next()
      } else {
        package_json.name.as_ref().and_then(|n| o.get(n))
      }
    }
    _ => bail!(
      "'{}' did not have a bin property with a string or object value",
      package_json.path.display()
    ),
  };
  let bin_entry = match bin_entry {
    Some(e) => e,
    None => {
      let prefix = package_json
        .name
        .as_ref()
        .map(|n| {
          let mut prefix = format!("npm:{}", n);
          if let Some(version) = &package_json.version {
            prefix.push('@');
            prefix.push_str(version);
          }
          prefix.push('/');
          prefix
        })
        .unwrap_or_default();
      let keys = bin
        .as_object()
        .map(|o| {
          o.keys()
            .map(|k| format!(" * {prefix}{k}"))
            .collect::<Vec<_>>()
        })
        .unwrap_or_default();
      bail!(
        "'{}' did not have a bin entry{}{}",
        package_json.path.display(),
        bin_name
          .or(package_json.name.as_deref())
          .map(|name| format!(" for '{}'", name))
          .unwrap_or_default(),
        if keys.is_empty() {
          "".to_string()
        } else {
          format!("\n\nPossibilities:\n{}", keys.join("\n"))
        }
      )
    }
  };
  match bin_entry {
    Value::String(s) => Ok(s),
    _ => bail!(
      "'{}' had a non-string sub property of bin",
      package_json.path.display(),
    ),
  }
}

fn to_file_path(url: &ModuleSpecifier) -> PathBuf {
  url
    .to_file_path()
    .unwrap_or_else(|_| panic!("Provided URL was not file:// URL: {url}"))
}

fn to_file_path_string(url: &ModuleSpecifier) -> String {
  to_file_path(url).display().to_string()
}

fn should_be_treated_as_relative_or_absolute_path(specifier: &str) -> bool {
  if specifier.is_empty() {
    return false;
  }

  if specifier.starts_with('/') {
    return true;
  }

  is_relative_specifier(specifier)
}

// TODO(ry) We very likely have this utility function elsewhere in Deno.
fn is_relative_specifier(specifier: &str) -> bool {
  let specifier_len = specifier.len();
  let specifier_chars: Vec<_> = specifier.chars().collect();

  if !specifier_chars.is_empty() && specifier_chars[0] == '.' {
    if specifier_len == 1 || specifier_chars[1] == '/' {
      return true;
    }
    if specifier_chars[1] == '.'
      && (specifier_len == 2 || specifier_chars[2] == '/')
    {
      return true;
    }
  }
  false
}

/// Alternate `PathBuf::with_extension` that will handle known extensions
/// more intelligently.
fn with_known_extension(path: &Path, ext: &str) -> PathBuf {
  const NON_DECL_EXTS: &[&str] = &[
    "cjs", "js", "json", "jsx", "mjs", "tsx", /* ex. types.d */ "d",
  ];
  const DECL_EXTS: &[&str] = &["cts", "mts", "ts"];

  let file_name = match path.file_name() {
    Some(value) => value.to_string_lossy(),
    None => return path.to_path_buf(),
  };
  let lowercase_file_name = file_name.to_lowercase();
  let period_index = lowercase_file_name.rfind('.').and_then(|period_index| {
    let ext = &lowercase_file_name[period_index + 1..];
    if DECL_EXTS.contains(&ext) {
      if let Some(next_period_index) =
        lowercase_file_name[..period_index].rfind('.')
      {
        if &lowercase_file_name[next_period_index + 1..period_index] == "d" {
          Some(next_period_index)
        } else {
          Some(period_index)
        }
      } else {
        Some(period_index)
      }
    } else if NON_DECL_EXTS.contains(&ext) {
      Some(period_index)
    } else {
      None
    }
  });

  let file_name = match period_index {
    Some(period_index) => &file_name[..period_index],
    None => &file_name,
  };
  path.with_file_name(format!("{file_name}.{ext}"))
}

fn to_specifier_display_string(url: &ModuleSpecifier) -> String {
  if let Ok(path) = url.to_file_path() {
    path.display().to_string()
  } else {
    url.to_string()
  }
}

fn throw_import_not_defined(
  specifier: &str,
  package_json_path: Option<&Path>,
  base: &ModuleSpecifier,
) -> AnyError {
  errors::err_package_import_not_defined(
    specifier,
    package_json_path.map(|p| p.parent().unwrap().display().to_string()),
    &to_specifier_display_string(base),
  )
}

fn throw_invalid_package_target(
  subpath: &str,
  target: &str,
  package_json_path: &Path,
  internal: bool,
  referrer: &ModuleSpecifier,
) -> AnyError {
  errors::err_invalid_package_target(
    &package_json_path.parent().unwrap().display().to_string(),
    subpath,
    target,
    internal,
    Some(referrer.to_string()),
  )
}

fn throw_invalid_subpath(
  subpath: String,
  package_json_path: &Path,
  internal: bool,
  referrer: &ModuleSpecifier,
) -> AnyError {
  let ie = if internal { "imports" } else { "exports" };
  let reason = format!(
    "request is not a valid subpath for the \"{}\" resolution of {}",
    ie,
    package_json_path.display(),
  );
  errors::err_invalid_module_specifier(
    &subpath,
    &reason,
    Some(to_specifier_display_string(referrer)),
  )
}

fn throw_exports_not_found(
  subpath: &str,
  package_json_path: &Path,
  referrer: &ModuleSpecifier,
  mode: NodeResolutionMode,
) -> AnyError {
  errors::err_package_path_not_exported(
    package_json_path.parent().unwrap().display().to_string(),
    subpath,
    Some(to_specifier_display_string(referrer)),
    mode,
  )
}

pub fn parse_npm_pkg_name(
  specifier: &str,
  referrer: &ModuleSpecifier,
) -> Result<(String, String, bool), AnyError> {
  let mut separator_index = specifier.find('/');
  let mut valid_package_name = true;
  let mut is_scoped = false;
  if specifier.is_empty() {
    valid_package_name = false;
  } else if specifier.starts_with('@') {
    is_scoped = true;
    if let Some(index) = separator_index {
      separator_index = specifier[index + 1..]
        .find('/')
        .map(|new_index| index + 1 + new_index);
    } else {
      valid_package_name = false;
    }
  }

  let package_name = if let Some(index) = separator_index {
    specifier[0..index].to_string()
  } else {
    specifier.to_string()
  };

  // Package name cannot have leading . and cannot have percent-encoding or separators.
  for ch in package_name.chars() {
    if ch == '%' || ch == '\\' {
      valid_package_name = false;
      break;
    }
  }

  if !valid_package_name {
    return Err(errors::err_invalid_module_specifier(
      specifier,
      "is not a valid package name",
      Some(to_specifier_display_string(referrer)),
    ));
  }

  let package_subpath = if let Some(index) = separator_index {
    format!(".{}", specifier.chars().skip(index).collect::<String>())
  } else {
    ".".to_string()
  };

  Ok((package_name, package_subpath, is_scoped))
}

fn pattern_key_compare(a: &str, b: &str) -> i32 {
  let a_pattern_index = a.find('*');
  let b_pattern_index = b.find('*');

  let base_len_a = if let Some(index) = a_pattern_index {
    index + 1
  } else {
    a.len()
  };
  let base_len_b = if let Some(index) = b_pattern_index {
    index + 1
  } else {
    b.len()
  };

  if base_len_a > base_len_b {
    return -1;
  }

  if base_len_b > base_len_a {
    return 1;
  }

  if a_pattern_index.is_none() {
    return 1;
  }

  if b_pattern_index.is_none() {
    return -1;
  }

  if a.len() > b.len() {
    return -1;
  }

  if b.len() > a.len() {
    return 1;
  }

  0
}

/// Gets the corresponding @types package for the provided package name.
fn types_package_name(package_name: &str) -> String {
  debug_assert!(!package_name.starts_with("@types/"));
  // Scoped packages will get two underscores for each slash
  // https://github.com/DefinitelyTyped/DefinitelyTyped/tree/15f1ece08f7b498f4b9a2147c2a46e94416ca777#what-about-scoped-packages
  format!("@types/{}", package_name.replace('/', "__"))
}

#[cfg(test)]
mod tests {
  use deno_core::serde_json::json;

  use super::*;

  fn build_package_json(json: Value) -> PackageJson {
    PackageJson::load_from_value(PathBuf::from("/package.json"), json)
  }

  #[test]
  fn test_resolve_bin_entry_value() {
    // should resolve the specified value
    let pkg_json = build_package_json(json!({
      "name": "pkg",
      "version": "1.1.1",
      "bin": {
        "bin1": "./value1",
        "bin2": "./value2",
        "pkg": "./value3",
      }
    }));
    assert_eq!(
      resolve_bin_entry_value(&pkg_json, Some("bin1")).unwrap(),
      "./value1"
    );

    // should resolve the value with the same name when not specified
    assert_eq!(
      resolve_bin_entry_value(&pkg_json, None).unwrap(),
      "./value3"
    );

    // should not resolve when specified value does not exist
    assert_eq!(
      resolve_bin_entry_value(&pkg_json, Some("other"),)
        .err()
        .unwrap()
        .to_string(),
      concat!(
        "'/package.json' did not have a bin entry for 'other'\n",
        "\n",
        "Possibilities:\n",
        " * npm:pkg@1.1.1/bin1\n",
        " * npm:pkg@1.1.1/bin2\n",
        " * npm:pkg@1.1.1/pkg"
      )
    );

    // should not resolve when default value can't be determined
    let pkg_json = build_package_json(json!({
      "name": "pkg",
      "version": "1.1.1",
      "bin": {
        "bin": "./value1",
        "bin2": "./value2",
      }
    }));
    assert_eq!(
      resolve_bin_entry_value(&pkg_json, None)
        .err()
        .unwrap()
        .to_string(),
      concat!(
        "'/package.json' did not have a bin entry for 'pkg'\n",
        "\n",
        "Possibilities:\n",
        " * npm:pkg@1.1.1/bin\n",
        " * npm:pkg@1.1.1/bin2",
      )
    );

    // should resolve since all the values are the same
    let pkg_json = build_package_json(json!({
      "name": "pkg",
      "version": "1.2.3",
      "bin": {
        "bin1": "./value",
        "bin2": "./value",
      }
    }));
    assert_eq!(
      resolve_bin_entry_value(&pkg_json, None,).unwrap(),
      "./value"
    );

    // should not resolve when specified and is a string
    let pkg_json = build_package_json(json!({
      "name": "pkg",
      "version": "1.2.3",
      "bin": "./value",
    }));
    assert_eq!(
      resolve_bin_entry_value(&pkg_json, Some("path"),)
        .err()
        .unwrap()
        .to_string(),
      "'/package.json' did not have a bin entry for 'path'"
    );

    // no version in the package.json
    let pkg_json = build_package_json(json!({
      "name": "pkg",
      "bin": {
        "bin1": "./value1",
        "bin2": "./value2",
      }
    }));
    assert_eq!(
      resolve_bin_entry_value(&pkg_json, None)
        .err()
        .unwrap()
        .to_string(),
      concat!(
        "'/package.json' did not have a bin entry for 'pkg'\n",
        "\n",
        "Possibilities:\n",
        " * npm:pkg/bin1\n",
        " * npm:pkg/bin2",
      )
    );

    // no name or version in the package.json
    let pkg_json = build_package_json(json!({
      "bin": {
        "bin1": "./value1",
        "bin2": "./value2",
      }
    }));
    assert_eq!(
      resolve_bin_entry_value(&pkg_json, None)
        .err()
        .unwrap()
        .to_string(),
      concat!(
        "'/package.json' did not have a bin entry\n",
        "\n",
        "Possibilities:\n",
        " * bin1\n",
        " * bin2",
      )
    );
  }

  #[test]
  fn test_parse_package_name() {
    let dummy_referrer = Url::parse("http://example.com").unwrap();

    assert_eq!(
      parse_npm_pkg_name("fetch-blob", &dummy_referrer).unwrap(),
      ("fetch-blob".to_string(), ".".to_string(), false)
    );
    assert_eq!(
      parse_npm_pkg_name("@vue/plugin-vue", &dummy_referrer).unwrap(),
      ("@vue/plugin-vue".to_string(), ".".to_string(), true)
    );
    assert_eq!(
      parse_npm_pkg_name("@astrojs/prism/dist/highlighter", &dummy_referrer)
        .unwrap(),
      (
        "@astrojs/prism".to_string(),
        "./dist/highlighter".to_string(),
        true
      )
    );
  }

  #[test]
  fn test_with_known_extension() {
    let cases = &[
      ("test", "d.ts", "test.d.ts"),
      ("test.d.ts", "ts", "test.ts"),
      ("test.worker", "d.ts", "test.worker.d.ts"),
      ("test.d.mts", "js", "test.js"),
    ];
    for (path, ext, expected) in cases {
      let actual = with_known_extension(&PathBuf::from(path), ext);
      assert_eq!(actual.to_string_lossy(), *expected);
    }
  }

  #[test]
  fn test_types_package_name() {
    assert_eq!(types_package_name("name"), "@types/name");
    assert_eq!(
      types_package_name("@scoped/package"),
      "@types/@scoped__package"
    );
  }
}<|MERGE_RESOLUTION|>--- conflicted
+++ resolved
@@ -4,14 +4,8 @@
 use std::collections::HashMap;
 use std::path::Path;
 use std::path::PathBuf;
-<<<<<<< HEAD
-use std::sync::Arc;
-
-use deno_config::package_json::PackageJson;
-=======
 
 use deno_config::package_json::PackageJsonRc;
->>>>>>> c72410e0
 use deno_core::anyhow::bail;
 use deno_core::error::generic_error;
 use deno_core::error::AnyError;
@@ -27,6 +21,7 @@
 use crate::path::to_file_specifier;
 use crate::polyfill::get_module_name_from_builtin_node_module_specifier;
 use crate::NpmResolverRc;
+use crate::PackageJson;
 use crate::PathClean;
 
 pub static DEFAULT_CONDITIONS: &[&str] = &["deno", "node", "import"];
@@ -322,24 +317,12 @@
     referrer: &ModuleSpecifier,
     mode: NodeResolutionMode,
   ) -> Result<Option<NodeResolution>, AnyError> {
-<<<<<<< HEAD
-    let package_json_path = package_dir.join("package.json");
-    let Some(package_json) = self.load_package_json(&package_json_path)? else {
-      return Ok(None);
-    };
-=======
->>>>>>> c72410e0
     let node_module_kind = NodeModuleKind::Esm;
     let package_subpath = package_subpath
       .map(|s| format!("./{s}"))
       .unwrap_or_else(|| ".".to_string());
-<<<<<<< HEAD
-    let maybe_resolved_url = self.resolve_package_subpath(
-      &package_json,
-=======
     let maybe_resolved_url = self.resolve_package_dir_subpath(
       package_dir,
->>>>>>> c72410e0
       &package_subpath,
       referrer,
       node_module_kind,
@@ -511,24 +494,6 @@
       return Ok(Some(to_file_specifier(&path)));
     }
     if self.fs.is_dir_sync(&path) {
-<<<<<<< HEAD
-      let package_json_path = path.join("package.json");
-      if let Ok(Some(pkg_json)) = self.load_package_json(&package_json_path) {
-        let maybe_resolution = self.resolve_package_subpath(
-          &pkg_json,
-          /* sub path */ ".",
-          referrer,
-          referrer_kind,
-          match referrer_kind {
-            NodeModuleKind::Esm => DEFAULT_CONDITIONS,
-            NodeModuleKind::Cjs => REQUIRE_CONDITIONS,
-          },
-          NodeResolutionMode::Types,
-        )?;
-        if let Some(resolution) = maybe_resolution {
-          return Ok(Some(resolution));
-        }
-=======
       let maybe_resolution = self.resolve_package_dir_subpath(
         &path,
         /* sub path */ ".",
@@ -542,7 +507,6 @@
       )?;
       if let Some(resolution) = maybe_resolution {
         return Ok(Some(resolution));
->>>>>>> c72410e0
       }
       let index_path = path.join("index.js");
       if let Some(path) = probe_extensions(
@@ -1041,29 +1005,6 @@
     }
 
     self.resolve_package_subpath_for_package(
-<<<<<<< HEAD
-      &package_name,
-      &package_subpath,
-      referrer,
-      referrer_kind,
-      conditions,
-      mode,
-    )
-  }
-
-  #[allow(clippy::too_many_arguments)]
-  fn resolve_package_subpath_for_package(
-    &self,
-    package_name: &str,
-    package_subpath: &str,
-    referrer: &ModuleSpecifier,
-    referrer_kind: NodeModuleKind,
-    conditions: &[&str],
-    mode: NodeResolutionMode,
-  ) -> Result<Option<ModuleSpecifier>, AnyError> {
-    let result = self.resolve_package_subpath_for_package_inner(
-=======
->>>>>>> c72410e0
       &package_name,
       &package_subpath,
       referrer,
@@ -1093,11 +1034,7 @@
     );
     if mode.is_types() && !matches!(result, Ok(Some(_))) {
       // try to resolve with the @types package
-<<<<<<< HEAD
-      let package_name = types_package_name(&package_name);
-=======
       let package_name = types_package_name(package_name);
->>>>>>> c72410e0
       if let Ok(Some(result)) = self.resolve_package_subpath_for_package_inner(
         &package_name,
         package_subpath,
@@ -1140,16 +1077,8 @@
     // ))
 
     // Package match.
-<<<<<<< HEAD
-    let Some(package_json) = self.load_package_json(&package_json_path)? else {
-      return Ok(None);
-    };
-    self.resolve_package_subpath(
-      &package_json,
-=======
     self.resolve_package_dir_subpath(
       &package_dir_path,
->>>>>>> c72410e0
       package_subpath,
       referrer,
       referrer_kind,
@@ -1283,11 +1212,7 @@
   pub fn get_closest_package_json(
     &self,
     url: &ModuleSpecifier,
-<<<<<<< HEAD
-  ) -> Result<Option<Arc<PackageJson>>, AnyError> {
-=======
   ) -> Result<Option<PackageJsonRc>, AnyError> {
->>>>>>> c72410e0
     let Ok(file_path) = url.to_file_path() else {
       return Ok(None);
     };
@@ -1297,11 +1222,7 @@
   pub fn get_closest_package_json_from_path(
     &self,
     file_path: &Path,
-<<<<<<< HEAD
-  ) -> Result<Option<Arc<PackageJson>>, AnyError> {
-=======
   ) -> Result<Option<PackageJsonRc>, AnyError> {
->>>>>>> c72410e0
     let current_dir = deno_core::strip_unc_prefix(
       self.fs.realpath_sync(file_path.parent().unwrap())?,
     );
@@ -1325,11 +1246,7 @@
     &self,
     package_json_path: &Path,
   ) -> Result<
-<<<<<<< HEAD
-    Option<Arc<PackageJson>>,
-=======
     Option<PackageJsonRc>,
->>>>>>> c72410e0
     deno_config::package_json::PackageJsonLoadError,
   > {
     crate::package_json::load_pkg_json(&*self.fs, package_json_path)
