--- conflicted
+++ resolved
@@ -1,16 +1,9 @@
 // Copyright 2018-2023 the Deno authors. All rights reserved. MIT license.
 // Copyright Joyent, Inc. and Node.js contributors. All rights reserved. MIT license.
 
-<<<<<<< HEAD
-import { TextDecoder, TextEncoder } from "ext:deno_web/08_text_encoding.js";
+import { TextEncoder } from "ext:deno_web/08_text_encoding.js";
 import { Buffer } from "ext:deno_node/buffer.ts";
 import { Transform } from "ext:deno_node/stream.ts";
-import { encode as encodeToHex } from "ext:deno_node/internal/crypto/_hex.ts";
-=======
-import { TextEncoder } from "internal:deno_web/08_text_encoding.js";
-import { Buffer } from "internal:deno_node/buffer.ts";
-import { Transform } from "internal:deno_node/stream.ts";
->>>>>>> 0e3affcd
 import {
   forgivingBase64Encode as encodeToBase64,
   forgivingBase64UrlEncode as encodeToBase64Url,
