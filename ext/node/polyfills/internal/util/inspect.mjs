// Copyright 2018-2023 the Deno authors. All rights reserved. MIT license.
// Copyright Joyent, Inc. and other Node contributors.
//
// Permission is hereby granted, free of charge, to any person obtaining a
// copy of this software and associated documentation files (the
// "Software"), to deal in the Software without restriction, including
// without limitation the rights to use, copy, modify, merge, publish,
// distribute, sublicense, and/or sell copies of the Software, and to permit
// persons to whom the Software is furnished to do so, subject to the
// following conditions:
//
// The above copyright notice and this permission notice shall be included
// in all copies or substantial portions of the Software.
//
// THE SOFTWARE IS PROVIDED "AS IS", WITHOUT WARRANTY OF ANY KIND, EXPRESS
// OR IMPLIED, INCLUDING BUT NOT LIMITED TO THE WARRANTIES OF
// MERCHANTABILITY, FITNESS FOR A PARTICULAR PURPOSE AND NONINFRINGEMENT. IN
// NO EVENT SHALL THE AUTHORS OR COPYRIGHT HOLDERS BE LIABLE FOR ANY CLAIM,
// DAMAGES OR OTHER LIABILITY, WHETHER IN AN ACTION OF CONTRACT, TORT OR
// OTHERWISE, ARISING FROM, OUT OF OR IN CONNECTION WITH THE SOFTWARE OR THE
// USE OR OTHER DEALINGS IN THE SOFTWARE.

<<<<<<< HEAD
import { validateObject, validateString } from "internal:deno_node/polyfills/internal/validators.mjs";
import { codes } from "internal:deno_node/polyfills/internal/error_codes.ts";
import { inspect as denoInspect, getStringWidth as denoGetStringWidth, inspectArgs } from "internal:deno_console/02_console.js";
=======
import * as types from "ext:deno_node/internal/util/types.ts";
import { validateObject, validateString } from "ext:deno_node/internal/validators.mjs";
import { codes } from "ext:deno_node/internal/error_codes.ts";

import {
  ALL_PROPERTIES,
  getOwnNonIndexProperties,
  ONLY_ENUMERABLE,
} from "ext:deno_node/internal_binding/util.ts";

const kObjectType = 0;
const kArrayType = 1;
const kArrayExtrasType = 2;

const kMinLineLength = 16;

// Constants to map the iterator state.
const kWeak = 0;
const kIterator = 1;
const kMapEntries = 2;

const kPending = 0;
const kRejected = 2;

// Escaped control characters (plus the single quote and the backslash). Use
// empty strings to fill up unused entries.
// deno-fmt-ignore
const meta = [
  '\\x00', '\\x01', '\\x02', '\\x03', '\\x04', '\\x05', '\\x06', '\\x07', // x07
  '\\b', '\\t', '\\n', '\\x0B', '\\f', '\\r', '\\x0E', '\\x0F',           // x0F
  '\\x10', '\\x11', '\\x12', '\\x13', '\\x14', '\\x15', '\\x16', '\\x17', // x17
  '\\x18', '\\x19', '\\x1A', '\\x1B', '\\x1C', '\\x1D', '\\x1E', '\\x1F', // x1F
  '', '', '', '', '', '', '', "\\'", '', '', '', '', '', '', '', '',      // x2F
  '', '', '', '', '', '', '', '', '', '', '', '', '', '', '', '',         // x3F
  '', '', '', '', '', '', '', '', '', '', '', '', '', '', '', '',         // x4F
  '', '', '', '', '', '', '', '', '', '', '', '', '\\\\', '', '', '',     // x5F
  '', '', '', '', '', '', '', '', '', '', '', '', '', '', '', '',         // x6F
  '', '', '', '', '', '', '', '', '', '', '', '', '', '', '', '\\x7F',    // x7F
  '\\x80', '\\x81', '\\x82', '\\x83', '\\x84', '\\x85', '\\x86', '\\x87', // x87
  '\\x88', '\\x89', '\\x8A', '\\x8B', '\\x8C', '\\x8D', '\\x8E', '\\x8F', // x8F
  '\\x90', '\\x91', '\\x92', '\\x93', '\\x94', '\\x95', '\\x96', '\\x97', // x97
  '\\x98', '\\x99', '\\x9A', '\\x9B', '\\x9C', '\\x9D', '\\x9E', '\\x9F', // x9F
];

// https://tc39.es/ecma262/#sec-IsHTMLDDA-internal-slot
const isUndetectableObject = (v) => typeof v === "undefined" && v !== undefined;

// deno-lint-ignore no-control-regex
const strEscapeSequencesRegExp = /[\x00-\x1f\x27\x5c\x7f-\x9f]/;
// deno-lint-ignore no-control-regex
const strEscapeSequencesReplacer = /[\x00-\x1f\x27\x5c\x7f-\x9f]/g;
// deno-lint-ignore no-control-regex
const strEscapeSequencesRegExpSingle = /[\x00-\x1f\x5c\x7f-\x9f]/;
// deno-lint-ignore no-control-regex
const strEscapeSequencesReplacerSingle = /[\x00-\x1f\x5c\x7f-\x9f]/g;

const keyStrRegExp = /^[a-zA-Z_][a-zA-Z_0-9]*$/;
const numberRegExp = /^(0|[1-9][0-9]*)$/;
const nodeModulesRegExp = /[/\\]node_modules[/\\](.+?)(?=[/\\])/g;

const classRegExp = /^(\s+[^(]*?)\s*{/;
// eslint-disable-next-line node-core/no-unescaped-regexp-dot
const stripCommentsRegExp = /(\/\/.*?\n)|(\/\*(.|\n)*?\*\/)/g;

const inspectDefaultOptions = {
  showHidden: false,
  depth: 2,
  colors: false,
  customInspect: true,
  showProxy: false,
  maxArrayLength: 100,
  maxStringLength: 10000,
  breakLength: 80,
  compact: 3,
  sorted: false,
  getters: false,
};

function getUserOptions(ctx, isCrossContext) {
  const ret = {
    stylize: ctx.stylize,
    showHidden: ctx.showHidden,
    depth: ctx.depth,
    colors: ctx.colors,
    customInspect: ctx.customInspect,
    showProxy: ctx.showProxy,
    maxArrayLength: ctx.maxArrayLength,
    maxStringLength: ctx.maxStringLength,
    breakLength: ctx.breakLength,
    compact: ctx.compact,
    sorted: ctx.sorted,
    getters: ctx.getters,
    ...ctx.userOptions,
  };

  // Typically, the target value will be an instance of `Object`. If that is
  // *not* the case, the object may come from another vm.Context, and we want
  // to avoid passing it objects from this Context in that case, so we remove
  // the prototype from the returned object itself + the `stylize()` function,
  // and remove all other non-primitives, including non-primitive user options.
  if (isCrossContext) {
    Object.setPrototypeOf(ret, null);
    for (const key of Object.keys(ret)) {
      if (
        (typeof ret[key] === "object" || typeof ret[key] === "function") &&
        ret[key] !== null
      ) {
        delete ret[key];
      }
    }
    ret.stylize = Object.setPrototypeOf((value, flavour) => {
      let stylized;
      try {
        stylized = `${ctx.stylize(value, flavour)}`;
      } catch {
        // noop
      }

      if (typeof stylized !== "string") return value;
      // `stylized` is a string as it should be, which is safe to pass along.
      return stylized;
    }, null);
  }

  return ret;
}
>>>>>>> c47075ba

/**
 * Echos the value of any input. Tries to print the value out
 * in the best way possible given the different types.
 */
/* Legacy: value, showHidden, depth, colors */
export function inspect(value, opts) {
  return denoInspect(value, opts);
}
const customInspectSymbol = Symbol.for("nodejs.util.inspect.custom");
inspect.custom = customInspectSymbol;

Object.defineProperty(inspect, "defaultOptions", {
  get() {
    return inspectDefaultOptions;
  },
  set(options) {
    validateObject(options, "options");
    return Object.assign(inspectDefaultOptions, options);
  },
});

// Set Graphics Rendition https://en.wikipedia.org/wiki/ANSI_escape_code#graphics
// Each color consists of an array with the color code as first entry and the
// reset code as second entry.
const defaultFG = 39;
const defaultBG = 49;
inspect.colors = Object.assign(Object.create(null), {
  reset: [0, 0],
  bold: [1, 22],
  dim: [2, 22], // Alias: faint
  italic: [3, 23],
  underline: [4, 24],
  blink: [5, 25],
  // Swap foreground and background colors
  inverse: [7, 27], // Alias: swapcolors, swapColors
  hidden: [8, 28], // Alias: conceal
  strikethrough: [9, 29], // Alias: strikeThrough, crossedout, crossedOut
  doubleunderline: [21, 24], // Alias: doubleUnderline
  black: [30, defaultFG],
  red: [31, defaultFG],
  green: [32, defaultFG],
  yellow: [33, defaultFG],
  blue: [34, defaultFG],
  magenta: [35, defaultFG],
  cyan: [36, defaultFG],
  white: [37, defaultFG],
  bgBlack: [40, defaultBG],
  bgRed: [41, defaultBG],
  bgGreen: [42, defaultBG],
  bgYellow: [43, defaultBG],
  bgBlue: [44, defaultBG],
  bgMagenta: [45, defaultBG],
  bgCyan: [46, defaultBG],
  bgWhite: [47, defaultBG],
  framed: [51, 54],
  overlined: [53, 55],
  gray: [90, defaultFG], // Alias: grey, blackBright
  redBright: [91, defaultFG],
  greenBright: [92, defaultFG],
  yellowBright: [93, defaultFG],
  blueBright: [94, defaultFG],
  magentaBright: [95, defaultFG],
  cyanBright: [96, defaultFG],
  whiteBright: [97, defaultFG],
  bgGray: [100, defaultBG], // Alias: bgGrey, bgBlackBright
  bgRedBright: [101, defaultBG],
  bgGreenBright: [102, defaultBG],
  bgYellowBright: [103, defaultBG],
  bgBlueBright: [104, defaultBG],
  bgMagentaBright: [105, defaultBG],
  bgCyanBright: [106, defaultBG],
  bgWhiteBright: [107, defaultBG],
});

function defineColorAlias(target, alias) {
  Object.defineProperty(inspect.colors, alias, {
    get() {
      return this[target];
    },
    set(value) {
      this[target] = value;
    },
    configurable: true,
    enumerable: false,
  });
}

defineColorAlias("gray", "grey");
defineColorAlias("gray", "blackBright");
defineColorAlias("bgGray", "bgGrey");
defineColorAlias("bgGray", "bgBlackBright");
defineColorAlias("dim", "faint");
defineColorAlias("strikethrough", "crossedout");
defineColorAlias("strikethrough", "strikeThrough");
defineColorAlias("strikethrough", "crossedOut");
defineColorAlias("hidden", "conceal");
defineColorAlias("inverse", "swapColors");
defineColorAlias("inverse", "swapcolors");
defineColorAlias("doubleunderline", "doubleUnderline");

// Regex used for ansi escape code splitting
// Adopted from https://github.com/chalk/ansi-regex/blob/HEAD/index.js
// License: MIT, authors: @sindresorhus, Qix-, arjunmehta and LitoMore
// Matches all ansi escape code sequences in a string
const ansiPattern = "[\\u001B\\u009B][[\\]()#;?]*" +
  "(?:(?:(?:(?:;[-a-zA-Z\\d\\/#&.:=?%@~_]+)*" +
  "|[a-zA-Z\\d]+(?:;[-a-zA-Z\\d\\/#&.:=?%@~_]*)*)?\\u0007)" +
  "|(?:(?:\\d{1,4}(?:;\\d{0,4})*)?[\\dA-PR-TZcf-ntqry=><~]))";
const ansi = new RegExp(ansiPattern, "g");

/**
 * Returns the number of columns required to display the given string.
 */
export function getStringWidth(str, removeControlChars = true) {
  let width = 0;

  if (removeControlChars) {
    str = stripVTControlCharacters(str);
  }
  return denoGetStringWidth(str);
}

export function format(...args) {
  return inspectArgs(args);
}

export function formatWithOptions(inspectOptions, ...args) {
  if (typeof inspectOptions !== "object" || inspectOptions === null) {
    throw new codes.ERR_INVALID_ARG_TYPE(
      "inspectOptions",
      "object",
      inspectOptions,
    );
  }
  return inspectArgs(args, inspectOptions);
}

/**
 * Remove all VT control characters. Use to estimate displayed string width.
 */
export function stripVTControlCharacters(str) {
  validateString(str, "str");

  return str.replace(ansi, "");
}

export default {
  format,
  getStringWidth,
  inspect,
  stripVTControlCharacters,
  formatWithOptions,
};<|MERGE_RESOLUTION|>--- conflicted
+++ resolved
@@ -20,138 +20,9 @@
 // OTHERWISE, ARISING FROM, OUT OF OR IN CONNECTION WITH THE SOFTWARE OR THE
 // USE OR OTHER DEALINGS IN THE SOFTWARE.
 
-<<<<<<< HEAD
-import { validateObject, validateString } from "internal:deno_node/polyfills/internal/validators.mjs";
-import { codes } from "internal:deno_node/polyfills/internal/error_codes.ts";
-import { inspect as denoInspect, getStringWidth as denoGetStringWidth, inspectArgs } from "internal:deno_console/02_console.js";
-=======
-import * as types from "ext:deno_node/internal/util/types.ts";
+import { inspect as denoInspect, getStringWidth as denoGetStringWidth, inspectArgs } from "ext:deno_console/02_console.js";
 import { validateObject, validateString } from "ext:deno_node/internal/validators.mjs";
 import { codes } from "ext:deno_node/internal/error_codes.ts";
-
-import {
-  ALL_PROPERTIES,
-  getOwnNonIndexProperties,
-  ONLY_ENUMERABLE,
-} from "ext:deno_node/internal_binding/util.ts";
-
-const kObjectType = 0;
-const kArrayType = 1;
-const kArrayExtrasType = 2;
-
-const kMinLineLength = 16;
-
-// Constants to map the iterator state.
-const kWeak = 0;
-const kIterator = 1;
-const kMapEntries = 2;
-
-const kPending = 0;
-const kRejected = 2;
-
-// Escaped control characters (plus the single quote and the backslash). Use
-// empty strings to fill up unused entries.
-// deno-fmt-ignore
-const meta = [
-  '\\x00', '\\x01', '\\x02', '\\x03', '\\x04', '\\x05', '\\x06', '\\x07', // x07
-  '\\b', '\\t', '\\n', '\\x0B', '\\f', '\\r', '\\x0E', '\\x0F',           // x0F
-  '\\x10', '\\x11', '\\x12', '\\x13', '\\x14', '\\x15', '\\x16', '\\x17', // x17
-  '\\x18', '\\x19', '\\x1A', '\\x1B', '\\x1C', '\\x1D', '\\x1E', '\\x1F', // x1F
-  '', '', '', '', '', '', '', "\\'", '', '', '', '', '', '', '', '',      // x2F
-  '', '', '', '', '', '', '', '', '', '', '', '', '', '', '', '',         // x3F
-  '', '', '', '', '', '', '', '', '', '', '', '', '', '', '', '',         // x4F
-  '', '', '', '', '', '', '', '', '', '', '', '', '\\\\', '', '', '',     // x5F
-  '', '', '', '', '', '', '', '', '', '', '', '', '', '', '', '',         // x6F
-  '', '', '', '', '', '', '', '', '', '', '', '', '', '', '', '\\x7F',    // x7F
-  '\\x80', '\\x81', '\\x82', '\\x83', '\\x84', '\\x85', '\\x86', '\\x87', // x87
-  '\\x88', '\\x89', '\\x8A', '\\x8B', '\\x8C', '\\x8D', '\\x8E', '\\x8F', // x8F
-  '\\x90', '\\x91', '\\x92', '\\x93', '\\x94', '\\x95', '\\x96', '\\x97', // x97
-  '\\x98', '\\x99', '\\x9A', '\\x9B', '\\x9C', '\\x9D', '\\x9E', '\\x9F', // x9F
-];
-
-// https://tc39.es/ecma262/#sec-IsHTMLDDA-internal-slot
-const isUndetectableObject = (v) => typeof v === "undefined" && v !== undefined;
-
-// deno-lint-ignore no-control-regex
-const strEscapeSequencesRegExp = /[\x00-\x1f\x27\x5c\x7f-\x9f]/;
-// deno-lint-ignore no-control-regex
-const strEscapeSequencesReplacer = /[\x00-\x1f\x27\x5c\x7f-\x9f]/g;
-// deno-lint-ignore no-control-regex
-const strEscapeSequencesRegExpSingle = /[\x00-\x1f\x5c\x7f-\x9f]/;
-// deno-lint-ignore no-control-regex
-const strEscapeSequencesReplacerSingle = /[\x00-\x1f\x5c\x7f-\x9f]/g;
-
-const keyStrRegExp = /^[a-zA-Z_][a-zA-Z_0-9]*$/;
-const numberRegExp = /^(0|[1-9][0-9]*)$/;
-const nodeModulesRegExp = /[/\\]node_modules[/\\](.+?)(?=[/\\])/g;
-
-const classRegExp = /^(\s+[^(]*?)\s*{/;
-// eslint-disable-next-line node-core/no-unescaped-regexp-dot
-const stripCommentsRegExp = /(\/\/.*?\n)|(\/\*(.|\n)*?\*\/)/g;
-
-const inspectDefaultOptions = {
-  showHidden: false,
-  depth: 2,
-  colors: false,
-  customInspect: true,
-  showProxy: false,
-  maxArrayLength: 100,
-  maxStringLength: 10000,
-  breakLength: 80,
-  compact: 3,
-  sorted: false,
-  getters: false,
-};
-
-function getUserOptions(ctx, isCrossContext) {
-  const ret = {
-    stylize: ctx.stylize,
-    showHidden: ctx.showHidden,
-    depth: ctx.depth,
-    colors: ctx.colors,
-    customInspect: ctx.customInspect,
-    showProxy: ctx.showProxy,
-    maxArrayLength: ctx.maxArrayLength,
-    maxStringLength: ctx.maxStringLength,
-    breakLength: ctx.breakLength,
-    compact: ctx.compact,
-    sorted: ctx.sorted,
-    getters: ctx.getters,
-    ...ctx.userOptions,
-  };
-
-  // Typically, the target value will be an instance of `Object`. If that is
-  // *not* the case, the object may come from another vm.Context, and we want
-  // to avoid passing it objects from this Context in that case, so we remove
-  // the prototype from the returned object itself + the `stylize()` function,
-  // and remove all other non-primitives, including non-primitive user options.
-  if (isCrossContext) {
-    Object.setPrototypeOf(ret, null);
-    for (const key of Object.keys(ret)) {
-      if (
-        (typeof ret[key] === "object" || typeof ret[key] === "function") &&
-        ret[key] !== null
-      ) {
-        delete ret[key];
-      }
-    }
-    ret.stylize = Object.setPrototypeOf((value, flavour) => {
-      let stylized;
-      try {
-        stylized = `${ctx.stylize(value, flavour)}`;
-      } catch {
-        // noop
-      }
-
-      if (typeof stylized !== "string") return value;
-      // `stylized` is a string as it should be, which is safe to pass along.
-      return stylized;
-    }, null);
-  }
-
-  return ret;
-}
->>>>>>> c47075ba
 
 /**
  * Echos the value of any input. Tries to print the value out
