<<<<<<< HEAD
// Copyright 2018-2022 the Deno authors. All rights reserved. MIT license.
"use strict";

((window) => {
  const webidl = window.__bootstrap.webidl;
  const { InnerBody } = window.__bootstrap.fetchBody;
  const { Event } = window.__bootstrap.event;
  const { setEventTargetData } = window.__bootstrap.eventTarget;
  const { BlobPrototype } = window.__bootstrap.file;
  const {
    ResponsePrototype,
    fromInnerRequest,
    toInnerRequest,
    toInnerResponse,
    newInnerRequest,
    newInnerResponse,
    fromInnerResponse,
    _flash,
  } = window.__bootstrap.fetch;
  const core = window.Deno.core;
  const { BadResourcePrototype, InterruptedPrototype, ops } = core;
  const { ReadableStreamPrototype } = window.__bootstrap.streams;
  const abortSignal = window.__bootstrap.abortSignal;
  const {
    WebSocket,
    _rid,
    _readyState,
    _eventLoop,
    _ownsConn,
    _protocol,
    _server,
    _idleTimeoutDuration,
    _idleTimeoutTimeout,
    _serverHandleIdleTimeout,
  } = window.__bootstrap.webSocket;
  const { TcpConn, UnixConn } = window.__bootstrap.net;
  const { TlsConn } = window.__bootstrap.tls;
  const {
    Deferred,
    getReadableStreamResourceBacking,
    readableStreamForRid,
    readableStreamClose,
  } = window.__bootstrap.streams;
  const {
    ArrayPrototypeIncludes,
    ArrayPrototypePush,
    ArrayPrototypeSome,
    Error,
    ObjectPrototypeIsPrototypeOf,
    Set,
    SetPrototypeAdd,
    SetPrototypeDelete,
    SetPrototypeValues,
    StringPrototypeIncludes,
    StringPrototypeToLowerCase,
    StringPrototypeSplit,
    Symbol,
    SymbolAsyncIterator,
    TypeError,
    Uint8Array,
    Uint8ArrayPrototype,
  } = window.__bootstrap.primordials;

  const connErrorSymbol = Symbol("connError");
  const _deferred = Symbol("upgradeHttpDeferred");

  class HttpConn {
    #rid = 0;
    #closed = false;
    #remoteAddr;
    #localAddr;

    // This set holds resource ids of resources
    // that were created during lifecycle of this request.
    // When the connection is closed these resources should be closed
    // as well.
    managedResources = new Set();

    constructor(rid, remoteAddr, localAddr) {
      this.#rid = rid;
      this.#remoteAddr = remoteAddr;
      this.#localAddr = localAddr;
    }

    /** @returns {number} */
    get rid() {
      return this.#rid;
    }
=======
// Copyright 2018-2023 the Deno authors. All rights reserved. MIT license.

// deno-lint-ignore-file camelcase

const core = globalThis.Deno.core;
const internals = globalThis.__bootstrap.internals;
const primordials = globalThis.__bootstrap.primordials;
const { BadResourcePrototype, InterruptedPrototype, ops } = core;
const { op_http_write } = Deno.core.ensureFastOps();
import * as webidl from "ext:deno_webidl/00_webidl.js";
import { InnerBody } from "ext:deno_fetch/22_body.js";
import { Event, setEventTargetData } from "ext:deno_web/02_event.js";
import { BlobPrototype } from "ext:deno_web/09_file.js";
import {
  fromInnerResponse,
  newInnerResponse,
  ResponsePrototype,
  toInnerResponse,
} from "ext:deno_fetch/23_response.js";
import {
  fromInnerRequest,
  newInnerRequest,
  toInnerRequest,
} from "ext:deno_fetch/23_request.js";
import { AbortController } from "ext:deno_web/03_abort_signal.js";
import {
  _eventLoop,
  _idleTimeoutDuration,
  _idleTimeoutTimeout,
  _protocol,
  _readyState,
  _rid,
  _role,
  _server,
  _serverHandleIdleTimeout,
  SERVER,
  WebSocket,
} from "ext:deno_websocket/01_websocket.js";
import { TcpConn, UnixConn } from "ext:deno_net/01_net.js";
import { TlsConn } from "ext:deno_net/02_tls.js";
import {
  Deferred,
  getReadableStreamResourceBacking,
  readableStreamClose,
  readableStreamForRid,
  ReadableStreamPrototype,
} from "ext:deno_web/06_streams.js";
import { serve } from "ext:deno_http/00_serve.js";
const {
  ArrayPrototypeIncludes,
  ArrayPrototypeMap,
  ArrayPrototypePush,
  Error,
  ObjectPrototypeIsPrototypeOf,
  SafeSet,
  SafeSetIterator,
  SetPrototypeAdd,
  SetPrototypeDelete,
  StringPrototypeCharCodeAt,
  StringPrototypeIncludes,
  StringPrototypeSplit,
  StringPrototypeToLowerCase,
  StringPrototypeToUpperCase,
  Symbol,
  SymbolAsyncIterator,
  TypeError,
  Uint8Array,
  Uint8ArrayPrototype,
} = primordials;

const connErrorSymbol = Symbol("connError");
const _deferred = Symbol("upgradeHttpDeferred");

class HttpConn {
  #rid = 0;
  #closed = false;
  #remoteAddr;
  #localAddr;

  // This set holds resource ids of resources
  // that were created during lifecycle of this request.
  // When the connection is closed these resources should be closed
  // as well.
  managedResources = new SafeSet();

  constructor(rid, remoteAddr, localAddr) {
    this.#rid = rid;
    this.#remoteAddr = remoteAddr;
    this.#localAddr = localAddr;
  }
>>>>>>> e4870d84

  /** @returns {number} */
  get rid() {
    return this.#rid;
  }

  /** @returns {Promise<RequestEvent | null>} */
  async nextRequest() {
    let nextRequest;
    try {
      nextRequest = await core.opAsync("op_http_accept", this.#rid);
    } catch (error) {
      this.close();
      // A connection error seen here would cause disrupted responses to throw
      // a generic `BadResource` error. Instead store this error and replace
      // those with it.
      this[connErrorSymbol] = error;
      if (
        ObjectPrototypeIsPrototypeOf(BadResourcePrototype, error) ||
        ObjectPrototypeIsPrototypeOf(InterruptedPrototype, error) ||
        StringPrototypeIncludes(error.message, "connection closed")
      ) {
        return null;
      }
      throw error;
    }
    if (nextRequest == null) {
      // Work-around for servers (deno_std/http in particular) that call
      // `nextRequest()` before upgrading a previous request which has a
      // `connection: upgrade` header.
      await null;

      this.close();
      return null;
    }

<<<<<<< HEAD
      const [streamRid, method, url, httpVersion] = nextRequest;
      SetPrototypeAdd(this.managedResources, streamRid);

      /** @type {ReadableStream<Uint8Array> | undefined} */
      let body = null;
      // There might be a body, but we don't expose it for GET/HEAD requests.
      // It will be closed automatically once the request has been handled and
      // the response has been sent.
      if (method !== "GET" && method !== "HEAD") {
        body = readableStreamForRid(streamRid, false);
      }

      const innerRequest = newInnerRequest(
        () => method,
        url,
        () => ops.op_http_headers(streamRid),
        body !== null ? new InnerBody(body) : null,
        false,
        httpVersion,
      );
      const signal = abortSignal.newSignal();
      const request = fromInnerRequest(innerRequest, signal, "immutable");

      const respondWith = createRespondWith(
        this,
        streamRid,
        request,
        this.#remoteAddr,
        this.#localAddr,
      );

      return { request, respondWith };
=======
    const { 0: streamRid, 1: method, 2: url } = nextRequest;
    SetPrototypeAdd(this.managedResources, streamRid);

    /** @type {ReadableStream<Uint8Array> | undefined} */
    let body = null;
    // There might be a body, but we don't expose it for GET/HEAD requests.
    // It will be closed automatically once the request has been handled and
    // the response has been sent.
    if (method !== "GET" && method !== "HEAD") {
      body = readableStreamForRid(streamRid, false);
>>>>>>> e4870d84
    }

    const innerRequest = newInnerRequest(
      method,
      url,
      () => ops.op_http_headers(streamRid),
      body !== null ? new InnerBody(body) : null,
      false,
    );
    innerRequest[streamRid] = streamRid;
    const abortController = new AbortController();
    const request = fromInnerRequest(
      innerRequest,
      abortController.signal,
      "immutable",
      false,
    );

    const respondWith = createRespondWith(
      this,
      streamRid,
      request,
      this.#remoteAddr,
      this.#localAddr,
      abortController,
    );

    return { request, respondWith };
  }

  /** @returns {void} */
  close() {
    if (!this.#closed) {
      this.#closed = true;
      core.close(this.#rid);
      for (const rid of new SafeSetIterator(this.managedResources)) {
        SetPrototypeDelete(this.managedResources, rid);
        core.close(rid);
      }
    }
  }

  [SymbolAsyncIterator]() {
    // deno-lint-ignore no-this-alias
    const httpConn = this;
    return {
      async next() {
        const reqEvt = await httpConn.nextRequest();
        // Change with caution, current form avoids a v8 deopt
        return { value: reqEvt ?? undefined, done: reqEvt === null };
      },
    };
  }
}

function createRespondWith(
  httpConn,
  streamRid,
  request,
  remoteAddr,
  localAddr,
  abortController,
) {
  return async function respondWith(resp) {
    try {
      resp = await resp;
      if (!(ObjectPrototypeIsPrototypeOf(ResponsePrototype, resp))) {
        throw new TypeError(
          "First argument to respondWith must be a Response or a promise resolving to a Response.",
        );
      }

      const innerResp = toInnerResponse(resp);

      // If response body length is known, it will be sent synchronously in a
      // single op, in other case a "response body" resource will be created and
      // we'll be streaming it.
      /** @type {ReadableStream<Uint8Array> | Uint8Array | null} */
      let respBody = null;
      if (innerResp.body !== null) {
        if (innerResp.body.unusable()) {
          throw new TypeError("Body is unusable.");
        }
        if (
          ObjectPrototypeIsPrototypeOf(
            ReadableStreamPrototype,
            innerResp.body.streamOrStatic,
          )
        ) {
          if (
            innerResp.body.length === null ||
            ObjectPrototypeIsPrototypeOf(
              BlobPrototype,
              innerResp.body.source,
            )
          ) {
            respBody = innerResp.body.stream;
          } else {
            const reader = innerResp.body.stream.getReader();
            const r1 = await reader.read();
            if (r1.done) {
              respBody = new Uint8Array(0);
            } else {
              respBody = r1.value;
              const r2 = await reader.read();
              if (!r2.done) throw new TypeError("Unreachable");
            }
          }
        } else {
          innerResp.body.streamOrStatic.consumed = true;
          respBody = innerResp.body.streamOrStatic.body;
        }
      } else {
        respBody = new Uint8Array(0);
      }
      const isStreamingResponseBody = !(
        typeof respBody === "string" ||
        ObjectPrototypeIsPrototypeOf(Uint8ArrayPrototype, respBody)
      );
      try {
        await core.opAsync(
          "op_http_write_headers",
          streamRid,
          innerResp.status ?? 200,
          innerResp.headerList,
          isStreamingResponseBody ? null : respBody,
        );
      } catch (error) {
        const connError = httpConn[connErrorSymbol];
        if (
          ObjectPrototypeIsPrototypeOf(BadResourcePrototype, error) &&
          connError != null
        ) {
          // deno-lint-ignore no-ex-assign
          error = new connError.constructor(connError.message);
        }
        if (
          respBody !== null &&
          ObjectPrototypeIsPrototypeOf(ReadableStreamPrototype, respBody)
        ) {
          await respBody.cancel(error);
        }
        throw error;
      }

      if (isStreamingResponseBody) {
        let success = false;
        if (
          respBody === null ||
          !ObjectPrototypeIsPrototypeOf(ReadableStreamPrototype, respBody)
        ) {
          throw new TypeError("Unreachable");
        }
        const resourceBacking = getReadableStreamResourceBacking(respBody);
        let reader;
        if (resourceBacking) {
          if (respBody.locked) {
            throw new TypeError("ReadableStream is locked.");
          }
          reader = respBody.getReader(); // Acquire JS lock.
          try {
            await core.opAsync(
              "op_http_write_resource",
              streamRid,
              resourceBacking.rid,
            );
            if (resourceBacking.autoClose) core.tryClose(resourceBacking.rid);
            readableStreamClose(respBody); // Release JS lock.
            success = true;
          } catch (error) {
            const connError = httpConn[connErrorSymbol];
            if (
              ObjectPrototypeIsPrototypeOf(BadResourcePrototype, error) &&
              connError != null
            ) {
              // deno-lint-ignore no-ex-assign
              error = new connError.constructor(connError.message);
            }
            await reader.cancel(error);
            throw error;
          }
        } else {
          reader = respBody.getReader();
          while (true) {
            const { value, done } = await reader.read();
            if (done) break;
            if (!ObjectPrototypeIsPrototypeOf(Uint8ArrayPrototype, value)) {
              await reader.cancel(new TypeError("Value not a Uint8Array"));
              break;
            }
            try {
              await op_http_write(streamRid, value);
            } catch (error) {
              const connError = httpConn[connErrorSymbol];
              if (
                ObjectPrototypeIsPrototypeOf(BadResourcePrototype, error) &&
                connError != null
              ) {
                // deno-lint-ignore no-ex-assign
                error = new connError.constructor(connError.message);
              }
              await reader.cancel(error);
              throw error;
            }
          }
          success = true;
        }

        if (success) {
          try {
            await core.opAsync("op_http_shutdown", streamRid);
          } catch (error) {
            await reader.cancel(error);
            throw error;
          }
        }
      }

      const deferred = request[_deferred];
      if (deferred) {
        const res = await core.opAsync("op_http_upgrade", streamRid);
        let conn;
        if (res.connType === "tcp") {
          conn = new TcpConn(res.connRid, remoteAddr, localAddr);
        } else if (res.connType === "tls") {
          conn = new TlsConn(res.connRid, remoteAddr, localAddr);
        } else if (res.connType === "unix") {
          conn = new UnixConn(res.connRid, remoteAddr, localAddr);
        } else {
          throw new Error("unreachable");
        }

<<<<<<< HEAD
          if (ws[_ownsConn]) {
            httpConn.close();
          }
=======
        deferred.resolve([conn, res.readBuf]);
      }
      const ws = resp[_ws];
      if (ws) {
        const wsRid = await core.opAsync(
          "op_http_upgrade_websocket",
          streamRid,
        );
        ws[_rid] = wsRid;
        ws[_protocol] = resp.headers.get("sec-websocket-protocol");
>>>>>>> e4870d84

        httpConn.close();

        ws[_readyState] = WebSocket.OPEN;
        ws[_role] = SERVER;
        const event = new Event("open");
        ws.dispatchEvent(event);

        ws[_eventLoop]();
        if (ws[_idleTimeoutDuration]) {
          ws.addEventListener(
            "close",
            () => clearTimeout(ws[_idleTimeoutTimeout]),
          );
        }
        ws[_serverHandleIdleTimeout]();
      }
    } catch (error) {
      abortController.abort(error);
      throw error;
    } finally {
      if (SetPrototypeDelete(httpConn.managedResources, streamRid)) {
        core.close(streamRid);
      }
    }
  };
}

const _ws = Symbol("[[associated_ws]]");
const websocketCvf = buildCaseInsensitiveCommaValueFinder("websocket");
const upgradeCvf = buildCaseInsensitiveCommaValueFinder("upgrade");

function upgradeWebSocket(request, options = {}) {
  const inner = toInnerRequest(request);
  const upgrade = request.headers.get("upgrade");
  const upgradeHasWebSocketOption = upgrade !== null &&
    websocketCvf(upgrade);
  if (!upgradeHasWebSocketOption) {
    throw new TypeError(
      "Invalid Header: 'upgrade' header must contain 'websocket'",
    );
  }

  const connection = request.headers.get("connection");
  const connectionHasUpgradeOption = connection !== null &&
    upgradeCvf(connection);
  if (!connectionHasUpgradeOption) {
    throw new TypeError(
      "Invalid Header: 'connection' header must contain 'Upgrade'",
    );
  }

<<<<<<< HEAD
  function h2WsUpgrade(request) {
    if (request.method !== "CONNECT") {
      throw new TypeError(
        "Invalid Method: ws over h2 should use :method = CONNECT",
      );
    }
    // TODO(somebody): validate :protocol, pseudo-header
    return newInnerResponse(200);
  }

  function h1WsUpgrade(request) {
    const upgrade = request.headers.get("upgrade");
    const upgradeHasWebSocketOption = upgrade !== null &&
      ArrayPrototypeSome(
        StringPrototypeSplit(upgrade, /\s*,\s*/),
        (option) => StringPrototypeToLowerCase(option) === "websocket",
      );
    if (!upgradeHasWebSocketOption) {
      throw new TypeError(
        "Invalid Header: 'upgrade' header must contain 'websocket'",
      );
    }
=======
  const websocketKey = request.headers.get("sec-websocket-key");
  if (websocketKey === null) {
    throw new TypeError(
      "Invalid Header: 'sec-websocket-key' header must be set",
    );
  }
>>>>>>> e4870d84

  const accept = ops.op_http_websocket_accept_header(websocketKey);

  const r = newInnerResponse(101);
  r.headerList = [
    ["upgrade", "websocket"],
    ["connection", "Upgrade"],
    ["sec-websocket-accept", accept],
  ];

  const protocolsStr = request.headers.get("sec-websocket-protocol") || "";
  const protocols = StringPrototypeSplit(protocolsStr, ", ");
  if (protocols && options.protocol) {
    if (ArrayPrototypeIncludes(protocols, options.protocol)) {
      ArrayPrototypePush(r.headerList, [
        "sec-websocket-protocol",
        options.protocol,
      ]);
    } else {
      throw new TypeError(
        `Protocol '${options.protocol}' not in the request's protocol list (non negotiable)`,
      );
    }
  }

  const socket = webidl.createBranded(WebSocket);
  setEventTargetData(socket);
  socket[_server] = true;
  socket[_idleTimeoutDuration] = options.idleTimeout ?? 120;
  socket[_idleTimeoutTimeout] = null;

  if (inner._wantsUpgrade) {
    return inner._wantsUpgrade("upgradeWebSocket", r, socket);
  }

  const response = fromInnerResponse(r, "immutable");

  response[_ws] = socket;

  return { response, socket };
}

<<<<<<< HEAD
    const accept = ops.op_http_websocket_accept_header(websocketKey);

    const r = newInnerResponse(101);
    r.headerList = [
      ["upgrade", "websocket"],
      ["connection", "Upgrade"],
      ["sec-websocket-accept", accept],
    ];
    return r;
  }

  function isH2Request(request) {
    return toInnerRequest(request)?.httpVersion === 2;
  }

  function upgradeWebSocket(request, options = {}) {
    const innerResp = isH2Request(request)
      ? h2WsUpgrade(request)
      : h1WsUpgrade(request);
    const ownsConn = !isH2Request(request); // conn ownership is only transferred on h1

    const protocolsStr = request.headers.get("sec-websocket-protocol") || "";
    const protocols = StringPrototypeSplit(protocolsStr, ", ");
    if (protocols && options.protocol) {
      if (ArrayPrototypeIncludes(protocols, options.protocol)) {
        ArrayPrototypePush(r.headerList, [
          "sec-websocket-protocol",
          options.protocol,
        ]);
=======
function upgradeHttp(req) {
  const inner = toInnerRequest(req);
  if (inner._wantsUpgrade) {
    return inner._wantsUpgrade("upgradeHttp", arguments);
  }

  req[_deferred] = new Deferred();
  return req[_deferred].promise;
}

const spaceCharCode = StringPrototypeCharCodeAt(" ", 0);
const tabCharCode = StringPrototypeCharCodeAt("\t", 0);
const commaCharCode = StringPrototypeCharCodeAt(",", 0);

/** Builds a case function that can be used to find a case insensitive
 * value in some text that's separated by commas.
 *
 * This is done because it doesn't require any allocations.
 * @param checkText {string} - The text to find. (ex. "websocket")
 */
function buildCaseInsensitiveCommaValueFinder(checkText) {
  const charCodes = ArrayPrototypeMap(
    StringPrototypeSplit(
      StringPrototypeToLowerCase(checkText),
      "",
    ),
    (c) => [
      StringPrototypeCharCodeAt(c, 0),
      StringPrototypeCharCodeAt(StringPrototypeToUpperCase(c), 0),
    ],
  );
  /** @type {number} */
  let i;
  /** @type {number} */
  let char;

  /** @param {string} value */
  return function (value) {
    for (i = 0; i < value.length; i++) {
      char = StringPrototypeCharCodeAt(value, i);
      skipWhitespace(value);

      if (hasWord(value)) {
        skipWhitespace(value);
        if (i === value.length || char === commaCharCode) {
          return true;
        }
>>>>>>> e4870d84
      } else {
        skipUntilComma(value);
      }
    }

<<<<<<< HEAD
    const response = fromInnerResponse(innerResp, "immutable");

    const socket = webidl.createBranded(WebSocket);
    setEventTargetData(socket);
    socket[_server] = true;
    socket[_ownsConn] = ownsConn;
    response[_ws] = socket;
    socket[_idleTimeoutDuration] = options.idleTimeout ?? 120;
    socket[_idleTimeoutTimeout] = null;
=======
    return false;
  };
>>>>>>> e4870d84

  /** @param value {string} */
  function hasWord(value) {
    for (let j = 0; j < charCodes.length; ++j) {
      const { 0: cLower, 1: cUpper } = charCodes[j];
      if (cLower === char || cUpper === char) {
        char = StringPrototypeCharCodeAt(value, ++i);
      } else {
        return false;
      }
    }
    return true;
  }

  /** @param value {string} */
  function skipWhitespace(value) {
    while (char === spaceCharCode || char === tabCharCode) {
      char = StringPrototypeCharCodeAt(value, ++i);
    }
  }

  /** @param value {string} */
  function skipUntilComma(value) {
    while (char !== commaCharCode && i < value.length) {
      char = StringPrototypeCharCodeAt(value, ++i);
    }
  }
}

// Expose this function for unit tests
internals.buildCaseInsensitiveCommaValueFinder =
  buildCaseInsensitiveCommaValueFinder;

export { _ws, HttpConn, serve, upgradeHttp, upgradeWebSocket };<|MERGE_RESOLUTION|>--- conflicted
+++ resolved
@@ -1,93 +1,3 @@
-<<<<<<< HEAD
-// Copyright 2018-2022 the Deno authors. All rights reserved. MIT license.
-"use strict";
-
-((window) => {
-  const webidl = window.__bootstrap.webidl;
-  const { InnerBody } = window.__bootstrap.fetchBody;
-  const { Event } = window.__bootstrap.event;
-  const { setEventTargetData } = window.__bootstrap.eventTarget;
-  const { BlobPrototype } = window.__bootstrap.file;
-  const {
-    ResponsePrototype,
-    fromInnerRequest,
-    toInnerRequest,
-    toInnerResponse,
-    newInnerRequest,
-    newInnerResponse,
-    fromInnerResponse,
-    _flash,
-  } = window.__bootstrap.fetch;
-  const core = window.Deno.core;
-  const { BadResourcePrototype, InterruptedPrototype, ops } = core;
-  const { ReadableStreamPrototype } = window.__bootstrap.streams;
-  const abortSignal = window.__bootstrap.abortSignal;
-  const {
-    WebSocket,
-    _rid,
-    _readyState,
-    _eventLoop,
-    _ownsConn,
-    _protocol,
-    _server,
-    _idleTimeoutDuration,
-    _idleTimeoutTimeout,
-    _serverHandleIdleTimeout,
-  } = window.__bootstrap.webSocket;
-  const { TcpConn, UnixConn } = window.__bootstrap.net;
-  const { TlsConn } = window.__bootstrap.tls;
-  const {
-    Deferred,
-    getReadableStreamResourceBacking,
-    readableStreamForRid,
-    readableStreamClose,
-  } = window.__bootstrap.streams;
-  const {
-    ArrayPrototypeIncludes,
-    ArrayPrototypePush,
-    ArrayPrototypeSome,
-    Error,
-    ObjectPrototypeIsPrototypeOf,
-    Set,
-    SetPrototypeAdd,
-    SetPrototypeDelete,
-    SetPrototypeValues,
-    StringPrototypeIncludes,
-    StringPrototypeToLowerCase,
-    StringPrototypeSplit,
-    Symbol,
-    SymbolAsyncIterator,
-    TypeError,
-    Uint8Array,
-    Uint8ArrayPrototype,
-  } = window.__bootstrap.primordials;
-
-  const connErrorSymbol = Symbol("connError");
-  const _deferred = Symbol("upgradeHttpDeferred");
-
-  class HttpConn {
-    #rid = 0;
-    #closed = false;
-    #remoteAddr;
-    #localAddr;
-
-    // This set holds resource ids of resources
-    // that were created during lifecycle of this request.
-    // When the connection is closed these resources should be closed
-    // as well.
-    managedResources = new Set();
-
-    constructor(rid, remoteAddr, localAddr) {
-      this.#rid = rid;
-      this.#remoteAddr = remoteAddr;
-      this.#localAddr = localAddr;
-    }
-
-    /** @returns {number} */
-    get rid() {
-      return this.#rid;
-    }
-=======
 // Copyright 2018-2023 the Deno authors. All rights reserved. MIT license.
 
 // deno-lint-ignore-file camelcase
@@ -117,6 +27,7 @@
   _eventLoop,
   _idleTimeoutDuration,
   _idleTimeoutTimeout,
+  _ownsConn,
   _protocol,
   _readyState,
   _rid,
@@ -178,7 +89,6 @@
     this.#remoteAddr = remoteAddr;
     this.#localAddr = localAddr;
   }
->>>>>>> e4870d84
 
   /** @returns {number} */
   get rid() {
@@ -215,41 +125,12 @@
       return null;
     }
 
-<<<<<<< HEAD
-      const [streamRid, method, url, httpVersion] = nextRequest;
-      SetPrototypeAdd(this.managedResources, streamRid);
-
-      /** @type {ReadableStream<Uint8Array> | undefined} */
-      let body = null;
-      // There might be a body, but we don't expose it for GET/HEAD requests.
-      // It will be closed automatically once the request has been handled and
-      // the response has been sent.
-      if (method !== "GET" && method !== "HEAD") {
-        body = readableStreamForRid(streamRid, false);
-      }
-
-      const innerRequest = newInnerRequest(
-        () => method,
-        url,
-        () => ops.op_http_headers(streamRid),
-        body !== null ? new InnerBody(body) : null,
-        false,
-        httpVersion,
-      );
-      const signal = abortSignal.newSignal();
-      const request = fromInnerRequest(innerRequest, signal, "immutable");
-
-      const respondWith = createRespondWith(
-        this,
-        streamRid,
-        request,
-        this.#remoteAddr,
-        this.#localAddr,
-      );
-
-      return { request, respondWith };
-=======
-    const { 0: streamRid, 1: method, 2: url } = nextRequest;
+    const {
+      0: streamRid,
+      1: method,
+      2: url,
+      3: httpVersion
+    } = nextRequest;
     SetPrototypeAdd(this.managedResources, streamRid);
 
     /** @type {ReadableStream<Uint8Array> | undefined} */
@@ -259,7 +140,6 @@
     // the response has been sent.
     if (method !== "GET" && method !== "HEAD") {
       body = readableStreamForRid(streamRid, false);
->>>>>>> e4870d84
     }
 
     const innerRequest = newInnerRequest(
@@ -268,6 +148,7 @@
       () => ops.op_http_headers(streamRid),
       body !== null ? new InnerBody(body) : null,
       false,
+      httpVersion,
     );
     innerRequest[streamRid] = streamRid;
     const abortController = new AbortController();
@@ -492,11 +373,6 @@
           throw new Error("unreachable");
         }
 
-<<<<<<< HEAD
-          if (ws[_ownsConn]) {
-            httpConn.close();
-          }
-=======
         deferred.resolve([conn, res.readBuf]);
       }
       const ws = resp[_ws];
@@ -507,9 +383,10 @@
         );
         ws[_rid] = wsRid;
         ws[_protocol] = resp.headers.get("sec-websocket-protocol");
->>>>>>> e4870d84
-
-        httpConn.close();
+
+        if (ws[_ownsConn]) {
+          httpConn.close();
+        }
 
         ws[_readyState] = WebSocket.OPEN;
         ws[_role] = SERVER;
@@ -540,7 +417,19 @@
 const websocketCvf = buildCaseInsensitiveCommaValueFinder("websocket");
 const upgradeCvf = buildCaseInsensitiveCommaValueFinder("upgrade");
 
-function upgradeWebSocket(request, options = {}) {
+function h2WsUpgrade(request) {
+  if (request.method !== "CONNECT") {
+    throw new TypeError(
+      "Invalid Method: ws over h2 should use :method = CONNECT",
+    );
+  }
+  // TODO(somebody): validate :protocol, pseudo-header
+  return newInnerResponse(200);
+}
+
+function h1WsUpgrade(request) {
+
+function h1WsUpgrade(request) {
   const inner = toInnerRequest(request);
   const upgrade = request.headers.get("upgrade");
   const upgradeHasWebSocketOption = upgrade !== null &&
@@ -560,37 +449,12 @@
     );
   }
 
-<<<<<<< HEAD
-  function h2WsUpgrade(request) {
-    if (request.method !== "CONNECT") {
-      throw new TypeError(
-        "Invalid Method: ws over h2 should use :method = CONNECT",
-      );
-    }
-    // TODO(somebody): validate :protocol, pseudo-header
-    return newInnerResponse(200);
-  }
-
-  function h1WsUpgrade(request) {
-    const upgrade = request.headers.get("upgrade");
-    const upgradeHasWebSocketOption = upgrade !== null &&
-      ArrayPrototypeSome(
-        StringPrototypeSplit(upgrade, /\s*,\s*/),
-        (option) => StringPrototypeToLowerCase(option) === "websocket",
-      );
-    if (!upgradeHasWebSocketOption) {
-      throw new TypeError(
-        "Invalid Header: 'upgrade' header must contain 'websocket'",
-      );
-    }
-=======
   const websocketKey = request.headers.get("sec-websocket-key");
   if (websocketKey === null) {
     throw new TypeError(
       "Invalid Header: 'sec-websocket-key' header must be set",
     );
   }
->>>>>>> e4870d84
 
   const accept = ops.op_http_websocket_accept_header(websocketKey);
 
@@ -600,6 +464,14 @@
     ["connection", "Upgrade"],
     ["sec-websocket-accept", accept],
   ];
+  return r:
+}
+
+function upgradeWebSocket(request, options = {}) {
+  const innerResp = isH2Request(request)
+    ? h2WsUpgrade(request)
+    : h1WsUpgrade(request);
+  const ownsConn = !isH2Request(request); // conn ownership is only transferred on h1
 
   const protocolsStr = request.headers.get("sec-websocket-protocol") || "";
   const protocols = StringPrototypeSplit(protocolsStr, ", ");
@@ -619,6 +491,7 @@
   const socket = webidl.createBranded(WebSocket);
   setEventTargetData(socket);
   socket[_server] = true;
+  socket[_ownsConn] = ownsConn;
   socket[_idleTimeoutDuration] = options.idleTimeout ?? 120;
   socket[_idleTimeoutTimeout] = null;
 
@@ -626,44 +499,13 @@
     return inner._wantsUpgrade("upgradeWebSocket", r, socket);
   }
 
-  const response = fromInnerResponse(r, "immutable");
+  const response = fromInnerResponse(innerResp, "immutable");
 
   response[_ws] = socket;
 
   return { response, socket };
 }
 
-<<<<<<< HEAD
-    const accept = ops.op_http_websocket_accept_header(websocketKey);
-
-    const r = newInnerResponse(101);
-    r.headerList = [
-      ["upgrade", "websocket"],
-      ["connection", "Upgrade"],
-      ["sec-websocket-accept", accept],
-    ];
-    return r;
-  }
-
-  function isH2Request(request) {
-    return toInnerRequest(request)?.httpVersion === 2;
-  }
-
-  function upgradeWebSocket(request, options = {}) {
-    const innerResp = isH2Request(request)
-      ? h2WsUpgrade(request)
-      : h1WsUpgrade(request);
-    const ownsConn = !isH2Request(request); // conn ownership is only transferred on h1
-
-    const protocolsStr = request.headers.get("sec-websocket-protocol") || "";
-    const protocols = StringPrototypeSplit(protocolsStr, ", ");
-    if (protocols && options.protocol) {
-      if (ArrayPrototypeIncludes(protocols, options.protocol)) {
-        ArrayPrototypePush(r.headerList, [
-          "sec-websocket-protocol",
-          options.protocol,
-        ]);
-=======
 function upgradeHttp(req) {
   const inner = toInnerRequest(req);
   if (inner._wantsUpgrade) {
@@ -711,26 +553,13 @@
         if (i === value.length || char === commaCharCode) {
           return true;
         }
->>>>>>> e4870d84
       } else {
         skipUntilComma(value);
       }
     }
 
-<<<<<<< HEAD
-    const response = fromInnerResponse(innerResp, "immutable");
-
-    const socket = webidl.createBranded(WebSocket);
-    setEventTargetData(socket);
-    socket[_server] = true;
-    socket[_ownsConn] = ownsConn;
-    response[_ws] = socket;
-    socket[_idleTimeoutDuration] = options.idleTimeout ?? 120;
-    socket[_idleTimeoutTimeout] = null;
-=======
     return false;
   };
->>>>>>> e4870d84
 
   /** @param value {string} */
   function hasWord(value) {
