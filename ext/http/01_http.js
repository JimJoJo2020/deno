// Copyright 2018-2023 the Deno authors. All rights reserved. MIT license.

// deno-lint-ignore-file camelcase

const core = globalThis.Deno.core;
const internals = globalThis.__bootstrap.internals;
const primordials = globalThis.__bootstrap.primordials;
const { BadResourcePrototype, InterruptedPrototype, ops } = core;
const { op_http_write } = Deno.core.ensureFastOps();
import * as webidl from "ext:deno_webidl/00_webidl.js";
import { InnerBody } from "ext:deno_fetch/22_body.js";
import { Event, setEventTargetData } from "ext:deno_web/02_event.js";
import { BlobPrototype } from "ext:deno_web/09_file.js";
import {
  fromInnerResponse,
  newInnerResponse,
  ResponsePrototype,
  toInnerResponse,
} from "ext:deno_fetch/23_response.js";
import {
  fromInnerRequest,
  newInnerRequest,
  toInnerRequest,
} from "ext:deno_fetch/23_request.js";
import { AbortController } from "ext:deno_web/03_abort_signal.js";
import {
  _eventLoop,
  _idleTimeoutDuration,
  _idleTimeoutTimeout,
  _protocol,
  _readyState,
  _rid,
  _role,
  _server,
  _serverHandleIdleTimeout,
  SERVER,
  WebSocket,
} from "ext:deno_websocket/01_websocket.js";
import {
  _closed,
  _closeSent,
  _connection,
  _createWebSocketStreams,
  WebSocketStream,
} from "ext:deno_websocket/02_websocketstream.js";
import { TcpConn, UnixConn } from "ext:deno_net/01_net.js";
import { TlsConn } from "ext:deno_net/02_tls.js";
import {
  Deferred,
  getReadableStreamResourceBacking,
  readableStreamClose,
  readableStreamForRid,
  ReadableStreamPrototype,
} from "ext:deno_web/06_streams.js";
import { serve } from "ext:deno_http/00_serve.js";
const {
  ArrayPrototypeIncludes,
  ArrayPrototypeMap,
  ArrayPrototypePush,
  Error,
  ObjectPrototypeIsPrototypeOf,
  SafeSet,
  SafeSetIterator,
  SetPrototypeAdd,
  SetPrototypeDelete,
  StringPrototypeCharCodeAt,
  StringPrototypeIncludes,
  StringPrototypeSplit,
  StringPrototypeToLowerCase,
  StringPrototypeToUpperCase,
  Symbol,
  SymbolAsyncIterator,
  TypeError,
  Uint8Array,
  Uint8ArrayPrototype,
} = primordials;

const connErrorSymbol = Symbol("connError");
const _deferred = Symbol("upgradeHttpDeferred");

class HttpConn {
  #rid = 0;
  #closed = false;
  #remoteAddr;
  #localAddr;

  // This set holds resource ids of resources
  // that were created during lifecycle of this request.
  // When the connection is closed these resources should be closed
  // as well.
  managedResources = new SafeSet();

  constructor(rid, remoteAddr, localAddr) {
    this.#rid = rid;
    this.#remoteAddr = remoteAddr;
    this.#localAddr = localAddr;
  }

  /** @returns {number} */
  get rid() {
    return this.#rid;
  }

  /** @returns {Promise<RequestEvent | null>} */
  async nextRequest() {
    let nextRequest;
    try {
      nextRequest = await core.opAsync("op_http_accept", this.#rid);
    } catch (error) {
      this.close();
      // A connection error seen here would cause disrupted responses to throw
      // a generic `BadResource` error. Instead store this error and replace
      // those with it.
      this[connErrorSymbol] = error;
      if (
        ObjectPrototypeIsPrototypeOf(BadResourcePrototype, error) ||
        ObjectPrototypeIsPrototypeOf(InterruptedPrototype, error) ||
        StringPrototypeIncludes(error.message, "connection closed")
      ) {
        return null;
      }
      throw error;
    }
    if (nextRequest == null) {
      // Work-around for servers (deno_std/http in particular) that call
      // `nextRequest()` before upgrading a previous request which has a
      // `connection: upgrade` header.
      await null;

      this.close();
      return null;
    }

    const { 0: streamRid, 1: method, 2: url } = nextRequest;
    SetPrototypeAdd(this.managedResources, streamRid);

    /** @type {ReadableStream<Uint8Array> | undefined} */
    let body = null;
    // There might be a body, but we don't expose it for GET/HEAD requests.
    // It will be closed automatically once the request has been handled and
    // the response has been sent.
    if (method !== "GET" && method !== "HEAD") {
      body = readableStreamForRid(streamRid, false);
    }

    const innerRequest = newInnerRequest(
      method,
      url,
      () => ops.op_http_headers(streamRid),
      body !== null ? new InnerBody(body) : null,
      false,
    );
    innerRequest[streamRid] = streamRid;
    const abortController = new AbortController();
    const request = fromInnerRequest(
      innerRequest,
      abortController.signal,
      "immutable",
      false,
    );

    const respondWith = createRespondWith(
      this,
      streamRid,
      request,
      this.#remoteAddr,
      this.#localAddr,
      abortController,
    );

    return { request, respondWith };
  }

  /** @returns {void} */
  close() {
    if (!this.#closed) {
      this.#closed = true;
      core.close(this.#rid);
      for (const rid of new SafeSetIterator(this.managedResources)) {
        SetPrototypeDelete(this.managedResources, rid);
        core.close(rid);
      }
    }
  }

  [SymbolAsyncIterator]() {
    // deno-lint-ignore no-this-alias
    const httpConn = this;
    return {
      async next() {
        const reqEvt = await httpConn.nextRequest();
        // Change with caution, current form avoids a v8 deopt
        return { value: reqEvt ?? undefined, done: reqEvt === null };
      },
    };
  }
}

function createRespondWith(
  httpConn,
  streamRid,
  request,
  remoteAddr,
  localAddr,
  abortController,
) {
  return async function respondWith(resp) {
    try {
      resp = await resp;
      if (!(ObjectPrototypeIsPrototypeOf(ResponsePrototype, resp))) {
        throw new TypeError(
          "First argument to respondWith must be a Response or a promise resolving to a Response.",
        );
      }

      const innerResp = toInnerResponse(resp);

      // If response body length is known, it will be sent synchronously in a
      // single op, in other case a "response body" resource will be created and
      // we'll be streaming it.
      /** @type {ReadableStream<Uint8Array> | Uint8Array | null} */
      let respBody = null;
      if (innerResp.body !== null) {
        if (innerResp.body.unusable()) {
          throw new TypeError("Body is unusable.");
        }
        if (
          ObjectPrototypeIsPrototypeOf(
            ReadableStreamPrototype,
            innerResp.body.streamOrStatic,
          )
        ) {
          if (
            innerResp.body.length === null ||
            ObjectPrototypeIsPrototypeOf(
              BlobPrototype,
              innerResp.body.source,
            )
          ) {
            respBody = innerResp.body.stream;
          } else {
            const reader = innerResp.body.stream.getReader();
            const r1 = await reader.read();
            if (r1.done) {
              respBody = new Uint8Array(0);
            } else {
              respBody = r1.value;
              const r2 = await reader.read();
              if (!r2.done) throw new TypeError("Unreachable");
            }
          }
        } else {
          innerResp.body.streamOrStatic.consumed = true;
          respBody = innerResp.body.streamOrStatic.body;
        }
      } else {
        respBody = new Uint8Array(0);
      }
      const isStreamingResponseBody = !(
        typeof respBody === "string" ||
        ObjectPrototypeIsPrototypeOf(Uint8ArrayPrototype, respBody)
      );
      try {
        await core.opAsync(
          "op_http_write_headers",
          streamRid,
          innerResp.status ?? 200,
          innerResp.headerList,
          isStreamingResponseBody ? null : respBody,
        );
      } catch (error) {
        const connError = httpConn[connErrorSymbol];
        if (
          ObjectPrototypeIsPrototypeOf(BadResourcePrototype, error) &&
          connError != null
        ) {
          // deno-lint-ignore no-ex-assign
          error = new connError.constructor(connError.message);
        }
        if (
          respBody !== null &&
          ObjectPrototypeIsPrototypeOf(ReadableStreamPrototype, respBody)
        ) {
          await respBody.cancel(error);
        }
        throw error;
      }

      if (isStreamingResponseBody) {
        let success = false;
        if (
          respBody === null ||
          !ObjectPrototypeIsPrototypeOf(ReadableStreamPrototype, respBody)
        ) {
          throw new TypeError("Unreachable");
        }
        const resourceBacking = getReadableStreamResourceBacking(respBody);
        let reader;
        if (resourceBacking) {
          if (respBody.locked) {
            throw new TypeError("ReadableStream is locked.");
          }
          reader = respBody.getReader(); // Aquire JS lock.
          try {
            await core.opAsync(
              "op_http_write_resource",
              streamRid,
              resourceBacking.rid,
            );
            if (resourceBacking.autoClose) core.tryClose(resourceBacking.rid);
            readableStreamClose(respBody); // Release JS lock.
            success = true;
          } catch (error) {
            const connError = httpConn[connErrorSymbol];
            if (
              ObjectPrototypeIsPrototypeOf(BadResourcePrototype, error) &&
              connError != null
            ) {
              // deno-lint-ignore no-ex-assign
              error = new connError.constructor(connError.message);
            }
            await reader.cancel(error);
            throw error;
          }
        } else {
          reader = respBody.getReader();
          while (true) {
            const { value, done } = await reader.read();
            if (done) break;
            if (!ObjectPrototypeIsPrototypeOf(Uint8ArrayPrototype, value)) {
              await reader.cancel(new TypeError("Value not a Uint8Array"));
              break;
            }
            try {
              await op_http_write(streamRid, value);
            } catch (error) {
              const connError = httpConn[connErrorSymbol];
              if (
                ObjectPrototypeIsPrototypeOf(BadResourcePrototype, error) &&
                connError != null
              ) {
                // deno-lint-ignore no-ex-assign
                error = new connError.constructor(connError.message);
              }
              await reader.cancel(error);
              throw error;
            }
          }
          success = true;
        }

        if (success) {
          try {
            await core.opAsync("op_http_shutdown", streamRid);
          } catch (error) {
            await reader.cancel(error);
            throw error;
          }
        }
      }

      const deferred = request[_deferred];
      if (deferred) {
        const res = await core.opAsync("op_http_upgrade", streamRid);
        let conn;
        if (res.connType === "tcp") {
          conn = new TcpConn(res.connRid, remoteAddr, localAddr);
        } else if (res.connType === "tls") {
          conn = new TlsConn(res.connRid, remoteAddr, localAddr);
        } else if (res.connType === "unix") {
          conn = new UnixConn(res.connRid, remoteAddr, localAddr);
        } else {
          throw new Error("unreachable");
        }

        deferred.resolve([conn, res.readBuf]);
      }
<<<<<<< HEAD
      await handleWS(
        resp,
        () => core.opAsync("op_http_upgrade_websocket", streamRid),
        httpConn,
      );
=======
      const ws = resp[_ws];
      if (ws) {
        const wsRid = await core.opAsync(
          "op_http_upgrade_websocket",
          streamRid,
        );
        ws[_rid] = wsRid;
        ws[_protocol] = resp.headers.get("sec-websocket-protocol");

        httpConn.close();

        ws[_readyState] = WebSocket.OPEN;
        ws[_role] = SERVER;
        const event = new Event("open");
        ws.dispatchEvent(event);

        ws[_eventLoop]();
        if (ws[_idleTimeoutDuration]) {
          ws.addEventListener(
            "close",
            () => clearTimeout(ws[_idleTimeoutTimeout]),
          );
        }
        ws[_serverHandleIdleTimeout]();
      }
>>>>>>> c9e47805
    } catch (error) {
      abortController.abort(error);
      throw error;
    } finally {
      if (SetPrototypeDelete(httpConn.managedResources, streamRid)) {
        core.close(streamRid);
      }
    }
  };
}

async function handleWS(resp, getWSRid, httpConn) {
  if (resp[_ws]) {
    if (resp[_ws].kind === null) {
      throw new Error(
        "No websocket was used from Deno.upgradeWebSocket() call",
      );
    }
    const ws = resp[_ws].kind === "socket"
      ? resp[_ws].socket
      : resp[_ws].stream;

    ws[_rid] = await getWSRid();

    httpConn?.close();

    if (ws instanceof WebSocket) {
      ws[_protocol] = resp.headers.get("sec-websocket-protocol");

      ws[_readyState] = WebSocket.OPEN;
      const event = new Event("open");
      ws.dispatchEvent(event);

      ws[_eventLoop]();
      if (ws[_idleTimeoutDuration]) {
        ws.addEventListener(
          "close",
          () => clearTimeout(ws[_idleTimeoutTimeout]),
        );
      }
      ws[_serverHandleIdleTimeout]();
    } else {
      const { readable, writable } = ws[_createWebSocketStreams]();
      ws[_connection].resolve({
        readable,
        writable,
        extensions: "",
        protocol: resp.headers.get("sec-websocket-protocol"),
      });
    }
  }
}

const _ws = Symbol("[[associated_ws]]");
const websocketCvf = buildCaseInsensitiveCommaValueFinder("websocket");
const upgradeCvf = buildCaseInsensitiveCommaValueFinder("upgrade");

function upgradeWebSocket(request, options = {}) {
  const inner = toInnerRequest(request);
  const upgrade = request.headers.get("upgrade");
  const upgradeHasWebSocketOption = upgrade !== null &&
    websocketCvf(upgrade);
  if (!upgradeHasWebSocketOption) {
    throw new TypeError(
      "Invalid Header: 'upgrade' header must contain 'websocket'",
    );
  }

  const connection = request.headers.get("connection");
  const connectionHasUpgradeOption = connection !== null &&
    upgradeCvf(connection);
  if (!connectionHasUpgradeOption) {
    throw new TypeError(
      "Invalid Header: 'connection' header must contain 'Upgrade'",
    );
  }

  const websocketKey = request.headers.get("sec-websocket-key");
  if (websocketKey === null) {
    throw new TypeError(
      "Invalid Header: 'sec-websocket-key' header must be set",
    );
  }

  const accept = ops.op_http_websocket_accept_header(websocketKey);

  const r = newInnerResponse(101);
  r.headerList = [
    ["upgrade", "websocket"],
    ["connection", "Upgrade"],
    ["sec-websocket-accept", accept],
  ];

  const protocolsStr = request.headers.get("sec-websocket-protocol") || "";
  const protocols = StringPrototypeSplit(protocolsStr, ", ");
  if (protocols && options.protocol) {
    if (ArrayPrototypeIncludes(protocols, options.protocol)) {
      ArrayPrototypePush(r.headerList, [
        "sec-websocket-protocol",
        options.protocol,
      ]);
    } else {
      throw new TypeError(
        `Protocol '${options.protocol}' not in the request's protocol list (non negotiable)`,
      );
    }
  }

  const socket = webidl.createBranded(WebSocket);
  setEventTargetData(socket);
  socket[_server] = true;
  socket[_idleTimeoutDuration] = options.idleTimeout ?? 120;
  socket[_idleTimeoutTimeout] = null;

<<<<<<< HEAD
  const stream = webidl.createBranded(WebSocketStream);
  stream[_server] = true;
  stream[_idleTimeoutDuration] = options.idleTimeout ?? 120;
  stream[_idleTimeoutTimeout] = null;
  stream[_connection] = new Deferred();
  stream[_closeSent] = new Deferred();
  stream[_closed] = new Deferred();

  const webSocketSelector = { kind: null, socket, stream };
  response[_ws] = webSocketSelector;

  return {
    response,
    get socket() {
      if (webSocketSelector.kind === "stream") {
        throw new TypeError("Websocket already taken as WebSocketStream");
      }
      webSocketSelector.kind = "socket";
      return socket;
    },
    get stream() {
      ops.op_check_unstable("WebSocketStream");
      if (webSocketSelector.kind === "socket") {
        throw new TypeError("Websocket already taken as WebSocket");
      }
      webSocketSelector.kind = "stream";
      return stream;
    },
  };
=======
  if (inner._wantsUpgrade) {
    return inner._wantsUpgrade("upgradeWebSocket", r, socket);
  }

  const response = fromInnerResponse(r, "immutable");

  response[_ws] = socket;

  return { response, socket };
>>>>>>> c9e47805
}

function upgradeHttp(req) {
  const inner = toInnerRequest(req);
  if (inner._wantsUpgrade) {
    return inner._wantsUpgrade("upgradeHttp", arguments);
  }

  req[_deferred] = new Deferred();
  return req[_deferred].promise;
}

const spaceCharCode = StringPrototypeCharCodeAt(" ", 0);
const tabCharCode = StringPrototypeCharCodeAt("\t", 0);
const commaCharCode = StringPrototypeCharCodeAt(",", 0);

/** Builds a case function that can be used to find a case insensitive
 * value in some text that's separated by commas.
 *
 * This is done because it doesn't require any allocations.
 * @param checkText {string} - The text to find. (ex. "websocket")
 */
function buildCaseInsensitiveCommaValueFinder(checkText) {
  const charCodes = ArrayPrototypeMap(
    StringPrototypeSplit(
      StringPrototypeToLowerCase(checkText),
      "",
    ),
    (c) => [
      StringPrototypeCharCodeAt(c, 0),
      StringPrototypeCharCodeAt(StringPrototypeToUpperCase(c), 0),
    ],
  );
  /** @type {number} */
  let i;
  /** @type {number} */
  let char;

  /** @param {string} value */
  return function (value) {
    for (i = 0; i < value.length; i++) {
      char = StringPrototypeCharCodeAt(value, i);
      skipWhitespace(value);

      if (hasWord(value)) {
        skipWhitespace(value);
        if (i === value.length || char === commaCharCode) {
          return true;
        }
      } else {
        skipUntilComma(value);
      }
    }

    return false;
  };

  /** @param value {string} */
  function hasWord(value) {
    for (let j = 0; j < charCodes.length; ++j) {
      const { 0: cLower, 1: cUpper } = charCodes[j];
      if (cLower === char || cUpper === char) {
        char = StringPrototypeCharCodeAt(value, ++i);
      } else {
        return false;
      }
    }
    return true;
  }

  /** @param value {string} */
  function skipWhitespace(value) {
    while (char === spaceCharCode || char === tabCharCode) {
      char = StringPrototypeCharCodeAt(value, ++i);
    }
  }

  /** @param value {string} */
  function skipUntilComma(value) {
    while (char !== commaCharCode && i < value.length) {
      char = StringPrototypeCharCodeAt(value, ++i);
    }
  }
}

// Expose this function for unit tests
internals.buildCaseInsensitiveCommaValueFinder =
  buildCaseInsensitiveCommaValueFinder;

<<<<<<< HEAD
export { _ws, handleWS, HttpConn, upgradeHttp, upgradeWebSocket };
=======
export { _ws, HttpConn, serve, upgradeHttp, upgradeWebSocket };
>>>>>>> c9e47805
<|MERGE_RESOLUTION|>--- conflicted
+++ resolved
@@ -375,39 +375,11 @@
 
         deferred.resolve([conn, res.readBuf]);
       }
-<<<<<<< HEAD
       await handleWS(
         resp,
         () => core.opAsync("op_http_upgrade_websocket", streamRid),
         httpConn,
       );
-=======
-      const ws = resp[_ws];
-      if (ws) {
-        const wsRid = await core.opAsync(
-          "op_http_upgrade_websocket",
-          streamRid,
-        );
-        ws[_rid] = wsRid;
-        ws[_protocol] = resp.headers.get("sec-websocket-protocol");
-
-        httpConn.close();
-
-        ws[_readyState] = WebSocket.OPEN;
-        ws[_role] = SERVER;
-        const event = new Event("open");
-        ws.dispatchEvent(event);
-
-        ws[_eventLoop]();
-        if (ws[_idleTimeoutDuration]) {
-          ws.addEventListener(
-            "close",
-            () => clearTimeout(ws[_idleTimeoutTimeout]),
-          );
-        }
-        ws[_serverHandleIdleTimeout]();
-      }
->>>>>>> c9e47805
     } catch (error) {
       abortController.abort(error);
       throw error;
@@ -432,12 +404,13 @@
 
     ws[_rid] = await getWSRid();
 
-    httpConn?.close();
+    httpConn.close();
 
     if (ws instanceof WebSocket) {
       ws[_protocol] = resp.headers.get("sec-websocket-protocol");
 
       ws[_readyState] = WebSocket.OPEN;
+      ws[_role] = SERVER;
       const event = new Event("open");
       ws.dispatchEvent(event);
 
@@ -522,7 +495,12 @@
   socket[_idleTimeoutDuration] = options.idleTimeout ?? 120;
   socket[_idleTimeoutTimeout] = null;
 
-<<<<<<< HEAD
+  if (inner._wantsUpgrade) {
+    return inner._wantsUpgrade("upgradeWebSocket", r, socket);
+  }
+
+  const response = fromInnerResponse(r, "immutable");
+
   const stream = webidl.createBranded(WebSocketStream);
   stream[_server] = true;
   stream[_idleTimeoutDuration] = options.idleTimeout ?? 120;
@@ -552,17 +530,6 @@
       return stream;
     },
   };
-=======
-  if (inner._wantsUpgrade) {
-    return inner._wantsUpgrade("upgradeWebSocket", r, socket);
-  }
-
-  const response = fromInnerResponse(r, "immutable");
-
-  response[_ws] = socket;
-
-  return { response, socket };
->>>>>>> c9e47805
 }
 
 function upgradeHttp(req) {
@@ -652,8 +619,4 @@
 internals.buildCaseInsensitiveCommaValueFinder =
   buildCaseInsensitiveCommaValueFinder;
 
-<<<<<<< HEAD
-export { _ws, handleWS, HttpConn, upgradeHttp, upgradeWebSocket };
-=======
-export { _ws, HttpConn, serve, upgradeHttp, upgradeWebSocket };
->>>>>>> c9e47805
+export { _ws, handleWS, HttpConn, serve, upgradeHttp, upgradeWebSocket };