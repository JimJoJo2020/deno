--- conflicted
+++ resolved
@@ -16,8 +16,8 @@
 import {
   _flash,
   fromInnerRequest,
+  newInnerRequest,
   toInnerRequest,
-  newInnerRequest,
   toInnerRequest,
 } from "ext:deno_fetch/23_request.js";
 import { AbortController } from "ext:deno_web/03_abort_signal.js";
@@ -139,11 +139,7 @@
       body !== null ? new InnerBody(body) : null,
       false,
     );
-<<<<<<< HEAD
-    innerRequest.__rid = streamRid;
-=======
     innerRequest[streamRid] = streamRid;
->>>>>>> 2ed5f21b
     const abortController = new AbortController();
     const request = fromInnerRequest(
       innerRequest,
@@ -480,16 +476,6 @@
   return req[_deferred].promise;
 }
 
-<<<<<<< HEAD
-function upgradeHttp2(req, conn) {
-  return upgradeHttp2Inner(req, conn);
-}
-
-async function upgradeHttp2Inner(req, conn) {
-  const inner = toInnerRequest(req);
-  const res = await core.opAsync("op_http_upgrade_early", inner.__rid);
-  return new TcpConn(res, conn.remoteAddr, conn.localAddr);
-=======
 function upgradeHttp2(req) {
   return upgradeHttp2Inner(req);
 }
@@ -499,7 +485,6 @@
   const res = await core.opAsync("op_http_upgrade_early", inner[streamRid]);
   // TODO(mmastrac): We're missing the remote address properties here
   return new Deno.Conn(res, null, null);
->>>>>>> 2ed5f21b
 }
 
 const spaceCharCode = StringPrototypeCharCodeAt(" ", 0);
