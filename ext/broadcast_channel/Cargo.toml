--- conflicted
+++ resolved
@@ -15,11 +15,6 @@
 
 [dependencies]
 async-trait = "0.1"
-<<<<<<< HEAD
-deno_core = { version = "0.150.0", path = "../../core" }
+deno_core = { version = "0.151.0", path = "../../core" }
 tokio = { version = "1.21", features = ["full"] }
-=======
-deno_core = { version = "0.151.0", path = "../../core" }
-tokio = { version = "1.17", features = ["full"] }
->>>>>>> 38280990
 uuid = { version = "1.0.0", features = ["v4"] }