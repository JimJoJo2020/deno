--- conflicted
+++ resolved
@@ -55,31 +55,6 @@
   }
 }
 
-<<<<<<< HEAD
-#[derive(Debug, PartialEq, Eq)]
-pub struct FsStat {
-  pub is_file: bool,
-  pub is_directory: bool,
-  pub is_symlink: bool,
-  pub size: u64,
-
-  pub mtime: Option<u64>,
-  pub atime: Option<u64>,
-  pub birthtime: Option<u64>,
-
-  pub dev: u64,
-  pub ino: u64,
-  pub mode: u32,
-  pub nlink: u64,
-  pub uid: u32,
-  pub gid: u32,
-  pub rdev: u64,
-  pub blksize: u64,
-  pub blocks: u64,
-}
-
-=======
->>>>>>> 0ea29eed
 #[derive(Deserialize)]
 pub enum FsFileType {
   #[serde(rename = "file")]
@@ -98,13 +73,7 @@
 }
 
 #[async_trait::async_trait(?Send)]
-<<<<<<< HEAD
-pub trait FileSystem: Clone {
-  type File: File + deno_core::Resource;
-
-=======
 pub trait FileSystem: Send + Sync {
->>>>>>> 0ea29eed
   fn cwd(&self) -> FsResult<PathBuf>;
   fn tmp_dir(&self) -> FsResult<PathBuf>;
   fn chdir(&self, path: &Path) -> FsResult<()>;
@@ -121,16 +90,7 @@
     options: OpenOptions,
   ) -> FsResult<Rc<dyn File>>;
 
-<<<<<<< HEAD
-  fn mkdir_sync(
-    &self,
-    path: impl AsRef<Path>,
-    recursive: bool,
-    mode: u32,
-  ) -> FsResult<()>;
-=======
   fn mkdir_sync(&self, path: &Path, recusive: bool, mode: u32) -> FsResult<()>;
->>>>>>> 0ea29eed
   async fn mkdir_async(
     &self,
     path: PathBuf,
