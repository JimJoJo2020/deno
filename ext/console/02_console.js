--- conflicted
+++ resolved
@@ -50,7 +50,6 @@
   NumberParseInt,
   SafeArrayIterator,
   SafeMap,
-<<<<<<< HEAD
   ArrayPrototypeShift,
   AggregateErrorPrototype,
   RegExpPrototypeTest,
@@ -59,11 +58,6 @@
   ArrayPrototypeUnshift,
   DatePrototypeGetTime,
   DatePrototypeToISOString,
-  SafeSet,
-=======
-  SafeStringIterator,
-  SafeSetIterator,
->>>>>>> 10ae5ee2
   SafeRegExp,
   SetPrototype,
   Symbol,
