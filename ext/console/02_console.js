// Copyright 2018-2023 the Deno authors. All rights reserved. MIT license.

/// <reference path="../../core/internal.d.ts" />

const core = globalThis.Deno.core;
const internals = globalThis.__bootstrap.internals;
const primordials = globalThis.__bootstrap.primordials;
const {
  AggregateErrorPrototype,
  ArrayPrototypeUnshift,
  isNaN,
  DatePrototype,
  DateNow,
  DatePrototypeGetTime,
  DatePrototypeToISOString,
  Boolean,
  BooleanPrototype,
  BooleanPrototypeToString,
  ObjectKeys,
  ObjectAssign,
  ObjectCreate,
  ObjectFreeze,
  ObjectIs,
  ObjectValues,
  ObjectFromEntries,
  ObjectGetPrototypeOf,
  ObjectGetOwnPropertyDescriptor,
  ObjectGetOwnPropertySymbols,
  ObjectPrototypeHasOwnProperty,
  ObjectPrototypeIsPrototypeOf,
  ObjectPrototypePropertyIsEnumerable,
  PromisePrototype,
  String,
  StringPrototype,
  StringPrototypeRepeat,
  StringPrototypeReplace,
  StringPrototypeReplaceAll,
  StringPrototypeSplit,
  StringPrototypeSlice,
  StringPrototypeCodePointAt,
  StringPrototypeCharCodeAt,
  StringPrototypeNormalize,
  StringPrototypeMatch,
  StringPrototypePadStart,
  StringPrototypeLocaleCompare,
  StringPrototypeToString,
  StringPrototypeTrim,
  StringPrototypeIncludes,
  StringPrototypeStartsWith,
  TypeError,
  NumberIsInteger,
  NumberParseInt,
  RegExpPrototype,
  RegExpPrototypeTest,
  RegExpPrototypeToString,
  SafeArrayIterator,
  SafeStringIterator,
  SafeSet,
  SafeRegExp,
  SetPrototype,
  SetPrototypeEntries,
  SetPrototypeGetSize,
  Symbol,
  SymbolPrototype,
  SymbolPrototypeToString,
  SymbolPrototypeValueOf,
  SymbolPrototypeGetDescription,
  SymbolToStringTag,
  SymbolHasInstance,
  SymbolFor,
  Array,
  ArrayIsArray,
  ArrayPrototypeJoin,
  ArrayPrototypeMap,
  ArrayPrototypeReduce,
  ArrayPrototypeEntries,
  ArrayPrototypePush,
  ArrayPrototypePop,
  ArrayPrototypeSort,
  ArrayPrototypeSlice,
  ArrayPrototypeShift,
  ArrayPrototypeIncludes,
  ArrayPrototypeFill,
  ArrayPrototypeFilter,
  ArrayPrototypeFind,
  FunctionPrototypeBind,
  FunctionPrototypeToString,
  Map,
  MapPrototype,
  MapPrototypeHas,
  MapPrototypeGet,
  MapPrototypeSet,
  MapPrototypeDelete,
  MapPrototypeEntries,
  MapPrototypeForEach,
  MapPrototypeGetSize,
  Error,
  ErrorPrototype,
  ErrorCaptureStackTrace,
  MathAbs,
  MathMax,
  MathMin,
  MathSqrt,
  MathRound,
  MathFloor,
  Number,
  NumberPrototype,
  NumberPrototypeToString,
  NumberPrototypeValueOf,
  BigIntPrototype,
  BigIntPrototypeToString,
  Proxy,
  ReflectGet,
  ReflectGetOwnPropertyDescriptor,
  ReflectGetPrototypeOf,
  ReflectHas,
  TypedArrayPrototypeGetLength,
  TypedArrayPrototypeGetSymbolToStringTag,
  WeakMapPrototype,
  WeakSetPrototype,
} = primordials;
import * as colors from "internal:deno_console/01_colors.js";

function isInvalidDate(x) {
  return isNaN(DatePrototypeGetTime(x));
}

function hasOwnProperty(obj, v) {
  if (obj == null) {
    return false;
  }
  return ObjectPrototypeHasOwnProperty(obj, v);
}

function propertyIsEnumerable(obj, prop) {
  if (
    obj == null ||
    typeof obj.propertyIsEnumerable !== "function"
  ) {
    return false;
  }

  return ObjectPrototypePropertyIsEnumerable(obj, prop);
}

// Copyright Joyent, Inc. and other Node contributors. MIT license.
// Forked from Node's lib/internal/cli_table.js

function isTypedArray(x) {
  return TypedArrayPrototypeGetSymbolToStringTag(x) !== undefined;
}

const tableChars = {
  middleMiddle: "─",
  rowMiddle: "┼",
  topRight: "┐",
  topLeft: "┌",
  leftMiddle: "├",
  topMiddle: "┬",
  bottomRight: "┘",
  bottomLeft: "└",
  bottomMiddle: "┴",
  rightMiddle: "┤",
  left: "│ ",
  right: " │",
  middle: " │ ",
};

function isFullWidthCodePoint(code) {
  // Code points are partially derived from:
  // http://www.unicode.org/Public/UNIDATA/EastAsianWidth.txt
  return (
    code >= 0x1100 &&
    (code <= 0x115f || // Hangul Jamo
      code === 0x2329 || // LEFT-POINTING ANGLE BRACKET
      code === 0x232a || // RIGHT-POINTING ANGLE BRACKET
      // CJK Radicals Supplement .. Enclosed CJK Letters and Months
      (code >= 0x2e80 && code <= 0x3247 && code !== 0x303f) ||
      // Enclosed CJK Letters and Months .. CJK Unified Ideographs Extension A
      (code >= 0x3250 && code <= 0x4dbf) ||
      // CJK Unified Ideographs .. Yi Radicals
      (code >= 0x4e00 && code <= 0xa4c6) ||
      // Hangul Jamo Extended-A
      (code >= 0xa960 && code <= 0xa97c) ||
      // Hangul Syllables
      (code >= 0xac00 && code <= 0xd7a3) ||
      // CJK Compatibility Ideographs
      (code >= 0xf900 && code <= 0xfaff) ||
      // Vertical Forms
      (code >= 0xfe10 && code <= 0xfe19) ||
      // CJK Compatibility Forms .. Small Form Variants
      (code >= 0xfe30 && code <= 0xfe6b) ||
      // Halfwidth and Fullwidth Forms
      (code >= 0xff01 && code <= 0xff60) ||
      (code >= 0xffe0 && code <= 0xffe6) ||
      // Kana Supplement
      (code >= 0x1b000 && code <= 0x1b001) ||
      // Enclosed Ideographic Supplement
      (code >= 0x1f200 && code <= 0x1f251) ||
      // Miscellaneous Symbols and Pictographs 0x1f300 - 0x1f5ff
      // Emoticons 0x1f600 - 0x1f64f
      (code >= 0x1f300 && code <= 0x1f64f) ||
      // CJK Unified Ideographs Extension B .. Tertiary Ideographic Plane
      (code >= 0x20000 && code <= 0x3fffd))
  );
}

function getStringWidth(str) {
  str = StringPrototypeNormalize(colors.stripColor(str), "NFC");
  let width = 0;

  for (const ch of new SafeStringIterator(str)) {
    width += isFullWidthCodePoint(StringPrototypeCodePointAt(ch, 0)) ? 2 : 1;
  }

  return width;
}

function renderRow(row, columnWidths, columnRightAlign) {
  let out = tableChars.left;
  for (let i = 0; i < row.length; i++) {
    const cell = row[i];
    const len = getStringWidth(cell);
    const padding = StringPrototypeRepeat(" ", columnWidths[i] - len);
    if (columnRightAlign?.[i]) {
      out += `${padding}${cell}`;
    } else {
      out += `${cell}${padding}`;
    }
    if (i !== row.length - 1) {
      out += tableChars.middle;
    }
  }
  out += tableChars.right;
  return out;
}

function cliTable(head, columns) {
  const rows = [];
  const columnWidths = ArrayPrototypeMap(head, (h) => getStringWidth(h));
  const longestColumn = ArrayPrototypeReduce(
    columns,
    (n, a) => MathMax(n, a.length),
    0,
  );
  const columnRightAlign = new Array(columnWidths.length).fill(true);

  for (let i = 0; i < head.length; i++) {
    const column = columns[i];
    for (let j = 0; j < longestColumn; j++) {
      if (rows[j] === undefined) {
        rows[j] = [];
      }
      const value = (rows[j][i] = hasOwnProperty(column, j) ? column[j] : "");
      const width = columnWidths[i] || 0;
      const counted = getStringWidth(value);
      columnWidths[i] = MathMax(width, counted);
      columnRightAlign[i] &= NumberIsInteger(+value);
    }
  }

  const divider = ArrayPrototypeMap(
    columnWidths,
    (i) => StringPrototypeRepeat(tableChars.middleMiddle, i + 2),
  );

  let result =
    `${tableChars.topLeft}${
      ArrayPrototypeJoin(divider, tableChars.topMiddle)
    }` +
    `${tableChars.topRight}\n${renderRow(head, columnWidths)}\n` +
    `${tableChars.leftMiddle}${
      ArrayPrototypeJoin(divider, tableChars.rowMiddle)
    }` +
    `${tableChars.rightMiddle}\n`;

  for (let i = 0; i < rows.length; ++i) {
    const row = rows[i];
    result += `${renderRow(row, columnWidths, columnRightAlign)}\n`;
  }

  result +=
    `${tableChars.bottomLeft}${
      ArrayPrototypeJoin(divider, tableChars.bottomMiddle)
    }` +
    tableChars.bottomRight;

  return result;
}
/* End of forked part */

const DEFAULT_INSPECT_OPTIONS = {
  depth: 4,
  indentLevel: 0,
  sorted: false,
  trailingComma: false,
  compact: true,
  iterableLimit: 100,
  showProxy: false,
  colors: false,
  getters: false,
  showHidden: false,
  strAbbreviateSize: 100,
};

const DEFAULT_INDENT = "  "; // Default indent string

const LINE_BREAKING_LENGTH = 80;
const MIN_GROUP_LENGTH = 6;
const STR_ABBREVIATE_SIZE = 100;

const PROMISE_STRING_BASE_LENGTH = 12;

class CSI {
  static kClear = "\x1b[1;1H";
  static kClearScreenDown = "\x1b[0J";
}

function getClassInstanceName(instance) {
  if (typeof instance != "object") {
    return "";
  }
  const constructor = instance?.constructor;
  if (typeof constructor == "function") {
    return constructor.name ?? "";
  }
  return "";
}

function maybeColor(fn, inspectOptions) {
  return inspectOptions.colors ? fn : (s) => s;
}

function inspectFunction(value, inspectOptions) {
  const cyan = maybeColor(colors.cyan, inspectOptions);
  if (
    ReflectHas(value, customInspect) &&
    typeof value[customInspect] === "function"
  ) {
    return String(value[customInspect](inspect, inspectOptions));
  }
  // Might be Function/AsyncFunction/GeneratorFunction/AsyncGeneratorFunction
  let cstrName = ObjectGetPrototypeOf(value)?.constructor?.name;
  if (!cstrName) {
    // If prototype is removed or broken,
    // use generic 'Function' instead.
    cstrName = "Function";
  }
  const stringValue = FunctionPrototypeToString(value);
  // Might be Class
  if (StringPrototypeStartsWith(stringValue, "class")) {
    cstrName = "Class";
  }

  // Our function may have properties, so we want to format those
  // as if our function was an object
  // If we didn't find any properties, we will just append an
  // empty suffix.
  let suffix = ``;
  let refStr = "";
  if (
    ObjectKeys(value).length > 0 ||
    ObjectGetOwnPropertySymbols(value).length > 0
  ) {
    const { 0: propString, 1: refIndex } = inspectRawObject(
      value,
      inspectOptions,
    );
    refStr = refIndex;
    // Filter out the empty string for the case we only have
    // non-enumerable symbols.
    if (
      propString.length > 0 &&
      propString !== "{}"
    ) {
      suffix = ` ${propString}`;
    }
  }

  if (value.name && value.name !== "anonymous") {
    // from MDN spec
    return cyan(`${refStr}[${cstrName}: ${value.name}]`) + suffix;
  }
  return cyan(`${refStr}[${cstrName}]`) + suffix;
}

function inspectIterable(
  value,
  options,
  inspectOptions,
) {
  const cyan = maybeColor(colors.cyan, inspectOptions);
  if (inspectOptions.indentLevel >= inspectOptions.depth) {
    return cyan(`[${options.typeName}]`);
  }

  const entries = [];
  let iter;
  let valueIsTypedArray = false;
  let entriesLength;

  switch (options.typeName) {
    case "Map":
      iter = MapPrototypeEntries(value);
      entriesLength = MapPrototypeGetSize(value);
      break;
    case "Set":
      iter = SetPrototypeEntries(value);
      entriesLength = SetPrototypeGetSize(value);
      break;
    case "Array":
      entriesLength = value.length;
      break;
    default:
      if (isTypedArray(value)) {
        entriesLength = TypedArrayPrototypeGetLength(value);
        iter = ArrayPrototypeEntries(value);
        valueIsTypedArray = true;
      } else {
        throw new TypeError("unreachable");
      }
  }

  let entriesLengthWithoutEmptyItems = entriesLength;
  if (options.typeName === "Array") {
    for (
      let i = 0, j = 0;
      i < entriesLength && j < inspectOptions.iterableLimit;
      i++, j++
    ) {
      inspectOptions.indentLevel++;
      const { entry, skipTo } = options.entryHandler(
        [i, value[i]],
        inspectOptions,
      );
      ArrayPrototypePush(entries, entry);
      inspectOptions.indentLevel--;

      if (skipTo) {
        // subtract skipped (empty) items
        entriesLengthWithoutEmptyItems -= skipTo - i;
        i = skipTo;
      }
    }
  } else {
    let i = 0;
    while (true) {
      let el;
      try {
        const res = iter.next();
        if (res.done) {
          break;
        }
        el = res.value;
      } catch (err) {
        if (valueIsTypedArray) {
          // TypedArray.prototype.entries doesn't throw, unless the ArrayBuffer
          // is detached. We don't want to show the exception in that case, so
          // we catch it here and pretend the ArrayBuffer has no entries (like
          // Chrome DevTools does).
          break;
        }
        throw err;
      }
      if (i < inspectOptions.iterableLimit) {
        inspectOptions.indentLevel++;
        ArrayPrototypePush(
          entries,
          options.entryHandler(
            el,
            inspectOptions,
          ),
        );
        inspectOptions.indentLevel--;
      } else {
        break;
      }
      i++;
    }
  }

  if (options.sort) {
    ArrayPrototypeSort(entries);
  }

  if (entriesLengthWithoutEmptyItems > inspectOptions.iterableLimit) {
    const nmore = entriesLengthWithoutEmptyItems -
      inspectOptions.iterableLimit;
    ArrayPrototypePush(entries, `... ${nmore} more items`);
  }

  const iPrefix = `${options.displayName ? options.displayName + " " : ""}`;

  const level = inspectOptions.indentLevel;
  const initIndentation = `\n${
    StringPrototypeRepeat(DEFAULT_INDENT, level + 1)
  }`;
  const entryIndentation = `,\n${
    StringPrototypeRepeat(DEFAULT_INDENT, level + 1)
  }`;
  const closingDelimIndentation = StringPrototypeRepeat(
    DEFAULT_INDENT,
    level,
  );
  const closingIndentation = `${
    inspectOptions.trailingComma ? "," : ""
  }\n${closingDelimIndentation}`;

  let iContent;
  if (entries.length === 0 && !inspectOptions.compact) {
    iContent = `\n${closingDelimIndentation}`;
  } else if (options.group && entries.length > MIN_GROUP_LENGTH) {
    const groups = groupEntries(entries, level, value);
    iContent = `${initIndentation}${
      ArrayPrototypeJoin(groups, entryIndentation)
    }${closingIndentation}`;
  } else {
    iContent = entries.length === 0
      ? ""
      : ` ${ArrayPrototypeJoin(entries, ", ")} `;
    if (
      colors.stripColor(iContent).length > LINE_BREAKING_LENGTH ||
      !inspectOptions.compact
    ) {
      iContent = `${initIndentation}${
        ArrayPrototypeJoin(entries, entryIndentation)
      }${closingIndentation}`;
    }
  }

  return `${iPrefix}${options.delims[0]}${iContent}${options.delims[1]}`;
}

// Ported from Node.js
// Copyright Node.js contributors. All rights reserved.
function groupEntries(
  entries,
  level,
  value,
  iterableLimit = 100,
) {
  let totalLength = 0;
  let maxLength = 0;
  let entriesLength = entries.length;
  if (iterableLimit < entriesLength) {
    // This makes sure the "... n more items" part is not taken into account.
    entriesLength--;
  }
  const separatorSpace = 2; // Add 1 for the space and 1 for the separator.
  const dataLen = new Array(entriesLength);
  // Calculate the total length of all output entries and the individual max
  // entries length of all output entries.
  // IN PROGRESS: Colors are being taken into account.
  for (let i = 0; i < entriesLength; i++) {
    // Taking colors into account: removing the ANSI color
    // codes from the string before measuring its length
    const len = colors.stripColor(entries[i]).length;
    dataLen[i] = len;
    totalLength += len + separatorSpace;
    if (maxLength < len) maxLength = len;
  }
  // Add two to `maxLength` as we add a single whitespace character plus a comma
  // in-between two entries.
  const actualMax = maxLength + separatorSpace;
  // Check if at least three entries fit next to each other and prevent grouping
  // of arrays that contains entries of very different length (i.e., if a single
  // entry is longer than 1/5 of all other entries combined). Otherwise the
  // space in-between small entries would be enormous.
  if (
    actualMax * 3 + (level + 1) < LINE_BREAKING_LENGTH &&
    (totalLength / actualMax > 5 || maxLength <= 6)
  ) {
    const approxCharHeights = 2.5;
    const averageBias = MathSqrt(actualMax - totalLength / entries.length);
    const biasedMax = MathMax(actualMax - 3 - averageBias, 1);
    // Dynamically check how many columns seem possible.
    const columns = MathMin(
      // Ideally a square should be drawn. We expect a character to be about 2.5
      // times as high as wide. This is the area formula to calculate a square
      // which contains n rectangles of size `actualMax * approxCharHeights`.
      // Divide that by `actualMax` to receive the correct number of columns.
      // The added bias increases the columns for short entries.
      MathRound(
        MathSqrt(approxCharHeights * biasedMax * entriesLength) / biasedMax,
      ),
      // Do not exceed the breakLength.
      MathFloor((LINE_BREAKING_LENGTH - (level + 1)) / actualMax),
      // Limit the columns to a maximum of fifteen.
      15,
    );
    // Return with the original output if no grouping should happen.
    if (columns <= 1) {
      return entries;
    }
    const tmp = [];
    const maxLineLength = [];
    for (let i = 0; i < columns; i++) {
      let lineMaxLength = 0;
      for (let j = i; j < entries.length; j += columns) {
        if (dataLen[j] > lineMaxLength) lineMaxLength = dataLen[j];
      }
      lineMaxLength += separatorSpace;
      maxLineLength[i] = lineMaxLength;
    }
    let order = "padStart";
    if (value !== undefined) {
      for (let i = 0; i < entries.length; i++) {
        if (
          typeof value[i] !== "number" &&
          typeof value[i] !== "bigint"
        ) {
          order = "padEnd";
          break;
        }
      }
    }
    // Each iteration creates a single line of grouped entries.
    for (let i = 0; i < entriesLength; i += columns) {
      // The last lines may contain less entries than columns.
      const max = MathMin(i + columns, entriesLength);
      let str = "";
      let j = i;
      for (; j < max - 1; j++) {
        const lengthOfColorCodes = entries[j].length - dataLen[j];
        const padding = maxLineLength[j - i] + lengthOfColorCodes;
        str += `${entries[j]}, `[order](padding, " ");
      }
      if (order === "padStart") {
        const lengthOfColorCodes = entries[j].length - dataLen[j];
        const padding = maxLineLength[j - i] +
          lengthOfColorCodes -
          separatorSpace;
        str += StringPrototypePadStart(entries[j], padding, " ");
      } else {
        str += entries[j];
      }
      ArrayPrototypePush(tmp, str);
    }
    if (iterableLimit < entries.length) {
      ArrayPrototypePush(tmp, entries[entriesLength]);
    }
    entries = tmp;
  }
  return entries;
}

let circular;
function handleCircular(value, cyan) {
  let index = 1;
  if (circular === undefined) {
    circular = new Map();
    MapPrototypeSet(circular, value, index);
  } else {
    index = MapPrototypeGet(circular, value);
    if (index === undefined) {
      index = MapPrototypeGetSize(circular) + 1;
      MapPrototypeSet(circular, value, index);
    }
  }
  // Circular string is cyan
  return cyan(`[Circular *${index}]`);
}

function _inspectValue(
  value,
  inspectOptions,
) {
  const proxyDetails = core.getProxyDetails(value);
  if (proxyDetails != null && inspectOptions.showProxy) {
    return inspectProxy(proxyDetails, inspectOptions);
  }

  const green = maybeColor(colors.green, inspectOptions);
  const yellow = maybeColor(colors.yellow, inspectOptions);
  const gray = maybeColor(colors.gray, inspectOptions);
  const cyan = maybeColor(colors.cyan, inspectOptions);
  const bold = maybeColor(colors.bold, inspectOptions);
  const red = maybeColor(colors.red, inspectOptions);

  switch (typeof value) {
    case "string":
      return green(quoteString(value));
    case "number": // Numbers are yellow
      // Special handling of -0
      return yellow(ObjectIs(value, -0) ? "-0" : `${value}`);
    case "boolean": // booleans are yellow
      return yellow(String(value));
    case "undefined": // undefined is gray
      return gray(String(value));
    case "symbol": // Symbols are green
      return green(maybeQuoteSymbol(value));
    case "bigint": // Bigints are yellow
      return yellow(`${value}n`);
    case "function": // Function string is cyan
      if (ctxHas(value)) {
        // Circular string is cyan
        return handleCircular(value, cyan);
      }

      return inspectFunction(value, inspectOptions);
    case "object": // null is bold
      if (value === null) {
        return bold("null");
      }

      if (ctxHas(value)) {
        return handleCircular(value, cyan);
      }

      return inspectObject(
        value,
        inspectOptions,
        proxyDetails,
      );
    default:
      // Not implemented is red
      return red("[Not Implemented]");
  }
}

function inspectValue(
  value,
  inspectOptions,
) {
  ArrayPrototypePush(CTX_STACK, value);
  let x;
  try {
    x = _inspectValue(value, inspectOptions);
  } finally {
    ArrayPrototypePop(CTX_STACK);
  }
  return x;
}

// We can match Node's quoting behavior exactly by swapping the double quote and
// single quote in this array. That would give preference to single quotes.
// However, we prefer double quotes as the default.
const QUOTES = ['"', "'", "`"];

/** Surround the string in quotes.
 *
 * The quote symbol is chosen by taking the first of the `QUOTES` array which
 * does not occur in the string. If they all occur, settle with `QUOTES[0]`.
 *
 * Insert a backslash before any occurrence of the chosen quote symbol and
 * before any backslash.
 */
function quoteString(string) {
  const quote =
    ArrayPrototypeFind(QUOTES, (c) => !StringPrototypeIncludes(string, c)) ??
      QUOTES[0];
  const escapePattern = new SafeRegExp(`(?=[${quote}\\\\])`, "g");
  string = StringPrototypeReplace(string, escapePattern, "\\");
  string = replaceEscapeSequences(string);
  return `${quote}${string}${quote}`;
}

const ESCAPE_PATTERN = new SafeRegExp(/([\b\f\n\r\t\v])/g);
const ESCAPE_MAP = ObjectFreeze({
  "\b": "\\b",
  "\f": "\\f",
  "\n": "\\n",
  "\r": "\\r",
  "\t": "\\t",
  "\v": "\\v",
});

// deno-lint-ignore no-control-regex
const ESCAPE_PATTERN2 = new SafeRegExp(/[\x00-\x1f\x7f-\x9f]/g);

// Replace escape sequences that can modify output.
function replaceEscapeSequences(string) {
  return StringPrototypeReplace(
    StringPrototypeReplace(
      string,
      ESCAPE_PATTERN,
      (c) => ESCAPE_MAP[c],
    ),
    new SafeRegExp(ESCAPE_PATTERN2),
    (c) =>
      "\\x" +
      StringPrototypePadStart(
        NumberPrototypeToString(StringPrototypeCharCodeAt(c, 0), 16),
        2,
        "0",
      ),
  );
}

const QUOTE_STRING_PATTERN = new SafeRegExp(/^[a-zA-Z_][a-zA-Z_0-9]*$/);

// Surround a string with quotes when it is required (e.g the string not a valid identifier).
function maybeQuoteString(string) {
  if (
    RegExpPrototypeTest(QUOTE_STRING_PATTERN, string)
  ) {
    return replaceEscapeSequences(string);
  }

  return quoteString(string);
}

const QUOTE_SYMBOL_REG = new SafeRegExp(/^[a-zA-Z_][a-zA-Z_.0-9]*$/);

// Surround a symbol's description in quotes when it is required (e.g the description has non printable characters).
function maybeQuoteSymbol(symbol) {
  const description = SymbolPrototypeGetDescription(symbol);

  if (description === undefined) {
    return SymbolPrototypeToString(symbol);
  }

<<<<<<< HEAD
  if (RegExpPrototypeTest(/^[a-zA-Z_][a-zA-Z_.0-9]*$/, description)) {
=======
  if (
    RegExpPrototypeTest(
      QUOTE_SYMBOL_REG,
      symbol.description,
    )
  ) {
>>>>>>> 55833cf7
    return SymbolPrototypeToString(symbol);
  }

  return `Symbol(${quoteString(description)})`;
}

const CTX_STACK = [];
function ctxHas(x) {
  // Only check parent contexts
  return ArrayPrototypeIncludes(
    ArrayPrototypeSlice(CTX_STACK, 0, CTX_STACK.length - 1),
    x,
  );
}

// Print strings when they are inside of arrays or objects with quotes
function inspectValueWithQuotes(
  value,
  inspectOptions,
) {
  const abbreviateSize = typeof inspectOptions.strAbbreviateSize === "undefined"
    ? STR_ABBREVIATE_SIZE
    : inspectOptions.strAbbreviateSize;
  const green = maybeColor(colors.green, inspectOptions);
  switch (typeof value) {
    case "string": {
      const trunc = value.length > abbreviateSize
        ? StringPrototypeSlice(value, 0, abbreviateSize) + "..."
        : value;
      return green(quoteString(trunc)); // Quoted strings are green
    }
    default:
      return inspectValue(value, inspectOptions);
  }
}

function inspectArray(
  value,
  inspectOptions,
) {
  const gray = maybeColor(colors.gray, inspectOptions);
  let lastValidIndex = 0;
  let keys;
  const options = {
    typeName: "Array",
    displayName: "",
    delims: ["[", "]"],
    entryHandler: (entry, inspectOptions) => {
      const { 0: index, 1: val } = entry;
      let i = index;
      lastValidIndex = index;
      if (!ObjectPrototypeHasOwnProperty(value, i)) {
        let skipTo;
        keys = keys || ObjectKeys(value);
        i = value.length;
        if (keys.length === 0) {
          // fast path, all items are empty
          skipTo = i;
        } else {
          // Not all indexes are empty or there's a non-index property
          // Find first non-empty array index
          while (keys.length) {
            const key = ArrayPrototypeShift(keys);
            // check if it's a valid array index
            if (key > lastValidIndex && key < 2 ** 32 - 1) {
              i = Number(key);
              break;
            }
          }

          skipTo = i - 1;
        }
        const emptyItems = i - index;
        const ending = emptyItems > 1 ? "s" : "";
        return {
          entry: gray(`<${emptyItems} empty item${ending}>`),
          skipTo,
        };
      } else {
        return { entry: inspectValueWithQuotes(val, inspectOptions) };
      }
    },
    group: inspectOptions.compact,
    sort: false,
  };
  return inspectIterable(value, options, inspectOptions);
}

function inspectTypedArray(
  typedArrayName,
  value,
  inspectOptions,
) {
  const valueLength = value.length;
  const options = {
    typeName: typedArrayName,
    displayName: `${typedArrayName}(${valueLength})`,
    delims: ["[", "]"],
    entryHandler: (entry, inspectOptions) => {
      const val = entry[1];
      inspectOptions.indentLevel++;
      const inspectedValue = inspectValueWithQuotes(val, inspectOptions);
      inspectOptions.indentLevel--;
      return inspectedValue;
    },
    group: inspectOptions.compact,
    sort: false,
  };
  return inspectIterable(value, options, inspectOptions);
}

function inspectSet(
  value,
  inspectOptions,
) {
  const options = {
    typeName: "Set",
    displayName: "Set",
    delims: ["{", "}"],
    entryHandler: (entry, inspectOptions) => {
      const val = entry[1];
      inspectOptions.indentLevel++;
      const inspectedValue = inspectValueWithQuotes(val, inspectOptions);
      inspectOptions.indentLevel--;
      return inspectedValue;
    },
    group: false,
    sort: inspectOptions.sorted,
  };
  return inspectIterable(value, options, inspectOptions);
}

function inspectMap(
  value,
  inspectOptions,
) {
  const options = {
    typeName: "Map",
    displayName: "Map",
    delims: ["{", "}"],
    entryHandler: (entry, inspectOptions) => {
      const { 0: key, 1: val } = entry;
      inspectOptions.indentLevel++;
      const inspectedValue = `${
        inspectValueWithQuotes(key, inspectOptions)
      } => ${inspectValueWithQuotes(val, inspectOptions)}`;
      inspectOptions.indentLevel--;
      return inspectedValue;
    },
    group: false,
    sort: inspectOptions.sorted,
  };
  return inspectIterable(
    value,
    options,
    inspectOptions,
  );
}

function inspectWeakSet(inspectOptions) {
  const cyan = maybeColor(colors.cyan, inspectOptions);
  return `WeakSet { ${cyan("[items unknown]")} }`; // as seen in Node, with cyan color
}

function inspectWeakMap(inspectOptions) {
  const cyan = maybeColor(colors.cyan, inspectOptions);
  return `WeakMap { ${cyan("[items unknown]")} }`; // as seen in Node, with cyan color
}

function inspectDate(value, inspectOptions) {
  // without quotes, ISO format, in magenta like before
  const magenta = maybeColor(colors.magenta, inspectOptions);
  return magenta(
    isInvalidDate(value) ? "Invalid Date" : DatePrototypeToISOString(value),
  );
}

function inspectRegExp(value, inspectOptions) {
  const red = maybeColor(colors.red, inspectOptions);
  return red(RegExpPrototypeToString(value)); // RegExps are red
}

const AGGREGATE_ERROR_HAS_AT_PATTERN = new SafeRegExp(/\s+at/);
const AGGREGATE_ERROR_NOT_EMPTY_LINE_PATTERN = new SafeRegExp(/^(?!\s*$)/gm);

function inspectError(value, cyan) {
  const causes = [value];

  let err = value;
  while (err.cause) {
    if (ArrayPrototypeIncludes(causes, err.cause)) {
      ArrayPrototypePush(causes, handleCircular(err.cause, cyan));
      break;
    } else {
      ArrayPrototypePush(causes, err.cause);
      err = err.cause;
    }
  }

  const refMap = new Map();
  for (let i = 0; i < causes.length; ++i) {
    const cause = causes[i];
    if (circular !== undefined) {
      const index = MapPrototypeGet(circular, cause);
      if (index !== undefined) {
        MapPrototypeSet(refMap, cause, cyan(`<ref *${index}> `));
      }
    }
  }
  ArrayPrototypeShift(causes);

  let finalMessage = MapPrototypeGet(refMap, value) ?? "";

  if (ObjectPrototypeIsPrototypeOf(AggregateErrorPrototype, value)) {
    const stackLines = StringPrototypeSplit(value.stack, "\n");
    while (true) {
      const line = ArrayPrototypeShift(stackLines);
      if (RegExpPrototypeTest(AGGREGATE_ERROR_HAS_AT_PATTERN, line)) {
        ArrayPrototypeUnshift(stackLines, line);
        break;
      } else if (typeof line === "undefined") {
        break;
      }

      finalMessage += line;
      finalMessage += "\n";
    }
    const aggregateMessage = ArrayPrototypeJoin(
      ArrayPrototypeMap(
        value.errors,
        (error) =>
          StringPrototypeReplace(
            inspectArgs([error]),
            AGGREGATE_ERROR_NOT_EMPTY_LINE_PATTERN,
            StringPrototypeRepeat(" ", 4),
          ),
      ),
      "\n",
    );
    finalMessage += aggregateMessage;
    finalMessage += "\n";
    finalMessage += ArrayPrototypeJoin(stackLines, "\n");
  } else {
    finalMessage += value.stack;
  }

  finalMessage += ArrayPrototypeJoin(
    ArrayPrototypeMap(
      causes,
      (cause) =>
        "\nCaused by " + (MapPrototypeGet(refMap, cause) ?? "") +
        (cause?.stack ?? cause),
    ),
    "",
  );

  return finalMessage;
}

function inspectStringObject(value, inspectOptions) {
  const cyan = maybeColor(colors.cyan, inspectOptions);
  return cyan(`[String: "${StringPrototypeToString(value)}"]`); // wrappers are in cyan
}

function inspectBooleanObject(value, inspectOptions) {
  const cyan = maybeColor(colors.cyan, inspectOptions);
  return cyan(`[Boolean: ${BooleanPrototypeToString(value)}]`); // wrappers are in cyan
}

function inspectNumberObject(value, inspectOptions) {
  const cyan = maybeColor(colors.cyan, inspectOptions);
  // Special handling of -0
  return cyan(
    `[Number: ${
      ObjectIs(NumberPrototypeValueOf(value), -0)
        ? "-0"
        : NumberPrototypeToString(value)
    }]`,
  ); // wrappers are in cyan
}

function inspectBigIntObject(value, inspectOptions) {
  const cyan = maybeColor(colors.cyan, inspectOptions);
  return cyan(`[BigInt: ${BigIntPrototypeToString(value)}n]`); // wrappers are in cyan
}

function inspectSymbolObject(value, inspectOptions) {
  const cyan = maybeColor(colors.cyan, inspectOptions);
  return cyan(`[Symbol: ${maybeQuoteSymbol(SymbolPrototypeValueOf(value))}]`); // wrappers are in cyan
}

const PromiseState = {
  Pending: 0,
  Fulfilled: 1,
  Rejected: 2,
};

function inspectPromise(
  value,
  inspectOptions,
) {
  const cyan = maybeColor(colors.cyan, inspectOptions);
  const red = maybeColor(colors.red, inspectOptions);

  const { 0: state, 1: result } = core.getPromiseDetails(value);

  if (state === PromiseState.Pending) {
    return `Promise { ${cyan("<pending>")} }`;
  }

  const prefix = state === PromiseState.Fulfilled
    ? ""
    : `${red("<rejected>")} `;

  inspectOptions.indentLevel++;
  const str = `${prefix}${inspectValueWithQuotes(result, inspectOptions)}`;
  inspectOptions.indentLevel--;

  if (str.length + PROMISE_STRING_BASE_LENGTH > LINE_BREAKING_LENGTH) {
    return `Promise {\n${
      StringPrototypeRepeat(DEFAULT_INDENT, inspectOptions.indentLevel + 1)
    }${str}\n}`;
  }

  return `Promise { ${str} }`;
}

function inspectProxy(
  targetAndHandler,
  inspectOptions,
) {
  return `Proxy ${inspectArray(targetAndHandler, inspectOptions)}`;
}

function inspectRawObject(
  value,
  inspectOptions,
) {
  const cyan = maybeColor(colors.cyan, inspectOptions);

  if (inspectOptions.indentLevel >= inspectOptions.depth) {
    return [cyan("[Object]"), ""]; // wrappers are in cyan
  }

  let baseString;

  let shouldShowDisplayName = false;
  let displayName = value[
    SymbolToStringTag
  ];
  if (!displayName) {
    displayName = getClassInstanceName(value);
  }
  if (
    displayName && displayName !== "Object" && displayName !== "anonymous"
  ) {
    shouldShowDisplayName = true;
  }

  const entries = [];
  const stringKeys = ObjectKeys(value);
  const symbolKeys = ObjectGetOwnPropertySymbols(value);
  if (inspectOptions.sorted) {
    ArrayPrototypeSort(stringKeys);
    ArrayPrototypeSort(
      symbolKeys,
      (s1, s2) =>
        StringPrototypeLocaleCompare(
          SymbolPrototypeGetDescription(s1) ?? "",
          SymbolPrototypeGetDescription(s2) ?? "",
        ),
    );
  }

  const red = maybeColor(colors.red, inspectOptions);

  inspectOptions.indentLevel++;

  for (let i = 0; i < stringKeys.length; ++i) {
    const key = stringKeys[i];
    if (inspectOptions.getters) {
      let propertyValue;
      let error = null;
      try {
        propertyValue = value[key];
      } catch (error_) {
        error = error_;
      }
      const inspectedValue = error == null
        ? inspectValueWithQuotes(propertyValue, inspectOptions)
        : red(`[Thrown ${error.name}: ${error.message}]`);
      ArrayPrototypePush(
        entries,
        `${maybeQuoteString(key)}: ${inspectedValue}`,
      );
    } else {
      const descriptor = ObjectGetOwnPropertyDescriptor(value, key);
      if (descriptor.get !== undefined && descriptor.set !== undefined) {
        ArrayPrototypePush(
          entries,
          `${maybeQuoteString(key)}: [Getter/Setter]`,
        );
      } else if (descriptor.get !== undefined) {
        ArrayPrototypePush(entries, `${maybeQuoteString(key)}: [Getter]`);
      } else {
        ArrayPrototypePush(
          entries,
          `${maybeQuoteString(key)}: ${
            inspectValueWithQuotes(value[key], inspectOptions)
          }`,
        );
      }
    }
  }

  for (let i = 0; i < symbolKeys.length; ++i) {
    const key = symbolKeys[i];
    if (
      !inspectOptions.showHidden &&
      !propertyIsEnumerable(value, key)
    ) {
      continue;
    }

    if (inspectOptions.getters) {
      let propertyValue;
      let error;
      try {
        propertyValue = value[key];
      } catch (error_) {
        error = error_;
      }
      const inspectedValue = error == null
        ? inspectValueWithQuotes(propertyValue, inspectOptions)
        : red(`Thrown ${error.name}: ${error.message}`);
      ArrayPrototypePush(
        entries,
        `[${maybeQuoteSymbol(key)}]: ${inspectedValue}`,
      );
    } else {
      const descriptor = ObjectGetOwnPropertyDescriptor(value, key);
      if (descriptor.get !== undefined && descriptor.set !== undefined) {
        ArrayPrototypePush(
          entries,
          `[${maybeQuoteSymbol(key)}]: [Getter/Setter]`,
        );
      } else if (descriptor.get !== undefined) {
        ArrayPrototypePush(entries, `[${maybeQuoteSymbol(key)}]: [Getter]`);
      } else {
        ArrayPrototypePush(
          entries,
          `[${maybeQuoteSymbol(key)}]: ${
            inspectValueWithQuotes(value[key], inspectOptions)
          }`,
        );
      }
    }
  }

  inspectOptions.indentLevel--;

  // Making sure color codes are ignored when calculating the total length
  const totalLength = entries.length + inspectOptions.indentLevel +
    colors.stripColor(ArrayPrototypeJoin(entries, "")).length;

  if (entries.length === 0) {
    baseString = "{}";
  } else if (totalLength > LINE_BREAKING_LENGTH || !inspectOptions.compact) {
    const entryIndent = StringPrototypeRepeat(
      DEFAULT_INDENT,
      inspectOptions.indentLevel + 1,
    );
    const closingIndent = StringPrototypeRepeat(
      DEFAULT_INDENT,
      inspectOptions.indentLevel,
    );
    baseString = `{\n${entryIndent}${
      ArrayPrototypeJoin(entries, `,\n${entryIndent}`)
    }${inspectOptions.trailingComma ? "," : ""}\n${closingIndent}}`;
  } else {
    baseString = `{ ${ArrayPrototypeJoin(entries, ", ")} }`;
  }

  if (shouldShowDisplayName) {
    baseString = `${displayName} ${baseString}`;
  }

  let refIndex = "";
  if (circular !== undefined) {
    const index = MapPrototypeGet(circular, value);
    if (index !== undefined) {
      refIndex = cyan(`<ref *${index}> `);
    }
  }

  return [baseString, refIndex];
}

function inspectObject(value, inspectOptions, proxyDetails) {
  if (
    ReflectHas(value, customInspect) &&
    typeof value[customInspect] === "function"
  ) {
    return String(value[customInspect](inspect, inspectOptions));
  }
  // This non-unique symbol is used to support op_crates, ie.
  // in extensions/web we don't want to depend on public
  // Symbol.for("Deno.customInspect") symbol defined in the public API.
  // Internal only, shouldn't be used by users.
  const privateCustomInspect = SymbolFor("Deno.privateCustomInspect");
  if (
    ReflectHas(value, privateCustomInspect) &&
    typeof value[privateCustomInspect] === "function"
  ) {
    // TODO(nayeemrmn): `inspect` is passed as an argument because custom
    // inspect implementations in `extensions` need it, but may not have access
    // to the `Deno` namespace in web workers. Remove when the `Deno`
    // namespace is always enabled.
    return String(
      value[privateCustomInspect](inspect, inspectOptions),
    );
  }
  if (ObjectPrototypeIsPrototypeOf(ErrorPrototype, value)) {
    return inspectError(value, maybeColor(colors.cyan, inspectOptions));
  } else if (ArrayIsArray(value)) {
    return inspectArray(value, inspectOptions);
  } else if (ObjectPrototypeIsPrototypeOf(NumberPrototype, value)) {
    return inspectNumberObject(value, inspectOptions);
  } else if (ObjectPrototypeIsPrototypeOf(BigIntPrototype, value)) {
    return inspectBigIntObject(value, inspectOptions);
  } else if (ObjectPrototypeIsPrototypeOf(BooleanPrototype, value)) {
    return inspectBooleanObject(value, inspectOptions);
  } else if (ObjectPrototypeIsPrototypeOf(StringPrototype, value)) {
    return inspectStringObject(value, inspectOptions);
  } else if (ObjectPrototypeIsPrototypeOf(SymbolPrototype, value)) {
    return inspectSymbolObject(value, inspectOptions);
  } else if (ObjectPrototypeIsPrototypeOf(PromisePrototype, value)) {
    return inspectPromise(value, inspectOptions);
  } else if (ObjectPrototypeIsPrototypeOf(RegExpPrototype, value)) {
    return inspectRegExp(value, inspectOptions);
  } else if (ObjectPrototypeIsPrototypeOf(DatePrototype, value)) {
    return inspectDate(
      proxyDetails ? proxyDetails[0] : value,
      inspectOptions,
    );
  } else if (ObjectPrototypeIsPrototypeOf(SetPrototype, value)) {
    return inspectSet(
      proxyDetails ? proxyDetails[0] : value,
      inspectOptions,
    );
  } else if (ObjectPrototypeIsPrototypeOf(MapPrototype, value)) {
    return inspectMap(
      proxyDetails ? proxyDetails[0] : value,
      inspectOptions,
    );
  } else if (ObjectPrototypeIsPrototypeOf(WeakSetPrototype, value)) {
    return inspectWeakSet(inspectOptions);
  } else if (ObjectPrototypeIsPrototypeOf(WeakMapPrototype, value)) {
    return inspectWeakMap(inspectOptions);
  } else if (isTypedArray(value)) {
    return inspectTypedArray(
      ObjectGetPrototypeOf(value).constructor.name,
      value,
      inspectOptions,
    );
  } else {
    // Otherwise, default object formatting
    let { 0: insp, 1: refIndex } = inspectRawObject(value, inspectOptions);
    insp = refIndex + insp;
    return insp;
  }
}

const colorKeywords = new Map([
  ["black", "#000000"],
  ["silver", "#c0c0c0"],
  ["gray", "#808080"],
  ["white", "#ffffff"],
  ["maroon", "#800000"],
  ["red", "#ff0000"],
  ["purple", "#800080"],
  ["fuchsia", "#ff00ff"],
  ["green", "#008000"],
  ["lime", "#00ff00"],
  ["olive", "#808000"],
  ["yellow", "#ffff00"],
  ["navy", "#000080"],
  ["blue", "#0000ff"],
  ["teal", "#008080"],
  ["aqua", "#00ffff"],
  ["orange", "#ffa500"],
  ["aliceblue", "#f0f8ff"],
  ["antiquewhite", "#faebd7"],
  ["aquamarine", "#7fffd4"],
  ["azure", "#f0ffff"],
  ["beige", "#f5f5dc"],
  ["bisque", "#ffe4c4"],
  ["blanchedalmond", "#ffebcd"],
  ["blueviolet", "#8a2be2"],
  ["brown", "#a52a2a"],
  ["burlywood", "#deb887"],
  ["cadetblue", "#5f9ea0"],
  ["chartreuse", "#7fff00"],
  ["chocolate", "#d2691e"],
  ["coral", "#ff7f50"],
  ["cornflowerblue", "#6495ed"],
  ["cornsilk", "#fff8dc"],
  ["crimson", "#dc143c"],
  ["cyan", "#00ffff"],
  ["darkblue", "#00008b"],
  ["darkcyan", "#008b8b"],
  ["darkgoldenrod", "#b8860b"],
  ["darkgray", "#a9a9a9"],
  ["darkgreen", "#006400"],
  ["darkgrey", "#a9a9a9"],
  ["darkkhaki", "#bdb76b"],
  ["darkmagenta", "#8b008b"],
  ["darkolivegreen", "#556b2f"],
  ["darkorange", "#ff8c00"],
  ["darkorchid", "#9932cc"],
  ["darkred", "#8b0000"],
  ["darksalmon", "#e9967a"],
  ["darkseagreen", "#8fbc8f"],
  ["darkslateblue", "#483d8b"],
  ["darkslategray", "#2f4f4f"],
  ["darkslategrey", "#2f4f4f"],
  ["darkturquoise", "#00ced1"],
  ["darkviolet", "#9400d3"],
  ["deeppink", "#ff1493"],
  ["deepskyblue", "#00bfff"],
  ["dimgray", "#696969"],
  ["dimgrey", "#696969"],
  ["dodgerblue", "#1e90ff"],
  ["firebrick", "#b22222"],
  ["floralwhite", "#fffaf0"],
  ["forestgreen", "#228b22"],
  ["gainsboro", "#dcdcdc"],
  ["ghostwhite", "#f8f8ff"],
  ["gold", "#ffd700"],
  ["goldenrod", "#daa520"],
  ["greenyellow", "#adff2f"],
  ["grey", "#808080"],
  ["honeydew", "#f0fff0"],
  ["hotpink", "#ff69b4"],
  ["indianred", "#cd5c5c"],
  ["indigo", "#4b0082"],
  ["ivory", "#fffff0"],
  ["khaki", "#f0e68c"],
  ["lavender", "#e6e6fa"],
  ["lavenderblush", "#fff0f5"],
  ["lawngreen", "#7cfc00"],
  ["lemonchiffon", "#fffacd"],
  ["lightblue", "#add8e6"],
  ["lightcoral", "#f08080"],
  ["lightcyan", "#e0ffff"],
  ["lightgoldenrodyellow", "#fafad2"],
  ["lightgray", "#d3d3d3"],
  ["lightgreen", "#90ee90"],
  ["lightgrey", "#d3d3d3"],
  ["lightpink", "#ffb6c1"],
  ["lightsalmon", "#ffa07a"],
  ["lightseagreen", "#20b2aa"],
  ["lightskyblue", "#87cefa"],
  ["lightslategray", "#778899"],
  ["lightslategrey", "#778899"],
  ["lightsteelblue", "#b0c4de"],
  ["lightyellow", "#ffffe0"],
  ["limegreen", "#32cd32"],
  ["linen", "#faf0e6"],
  ["magenta", "#ff00ff"],
  ["mediumaquamarine", "#66cdaa"],
  ["mediumblue", "#0000cd"],
  ["mediumorchid", "#ba55d3"],
  ["mediumpurple", "#9370db"],
  ["mediumseagreen", "#3cb371"],
  ["mediumslateblue", "#7b68ee"],
  ["mediumspringgreen", "#00fa9a"],
  ["mediumturquoise", "#48d1cc"],
  ["mediumvioletred", "#c71585"],
  ["midnightblue", "#191970"],
  ["mintcream", "#f5fffa"],
  ["mistyrose", "#ffe4e1"],
  ["moccasin", "#ffe4b5"],
  ["navajowhite", "#ffdead"],
  ["oldlace", "#fdf5e6"],
  ["olivedrab", "#6b8e23"],
  ["orangered", "#ff4500"],
  ["orchid", "#da70d6"],
  ["palegoldenrod", "#eee8aa"],
  ["palegreen", "#98fb98"],
  ["paleturquoise", "#afeeee"],
  ["palevioletred", "#db7093"],
  ["papayawhip", "#ffefd5"],
  ["peachpuff", "#ffdab9"],
  ["peru", "#cd853f"],
  ["pink", "#ffc0cb"],
  ["plum", "#dda0dd"],
  ["powderblue", "#b0e0e6"],
  ["rosybrown", "#bc8f8f"],
  ["royalblue", "#4169e1"],
  ["saddlebrown", "#8b4513"],
  ["salmon", "#fa8072"],
  ["sandybrown", "#f4a460"],
  ["seagreen", "#2e8b57"],
  ["seashell", "#fff5ee"],
  ["sienna", "#a0522d"],
  ["skyblue", "#87ceeb"],
  ["slateblue", "#6a5acd"],
  ["slategray", "#708090"],
  ["slategrey", "#708090"],
  ["snow", "#fffafa"],
  ["springgreen", "#00ff7f"],
  ["steelblue", "#4682b4"],
  ["tan", "#d2b48c"],
  ["thistle", "#d8bfd8"],
  ["tomato", "#ff6347"],
  ["turquoise", "#40e0d0"],
  ["violet", "#ee82ee"],
  ["wheat", "#f5deb3"],
  ["whitesmoke", "#f5f5f5"],
  ["yellowgreen", "#9acd32"],
  ["rebeccapurple", "#663399"],
]);

const HASH_PATTERN = new SafeRegExp(
  /^#([\dA-Fa-f]{2})([\dA-Fa-f]{2})([\dA-Fa-f]{2})([\dA-Fa-f]{2})?$/,
);
const SMALL_HASH_PATTERN = new SafeRegExp(
  /^#([\dA-Fa-f])([\dA-Fa-f])([\dA-Fa-f])([\dA-Fa-f])?$/,
);
const RGB_PATTERN = new SafeRegExp(
  /^rgba?\(\s*([+\-]?\d*\.?\d+)\s*,\s*([+\-]?\d*\.?\d+)\s*,\s*([+\-]?\d*\.?\d+)\s*(,\s*([+\-]?\d*\.?\d+)\s*)?\)$/,
);
const HSL_PATTERN = new SafeRegExp(
  /^hsla?\(\s*([+\-]?\d*\.?\d+)\s*,\s*([+\-]?\d*\.?\d+)%\s*,\s*([+\-]?\d*\.?\d+)%\s*(,\s*([+\-]?\d*\.?\d+)\s*)?\)$/,
);

function parseCssColor(colorString) {
  if (MapPrototypeHas(colorKeywords, colorString)) {
    colorString = MapPrototypeGet(colorKeywords, colorString);
  }
  // deno-fmt-ignore
  const hashMatch = StringPrototypeMatch(colorString, HASH_PATTERN);
  if (hashMatch != null) {
    return [
      Number(`0x${hashMatch[1]}`),
      Number(`0x${hashMatch[2]}`),
      Number(`0x${hashMatch[3]}`),
    ];
  }
  // deno-fmt-ignore
  const smallHashMatch = StringPrototypeMatch(colorString, SMALL_HASH_PATTERN);
  if (smallHashMatch != null) {
    return [
      Number(`0x${smallHashMatch[1]}0`),
      Number(`0x${smallHashMatch[2]}0`),
      Number(`0x${smallHashMatch[3]}0`),
    ];
  }
  // deno-fmt-ignore
  const rgbMatch = StringPrototypeMatch(colorString, RGB_PATTERN);
  if (rgbMatch != null) {
    return [
      MathRound(MathMax(0, MathMin(255, Number(rgbMatch[1])))),
      MathRound(MathMax(0, MathMin(255, Number(rgbMatch[2])))),
      MathRound(MathMax(0, MathMin(255, Number(rgbMatch[3])))),
    ];
  }
  // deno-fmt-ignore
  const hslMatch = StringPrototypeMatch(colorString, HSL_PATTERN);
  if (hslMatch != null) {
    // https://www.rapidtables.com/convert/color/hsl-to-rgb.html
    let h = Number(hslMatch[1]) % 360;
    if (h < 0) {
      h += 360;
    }
    const s = MathMax(0, MathMin(100, Number(hslMatch[2]))) / 100;
    const l = MathMax(0, MathMin(100, Number(hslMatch[3]))) / 100;
    const c = (1 - MathAbs(2 * l - 1)) * s;
    const x = c * (1 - MathAbs((h / 60) % 2 - 1));
    const m = l - c / 2;
    let r_;
    let g_;
    let b_;
    if (h < 60) {
      ({ 0: r_, 1: g_, 2: b_ } = [c, x, 0]);
    } else if (h < 120) {
      ({ 0: r_, 1: g_, 2: b_ } = [x, c, 0]);
    } else if (h < 180) {
      ({ 0: r_, 1: g_, 2: b_ } = [0, c, x]);
    } else if (h < 240) {
      ({ 0: r_, 1: g_, 2: b_ } = [0, x, c]);
    } else if (h < 300) {
      ({ 0: r_, 1: g_, 2: b_ } = [x, 0, c]);
    } else {
      ({ 0: r_, 1: g_, 2: b_ } = [c, 0, x]);
    }
    return [
      MathRound((r_ + m) * 255),
      MathRound((g_ + m) * 255),
      MathRound((b_ + m) * 255),
    ];
  }
  return null;
}

function getDefaultCss() {
  return {
    backgroundColor: null,
    color: null,
    fontWeight: null,
    fontStyle: null,
    textDecorationColor: null,
    textDecorationLine: [],
  };
}

const SPACE_PATTERN = new SafeRegExp(/\s+/g);

function parseCss(cssString) {
  const css = getDefaultCss();

  const rawEntries = [];
  let inValue = false;
  let currentKey = null;
  let parenthesesDepth = 0;
  let currentPart = "";
  for (let i = 0; i < cssString.length; i++) {
    const c = cssString[i];
    if (c == "(") {
      parenthesesDepth++;
    } else if (parenthesesDepth > 0) {
      if (c == ")") {
        parenthesesDepth--;
      }
    } else if (inValue) {
      if (c == ";") {
        const value = StringPrototypeTrim(currentPart);
        if (value != "") {
          ArrayPrototypePush(rawEntries, [currentKey, value]);
        }
        currentKey = null;
        currentPart = "";
        inValue = false;
        continue;
      }
    } else if (c == ":") {
      currentKey = StringPrototypeTrim(currentPart);
      currentPart = "";
      inValue = true;
      continue;
    }
    currentPart += c;
  }
  if (inValue && parenthesesDepth == 0) {
    const value = StringPrototypeTrim(currentPart);
    if (value != "") {
      ArrayPrototypePush(rawEntries, [currentKey, value]);
    }
    currentKey = null;
    currentPart = "";
  }

  for (let i = 0; i < rawEntries.length; ++i) {
    const { 0: key, 1: value } = rawEntries[i];
    if (key == "background-color") {
      if (value != null) {
        css.backgroundColor = value;
      }
    } else if (key == "color") {
      if (value != null) {
        css.color = value;
      }
    } else if (key == "font-weight") {
      if (value == "bold") {
        css.fontWeight = value;
      }
    } else if (key == "font-style") {
      if (
        ArrayPrototypeIncludes(["italic", "oblique", "oblique 14deg"], value)
      ) {
        css.fontStyle = "italic";
      }
    } else if (key == "text-decoration-line") {
      css.textDecorationLine = [];
      const lineTypes = StringPrototypeSplit(value, SPACE_PATTERN);
      for (let i = 0; i < lineTypes.length; ++i) {
        const lineType = lineTypes[i];
        if (
          ArrayPrototypeIncludes(
            ["line-through", "overline", "underline"],
            lineType,
          )
        ) {
          ArrayPrototypePush(css.textDecorationLine, lineType);
        }
      }
    } else if (key == "text-decoration-color") {
      const color = parseCssColor(value);
      if (color != null) {
        css.textDecorationColor = color;
      }
    } else if (key == "text-decoration") {
      css.textDecorationColor = null;
      css.textDecorationLine = [];
      const args = StringPrototypeSplit(value, SPACE_PATTERN);
      for (let i = 0; i < args.length; ++i) {
        const arg = args[i];
        const maybeColor = parseCssColor(arg);
        if (maybeColor != null) {
          css.textDecorationColor = maybeColor;
        } else if (
          ArrayPrototypeIncludes(
            ["line-through", "overline", "underline"],
            arg,
          )
        ) {
          ArrayPrototypePush(css.textDecorationLine, arg);
        }
      }
    }
  }

  return css;
}

function colorEquals(color1, color2) {
  return color1?.[0] == color2?.[0] && color1?.[1] == color2?.[1] &&
    color1?.[2] == color2?.[2];
}

function cssToAnsi(css, prevCss = null) {
  prevCss = prevCss ?? getDefaultCss();
  let ansi = "";
  if (!colorEquals(css.backgroundColor, prevCss.backgroundColor)) {
    if (css.backgroundColor == null) {
      ansi += "\x1b[49m";
    } else if (css.backgroundColor == "black") {
      ansi += `\x1b[40m`;
    } else if (css.backgroundColor == "red") {
      ansi += `\x1b[41m`;
    } else if (css.backgroundColor == "green") {
      ansi += `\x1b[42m`;
    } else if (css.backgroundColor == "yellow") {
      ansi += `\x1b[43m`;
    } else if (css.backgroundColor == "blue") {
      ansi += `\x1b[44m`;
    } else if (css.backgroundColor == "magenta") {
      ansi += `\x1b[45m`;
    } else if (css.backgroundColor == "cyan") {
      ansi += `\x1b[46m`;
    } else if (css.backgroundColor == "white") {
      ansi += `\x1b[47m`;
    } else {
      if (ArrayIsArray(css.backgroundColor)) {
        const { 0: r, 1: g, 2: b } = css.backgroundColor;
        ansi += `\x1b[48;2;${r};${g};${b}m`;
      } else {
        const parsed = parseCssColor(css.backgroundColor);
        if (parsed !== null) {
          const { 0: r, 1: g, 2: b } = parsed;
          ansi += `\x1b[48;2;${r};${g};${b}m`;
        } else {
          ansi += "\x1b[49m";
        }
      }
    }
  }
  if (!colorEquals(css.color, prevCss.color)) {
    if (css.color == null) {
      ansi += "\x1b[39m";
    } else if (css.color == "black") {
      ansi += `\x1b[30m`;
    } else if (css.color == "red") {
      ansi += `\x1b[31m`;
    } else if (css.color == "green") {
      ansi += `\x1b[32m`;
    } else if (css.color == "yellow") {
      ansi += `\x1b[33m`;
    } else if (css.color == "blue") {
      ansi += `\x1b[34m`;
    } else if (css.color == "magenta") {
      ansi += `\x1b[35m`;
    } else if (css.color == "cyan") {
      ansi += `\x1b[36m`;
    } else if (css.color == "white") {
      ansi += `\x1b[37m`;
    } else {
      if (ArrayIsArray(css.color)) {
        const { 0: r, 1: g, 2: b } = css.color;
        ansi += `\x1b[38;2;${r};${g};${b}m`;
      } else {
        const parsed = parseCssColor(css.color);
        if (parsed !== null) {
          const { 0: r, 1: g, 2: b } = parsed;
          ansi += `\x1b[38;2;${r};${g};${b}m`;
        } else {
          ansi += "\x1b[39m";
        }
      }
    }
  }
  if (css.fontWeight != prevCss.fontWeight) {
    if (css.fontWeight == "bold") {
      ansi += `\x1b[1m`;
    } else {
      ansi += "\x1b[22m";
    }
  }
  if (css.fontStyle != prevCss.fontStyle) {
    if (css.fontStyle == "italic") {
      ansi += `\x1b[3m`;
    } else {
      ansi += "\x1b[23m";
    }
  }
  if (!colorEquals(css.textDecorationColor, prevCss.textDecorationColor)) {
    if (css.textDecorationColor != null) {
      const { 0: r, 1: g, 2: b } = css.textDecorationColor;
      ansi += `\x1b[58;2;${r};${g};${b}m`;
    } else {
      ansi += "\x1b[59m";
    }
  }
  if (
    ArrayPrototypeIncludes(css.textDecorationLine, "line-through") !=
      ArrayPrototypeIncludes(prevCss.textDecorationLine, "line-through")
  ) {
    if (ArrayPrototypeIncludes(css.textDecorationLine, "line-through")) {
      ansi += "\x1b[9m";
    } else {
      ansi += "\x1b[29m";
    }
  }
  if (
    ArrayPrototypeIncludes(css.textDecorationLine, "overline") !=
      ArrayPrototypeIncludes(prevCss.textDecorationLine, "overline")
  ) {
    if (ArrayPrototypeIncludes(css.textDecorationLine, "overline")) {
      ansi += "\x1b[53m";
    } else {
      ansi += "\x1b[55m";
    }
  }
  if (
    ArrayPrototypeIncludes(css.textDecorationLine, "underline") !=
      ArrayPrototypeIncludes(prevCss.textDecorationLine, "underline")
  ) {
    if (ArrayPrototypeIncludes(css.textDecorationLine, "underline")) {
      ansi += "\x1b[4m";
    } else {
      ansi += "\x1b[24m";
    }
  }
  return ansi;
}

function inspectArgs(args, inspectOptions = {}) {
  circular = undefined;

  const noColor = colors.getNoColor();
  const rInspectOptions = { ...DEFAULT_INSPECT_OPTIONS, ...inspectOptions };
  const first = args[0];
  let a = 0;
  let string = "";

  if (typeof first == "string" && args.length > 1) {
    a++;
    // Index of the first not-yet-appended character. Use this so we only
    // have to append to `string` when a substitution occurs / at the end.
    let appendedChars = 0;
    let usedStyle = false;
    let prevCss = null;
    for (let i = 0; i < first.length - 1; i++) {
      if (first[i] == "%") {
        const char = first[++i];
        if (a < args.length) {
          let formattedArg = null;
          if (char == "s") {
            // Format as a string.
            formattedArg = String(args[a++]);
          } else if (ArrayPrototypeIncludes(["d", "i"], char)) {
            // Format as an integer.
            const value = args[a++];
            if (typeof value == "bigint") {
              formattedArg = `${value}n`;
            } else if (typeof value == "number") {
              formattedArg = `${NumberParseInt(String(value))}`;
            } else {
              formattedArg = "NaN";
            }
          } else if (char == "f") {
            // Format as a floating point value.
            const value = args[a++];
            if (typeof value == "number") {
              formattedArg = `${value}`;
            } else {
              formattedArg = "NaN";
            }
          } else if (ArrayPrototypeIncludes(["O", "o"], char)) {
            // Format as an object.
            formattedArg = inspectValue(args[a++], rInspectOptions);
          } else if (char == "c") {
            const value = args[a++];
            if (!noColor) {
              const css = parseCss(value);
              formattedArg = cssToAnsi(css, prevCss);
              if (formattedArg != "") {
                usedStyle = true;
                prevCss = css;
              }
            } else {
              formattedArg = "";
            }
          }

          if (formattedArg != null) {
            string += StringPrototypeSlice(first, appendedChars, i - 1) +
              formattedArg;
            appendedChars = i + 1;
          }
        }
        if (char == "%") {
          string += StringPrototypeSlice(first, appendedChars, i - 1) + "%";
          appendedChars = i + 1;
        }
      }
    }
    string += StringPrototypeSlice(first, appendedChars);
    if (usedStyle) {
      string += "\x1b[0m";
    }
  }

  for (; a < args.length; a++) {
    if (a > 0) {
      string += " ";
    }
    if (typeof args[a] == "string") {
      string += args[a];
    } else {
      // Use default maximum depth for null or undefined arguments.
      string += inspectValue(args[a], rInspectOptions);
    }
  }

  if (rInspectOptions.indentLevel > 0) {
    const groupIndent = StringPrototypeRepeat(
      DEFAULT_INDENT,
      rInspectOptions.indentLevel,
    );
    string = groupIndent +
      StringPrototypeReplaceAll(string, "\n", `\n${groupIndent}`);
  }

  return string;
}

const countMap = new Map();
const timerMap = new Map();
const isConsoleInstance = Symbol("isConsoleInstance");

function getConsoleInspectOptions() {
  return {
    ...DEFAULT_INSPECT_OPTIONS,
    colors: !colors.getNoColor(),
  };
}

class Console {
  #printFunc = null;
  [isConsoleInstance] = false;

  constructor(printFunc) {
    this.#printFunc = printFunc;
    this.indentLevel = 0;
    this[isConsoleInstance] = true;

    // ref https://console.spec.whatwg.org/#console-namespace
    // For historical web-compatibility reasons, the namespace object for
    // console must have as its [[Prototype]] an empty object, created as if
    // by ObjectCreate(%ObjectPrototype%), instead of %ObjectPrototype%.
    const console = ObjectCreate({}, {
      [SymbolToStringTag]: {
        enumerable: false,
        writable: false,
        configurable: true,
        value: "console",
      },
    });
    ObjectAssign(console, this);
    return console;
  }

  log = (...args) => {
    this.#printFunc(
      inspectArgs(args, {
        ...getConsoleInspectOptions(),
        indentLevel: this.indentLevel,
      }) + "\n",
      1,
    );
  };

  debug = (...args) => {
    this.#printFunc(
      inspectArgs(args, {
        ...getConsoleInspectOptions(),
        indentLevel: this.indentLevel,
      }) + "\n",
      0,
    );
  };

  info = (...args) => {
    this.#printFunc(
      inspectArgs(args, {
        ...getConsoleInspectOptions(),
        indentLevel: this.indentLevel,
      }) + "\n",
      1,
    );
  };

  dir = (obj = undefined, options = {}) => {
    this.#printFunc(
      inspectArgs([obj], { ...getConsoleInspectOptions(), ...options }) +
        "\n",
      1,
    );
  };

  dirxml = this.dir;

  warn = (...args) => {
    this.#printFunc(
      inspectArgs(args, {
        ...getConsoleInspectOptions(),
        indentLevel: this.indentLevel,
      }) + "\n",
      2,
    );
  };

  error = (...args) => {
    this.#printFunc(
      inspectArgs(args, {
        ...getConsoleInspectOptions(),
        indentLevel: this.indentLevel,
      }) + "\n",
      3,
    );
  };

  assert = (condition = false, ...args) => {
    if (condition) {
      return;
    }

    if (args.length === 0) {
      this.error("Assertion failed");
      return;
    }

    const [first, ...rest] = new SafeArrayIterator(args);

    if (typeof first === "string") {
      this.error(
        `Assertion failed: ${first}`,
        ...new SafeArrayIterator(rest),
      );
      return;
    }

    this.error(`Assertion failed:`, ...new SafeArrayIterator(args));
  };

  count = (label = "default") => {
    label = String(label);

    if (MapPrototypeHas(countMap, label)) {
      const current = MapPrototypeGet(countMap, label) || 0;
      MapPrototypeSet(countMap, label, current + 1);
    } else {
      MapPrototypeSet(countMap, label, 1);
    }

    this.info(`${label}: ${MapPrototypeGet(countMap, label)}`);
  };

  countReset = (label = "default") => {
    label = String(label);

    if (MapPrototypeHas(countMap, label)) {
      MapPrototypeSet(countMap, label, 0);
    } else {
      this.warn(`Count for '${label}' does not exist`);
    }
  };

  table = (data = undefined, properties = undefined) => {
    if (properties !== undefined && !ArrayIsArray(properties)) {
      throw new Error(
        "The 'properties' argument must be of type Array. " +
          "Received type string",
      );
    }

    if (data === null || typeof data !== "object") {
      return this.log(data);
    }

    const stringifyValue = (value) =>
      inspectValueWithQuotes(value, {
        ...DEFAULT_INSPECT_OPTIONS,
        depth: 1,
      });
    const toTable = (header, body) => this.log(cliTable(header, body));

    let resultData;
    const isSet = ObjectPrototypeIsPrototypeOf(SetPrototype, data);
    const isMap = ObjectPrototypeIsPrototypeOf(MapPrototype, data);
    const valuesKey = "Values";
    const indexKey = isSet || isMap ? "(iter idx)" : "(idx)";

    if (isSet) {
      resultData = [...new SafeSet(data)];
    } else if (isMap) {
      let idx = 0;
      resultData = {};

      MapPrototypeForEach(data, (v, k) => {
        resultData[idx] = { Key: k, Values: v };
        idx++;
      });
    } else {
      resultData = data;
    }

    const keys = ObjectKeys(resultData);
    const numRows = keys.length;

    const objectValues = properties
      ? ObjectFromEntries(
        ArrayPrototypeMap(
          properties,
          (name) => [name, ArrayPrototypeFill(new Array(numRows), "")],
        ),
      )
      : {};
    const indexKeys = [];
    const values = [];

    let hasPrimitives = false;
    keys.forEach((k, idx) => {
      const value = resultData[k];
      const primitive = value === null ||
        (typeof value !== "function" && typeof value !== "object");
      if (properties === undefined && primitive) {
        hasPrimitives = true;
        ArrayPrototypePush(values, stringifyValue(value));
      } else {
        const valueObj = value || {};
        const keys = properties || ObjectKeys(valueObj);
        for (let i = 0; i < keys.length; ++i) {
          const k = keys[i];
          if (!primitive && ReflectHas(valueObj, k)) {
            if (!(ReflectHas(objectValues, k))) {
              objectValues[k] = ArrayPrototypeFill(new Array(numRows), "");
            }
            objectValues[k][idx] = stringifyValue(valueObj[k]);
          }
        }
        ArrayPrototypePush(values, "");
      }

      ArrayPrototypePush(indexKeys, k);
    });

    const headerKeys = ObjectKeys(objectValues);
    const bodyValues = ObjectValues(objectValues);
    const headerProps = properties ||
      [
        ...new SafeArrayIterator(headerKeys),
        !isMap && hasPrimitives && valuesKey,
      ];
    const header = ArrayPrototypeFilter([
      indexKey,
      ...new SafeArrayIterator(headerProps),
    ], Boolean);
    const body = [indexKeys, ...new SafeArrayIterator(bodyValues), values];

    toTable(header, body);
  };

  time = (label = "default") => {
    label = String(label);

    if (MapPrototypeHas(timerMap, label)) {
      this.warn(`Timer '${label}' already exists`);
      return;
    }

    MapPrototypeSet(timerMap, label, DateNow());
  };

  timeLog = (label = "default", ...args) => {
    label = String(label);

    if (!MapPrototypeHas(timerMap, label)) {
      this.warn(`Timer '${label}' does not exists`);
      return;
    }

    const startTime = MapPrototypeGet(timerMap, label);
    const duration = DateNow() - startTime;

    this.info(`${label}: ${duration}ms`, ...new SafeArrayIterator(args));
  };

  timeEnd = (label = "default") => {
    label = String(label);

    if (!MapPrototypeHas(timerMap, label)) {
      this.warn(`Timer '${label}' does not exist`);
      return;
    }

    const startTime = MapPrototypeGet(timerMap, label);
    MapPrototypeDelete(timerMap, label);
    const duration = DateNow() - startTime;

    this.info(`${label}: ${duration}ms`);
  };

  group = (...label) => {
    if (label.length > 0) {
      this.log(...new SafeArrayIterator(label));
    }
    this.indentLevel += 2;
  };

  groupCollapsed = this.group;

  groupEnd = () => {
    if (this.indentLevel > 0) {
      this.indentLevel -= 2;
    }
  };

  clear = () => {
    this.indentLevel = 0;
    this.#printFunc(CSI.kClear, 1);
    this.#printFunc(CSI.kClearScreenDown, 1);
  };

  trace = (...args) => {
    const message = inspectArgs(
      args,
      { ...getConsoleInspectOptions(), indentLevel: 0 },
    );
    const err = {
      name: "Trace",
      message,
    };
    ErrorCaptureStackTrace(err, this.trace);
    this.error(err.stack);
  };

  // These methods are noops, but when the inspector is connected, they
  // call into V8.
  profile = (_label) => {};
  profileEnd = (_label) => {};
  timeStamp = (_label) => {};

  static [SymbolHasInstance](instance) {
    return instance[isConsoleInstance];
  }
}

const customInspect = SymbolFor("Deno.customInspect");

function inspect(
  value,
  inspectOptions = {},
) {
  circular = undefined;
  return inspectValue(value, {
    ...DEFAULT_INSPECT_OPTIONS,
    ...inspectOptions,
  });
}

/** Creates a proxy that represents a subset of the properties
 * of the original object optionally without evaluating the properties
 * in order to get the values. */
function createFilteredInspectProxy({ object, keys, evaluate }) {
  return new Proxy({}, {
    get(_target, key) {
      if (key === SymbolToStringTag) {
        return object.constructor?.name;
      } else if (ArrayPrototypeIncludes(keys, key)) {
        return ReflectGet(object, key);
      } else {
        return undefined;
      }
    },
    getOwnPropertyDescriptor(_target, key) {
      if (!ArrayPrototypeIncludes(keys, key)) {
        return undefined;
      } else if (evaluate) {
        return getEvaluatedDescriptor(object, key);
      } else {
        return getDescendantPropertyDescriptor(object, key) ??
          getEvaluatedDescriptor(object, key);
      }
    },
    has(_target, key) {
      return ArrayPrototypeIncludes(keys, key);
    },
    ownKeys() {
      return keys;
    },
  });

  function getDescendantPropertyDescriptor(object, key) {
    let propertyDescriptor = ReflectGetOwnPropertyDescriptor(object, key);
    if (!propertyDescriptor) {
      const prototype = ReflectGetPrototypeOf(object);
      if (prototype) {
        propertyDescriptor = getDescendantPropertyDescriptor(prototype, key);
      }
    }
    return propertyDescriptor;
  }

  function getEvaluatedDescriptor(object, key) {
    return {
      configurable: true,
      enumerable: true,
      value: object[key],
    };
  }
}

// A helper function that will bind our own console implementation
// with default implementation of Console from V8. This will cause
// console messages to be piped to inspector console.
//
// We are using `Deno.core.callConsole` binding to preserve proper stack
// frames in inspector console. This has to be done because V8 considers
// the last JS stack frame as gospel for the inspector. In our case we
// specifically want the latest user stack frame to be the one that matters
// though.
//
// Inspired by:
// https://github.com/nodejs/node/blob/1317252dfe8824fd9cfee125d2aaa94004db2f3b/lib/internal/util/inspector.js#L39-L61
function wrapConsole(consoleFromDeno, consoleFromV8) {
  const callConsole = core.callConsole;

  const keys = ObjectKeys(consoleFromV8);
  for (let i = 0; i < keys.length; ++i) {
    const key = keys[i];
    if (ObjectPrototypeHasOwnProperty(consoleFromDeno, key)) {
      consoleFromDeno[key] = FunctionPrototypeBind(
        callConsole,
        consoleFromDeno,
        consoleFromV8[key],
        consoleFromDeno[key],
      );
    } else {
      // Add additional console APIs from the inspector
      consoleFromDeno[key] = consoleFromV8[key];
    }
  }
}

// Expose these fields to internalObject for tests.
internals.Console = Console;
internals.cssToAnsi = cssToAnsi;
internals.inspectArgs = inspectArgs;
internals.parseCss = parseCss;
internals.parseCssColor = parseCssColor;

export {
  Console,
  createFilteredInspectProxy,
  CSI,
  customInspect,
  inspect,
  inspectArgs,
  quoteString,
  wrapConsole,
};<|MERGE_RESOLUTION|>--- conflicted
+++ resolved
@@ -810,16 +810,7 @@
     return SymbolPrototypeToString(symbol);
   }
 
-<<<<<<< HEAD
-  if (RegExpPrototypeTest(/^[a-zA-Z_][a-zA-Z_.0-9]*$/, description)) {
-=======
-  if (
-    RegExpPrototypeTest(
-      QUOTE_SYMBOL_REG,
-      symbol.description,
-    )
-  ) {
->>>>>>> 55833cf7
+  if (RegExpPrototypeTest(QUOTE_SYMBOL_REG, description)) {
     return SymbolPrototypeToString(symbol);
   }
 
