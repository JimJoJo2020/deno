--- conflicted
+++ resolved
@@ -2,7 +2,6 @@
 
 /// <reference path="../../core/internal.d.ts" />
 
-<<<<<<< HEAD
 import { core, internals } from "deno:core/01_core.js";
 import primordials from "deno:core/00_primordials.js";
 const {
@@ -45,7 +44,7 @@
   StringPrototypeToString,
   StringPrototypeTrim,
   StringPrototypeIncludes,
-  TypeError,
+  StringPrototypeStartsWith,TypeError,
   NumberParseInt,
   RegExp,
   RegExpPrototype,
@@ -80,6 +79,7 @@
   ArrayPrototypeFilter,
   ArrayPrototypeFind,
   FunctionPrototypeBind,
+  FunctionPrototypeToString,
   Map,
   MapPrototype,
   MapPrototypeHas,
@@ -123,145 +123,6 @@
 function hasOwnProperty(obj, v) {
   if (obj == null) {
     return false;
-=======
-"use strict";
-
-((window) => {
-  const core = window.Deno.core;
-  const colors = window.__bootstrap.colors;
-  const {
-    AggregateErrorPrototype,
-    ArrayPrototypeUnshift,
-    isNaN,
-    DatePrototype,
-    DateNow,
-    DatePrototypeGetTime,
-    DatePrototypeToISOString,
-    Boolean,
-    BooleanPrototype,
-    BooleanPrototypeToString,
-    ObjectKeys,
-    ObjectCreate,
-    ObjectAssign,
-    ObjectIs,
-    ObjectValues,
-    ObjectFromEntries,
-    ObjectGetPrototypeOf,
-    ObjectGetOwnPropertyDescriptor,
-    ObjectGetOwnPropertySymbols,
-    ObjectPrototypeHasOwnProperty,
-    ObjectPrototypeIsPrototypeOf,
-    ObjectPrototypePropertyIsEnumerable,
-    PromisePrototype,
-    String,
-    StringPrototype,
-    StringPrototypeRepeat,
-    StringPrototypeReplace,
-    StringPrototypeReplaceAll,
-    StringPrototypeSplit,
-    StringPrototypeSlice,
-    StringPrototypeCodePointAt,
-    StringPrototypeCharCodeAt,
-    StringPrototypeNormalize,
-    StringPrototypeMatch,
-    StringPrototypePadStart,
-    StringPrototypeLocaleCompare,
-    StringPrototypeToString,
-    StringPrototypeTrim,
-    StringPrototypeIncludes,
-    StringPrototypeStartsWith,
-    TypeError,
-    NumberParseInt,
-    RegExp,
-    RegExpPrototype,
-    RegExpPrototypeTest,
-    RegExpPrototypeToString,
-    SafeArrayIterator,
-    SafeStringIterator,
-    SafeSet,
-    SetPrototype,
-    SetPrototypeEntries,
-    SetPrototypeGetSize,
-    Symbol,
-    SymbolPrototype,
-    SymbolPrototypeToString,
-    SymbolPrototypeValueOf,
-    SymbolToStringTag,
-    SymbolHasInstance,
-    SymbolFor,
-    Array,
-    ArrayIsArray,
-    ArrayPrototypeJoin,
-    ArrayPrototypeMap,
-    ArrayPrototypeReduce,
-    ArrayPrototypeEntries,
-    ArrayPrototypePush,
-    ArrayPrototypePop,
-    ArrayPrototypeSort,
-    ArrayPrototypeSlice,
-    ArrayPrototypeShift,
-    ArrayPrototypeIncludes,
-    ArrayPrototypeFill,
-    ArrayPrototypeFilter,
-    ArrayPrototypeFind,
-    FunctionPrototypeBind,
-    FunctionPrototypeToString,
-    Map,
-    MapPrototype,
-    MapPrototypeHas,
-    MapPrototypeGet,
-    MapPrototypeSet,
-    MapPrototypeDelete,
-    MapPrototypeEntries,
-    MapPrototypeForEach,
-    MapPrototypeGetSize,
-    Error,
-    ErrorPrototype,
-    ErrorCaptureStackTrace,
-    MathAbs,
-    MathMax,
-    MathMin,
-    MathSqrt,
-    MathRound,
-    MathFloor,
-    Number,
-    NumberPrototype,
-    NumberPrototypeToString,
-    NumberPrototypeValueOf,
-    BigIntPrototype,
-    BigIntPrototypeToString,
-    Proxy,
-    ReflectGet,
-    ReflectGetOwnPropertyDescriptor,
-    ReflectGetPrototypeOf,
-    ReflectHas,
-    TypedArrayPrototypeGetLength,
-    TypedArrayPrototypeGetSymbolToStringTag,
-    WeakMapPrototype,
-    WeakSetPrototype,
-  } = window.__bootstrap.primordials;
-
-  function isInvalidDate(x) {
-    return isNaN(DatePrototypeGetTime(x));
-  }
-
-  function hasOwnProperty(obj, v) {
-    if (obj == null) {
-      return false;
-    }
-    return ObjectPrototypeHasOwnProperty(obj, v);
-  }
-
-  function propertyIsEnumerable(obj, prop) {
-    if (
-      obj == null ||
-      typeof obj.propertyIsEnumerable !== "function"
-    ) {
-      return false;
-    }
-
-    return ObjectPrototypePropertyIsEnumerable(obj, prop);
->>>>>>> 84a96110
   }
   return ObjectPrototypeHasOwnProperty(obj, v);
 }
@@ -485,6 +346,11 @@
     // use generic 'Function' instead.
     cstrName = "Function";
   }
+  const stringValue = FunctionPrototypeToString(value);
+  // Might be Class
+  if (StringPrototypeStartsWith(stringValue, "class")) {
+    cstrName = "Class";
+  }
 
   // Our function may have properties, so we want to format those
   // as if our function was an object
@@ -528,7 +394,6 @@
     return cyan(`[${options.typeName}]`);
   }
 
-<<<<<<< HEAD
   const entries = [];
   let iter;
   let valueIsTypedArray = false;
@@ -555,28 +420,6 @@
         throw new TypeError("unreachable");
       }
   }
-=======
-  function inspectFunction(value, inspectOptions) {
-    const cyan = maybeColor(colors.cyan, inspectOptions);
-    if (
-      ReflectHas(value, customInspect) &&
-      typeof value[customInspect] === "function"
-    ) {
-      return String(value[customInspect](inspect, inspectOptions));
-    }
-    // Might be Function/AsyncFunction/GeneratorFunction/AsyncGeneratorFunction
-    let cstrName = ObjectGetPrototypeOf(value)?.constructor?.name;
-    if (!cstrName) {
-      // If prototype is removed or broken,
-      // use generic 'Function' instead.
-      cstrName = "Function";
-    }
-    const stringValue = FunctionPrototypeToString(value);
-    // Might be Class
-    if (StringPrototypeStartsWith(stringValue, "class")) {
-      cstrName = "Class";
-    }
->>>>>>> 84a96110
 
   let entriesLengthWithoutEmptyItems = entriesLength;
   if (options.typeName === "Array") {
