// Copyright 2018-2023 the Deno authors. All rights reserved. MIT license.

use deno_bench_util::bench_js_sync_with;
use deno_bench_util::bench_or_profile;
use deno_bench_util::bencher::benchmark_group;
use deno_bench_util::bencher::Bencher;
use deno_bench_util::BenchOptions;
use deno_core::Extension;
use deno_core::ExtensionFileSource;
<<<<<<< HEAD
use deno_core::ExtensionSourceFileSource;
=======
use deno_core::ExtensionFileSourceCode;
>>>>>>> a1cd2a59

fn setup() -> Vec<Extension> {
  vec![Extension::builder("bench_setup")
    .js(vec![ExtensionFileSource {
      specifier: "setup.js".to_string(),
<<<<<<< HEAD
      code: ExtensionSourceFileSource::Embedded(
=======
      code: ExtensionFileSourceCode::IncludedInBinary(
>>>>>>> a1cd2a59
        r#"
      const hello = "hello world\n";
      const hello1k = hello.repeat(1e3);
      const hello1m = hello.repeat(1e6);
      const helloEncoded = Deno.core.encode(hello);
      const hello1kEncoded = Deno.core.encode(hello1k);
      const hello1mEncoded = Deno.core.encode(hello1m);
      "#,
      ),
    }])
    .build()]
}

fn bench_utf8_encode_12_b(b: &mut Bencher) {
  bench_js_sync_with(
    b,
    r#"Deno.core.encode(hello);"#,
    setup,
    BenchOptions {
      benching_inner: 1,
      ..Default::default()
    },
  );
}

fn bench_utf8_encode_12_kb(b: &mut Bencher) {
  bench_js_sync_with(
    b,
    r#"Deno.core.encode(hello1k);"#,
    setup,
    BenchOptions {
      benching_inner: 1,
      ..Default::default()
    },
  );
}

fn bench_utf8_encode_12_mb(b: &mut Bencher) {
  bench_js_sync_with(
    b,
    r#"Deno.core.encode(hello1m);"#,
    setup,
    BenchOptions {
      benching_inner: 1,
      profiling_inner: 10,
      profiling_outer: 10,
    },
  );
}

fn bench_utf8_decode_12_b(b: &mut Bencher) {
  bench_js_sync_with(
    b,
    r#"Deno.core.decode(helloEncoded);"#,
    setup,
    BenchOptions {
      benching_inner: 1,
      ..Default::default()
    },
  );
}

fn bench_utf8_decode_12_kb(b: &mut Bencher) {
  bench_js_sync_with(
    b,
    r#"Deno.core.decode(hello1kEncoded);"#,
    setup,
    BenchOptions {
      benching_inner: 1,
      ..Default::default()
    },
  );
}

fn bench_utf8_decode_12_mb(b: &mut Bencher) {
  bench_js_sync_with(
    b,
    r#"Deno.core.decode(hello1mEncoded);"#,
    setup,
    BenchOptions {
      benching_inner: 1,
      profiling_inner: 10,
      profiling_outer: 10,
    },
  );
}

benchmark_group!(
  benches,
  bench_utf8_encode_12_b,
  bench_utf8_encode_12_kb,
  bench_utf8_encode_12_mb,
  bench_utf8_decode_12_b,
  bench_utf8_decode_12_kb,
  bench_utf8_decode_12_mb,
);
bench_or_profile!(benches);<|MERGE_RESOLUTION|>--- conflicted
+++ resolved
@@ -7,21 +7,13 @@
 use deno_bench_util::BenchOptions;
 use deno_core::Extension;
 use deno_core::ExtensionFileSource;
-<<<<<<< HEAD
-use deno_core::ExtensionSourceFileSource;
-=======
 use deno_core::ExtensionFileSourceCode;
->>>>>>> a1cd2a59
 
 fn setup() -> Vec<Extension> {
   vec![Extension::builder("bench_setup")
     .js(vec![ExtensionFileSource {
       specifier: "setup.js".to_string(),
-<<<<<<< HEAD
-      code: ExtensionSourceFileSource::Embedded(
-=======
       code: ExtensionFileSourceCode::IncludedInBinary(
->>>>>>> a1cd2a59
         r#"
       const hello = "hello world\n";
       const hello1k = hello.repeat(1e3);
