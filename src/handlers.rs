// Copyright 2018 the Deno authors. All rights reserved. MIT license.
use errors::DenoError;
use errors::DenoResult;
use flatbuffers::FlatBufferBuilder;
use fs as deno_fs;
use futures;
use futures::sync::oneshot;
use hyper;
use hyper::rt::{Future, Stream};
use hyper::Client;
use isolate::from_c;
use libdeno;
use libdeno::{deno_buf, DenoC};
use msg;
use platform;
use remove_dir_all::remove_dir_all;
use std;
use std::fs;
#[cfg(any(unix))]
use std::os::unix::fs::PermissionsExt;
use std::path::Path;
use std::time::UNIX_EPOCH;
use std::time::{Duration, Instant};
use tokio::timer::Delay;

// Buf represents a byte array returned from a "Op".
// The message might be empty (which will be translated into a null object on
// the javascript side) or it is a heap allocated opaque sequence of bytes.
// Usually a flatbuffer message.
type Buf = Option<Box<[u8]>>;

// JS promises in Deno map onto a specific Future
// which yields either a DenoError or a byte array.
type Op = Future<Item = Buf, Error = DenoError>;

type OpResult = DenoResult<Buf>;

// TODO Ideally we wouldn't have to box the Op being returned.
// The box is just to make it easier to get a prototype refactor working.
type Handler = fn(d: *const DenoC, base: &msg::Base) -> Box<Op>;

pub extern "C" fn msg_from_js(d: *const DenoC, buf: deno_buf) {
  let bytes = unsafe { std::slice::from_raw_parts(buf.data_ptr, buf.data_len) };
  let base = msg::get_root_as_base(bytes);
  let msg_type = base.msg_type();
  let cmd_id = base.cmd_id();
  let handler: Handler = match msg_type {
    msg::Any::Start => handle_start,
    msg::Any::CodeFetch => handle_code_fetch,
    msg::Any::CodeCache => handle_code_cache,
    msg::Any::Environ => handle_env,
    msg::Any::FetchReq => handle_fetch_req,
    msg::Any::TimerStart => handle_timer_start,
    msg::Any::TimerClear => handle_timer_clear,
    msg::Any::MakeTempDir => handle_make_temp_dir,
    msg::Any::Mkdir => handle_mkdir,
    msg::Any::Remove => handle_remove,
    msg::Any::ReadFile => handle_read_file,
    msg::Any::Rename => handle_rename,
    msg::Any::Symlink => handle_symlink,
    msg::Any::SetEnv => handle_set_env,
    msg::Any::Stat => handle_stat,
    msg::Any::WriteFile => handle_write_file,
    msg::Any::Platform => handle_platform,
    msg::Any::Exit => handle_exit,
    _ => panic!(format!(
      "Unhandled message {}",
      msg::enum_name_any(msg_type)
    )),
  };

  let future = handler(d, &base);
  let future = future.or_else(move |err| {
    // No matter whether we got an Err or Ok, we want a serialized message to
    // send back. So transform the DenoError into a deno_buf.
    let builder = &mut FlatBufferBuilder::new();
    let errmsg_offset = builder.create_string(&format!("{}", err));
    Ok(serialize_response(
      cmd_id,
      builder,
      msg::BaseArgs {
        error: Some(errmsg_offset),
        error_kind: err.kind(),
        ..Default::default()
      },
    ))
  });

  let isolate = from_c(d);
  if base.sync() {
    // Execute future synchronously.
    // println!("sync handler {}", msg::enum_name_any(msg_type));
    let maybe_box_u8 = future.wait().unwrap();
    match maybe_box_u8 {
      None => {}
      Some(box_u8) => {
        let buf = deno_buf_from(box_u8);
        // Set the synchronous response, the value returned from isolate.send().
        unsafe { libdeno::deno_set_response(d, buf) }
      }
    }
  } else {
    // Execute future asynchornously.
    let future = future.and_then(move |maybe_box_u8| {
      let buf = match maybe_box_u8 {
        Some(box_u8) => deno_buf_from(box_u8),
        None => {
          // async RPCs that return None still need to
          // send a message back to signal completion.
          let builder = &mut FlatBufferBuilder::new();
          deno_buf_from(
            serialize_response(
              cmd_id,
              builder,
              msg::BaseArgs {
                ..Default::default()
              },
            ).unwrap(),
          )
        }
      };
      // TODO(ry) make this thread safe.
      unsafe { libdeno::deno_send(d, buf) };
      Ok(())
    });
    isolate.rt.spawn(future);
  }
}

fn deno_buf_from(x: Box<[u8]>) -> deno_buf {
  let len = x.len();
  let ptr = Box::into_raw(x);
  deno_buf {
    alloc_ptr: 0 as *mut u8,
    alloc_len: 0,
    data_ptr: ptr as *mut u8,
    data_len: len,
  }
}

fn permission_denied() -> DenoError {
  DenoError::from(std::io::Error::new(
    std::io::ErrorKind::PermissionDenied,
    "permission denied",
  ))
}

fn not_implemented() -> DenoError {
  DenoError::from(std::io::Error::new(
    std::io::ErrorKind::Other,
    "Not implemented"
  ))
}

fn handle_exit(_d: *const DenoC, base: &msg::Base) -> Box<Op> {
  let msg = base.msg_as_exit().unwrap();
  std::process::exit(msg.code())
}

fn handle_start(d: *const DenoC, base: &msg::Base) -> Box<Op> {
  let isolate = from_c(d);
  let mut builder = FlatBufferBuilder::new();

  let argv = isolate.argv.iter().map(|s| s.as_str()).collect::<Vec<_>>();
  let argv_off = builder.create_vector_of_strings(argv.as_slice());

  let cwd_path = std::env::current_dir().unwrap();
  let cwd_off =
    builder.create_string(deno_fs::normalize_path(cwd_path.as_ref()).as_ref());

  let msg = msg::StartRes::create(
    &mut builder,
    &msg::StartResArgs {
      cwd: Some(cwd_off),
      argv: Some(argv_off),
      debug_flag: isolate.flags.log_debug,
      ..Default::default()
    },
  );

  ok_future(serialize_response(
    base.cmd_id(),
    &mut builder,
    msg::BaseArgs {
      msg_type: msg::Any::StartRes,
      msg: Some(msg.as_union_value()),
      ..Default::default()
    },
  ))
}

fn serialize_response(
  cmd_id: u32,
  builder: &mut FlatBufferBuilder,
  mut args: msg::BaseArgs,
) -> Buf {
  args.cmd_id = cmd_id;
  let base = msg::Base::create(builder, &args);
  msg::finish_base_buffer(builder, base);
  let data = builder.finished_data();
  // println!("serialize_response {:x?}", data);
  let vec = data.to_vec();
  Some(vec.into_boxed_slice())
}

fn ok_future(buf: Buf) -> Box<Op> {
  Box::new(futures::future::ok(buf))
}

// Shout out to Earl Sweatshirt.
fn odd_future(err: DenoError) -> Box<Op> {
  Box::new(futures::future::err(err))
}

// https://github.com/denoland/isolate/blob/golang/os.go#L100-L154
fn handle_code_fetch(d: *const DenoC, base: &msg::Base) -> Box<Op> {
  let msg = base.msg_as_code_fetch().unwrap();
  let cmd_id = base.cmd_id();
  let module_specifier = msg.module_specifier().unwrap();
  let containing_file = msg.containing_file().unwrap();
  let isolate = from_c(d);

  assert_eq!(
    isolate.dir.root.join("gen"),
    isolate.dir.gen,
    "Sanity check"
  );

  Box::new(futures::future::result(|| -> OpResult {
    let builder = &mut FlatBufferBuilder::new();
    let out = isolate.dir.code_fetch(module_specifier, containing_file)?;
    let mut msg_args = msg::CodeFetchResArgs {
      module_name: Some(builder.create_string(&out.module_name)),
      filename: Some(builder.create_string(&out.filename)),
      source_code: Some(builder.create_string(&out.source_code)),
      ..Default::default()
    };
    match out.maybe_output_code {
      Some(ref output_code) => {
        msg_args.output_code = Some(builder.create_string(output_code));
      }
      _ => (),
    };
    let msg = msg::CodeFetchRes::create(builder, &msg_args);
    Ok(serialize_response(
      cmd_id,
      builder,
      msg::BaseArgs {
        msg: Some(msg.as_union_value()),
        msg_type: msg::Any::CodeFetchRes,
        ..Default::default()
      },
    ))
  }()))
}

// https://github.com/denoland/isolate/blob/golang/os.go#L156-L169
fn handle_code_cache(d: *const DenoC, base: &msg::Base) -> Box<Op> {
  let msg = base.msg_as_code_cache().unwrap();
  let filename = msg.filename().unwrap();
  let source_code = msg.source_code().unwrap();
  let output_code = msg.output_code().unwrap();
  Box::new(futures::future::result(|| -> OpResult {
    let isolate = from_c(d);
    isolate.dir.code_cache(filename, source_code, output_code)?;
    Ok(None)
  }()))
}

fn handle_set_env(d: *const DenoC, base: &msg::Base) -> Box<Op> {
  let msg = base.msg_as_set_env().unwrap();
  let key = msg.key().unwrap();
  let value = msg.value().unwrap();

  let isolate = from_c(d);
  if !isolate.flags.allow_env {
    return odd_future(permission_denied());
  }

  std::env::set_var(key, value);
  ok_future(None)
}

fn handle_env(d: *const DenoC, base: &msg::Base) -> Box<Op> {
  let isolate = from_c(d);
  let cmd_id = base.cmd_id();
  if !isolate.flags.allow_env {
    return odd_future(permission_denied());
  }

  let builder = &mut FlatBufferBuilder::new();
  let vars: Vec<_> = std::env::vars()
    .map(|(key, value)| {
      let key = builder.create_string(&key);
      let value = builder.create_string(&value);

      msg::EnvPair::create(
        builder,
        &msg::EnvPairArgs {
          key: Some(key),
          value: Some(value),
          ..Default::default()
        },
      )
    }).collect();
  let tables = builder.create_vector(&vars);
  let msg = msg::EnvironRes::create(
    builder,
    &msg::EnvironResArgs {
      map: Some(tables),
      ..Default::default()
    },
  );
  ok_future(serialize_response(
    cmd_id,
    builder,
    msg::BaseArgs {
      msg: Some(msg.as_union_value()),
      msg_type: msg::Any::EnvironRes,
      ..Default::default()
    },
  ))
}

fn handle_fetch_req(d: *const DenoC, base: &msg::Base) -> Box<Op> {
  let msg = base.msg_as_fetch_req().unwrap();
  let cmd_id = base.cmd_id();
  let id = msg.id();
  let url = msg.url().unwrap();
  let isolate = from_c(d);

  if !isolate.flags.allow_net {
    return odd_future(permission_denied());
  }

  let url = url.parse::<hyper::Uri>().unwrap();
  let client = Client::new();

  let future = client.get(url).and_then(move |res| {
    let status = res.status().as_u16() as i32;

    let headers = {
      let map = res.headers();
      let keys = map
        .keys()
        .map(|s| s.as_str().to_string())
        .collect::<Vec<_>>();
      let values = map
        .values()
        .map(|s| s.to_str().unwrap().to_string())
        .collect::<Vec<_>>();
      (keys, values)
    };

    // TODO Handle streaming body.
    res
      .into_body()
      .concat2()
      .map(move |body| (status, body, headers))
  });

  let future = future.map_err(|err| -> DenoError { err.into() }).and_then(
    move |(status, body, headers)| {
      let builder = &mut FlatBufferBuilder::new();
      // Send the first message without a body. This is just to indicate
      // what status code.
      let body_off = builder.create_vector(body.as_ref());
      let header_keys: Vec<&str> = headers.0.iter().map(|s| &**s).collect();
      let header_keys_off =
        builder.create_vector_of_strings(header_keys.as_slice());
      let header_values: Vec<&str> = headers.1.iter().map(|s| &**s).collect();
      let header_values_off =
        builder.create_vector_of_strings(header_values.as_slice());

      let msg = msg::FetchRes::create(
        builder,
        &msg::FetchResArgs {
          id,
          status,
          body: Some(body_off),
          header_key: Some(header_keys_off),
          header_value: Some(header_values_off),
          ..Default::default()
        },
      );

      Ok(serialize_response(
        cmd_id,
        builder,
        msg::BaseArgs {
          msg: Some(msg.as_union_value()),
          msg_type: msg::Any::FetchRes,
          ..Default::default()
        },
      ))
    },
  );
  Box::new(future)
}

fn set_timeout<F>(
  cb: F,
  delay: u32,
) -> (
  impl Future<Item = (), Error = ()>,
  futures::sync::oneshot::Sender<()>,
)
where
  F: FnOnce() -> (),
{
  let (cancel_tx, cancel_rx) = oneshot::channel::<()>();
  let when = Instant::now() + Duration::from_millis(delay.into());
  let delay_task = Delay::new(when)
    .map_err(|e| panic!("timer failed; err={:?}", e))
    .and_then(|_| {
      cb();
      Ok(())
    }).select(cancel_rx)
    .map(|_| ())
    .map_err(|_| ());

  (delay_task, cancel_tx)
}

fn handle_make_temp_dir(d: *const DenoC, base: &msg::Base) -> Box<Op> {
  let base = Box::new(*base);
  let msg = base.msg_as_make_temp_dir().unwrap();
  let cmd_id = base.cmd_id();
  let dir = msg.dir();
  let prefix = msg.prefix();
  let suffix = msg.suffix();

  let isolate = from_c(d);
  if !isolate.flags.allow_write {
    return odd_future(permission_denied());
  }
  // TODO Use blocking() here.
  Box::new(futures::future::result(|| -> OpResult {
    // TODO(piscisaureus): use byte vector for paths, not a string.
    // See https://github.com/denoland/isolate/issues/627.
    // We can't assume that paths are always valid utf8 strings.
    let path = deno_fs::make_temp_dir(dir.map(Path::new), prefix, suffix)?;
    let builder = &mut FlatBufferBuilder::new();
    let path_off = builder.create_string(path.to_str().unwrap());
    let msg = msg::MakeTempDirRes::create(
      builder,
      &msg::MakeTempDirResArgs {
        path: Some(path_off),
        ..Default::default()
      },
    );
    Ok(serialize_response(
      cmd_id,
      builder,
      msg::BaseArgs {
        msg: Some(msg.as_union_value()),
        msg_type: msg::Any::MakeTempDirRes,
        ..Default::default()
      },
    ))
  }()))
}

fn handle_mkdir(d: *const DenoC, base: &msg::Base) -> Box<Op> {
  let msg = base.msg_as_mkdir().unwrap();
  let mode = msg.mode();
  let path = msg.path().unwrap();
  let isolate = from_c(d);
  if !isolate.flags.allow_write {
    return odd_future(permission_denied());
  }
  // TODO Use tokio_threadpool.
  Box::new(futures::future::result(|| -> OpResult {
    debug!("handle_mkdir {}", path);
    deno_fs::mkdir(Path::new(path), mode)?;
    Ok(None)
  }()))
}

fn handle_remove(d: *const DenoC, base: &msg::Base) -> Box<Op> {
  let msg = base.msg_as_remove().unwrap();
  let path = msg.path().unwrap();
  let recursive = msg.recursive();
  let isolate = from_c(d);
  if !isolate.flags.allow_write {
    return odd_future(permission_denied());
  }
  // TODO Use tokio_threadpool.
  Box::new(futures::future::result(|| -> OpResult {
    debug!("handle_remove {}", path);
    let path_ = Path::new(&path);
    let metadata = fs::metadata(&path_)?;
    if metadata.is_file() {
      fs::remove_file(&path_)?;
    } else {
      if recursive {
        remove_dir_all(&path_)?;
      } else {
        fs::remove_dir(&path_)?;
      }
    }
    Ok(None)
  }()))
}

// Prototype https://github.com/denoland/isolate/blob/golang/os.go#L171-L184
fn handle_read_file(_d: *const DenoC, base: &msg::Base) -> Box<Op> {
  let msg = base.msg_as_read_file().unwrap();
  let cmd_id = base.cmd_id();
  let filename = String::from(msg.filename().unwrap());
  Box::new(futures::future::result(|| -> OpResult {
    debug!("handle_read_file {}", filename);
    let vec = fs::read(Path::new(&filename))?;
    // Build the response message. memcpy data into msg.
    // TODO(ry) zero-copy.
    let builder = &mut FlatBufferBuilder::new();
    let data_off = builder.create_vector(vec.as_slice());
    let msg = msg::ReadFileRes::create(
      builder,
      &msg::ReadFileResArgs {
        data: Some(data_off),
        ..Default::default()
      },
    );
    Ok(serialize_response(
      cmd_id,
      builder,
      msg::BaseArgs {
        msg: Some(msg.as_union_value()),
        msg_type: msg::Any::ReadFileRes,
        ..Default::default()
      },
    ))
  }()))
}

macro_rules! to_seconds {
  ($time:expr) => {{
    // Unwrap is safe here as if the file is before the unix epoch
    // something is very wrong.
    $time
      .and_then(|t| Ok(t.duration_since(UNIX_EPOCH).unwrap().as_secs()))
      .unwrap_or(0)
  }};
}

#[cfg(any(unix))]
fn get_mode(perm: fs::Permissions) -> u32 {
  perm.mode()
}

#[cfg(not(any(unix)))]
fn get_mode(_perm: fs::Permissions) -> u32 {
  0
}

fn handle_stat(_d: *const DenoC, base: &msg::Base) -> Box<Op> {
  let msg = base.msg_as_stat().unwrap();
  let cmd_id = base.cmd_id();
  let filename = String::from(msg.filename().unwrap());
  let lstat = msg.lstat();

  Box::new(futures::future::result(|| -> OpResult {
    let builder = &mut FlatBufferBuilder::new();
    debug!("handle_stat {} {}", filename, lstat);
    let path = Path::new(&filename);
    let metadata = if lstat {
      fs::symlink_metadata(path)?
    } else {
      fs::metadata(path)?
    };

    let msg = msg::StatRes::create(
      builder,
      &msg::StatResArgs {
        is_file: metadata.is_file(),
        is_symlink: metadata.file_type().is_symlink(),
        len: metadata.len(),
        modified: to_seconds!(metadata.modified()),
        accessed: to_seconds!(metadata.accessed()),
        created: to_seconds!(metadata.created()),
        mode: get_mode(metadata.permissions()),
        has_mode: cfg!(target_family = "unix"),
        ..Default::default()
      },
    );

    Ok(serialize_response(
      cmd_id,
      builder,
      msg::BaseArgs {
        msg: Some(msg.as_union_value()),
        msg_type: msg::Any::StatRes,
        ..Default::default()
      },
    ))
  }()))
}

fn handle_write_file(d: *const DenoC, base: &msg::Base) -> Box<Op> {
  let msg = base.msg_as_write_file().unwrap();
  let filename = String::from(msg.filename().unwrap());
  let data = msg.data().unwrap();
  let perm = msg.perm();

  let isolate = from_c(d);
  if !isolate.flags.allow_write {
    return odd_future(permission_denied());
  }
  Box::new(futures::future::result(|| -> OpResult {
    debug!("handle_write_file {}", filename);
    deno_fs::write_file(Path::new(&filename), data, perm)?;
    Ok(None)
  }()))
}

// TODO(ry) Use Isolate instead of DenoC as first arg.
fn remove_timer(d: *const DenoC, timer_id: u32) {
  let isolate = from_c(d);
  isolate.timers.remove(&timer_id);
}

// Prototype: https://github.com/ry/isolate/blob/golang/timers.go#L25-L39
fn handle_timer_start(d: *const DenoC, base: &msg::Base) -> Box<Op> {
  debug!("handle_timer_start");
  let msg = base.msg_as_timer_start().unwrap();
  let cmd_id = base.cmd_id();
  let timer_id = msg.id();
  let delay = msg.delay();
  let isolate = from_c(d);

  let future = {
    let (delay_task, cancel_delay) = set_timeout(
      move || {
        remove_timer(d, timer_id);
      },
      delay,
    );
    isolate.timers.insert(timer_id, cancel_delay);
    delay_task
  };
  Box::new(future.then(move |result| {
    let builder = &mut FlatBufferBuilder::new();
    let msg = msg::TimerReady::create(
      builder,
      &msg::TimerReadyArgs {
        id: timer_id,
        canceled: result.is_err(),
        ..Default::default()
      },
    );
    Ok(serialize_response(
      cmd_id,
      builder,
      msg::BaseArgs {
        msg: Some(msg.as_union_value()),
        msg_type: msg::Any::TimerReady,
        ..Default::default()
      },
    ))
  }))
}

// Prototype: https://github.com/ry/isolate/blob/golang/timers.go#L40-L43
fn handle_timer_clear(d: *const DenoC, base: &msg::Base) -> Box<Op> {
  let msg = base.msg_as_timer_clear().unwrap();
  debug!("handle_timer_clear");
  remove_timer(d, msg.id());
  ok_future(None)
}

fn handle_rename(d: *const DenoC, base: &msg::Base) -> Box<Op> {
  let isolate = from_c(d);
  if !isolate.flags.allow_write {
    return odd_future(permission_denied());
  }
  let msg = base.msg_as_rename().unwrap();
  let oldpath = String::from(msg.oldpath().unwrap());
  let newpath = String::from(msg.newpath().unwrap());
  Box::new(futures::future::result(|| -> OpResult {
    debug!("handle_rename {} {}", oldpath, newpath);
    fs::rename(Path::new(&oldpath), Path::new(&newpath))?;
    Ok(None)
  }()))
}

<<<<<<< HEAD
fn handle_platform(_d: *const DenoC, base: &msg::Base) -> Box<Op> {
  let cmd_id = base.cmd_id();
  Box::new(futures::future::result(|| -> OpResult {
    debug!("handle_platform");
    let platform_ = platform::get_platform();
    let builder = &mut FlatBufferBuilder::new();
    let os = builder.create_string(platform_.os.as_str());
    let family = builder.create_string(platform_.family.as_str());
    let msg = msg::PlatformRes::create(
      builder,
      &msg::PlatformResArgs {
        os: Some(os),
        family: Some(family),
        ..Default::default()
      },
    );
    Ok(serialize_response(
      cmd_id,
      builder,
      msg::BaseArgs {
        msg: Some(msg.as_union_value()),
        msg_type: msg::Any::PlatformRes,
        ..Default::default()
      },
    ))
  }()))
=======
fn handle_symlink(d: *const DenoC, base: &msg::Base) -> Box<Op> {
  let deno = from_c(d);
  if !deno.flags.allow_write {
    return odd_future(permission_denied());
  }
  // TODO Use type for Windows.
  if cfg!(windows) {
    return odd_future(not_implemented());
  } else {
    let msg = base.msg_as_symlink().unwrap();
    let oldname = String::from(msg.oldname().unwrap());
    let newname = String::from(msg.newname().unwrap());
    Box::new(futures::future::result(|| -> OpResult {
      debug!("handle_symlink {} {}", oldname, newname);
      #[cfg(any(unix))]
      std::os::unix::fs::symlink(Path::new(&oldname), Path::new(&newname))?;
      Ok(None)
    }()))
  }
>>>>>>> 017ef096
}<|MERGE_RESOLUTION|>--- conflicted
+++ resolved
@@ -684,7 +684,6 @@
   }()))
 }
 
-<<<<<<< HEAD
 fn handle_platform(_d: *const DenoC, base: &msg::Base) -> Box<Op> {
   let cmd_id = base.cmd_id();
   Box::new(futures::future::result(|| -> OpResult {
@@ -711,7 +710,8 @@
       },
     ))
   }()))
-=======
+}
+
 fn handle_symlink(d: *const DenoC, base: &msg::Base) -> Box<Op> {
   let deno = from_c(d);
   if !deno.flags.allow_write {
@@ -731,5 +731,4 @@
       Ok(None)
     }()))
   }
->>>>>>> 017ef096
 }