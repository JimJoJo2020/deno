--- conflicted
+++ resolved
@@ -82,14 +82,8 @@
       });
     isolate.event_loop();
     // if no args then enter repl
-<<<<<<< HEAD
-    if isolate.state.argv.len() == 1 {
-      repl::repl_loop(&mut isolate)
-    }
-=======
     // if isolate.state.argv.len() == 1 {
     //   repl::repl_loop(&mut isolate)
     // }
->>>>>>> e1a9b033
   });
 }